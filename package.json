--- conflicted
+++ resolved
@@ -69,13 +69,9 @@
     "eth-bin-to-ops": "^1.0.1",
     "eth-block-tracker": "^2.2.0",
     "eth-contract-metadata": "^1.1.4",
-<<<<<<< HEAD
     "eth-hd-keyring": "^1.1.1",
     "eth-json-rpc-filters": "^1.2.1",
-=======
-    "eth-json-rpc-filters": "^1.1.0",
     "eth-keyring-controller": "^1.0.1",
->>>>>>> ca0dff06
     "eth-phishing-detect": "^1.1.4",
     "eth-query": "^2.1.2",
     "eth-sig-util": "^1.2.2",
