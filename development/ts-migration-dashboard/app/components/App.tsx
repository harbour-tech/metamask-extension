--- conflicted
+++ resolved
@@ -62,15 +62,6 @@
               [],
             );
 
-<<<<<<< HEAD
-  const allModules = partitions.flatMap((partition) => {
-    return partition.children;
-  });
-  const overallTotal = {
-    numConvertedModules: allModules.filter((module) => module.hasBeenConverted)
-      .length,
-    numModules: allModules.length,
-=======
             return {
               ...obj,
               [boxRect.moduleId]: {
@@ -102,7 +93,6 @@
     } else {
       setActiveBoxRectId(id);
     }
->>>>>>> 4b271868
   };
 
   return (
@@ -131,23 +121,12 @@
           </p>
 
           <p>
-<<<<<<< HEAD
-            Each box
-            <div className="module module--inline module--to-be-converted">
-              &nbsp;
-            </div>
-            on this page represents a file that either we want to convert or
-            we've already converted to TypeScript (hover over a box to see the
-            filename). Boxes that are
-            <div className="module module--inline module--to-be-converted module--test">
-=======
             Each box on this page represents a file in the codebase. Gray boxes
             <span className="module module--inline module--to-be-converted">
               &nbsp;
             </span>
             represent files that need to be converted to TypeScript. Green boxes
             <span className="module module--inline module--has-been-converted">
->>>>>>> 4b271868
               &nbsp;
             </span>
             are files that have already been converted. Faded boxes
@@ -213,32 +192,6 @@
             <div key={partition.level} className="partition">
               <div className="partition__name">level {partition.level}</div>
               <div className="partition__children">
-<<<<<<< HEAD
-                {partition.children.map(({ name, hasBeenConverted }) => {
-                  const isTest = /\.test\.(?:js|tsx?)/u.test(name);
-                  const isStorybookModule = /\.stories\.(?:js|tsx?)/u.test(
-                    name,
-                  );
-                  return (
-                    <ReactTippy
-                      key={name}
-                      title={name}
-                      arrow={true}
-                      animation="fade"
-                      duration={250}
-                      className="module__tooltipped"
-                      style={{ display: 'block' }}
-                    >
-                      <div
-                        className={classnames('module', {
-                          'module--has-been-converted': hasBeenConverted,
-                          'module--to-be-converted': !hasBeenConverted,
-                          'module--test': isTest,
-                          'module--storybook': isStorybookModule,
-                        })}
-                      />
-                    </ReactTippy>
-=======
                 {partition.children.map((module) => {
                   const areConnectionsVisible = activeBoxRectId === module.id;
                   return (
@@ -249,7 +202,6 @@
                       toggleConnectionsFor={toggleConnectionsFor}
                       areConnectionsVisible={areConnectionsVisible}
                     />
->>>>>>> 4b271868
                   );
                 })}
               </div>
