--- conflicted
+++ resolved
@@ -64,23 +64,11 @@
 }
 
 async function buildScssPipeline(src, dest, devMode) {
-<<<<<<< HEAD
-  if (!sass) {
-    // use our own compiler which runs sass in its own process
-    // in order to not pollute the intrinsics
-    // eslint-disable-next-line node/global-require
-    sass = require('gulp-sass')(require('./sass-compiler'));
-  }
-=======
->>>>>>> ef0e1a84
   await pump(
     ...[
       // pre-process
       gulp.src(src),
       devMode && sourcemaps.init(),
-<<<<<<< HEAD
-      sass().on('error', sass.logError),
-=======
       gulpSass({
         // The order of includePaths is important; prefer our own
         // folders over `node_modules`
@@ -95,7 +83,6 @@
           '-mm-fa-path()': () => new sass.SassString('./fonts/fontawesome'),
         },
       }).on('error', gulpSass.logError),
->>>>>>> ef0e1a84
       postcss([autoprefixer(), rtlcss()]),
       devMode && sourcemaps.write(),
       gulp.dest(dest),
