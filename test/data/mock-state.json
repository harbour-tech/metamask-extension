--- conflicted
+++ resolved
@@ -22,11 +22,8 @@
     "mostRecentOverviewPage": "/mostRecentOverviewPage"
   },
   "metamask": {
-<<<<<<< HEAD
-=======
     "ipfsGateway": "",
     "dismissSeedBackUpReminder": false,
->>>>>>> 8885c54f
     "usePhishDetect": true,
     "participateInMetaMetrics": false,
     "gasEstimateType": "fee-market",
