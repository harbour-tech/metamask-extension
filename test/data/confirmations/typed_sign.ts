import { SignatureRequestType } from '../../../ui/pages/confirmations/types/confirm';

export const unapprovedTypedSignMsgV1 = {
  id: '82ab2400-e2c6-11ee-9627-73cc88f00492',
  securityAlertResponse: {
    reason: 'loading',
    result_type: 'validation_in_progress',
    securityAlertId: '3a938cfc-301d-4af0-96c4-b51fe1a5d6ad',
  },
  status: 'unapproved',
  time: 1710505271872,
  type: 'eth_signTypedData',
  securityProviderResponse: null,
  msgParams: {
    from: '0x935e73edb9ff52e23bac7f7e043a1ecd06d05477',
    data: [
      { type: 'string', name: 'Message', value: 'Hi, Alice!' },
      { type: 'uint32', name: 'A number', value: '1337' },
    ],
    signatureMethod: 'eth_signTypedData',
    version: 'V1',
    origin: 'https://metamask.github.io',
  },
} as SignatureRequestType;

const rawMessageV3 = {
  types: {
    EIP712Domain: [
      { name: 'name', type: 'string' },
      { name: 'version', type: 'string' },
      { name: 'chainId', type: 'uint256' },
      { name: 'verifyingContract', type: 'address' },
    ],
    Person: [
      { name: 'name', type: 'string' },
      { name: 'wallet', type: 'address' },
    ],
    Mail: [
      { name: 'from', type: 'Person' },
      { name: 'to', type: 'Person' },
      { name: 'contents', type: 'string' },
    ],
  },
  primaryType: 'Mail',
  domain: {
    name: 'Ether Mail',
    version: '1',
    chainId: 1,
    verifyingContract: '0xCcCCccccCCCCcCCCCCCcCcCccCcCCCcCcccccccC',
  },
  message: {
    from: { name: 'Cow', wallet: '0xCD2a3d9F938E13CD947Ec05AbC7FE734Df8DD826' },
    to: { name: 'Bob', wallet: '0xbBbBBBBbbBBBbbbBbbBbbbbBBbBbbbbBbBbbBBbB' },
    contents: 'Hello, Bob!',
  },
};

export const unapprovedTypedSignMsgV3 = {
  id: '17e41af0-e073-11ee-9eec-5fd284826685',
  securityAlertResponse: {
    reason: 'loading',
    result_type: 'validation_in_progress',
    securityAlertId: 'efefe1db-6c6e-4a2c-aa0d-6183ad3ec810',
  },
  status: 'unapproved',
  time: 1710249542175,
  type: 'eth_signTypedData',
  securityProviderResponse: null,
  msgParams: {
    data: JSON.stringify(rawMessageV3),
    from: '0x935e73edb9ff52e23bac7f7e043a1ecd06d05477',
    version: 'V3',
    signatureMethod: 'eth_signTypedData_v3',
    origin: 'https://metamask.github.io',
  },
} as SignatureRequestType;

export const rawMessageV4 = {
  domain: {
    chainId: 97,
    name: 'Ether Mail',
    verifyingContract: '0xCcCCccccCCCCcCCCCCCcCcCccCcCCCcCcccccccC',
    version: '1',
  },
  message: {
    contents: 'Hello, Bob!',
    from: {
      name: 'Cow',
      wallets: [
        '0xCD2a3d9F938E13CD947Ec05AbC7FE734Df8DD826',
        '0xDeaDbeefdEAdbeefdEadbEEFdeadbeEFdEaDbeeF',
        '0x06195827297c7A80a443b6894d3BDB8824b43896',
      ],
    },
    to: [
      {
        name: 'Bob',
        wallets: [
          '0xbBbBBBBbbBBBbbbBbbBbbbbBBbBbbbbBbBbbBBbB',
          '0xB0BdaBea57B0BDABeA57b0bdABEA57b0BDabEa57',
          '0xB0B0b0b0b0b0B000000000000000000000000000',
        ],
      },
    ],
  },
  primaryType: 'Mail',
  types: {
    EIP712Domain: [
      { name: 'name', type: 'string' },
      { name: 'version', type: 'string' },
      { name: 'chainId', type: 'uint256' },
      { name: 'verifyingContract', type: 'address' },
    ],
    Mail: [
      { name: 'from', type: 'Person' },
      { name: 'to', type: 'Person[]' },
      { name: 'contents', type: 'string' },
    ],
    Person: [
      { name: 'name', type: 'string' },
      { name: 'wallets', type: 'address[]' },
    ],
  },
};

export const unapprovedTypedSignMsgV4 = {
  id: '0050d5b0-c023-11ee-a0cb-3390a510a0ab',
  status: 'unapproved',
  time: new Date().getTime(),
  type: 'eth_signTypedData',
  securityProviderResponse: null,
  msgParams: {
    from: '0x8eeee1781fd885ff5ddef7789486676961873d12',
    data: JSON.stringify(rawMessageV4),
    origin: 'https://metamask.github.io',
  },
} as SignatureRequestType;
<<<<<<< HEAD
=======

export const orderSignatureMsg = {
  id: 'e5249ae0-4b6b-11ef-831f-65b48eb489ec',
  securityAlertResponse: {
    result_type: 'loading',
    reason: 'validation_in_progress',
    securityAlertId: 'dadfc03d-43f9-4515-9aa2-cb00715c3e07',
  },
  status: 'unapproved',
  time: 1722011224974,
  type: 'eth_signTypedData',
  msgParams: {
    data: '{"types":{"Order":[{"type":"uint8","name":"direction"},{"type":"address","name":"maker"},{"type":"address","name":"taker"},{"type":"uint256","name":"expiry"},{"type":"uint256","name":"nonce"},{"type":"address","name":"erc20Token"},{"type":"uint256","name":"erc20TokenAmount"},{"type":"Fee[]","name":"fees"},{"type":"address","name":"erc721Token"},{"type":"uint256","name":"erc721TokenId"},{"type":"Property[]","name":"erc721TokenProperties"}],"Fee":[{"type":"address","name":"recipient"},{"type":"uint256","name":"amount"},{"type":"bytes","name":"feeData"}],"Property":[{"type":"address","name":"propertyValidator"},{"type":"bytes","name":"propertyData"}],"EIP712Domain":[{"name":"name","type":"string"},{"name":"version","type":"string"},{"name":"chainId","type":"uint256"},{"name":"verifyingContract","type":"address"}]},"domain":{"name":"ZeroEx","version":"1.0.0","chainId":"0x1","verifyingContract":"0xdef1c0ded9bec7f1a1670819833240f027b25eff"},"primaryType":"Order","message":{"direction":"0","maker":"0x8eeee1781fd885ff5ddef7789486676961873d12","taker":"0xCD2a3d9F938E13CD947Ec05AbC7FE734Df8DD826","expiry":"2524604400","nonce":"100131415900000000000000000000000000000083840314483690155566137712510085002484","erc20Token":"0xc02aaa39b223fe8d0a0e5c4f27ead9083c756cc2","erc20TokenAmount":"42000000000000","fees":[],"erc721Token":"0x8a90CAb2b38dba80c64b7734e58Ee1dB38B8992e","erc721TokenId":"2516","erc721TokenProperties":[]}}',
    from: '0x935e73edb9ff52e23bac7f7e043a1ecd06d05477',
    version: 'V4',
    signatureMethod: 'eth_signTypedData_v4',
    origin: 'https://metamask.github.io',
  },
};
>>>>>>> f3548885

export const permitSignatureMsg = {
  id: '0b1787a0-1c44-11ef-b70d-e7064bd7b659',
  securityAlertResponse: {
    reason: 'loading',
    result_type: 'validation_in_progress',
    securityAlertId: 'ab21395f-2190-472f-8cfa-3d224e7529d8',
  },
  status: 'unapproved',
  time: 1716826404122,
  type: 'eth_signTypedData',
  msgParams: {
    data: '{"types":{"EIP712Domain":[{"name":"name","type":"string"},{"name":"version","type":"string"},{"name":"chainId","type":"uint256"},{"name":"verifyingContract","type":"address"}],"Permit":[{"name":"owner","type":"address"},{"name":"spender","type":"address"},{"name":"value","type":"uint256"},{"name":"nonce","type":"uint256"},{"name":"deadline","type":"uint256"}]},"primaryType":"Permit","domain":{"name":"MyToken","version":"1","verifyingContract":"0xCcCCccccCCCCcCCCCCCcCcCccCcCCCcCcccccccC","chainId":1},"message":{"owner":"0x935e73edb9ff52e23bac7f7e043a1ecd06d05477","spender":"0x5B38Da6a701c568545dCfcB03FcB875f56beddC4","value":3000,"nonce":0,"deadline":50000000000}}',
    from: '0x935e73edb9ff52e23bac7f7e043a1ecd06d05477',
    version: 'V4',
    signatureMethod: 'eth_signTypedData_v4',
    origin: 'https://metamask.github.io',
  },
} as SignatureRequestType;<|MERGE_RESOLUTION|>--- conflicted
+++ resolved
@@ -135,8 +135,6 @@
     origin: 'https://metamask.github.io',
   },
 } as SignatureRequestType;
-<<<<<<< HEAD
-=======
 
 export const orderSignatureMsg = {
   id: 'e5249ae0-4b6b-11ef-831f-65b48eb489ec',
@@ -156,7 +154,6 @@
     origin: 'https://metamask.github.io',
   },
 };
->>>>>>> f3548885
 
 export const permitSignatureMsg = {
   id: '0b1787a0-1c44-11ef-b70d-e7064bd7b659',
