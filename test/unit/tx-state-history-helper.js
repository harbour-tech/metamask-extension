const assert = require('assert')
const txStateHistoryHelper = require('../../app/scripts/lib/tx-state-history-helper')
const testVault = require('../data/v17-long-history.json')


describe('tx-state-history-helper', function () {
  it('migrates history to diffs and can recover original values', function () {
    testVault.data.TransactionController.transactions.forEach((tx, index) => {
      const newHistory = txStateHistoryHelper.migrateFromSnapshotsToDiffs(tx.history)
      newHistory.forEach((newEntry, index) => {
        if (index === 0) {
          assert.equal(Array.isArray(newEntry), false, 'initial history item IS NOT a json patch obj')
        } else {
          assert.equal(Array.isArray(newEntry), true, 'non-initial history entry IS a json patch obj')
        }
        const oldEntry = tx.history[index]
        const historySubset = newHistory.slice(0, index + 1)
        const reconstructedValue = txStateHistoryHelper.replayHistory(historySubset)
        assert.deepEqual(oldEntry, reconstructedValue, 'was able to reconstruct old entry from diffs')
      })
    })
  })
<<<<<<< HEAD
<<<<<<< Updated upstream
=======

  it('replaying history does not mutate the original obj', function () {
    const initialState = { test: true, message: 'hello', value: 1 }
    const diff1 = [{
      "op": "replace",
      "path": "/message",
      "value": "haay",
    }]
    const diff2 = [{
      "op": "replace",
      "path": "/value",
      "value": 2,
    }]
=======

  it('replaying history does not mutate the original obj', function () {
    const initialState = { test: true, message: 'hello', value: 1 }
    const diff1 = {
      "op": "replace",
      "path": "/message",
      "value": "haay",
    }
    const diff2 = {
      "op": "replace",
      "path": "/value",
      "value": 2,
    }
>>>>>>> e08a727d
    const history = [initialState, diff1, diff2]

    const beforeStateSnapshot = JSON.stringify(initialState)
    const latestState = txStateHistoryHelper.replayHistory(history)
    const afterStateSnapshot = JSON.stringify(initialState)

    assert.notEqual(initialState, latestState, 'initial state is not the same obj as the latest state')
    assert.equal(beforeStateSnapshot, afterStateSnapshot, 'initial state is not modified during run')
  })
<<<<<<< HEAD

>>>>>>> Stashed changes
=======
>>>>>>> e08a727d
})<|MERGE_RESOLUTION|>--- conflicted
+++ resolved
@@ -20,9 +20,6 @@
       })
     })
   })
-<<<<<<< HEAD
-<<<<<<< Updated upstream
-=======
 
   it('replaying history does not mutate the original obj', function () {
     const initialState = { test: true, message: 'hello', value: 1 }
@@ -36,21 +33,6 @@
       "path": "/value",
       "value": 2,
     }]
-=======
-
-  it('replaying history does not mutate the original obj', function () {
-    const initialState = { test: true, message: 'hello', value: 1 }
-    const diff1 = {
-      "op": "replace",
-      "path": "/message",
-      "value": "haay",
-    }
-    const diff2 = {
-      "op": "replace",
-      "path": "/value",
-      "value": 2,
-    }
->>>>>>> e08a727d
     const history = [initialState, diff1, diff2]
 
     const beforeStateSnapshot = JSON.stringify(initialState)
@@ -60,9 +42,5 @@
     assert.notEqual(initialState, latestState, 'initial state is not the same obj as the latest state')
     assert.equal(beforeStateSnapshot, afterStateSnapshot, 'initial state is not modified during run')
   })
-<<<<<<< HEAD
 
->>>>>>> Stashed changes
-=======
->>>>>>> e08a727d
 })