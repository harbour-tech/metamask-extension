--- conflicted
+++ resolved
@@ -303,8 +303,6 @@
             methods: [...Object.values(EthMethod)],
             type: EthAccountType.Eoa,
           },
-<<<<<<< HEAD
-=======
           '36eb02e0-7925-47f0-859f-076608f09b69': {
             address: '0x95222290DD7278Aa3Ddd389Cc1E1d165CC4BAfe6',
             id: '36eb02e0-7925-47f0-859f-076608f09b69',
@@ -322,7 +320,6 @@
             methods: [...Object.values(EthMethod)],
             type: EthAccountType.Eoa,
           },
->>>>>>> befc516a
         },
         selectedAccount: 'cf8dace4-9439-4bd4-b3a8-88c821c8fcb3',
       },
