import { NetworkType } from '@metamask/controller-utils';
import { NetworkStatus } from '@metamask/network-controller';
import { EthAccountType } from '@metamask/keyring-api';
import { CHAIN_IDS, CURRENCY_SYMBOLS } from '../../shared/constants/network';
import { KeyringType } from '../../shared/constants/keyring';
import { ETH_EOA_METHODS } from '../../shared/constants/eth-methods';

export const createGetSmartTransactionFeesApiResponse = () => {
  return {
    tradeTxFees: {
      // Approval tx.
      cancelFees: [
        { maxFeePerGas: 2100001000, maxPriorityFeePerGas: 466503987 },
        { maxFeePerGas: 2310003200, maxPriorityFeePerGas: 513154852 },
        { maxFeePerGas: 2541005830, maxPriorityFeePerGas: 564470851 },
        { maxFeePerGas: 2795108954, maxPriorityFeePerGas: 620918500 },
        { maxFeePerGas: 3074622644, maxPriorityFeePerGas: 683010971 },
        { maxFeePerGas: 3382087983, maxPriorityFeePerGas: 751312751 },
        { maxFeePerGas: 3720300164, maxPriorityFeePerGas: 826444778 },
        { maxFeePerGas: 4092333900, maxPriorityFeePerGas: 909090082 },
        { maxFeePerGas: 4501571383, maxPriorityFeePerGas: 1000000000 },
        { maxFeePerGas: 4951733023, maxPriorityFeePerGas: 1100001000 },
        { maxFeePerGas: 5446911277, maxPriorityFeePerGas: 1210002200 },
        { maxFeePerGas: 5991607851, maxPriorityFeePerGas: 1331003630 },
        { maxFeePerGas: 6590774628, maxPriorityFeePerGas: 1464105324 },
        { maxFeePerGas: 7249858682, maxPriorityFeePerGas: 1610517320 },
        { maxFeePerGas: 7974851800, maxPriorityFeePerGas: 1771570663 },
        { maxFeePerGas: 8772344955, maxPriorityFeePerGas: 1948729500 },
        { maxFeePerGas: 9649588222, maxPriorityFeePerGas: 2143604399 },
        { maxFeePerGas: 10614556694, maxPriorityFeePerGas: 2357966983 },
        { maxFeePerGas: 11676022978, maxPriorityFeePerGas: 2593766039 },
      ],
      feeEstimate: 42000000000000,
      fees: [
        { maxFeePerGas: 2310003200, maxPriorityFeePerGas: 513154852 },
        { maxFeePerGas: 2541005830, maxPriorityFeePerGas: 564470850 },
        { maxFeePerGas: 2795108954, maxPriorityFeePerGas: 620918500 },
        { maxFeePerGas: 3074622644, maxPriorityFeePerGas: 683010970 },
        { maxFeePerGas: 3382087983, maxPriorityFeePerGas: 751312751 },
        { maxFeePerGas: 3720300163, maxPriorityFeePerGas: 826444777 },
        { maxFeePerGas: 4092333900, maxPriorityFeePerGas: 909090082 },
        { maxFeePerGas: 4501571382, maxPriorityFeePerGas: 999999999 },
        { maxFeePerGas: 4951733022, maxPriorityFeePerGas: 1100001000 },
        { maxFeePerGas: 5446911277, maxPriorityFeePerGas: 1210002200 },
        { maxFeePerGas: 5991607851, maxPriorityFeePerGas: 1331003630 },
        { maxFeePerGas: 6590774627, maxPriorityFeePerGas: 1464105324 },
        { maxFeePerGas: 7249858681, maxPriorityFeePerGas: 1610517320 },
        { maxFeePerGas: 7974851800, maxPriorityFeePerGas: 1771570662 },
        { maxFeePerGas: 8772344954, maxPriorityFeePerGas: 1948729500 },
        { maxFeePerGas: 9649588222, maxPriorityFeePerGas: 2143604398 },
        { maxFeePerGas: 10614556693, maxPriorityFeePerGas: 2357966982 },
        { maxFeePerGas: 11676022977, maxPriorityFeePerGas: 2593766039 },
        { maxFeePerGas: 12843636951, maxPriorityFeePerGas: 2853145236 },
      ],
      gasLimit: 21000,
      gasUsed: 21000,
    },
    approvalTxFees: {
      // Trade tx.
      cancelFees: [
        { maxFeePerGas: 2100001000, maxPriorityFeePerGas: 466503987 },
        { maxFeePerGas: 2310003200, maxPriorityFeePerGas: 513154852 },
        { maxFeePerGas: 2541005830, maxPriorityFeePerGas: 564470851 },
        { maxFeePerGas: 2795108954, maxPriorityFeePerGas: 620918500 },
        { maxFeePerGas: 3074622644, maxPriorityFeePerGas: 683010971 },
        { maxFeePerGas: 3382087983, maxPriorityFeePerGas: 751312751 },
        { maxFeePerGas: 3720300164, maxPriorityFeePerGas: 826444778 },
        { maxFeePerGas: 4092333900, maxPriorityFeePerGas: 909090082 },
        { maxFeePerGas: 4501571383, maxPriorityFeePerGas: 1000000000 },
        { maxFeePerGas: 4951733023, maxPriorityFeePerGas: 1100001000 },
        { maxFeePerGas: 5446911277, maxPriorityFeePerGas: 1210002200 },
        { maxFeePerGas: 5991607851, maxPriorityFeePerGas: 1331003630 },
        { maxFeePerGas: 6590774628, maxPriorityFeePerGas: 1464105324 },
        { maxFeePerGas: 7249858682, maxPriorityFeePerGas: 1610517320 },
        { maxFeePerGas: 7974851800, maxPriorityFeePerGas: 1771570663 },
        { maxFeePerGas: 8772344955, maxPriorityFeePerGas: 1948729500 },
        { maxFeePerGas: 9649588222, maxPriorityFeePerGas: 2143604399 },
        { maxFeePerGas: 10614556694, maxPriorityFeePerGas: 2357966983 },
        { maxFeePerGas: 11676022978, maxPriorityFeePerGas: 2593766039 },
      ],
      feeEstimate: 42000000000000,
      fees: [
        { maxFeePerGas: 2310003200, maxPriorityFeePerGas: 513154852 },
        { maxFeePerGas: 2541005830, maxPriorityFeePerGas: 564470850 },
        { maxFeePerGas: 2795108954, maxPriorityFeePerGas: 620918500 },
        { maxFeePerGas: 3074622644, maxPriorityFeePerGas: 683010970 },
        { maxFeePerGas: 3382087983, maxPriorityFeePerGas: 751312751 },
        { maxFeePerGas: 3720300163, maxPriorityFeePerGas: 826444777 },
        { maxFeePerGas: 4092333900, maxPriorityFeePerGas: 909090082 },
        { maxFeePerGas: 4501571382, maxPriorityFeePerGas: 999999999 },
        { maxFeePerGas: 4951733022, maxPriorityFeePerGas: 1100001000 },
        { maxFeePerGas: 5446911277, maxPriorityFeePerGas: 1210002200 },
        { maxFeePerGas: 5991607851, maxPriorityFeePerGas: 1331003630 },
        { maxFeePerGas: 6590774627, maxPriorityFeePerGas: 1464105324 },
        { maxFeePerGas: 7249858681, maxPriorityFeePerGas: 1610517320 },
        { maxFeePerGas: 7974851800, maxPriorityFeePerGas: 1771570662 },
        { maxFeePerGas: 8772344954, maxPriorityFeePerGas: 1948729500 },
        { maxFeePerGas: 9649588222, maxPriorityFeePerGas: 2143604398 },
        { maxFeePerGas: 10614556693, maxPriorityFeePerGas: 2357966982 },
        { maxFeePerGas: 11676022977, maxPriorityFeePerGas: 2593766039 },
        { maxFeePerGas: 12843636951, maxPriorityFeePerGas: 2853145236 },
      ],
      gasLimit: 21000,
      gasUsed: 21000,
    },
  };
};

export const createSwapsMockStore = () => {
  return {
    confirmTransaction: {
      txData: {},
    },
    swaps: {
      customGas: {
        limit: '0x0',
        fallBackPrice: 5,
        priceEstimates: {
          blockTime: 14.1,
          safeLow: 2.5,
          safeLowWait: 6.6,
          average: 4,
          avgWait: 5.3,
          fast: 5,
          fastWait: 3.3,
          fastest: 10,
          fastestWait: 0.5,
        },
      },
      fromToken: 'ETH',
      toToken: {
        symbol: 'USDC',
        address: '0xA0b86991c6218b36c1d19D4a2e9Eb0cE3606eB48',
        occurances: 4,
      },
      swapsSTXLoading: false,
    },
    metamask: {
      selectedNetworkClientId: NetworkType.mainnet,
      networksMetadata: {
        [NetworkType.mainnet]: {
          EIPS: {
            1559: false,
          },
          status: NetworkStatus.Available,
        },
      },
      providerConfig: {
        chainId: CHAIN_IDS.MAINNET,
        ticker: 'ETH',
      },
      preferences: {
        showFiatInTestnets: true,
        smartTransactionsOptInStatus: true,
      },
      transactions: [
        {
          id: 6571648590592143,
          time: 1667403993369,
          status: 'confirmed',
          originalGasEstimate: '0x7548',
          userEditedGasLimit: false,
          chainId: CHAIN_IDS.MAINNET,
          loadingDefaults: false,
          dappSuggestedGasFees: null,
          sendFlowHistory: null,
          txParams: {
            from: '0x806627172af48bd5b0765d3449a7def80d6576ff',
            to: '0x881d40237659c251811cec9c364ef91dc08d300c',
            nonce: '0x30',
            value: '0x5af3107a4000',
            gas: '0x7548',
            maxFeePerGas: '0x19286f704d',
            maxPriorityFeePerGas: '0x77359400',
          },
          origin: 'metamask',
          actionId: 1667403993358.877,
          type: 'swap',
          userFeeLevel: 'medium',
          defaultGasEstimates: {
            estimateType: 'medium',
            gas: '0x7548',
            maxFeePerGas: '0x19286f704d',
            maxPriorityFeePerGas: '0x77359400',
          },
          sourceTokenSymbol: 'ETH',
          destinationTokenSymbol: 'USDC',
          destinationTokenDecimals: 6,
          destinationTokenAddress: '0xdac17f958d2ee523a2206206994597c13d831ec7',
          swapMetaData: {
            token_from: 'ETH',
            token_from_amount: '0.0001',
            token_to: 'USDC',
            token_to_amount: '0.15471500',
            slippage: 2,
            custom_slippage: false,
            best_quote_source: 'pmm',
            other_quote_selected: false,
            other_quote_selected_source: '',
            gas_fees: '3.016697',
            estimated_gas: '30024',
            used_gas_price: '0',
            is_hardware_wallet: false,
            stx_enabled: false,
            current_stx_enabled: false,
            stx_user_opt_in: false,
            reg_tx_fee_in_usd: 3.02,
            reg_tx_fee_in_eth: 0.00193,
            reg_tx_max_fee_in_usd: 5.06,
            reg_tx_max_fee_in_eth: 0.00324,
            max_fee_per_gas: '19286f704d',
            max_priority_fee_per_gas: '77359400',
            base_and_priority_fee_per_gas: 'efd93d95a',
          },
          swapTokenValue: '0.0001',
          estimatedBaseFee: 'e865e455a',
          hash: '0x8216e3696e7deb7ca794703015f17d5114a09362ae98f6a1611203e4c9509243',
          submittedTime: 1667403996143,
          firstRetryBlockNumber: '0x7838fe',
          baseFeePerGas: '0xe0ef7d207',
          blockTimestamp: '636290e8',
          postTxBalance: '19a61aaaf06e4bd1',
        },
      ],
      useCurrencyRateCheck: true,
      currentCurrency: 'ETH',
      currencyRates: {
        ETH: {
          conversionRate: 1,
        },
      },
      marketData: {
        '0x1': {
          '0xa0b86991c6218b36c1d19d4a2e9eb0ce3606eb48': {
            price: 2,
            contractPercentChange1d: 0.004,
            priceChange1d: 0.00004,
          },
          '0x1111111111111111111111111111111111111111': {
            price: 0.1,
            contractPercentChange1d: 0.01,
            priceChange1d: 0.001,
          },
        },
      },
      identities: {
        '0xfdea65c8e26263f6d9a1b5de9555d2931a33b825': {
          address: '0xfdea65c8e26263f6d9a1b5de9555d2931a33b825',
          name: 'Send Account 1',
        },
        '0xc5b8dbac4c1d3f152cdeb400e2313f309c410acb': {
          address: '0xc5b8dbac4c1d3f152cdeb400e2313f309c410acb',
          name: 'Send Account 2',
        },
        '0x2f8d4a878cfa04a6e60d46362f5644deab66572d': {
          address: '0x2f8d4a878cfa04a6e60d46362f5644deab66572d',
          name: 'Send Account 3',
        },
        '0x0dcd5d886577d5081b0c52e242ef29e70be3e7bc': {
          address: '0x0dcd5d886577d5081b0c52e242ef29e70be3e7bc',
          name: 'Send Account 4',
        },
      },
      internalAccounts: {
        accounts: {
          'cf8dace4-9439-4bd4-b3a8-88c821c8fcb3': {
            address: '0x0dcd5d886577d5081b0c52e242ef29e70be3e7bc',
            id: 'cf8dace4-9439-4bd4-b3a8-88c821c8fcb3',
            metadata: {
              name: 'Test Account',
              keyring: {
                type: 'HD Key Tree',
              },
            },
            options: {},
            methods: ETH_EOA_METHODS,
            type: EthAccountType.Eoa,
          },
          '07c2cfec-36c9-46c4-8115-3836d3ac9047': {
            address: '0xc5b8dbac4c1d3f152cdeb400e2313f309c410acb',
            id: '07c2cfec-36c9-46c4-8115-3836d3ac9047',
            metadata: {
              name: 'Test Account 2',
              keyring: {
                type: 'HD Key Tree',
              },
            },
            options: {},
            methods: ETH_EOA_METHODS,
            type: EthAccountType.Eoa,
          },
          '15e69915-2a1a-4019-93b3-916e11fd432f': {
            address: '0x2f8d4a878cfa04a6e60d46362f5644deab66572d',
            id: '15e69915-2a1a-4019-93b3-916e11fd432f',
            metadata: {
              name: 'Ledger Hardware 2',
              keyring: {
                type: 'Ledger Hardware',
              },
            },
            options: {},
            methods: ETH_EOA_METHODS,
            type: EthAccountType.Eoa,
          },
          '784225f4-d30b-4e77-a900-c8bbce735b88': {
            address: '0x0dcd5d886577d5081b0c52e242ef29e70be3e7bc',
            id: '784225f4-d30b-4e77-a900-c8bbce735b88',
            metadata: {
              name: 'Test Account 3',
              keyring: {
                type: 'HD Key Tree',
              },
            },
            options: {},
            methods: ETH_EOA_METHODS,
            type: EthAccountType.Eoa,
          },
          '36eb02e0-7925-47f0-859f-076608f09b69': {
            address: '0x95222290DD7278Aa3Ddd389Cc1E1d165CC4BAfe6',
            id: '36eb02e0-7925-47f0-859f-076608f09b69',
            metadata: {
              name: 'Snap Account 1',
              keyring: {
                type: 'Snap Keyring',
              },
              snap: {
                id: 'snap-id',
                name: 'snap name',
              },
            },
            options: {},
            methods: ETH_EOA_METHODS,
            type: EthAccountType.Eoa,
          },
        },
        selectedAccount: 'cf8dace4-9439-4bd4-b3a8-88c821c8fcb3',
      },
      accounts: {
        '0x0dcd5d886577d5081b0c52e242ef29e70be3e7bc': {
          address: '0x0dcd5d886577d5081b0c52e242ef29e70be3e7bc',
          balance: '0x0',
        },
        '0xec1adf982415d2ef5ec55899b9bfb8bc0f29251b': {
          address: '0xec1adf982415d2ef5ec55899b9bfb8bc0f29251b',
          balance: '0x0',
        },
      },
      accountsByChainId: {
        [CHAIN_IDS.MAINNET]: {
          '0x0dcd5d886577d5081b0c52e242ef29e70be3e7bc': {
            address: '0x0dcd5d886577d5081b0c52e242ef29e70be3e7bc',
            balance: '0x0',
          },
          '0xec1adf982415d2ef5ec55899b9bfb8bc0f29251b': {
            address: '0xec1adf982415d2ef5ec55899b9bfb8bc0f29251b',
            balance: '0x0',
          },
        },
      },
      selectedAddress: '0x0dcd5d886577d5081b0c52e242ef29e70be3e7bc',
      currentLocale: 'en',
      keyrings: [
        {
          type: KeyringType.hdKeyTree,
          accounts: [
            '0x0dcd5d886577d5081b0c52e242ef29e70be3e7bc',
            'c5b8dbac4c1d3f152cdeb400e2313f309c410acb',
            '2f8d4a878cfa04a6e60d46362f5644deab66572d',
          ],
        },
        {
          type: KeyringType.imported,
          accounts: ['0xd85a4b6a394794842887b8284293d69163007bbb'],
        },
      ],
      networkConfigurations: {
        'network-configuration-id-1': {
          chainId: CHAIN_IDS.MAINNET,
          ticker: CURRENCY_SYMBOLS.ETH,
          rpcUrl: 'https://mainnet.infura.io/v3/',
        },
      },
      tokens: [
        {
          erc20: true,
          symbol: 'BAT',
          decimals: 18,
          address: '0x0D8775F648430679A709E98d2b0Cb6250d2887EF',
        },
        {
          erc20: true,
          symbol: 'USDT',
          decimals: 6,
          address: '0xdAC17F958D2ee523a2206206994597C13D831ec7',
        },
      ],
      swapsState: {
        swapsFeatureFlags: {
          ethereum: {
            extensionActive: true,
            mobileActive: false,
            smartTransactions: {
              expectedDeadline: 45,
              maxDeadline: 150,
              returnTxHashAsap: false,
            },
          },
          smartTransactions: {
            mobileActive: true,
            extensionActive: true,
          },
          swapRedesign: {
            mobileActive: true,
            extensionActive: true,
          },
        },
        quotes: {
          TEST_AGG_1: {
            trade: {
              from: '0xe18035bf8712672935fdb4e5e431b1a0183d2dfc',
              value: '0x0',
              gas: '0x61a80', // 4e5
              to: '0x881D40237659C251811CEC9c364ef91dC08D300C',
            },
            sourceAmount: '10000000000000000000', // 10e18
            destinationAmount: '20000000000000000000', // 20e18
            error: null,
            sourceToken: '0x6b175474e89094c44da98b954eedeac495271d0f',
            destinationToken: '0xa0b86991c6218b36c1d19d4a2e9eb0ce3606eb48',
            approvalNeeded: null,
            maxGas: 600000,
            averageGas: 120000,
            estimatedRefund: 80000,
            fetchTime: 607,
            aggregator: 'TEST_AGG_1',
            aggType: 'AGG',
            slippage: 2,
            sourceTokenInfo: {
              address: '0x6b175474e89094c44da98b954eedeac495271d0f',
              symbol: 'DAI',
              decimals: 18,
              iconUrl: 'https://foo.bar/logo.png',
            },
            destinationTokenInfo: {
              address: '0xa0b86991c6218b36c1d19d4a2e9eb0ce3606eb48',
              symbol: 'USDC',
              decimals: 18,
            },
            fee: 1,
          },

          TEST_AGG_BEST: {
            trade: {
              from: '0xe18035bf8712672935fdb4e5e431b1a0183d2dfc',
              value: '0x0',
              gas: '0x61a80',
              to: '0x881D40237659C251811CEC9c364ef91dC08D300C',
            },
            sourceAmount: '10000000000000000000',
            destinationAmount: '25000000000000000000', // 25e18
            error: null,
            sourceToken: '0x6b175474e89094c44da98b954eedeac495271d0f',
            destinationToken: '0xa0b86991c6218b36c1d19d4a2e9eb0ce3606eb48',
            approvalNeeded: null,
            maxGas: 1100000,
            averageGas: 411000,
            estimatedRefund: 343090,
            fetchTime: 1003,
            aggregator: 'TEST_AGG_BEST',
            aggType: 'AGG',
            slippage: 2,
            sourceTokenInfo: {
              address: '0x6b175474e89094c44da98b954eedeac495271d0f',
              symbol: 'DAI',
              decimals: 18,
              iconUrl: 'https://foo.bar/logo.png',
            },
            destinationTokenInfo: {
              address: '0xa0b86991c6218b36c1d19d4a2e9eb0ce3606eb48',
              symbol: 'USDC',
              decimals: 18,
            },
            fee: 1,
          },
          TEST_AGG_2: {
            trade: {
              from: '0xe18035bf8712672935fdb4e5e431b1a0183d2dfc',
              value: '0x0',
              gas: '0x61a80',
              to: '0x881D40237659C251811CEC9c364ef91dC08D300C',
            },
            sourceAmount: '10000000000000000000',
            destinationAmount: '22000000000000000000', // 22e18
            error: null,
            sourceToken: '0x6b175474e89094c44da98b954eedeac495271d0f',
            destinationToken: '0xa0b86991c6218b36c1d19d4a2e9eb0ce3606eb48',
            approvalNeeded: null,
            maxGas: 368000,
            averageGas: 197000,
            estimatedRefund: 18205,
            fetchTime: 1354,
            aggregator: 'TEST_AGG_2',
            aggType: 'AGG',
            isBestQuote: true,
            slippage: 2,
            sourceTokenInfo: {
              address: '0x6b175474e89094c44da98b954eedeac495271d0f',
              symbol: 'DAI',
              decimals: 18,
              iconUrl: 'https://foo.bar/logo.png',
            },
            destinationTokenInfo: {
              address: '0xa0b86991c6218b36c1d19d4a2e9eb0ce3606eb48',
              symbol: 'USDC',
              decimals: 18,
            },
            fee: 1,
          },
        },
        fetchParams: {
          metaData: {
            sourceTokenInfo: {
              symbol: 'ETH',
            },
            destinationTokenInfo: {
              symbol: 'USDC',
            },
          },
        },
        tradeTxId: null,
        approveTxId: null,
        quotesLastFetched: 1519211809934,
        swapsQuoteRefreshTime: 60000,
        swapsQuotePrefetchingRefreshTime: 60000,
        swapsStxBatchStatusRefreshTime: 5000,
        swapsStxGetTransactionsRefreshTime: 5000,
        swapsStxMaxFeeMultiplier: 1.5,
        swapsStxStatusDeadline: 150000,
        customMaxGas: '',
        customGasPrice: null,
        selectedAggId: 'TEST_AGG_2',
        customApproveTxData: '',
        errorKey: '',
        topAggId: 'TEST_AGG_BEST',
        routeState: '',
        swapsFeatureIsLive: false,
      },
      useTokenDetection: true,
      tokenList: {
        '0x1f9840a85d5af5bf1d1762f925bdaddc4201f984': {
          address: '0x1f9840a85d5af5bf1d1762f925bdaddc4201f984',
          symbol: 'UNI',
          decimals: 18,
          name: 'Uniswap',
          iconUrl: '',
          aggregators: [
            'airswapLight',
            'bancor',
            'cmc',
            'coinGecko',
            'kleros',
            'oneInch',
            'paraswap',
            'pmm',
            'totle',
            'zapper',
            'zerion',
            'zeroEx',
          ],
          occurrences: 12,
        },
        '0x514910771af9ca656af840dff83e8264ecf986ca': {
          address: '0x514910771af9ca656af840dff83e8264ecf986ca',
          symbol: 'LINK',
          decimals: 18,
          name: 'Chainlink',
          iconUrl: '',
          aggregators: [
            'airswapLight',
            'bancor',
            'cmc',
            'coinGecko',
            'kleros',
            'oneInch',
            'paraswap',
            'pmm',
            'totle',
            'zapper',
            'zerion',
            'zeroEx',
          ],
          occurrences: 12,
        },
        '0x6b3595068778dd592e39a122f4f5a5cf09c90fe2': {
          address: '0x6b3595068778dd592e39a122f4f5a5cf09c90fe2',
          symbol: 'SUSHI',
          decimals: 18,
          name: 'SushiSwap',
          iconUrl: '',
          aggregators: [
            'bancor',
            'cmc',
            'coinGecko',
            'kleros',
            'oneInch',
            'paraswap',
            'pmm',
            'totle',
            'zapper',
            'zerion',
            'zeroEx',
          ],
          occurrences: 11,
        },
      },
      smartTransactionsState: {
        userOptIn: true,
        userOptInV2: true,
        liveness: true,
        fees: createGetSmartTransactionFeesApiResponse(),
        smartTransactions: {
          [CHAIN_IDS.MAINNET]: [
            {
              uuid: 'uuid2',
              status: 'success',
              cancellable: false,
              statusMetadata: {
                cancellationFeeWei: 36777567771000,
                cancellationReason: 'not_cancelled',
                deadlineRatio: 0.6400288486480713,
                minedHash:
                  '0x55ad39634ee10d417b6e190cfd3736098957e958879cffe78f1f00f4fd2654d6',
                minedTx: 'success',
              },
            },
            {
              uuid: 'uuid2',
              status: 'pending',
              cancellable: true,
              statusMetadata: {
                cancellationFeeWei: 36777567771000,
                cancellationReason: 'not_cancelled',
                deadlineRatio: 0.6400288486480713,
                minedHash:
                  '0x55ad39634ee10d417b6e190cfd3736098957e958879cffe78f1f00f4fd2654d6',
                minedTx: 'success',
              },
            },
          ],
        },
      },
      balances: {},
    },
    appState: {
      modal: {
        open: true,
        modalState: {
          name: 'test',
          props: {
            initialGasLimit: 100,
            minimumGasLimit: 5,
          },
        },
      },
      gasLoadingAnimationIsShowing: false,
    },
  };
};

<<<<<<< HEAD
export const createBridgeMockStore = (featureFlagOverrides = {}) => {
=======
export const createBridgeMockStore = () => {
>>>>>>> 535c139b
  const swapsStore = createSwapsMockStore();
  return {
    ...swapsStore,
    bridge: {
      toChain: null,
    },
    metamask: {
      ...swapsStore.metamask,
      bridgeState: {
        ...(swapsStore.metamask.bridgeState ?? {}),
        bridgeFeatureFlags: {
          extensionSupport: false,
<<<<<<< HEAD
          ...featureFlagOverrides,
=======
>>>>>>> 535c139b
        },
      },
    },
  };
};<|MERGE_RESOLUTION|>--- conflicted
+++ resolved
@@ -667,11 +667,7 @@
   };
 };
 
-<<<<<<< HEAD
 export const createBridgeMockStore = (featureFlagOverrides = {}) => {
-=======
-export const createBridgeMockStore = () => {
->>>>>>> 535c139b
   const swapsStore = createSwapsMockStore();
   return {
     ...swapsStore,
@@ -684,10 +680,7 @@
         ...(swapsStore.metamask.bridgeState ?? {}),
         bridgeFeatureFlags: {
           extensionSupport: false,
-<<<<<<< HEAD
           ...featureFlagOverrides,
-=======
->>>>>>> 535c139b
         },
       },
     },
