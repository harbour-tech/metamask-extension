--- conflicted
+++ resolved
@@ -14,10 +14,6 @@
       {
         fixtures: new FixtureBuilder().build(),
         ganacheOptions: defaultGanacheOptions,
-<<<<<<< HEAD
-        failOnConsoleError: false,
-=======
->>>>>>> befc516a
         title: this.test.fullTitle(),
       },
       async ({ driver }) => {
