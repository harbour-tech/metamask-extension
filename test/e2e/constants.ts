--- conflicted
+++ resolved
@@ -37,11 +37,7 @@
 export const VERIFYING_PAYMASTER = '0xbdbDEc38ed168331b1F7004cc9e5392A2272C1D7';
 
 /* Default ganache ETH balance in decimal when first login */
-<<<<<<< HEAD
-export const DEFAULT_GANACHE_ETH_BALANCE_DEC = '25';
-=======
 export const DEFAULT_GANACHE_ETH_BALANCE_DEC = '25';
 
 /* Default BTC address created using test SRP */
-export const DEFAULT_BTC_ACCOUNT = 'bc1qg6whd6pc0cguh6gpp3ewujm53hv32ta9hdp252';
->>>>>>> b960add2
+export const DEFAULT_BTC_ACCOUNT = 'bc1qg6whd6pc0cguh6gpp3ewujm53hv32ta9hdp252';