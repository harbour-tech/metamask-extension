const { promises: fs } = require('fs');
const { strict: assert } = require('assert');
const {
  By,
  Condition,
  Key,
  until,
  ThenableWebDriver, // eslint-disable-line no-unused-vars -- this is imported for JSDoc
  WebElement, // eslint-disable-line no-unused-vars -- this is imported for JSDoc
} = require('selenium-webdriver');
const cssToXPath = require('css-to-xpath');
const { sprintf } = require('sprintf-js');
const { retry } = require('../../../development/lib/retry');

const PAGES = {
  BACKGROUND: 'background',
  HOME: 'home',
  NOTIFICATION: 'notification',
  POPUP: 'popup',
};

/**
 * Temporary workaround to patch selenium's element handle API with methods
 * that match the playwright API for Elements
 *
 * @param {object} element - Selenium Element
 * @param {!ThenableWebDriver} driver
 * @returns {object} modified Selenium Element
 */
function wrapElementWithAPI(element, driver) {
  element.press = (key) => element.sendKeys(key);
  element.fill = async (input) => {
    // The 'fill' method in playwright replaces existing input
    await driver.wait(until.elementIsVisible(element));

    // Try 2 ways to clear input fields, first try with clear() method
    // Use keyboard simulation if the input field is not empty
    await element.sendKeys(
      Key.chord(driver.Key.MODIFIER, 'a', driver.Key.BACK_SPACE),
    );
    // If previous methods fail, use Selenium's actions to select all text and replace it with the expected value
    if ((await element.getProperty('value')) !== '') {
      await driver.driver
        .actions()
        .click(element)
        .keyDown(driver.Key.MODIFIER)
        .sendKeys('a')
        .keyUp(driver.Key.MODIFIER)
        .perform();
    }
    await element.sendKeys(input);
  };

  element.waitForElementState = async (state, timeout) => {
    switch (state) {
      case 'hidden':
        return await driver.wait(until.stalenessOf(element), timeout);
      case 'visible':
        return await driver.wait(until.elementIsVisible(element), timeout);
      default:
        throw new Error(`Provided state: '${state}' is not supported`);
    }
  };

  element.nestedFindElement = async (rawLocator) => {
    const locator = driver.buildLocator(rawLocator);
    const newElement = await element.findElement(locator);
    return wrapElementWithAPI(newElement, driver);
  };

  // We need to hold a pointer to the original click() method so that we can call it in the replaced click() method
  if (!element.originalClick) {
    element.originalClick = element.click;
  }

  // This special click() method waits for the loading overlay to disappear before clicking
  element.click = async () => {
    try {
      await element.originalClick();
    } catch (e) {
      if (e.name === 'ElementClickInterceptedError') {
        if (e.message.includes('<div class="mm-box loading-overlay">')) {
          // Wait for the loading overlay to disappear and try again
          await driver.wait(
            until.elementIsNotPresent(By.css('.loading-overlay')),
          );
        }
        if (e.message.includes('<div class="modal__backdrop">')) {
          // Wait for the modal to disappear and try again
          await driver.wait(
            until.elementIsNotPresent(By.css('.modal__backdrop')),
          );
        }
        await element.originalClick();
      } else {
        throw e; // If the error is not related to the loading overlay or modal backdrop, throw it
      }
    }
  };

  return element;
}

until.elementIsNotPresent = function elementIsNotPresent(locator) {
  return new Condition(`Element not present`, function (driver) {
    return driver.findElements(locator).then(function (elements) {
      return elements.length === 0;
    });
  });
};

/**
 * This is MetaMask's custom E2E test driver, wrapping the Selenium WebDriver.
 * For Selenium WebDriver API documentation, see:
 * https://www.selenium.dev/selenium/docs/api/javascript/module/selenium-webdriver/index_exports_WebDriver.html
 */
class Driver {
  /**
   * @param {!ThenableWebDriver} driver - A {@code WebDriver} instance
   * @param {string} browser - The type of browser this driver is controlling
   * @param extensionUrl
   * @param {number} timeout
   */
  constructor(driver, browser, extensionUrl, timeout = 10 * 1000) {
    this.driver = driver;
    this.browser = browser;
    this.extensionUrl = extensionUrl;
    this.timeout = timeout;
    this.exceptions = [];
    this.errors = [];
    // The following values are found in
    // https://github.com/SeleniumHQ/selenium/blob/trunk/javascript/node/selenium-webdriver/lib/input.js#L50-L110
    // These should be replaced with string constants 'Enter' etc for playwright.
    this.Key = {
      BACK_SPACE: '\uE003',
      ENTER: '\uE007',
      SPACE: '\uE00D',
      CONTROL: '\uE009',
      COMMAND: '\uE03D',
      MODIFIER: process.platform === 'darwin' ? Key.COMMAND : Key.CONTROL,
    };
  }

  async executeAsyncScript(script, ...args) {
    return this.driver.executeAsyncScript(script, args);
  }

  async executeScript(script, ...args) {
    return this.driver.executeScript(script, args);
  }

  buildLocator(locator) {
    if (typeof locator === 'string') {
      // If locator is a string we assume its a css selector
      return By.css(locator);
    } else if (locator.value) {
      // For backwards compatibility, checking if the locator has a value prop
      // tells us this is a Selenium locator
      return locator;
    } else if (locator.xpath) {
      // Providing an xpath prop to the object will consume the locator as an
      // xpath locator.
      return By.xpath(locator.xpath);
    } else if (locator.text) {
      // Providing a text prop, and optionally a tag or css prop, will use
      // xpath to look for an element with the tag that has matching text.
      if (locator.css) {
        // When providing css prop we use cssToXPath to build a xpath string
        // We provide two cases to check for, first a text node of the
        // element that matches the text provided OR we test the stringified
        // contents of the element in the case where text is split across
        // multiple children. In the later case non literal spaces are stripped
        // so we do the same with the input to provide a consistent API.
        const xpath = cssToXPath
          .parse(locator.css)
          .where(
            cssToXPath.xPathBuilder
              .string()
              .contains(locator.text)
              .or(
                cssToXPath.xPathBuilder
                  .string()
                  .contains(locator.text.split(' ').join('')),
              ),
          )
          .toXPath();
        return By.xpath(xpath);
      }
      // The tag prop is optional and further refines which elements match
      return By.xpath(
        `//${locator.tag ?? '*'}[contains(text(), '${locator.text}')]`,
      );
    }
    throw new Error(
      `The locator '${locator}' is not supported by the E2E test driver`,
    );
  }

  async fill(rawLocator, input) {
    const element = await this.findElement(rawLocator);
    await element.fill(input);
    return element;
  }

  async press(rawLocator, keys) {
    const element = await this.findElement(rawLocator);
    await element.press(keys);
    return element;
  }

  async delay(time) {
    await new Promise((resolve) => setTimeout(resolve, time));
  }

  async wait(condition, timeout = this.timeout, catchError = false) {
    try {
      await this.driver.wait(condition, timeout);
    } catch (e) {
      if (!catchError) {
        throw e;
      }

      console.log('Caught error waiting for condition:', e);
    }
  }

  async waitForSelector(
    rawLocator,
    { timeout = this.timeout, state = 'visible' } = {},
  ) {
    // Playwright has a waitForSelector method that will become a shallow
    // replacement for the implementation below. It takes an option options
    // bucket that can include the state attribute to wait for elements that
    // match the selector to be removed from the DOM.
    let element;
    if (!['visible', 'detached'].includes(state)) {
      throw new Error(`Provided state selector ${state} is not supported`);
    }
    if (state === 'visible') {
      element = await this.driver.wait(
        until.elementLocated(this.buildLocator(rawLocator)),
        timeout,
      );
    } else if (state === 'detached') {
      element = await this.driver.wait(
        until.stalenessOf(await this.findElement(rawLocator)),
        timeout,
      );
    }
    return wrapElementWithAPI(element, this);
  }

  async waitForNonEmptyElement(element) {
    await this.driver.wait(async () => {
      const elemText = await element.getText();
      const empty = elemText === '';
      return !empty;
    }, this.timeout);
  }

  /**
   * Wait until an element is absent.
   *
   * This function MUST have a guard to prevent a race condition. For example,
   * when the previous step is to click a button that loads a new page, then of course
   * during page load, the rawLocator element will be absent, even though it will appear
   * a half-second later.
   *
   * The first choice for the guard is to use the findElementGuard, which executes before
   * the search for the rawLocator element.
   *
   * The second choice for the guard is to use the waitAtLeastGuard parameter.
   *
   * @param {string | object} rawLocator
   * @param {object} guards
   * @param {string | object} [guards.findElementGuard] - A rawLocator to perform a findElement and act as a guard
   * @param {number} [guards.waitAtLeastGuard] - The minimum milliseconds to wait before passing
   * @param {number} [guards.timeout] - The maximum milliseconds to wait before failing
   */
  async assertElementNotPresent(
    rawLocator,
    {
      findElementGuard = '',
      waitAtLeastGuard = 0,
      timeout = this.timeout,
    } = {},
  ) {
    assert(timeout > waitAtLeastGuard);
    if (waitAtLeastGuard > 0) {
      await this.delay(waitAtLeastGuard);
    }

    if (findElementGuard) {
      await this.findElement(findElementGuard);
    }

    const locator = this.buildLocator(rawLocator);

    try {
      await this.driver.wait(
        until.elementIsNotPresent(locator),
        timeout - waitAtLeastGuard,
      );
    } catch (err) {
      throw new Error(
        `Found element ${JSON.stringify(
          rawLocator,
        )} that should not be present`,
      );
    }
  }

  async quit() {
    await this.driver.quit();
  }

  // Element interactions

  /**
   * @param {*} rawLocator
   * @returns {WebElement}
   */
  async findElement(rawLocator) {
    const locator = this.buildLocator(rawLocator);
    const element = await this.driver.wait(
      until.elementLocated(locator),
      this.timeout,
    );
    return wrapElementWithAPI(element, this);
  }

  async findVisibleElement(rawLocator) {
    const element = await this.findElement(rawLocator);
    await this.driver.wait(until.elementIsVisible(element), this.timeout);
    return wrapElementWithAPI(element, this);
  }

  async findClickableElement(rawLocator) {
    const element = await this.findElement(rawLocator);
    await Promise.all([
      this.driver.wait(until.elementIsVisible(element), this.timeout),
      this.driver.wait(until.elementIsEnabled(element), this.timeout),
    ]);
    return wrapElementWithAPI(element, this);
  }

  async findElements(rawLocator) {
    const locator = this.buildLocator(rawLocator);
    const elements = await this.driver.wait(
      until.elementsLocated(locator),
      this.timeout,
    );
    return elements.map((element) => wrapElementWithAPI(element, this));
  }

  async findClickableElements(rawLocator) {
    const elements = await this.findElements(rawLocator);
    await Promise.all(
      elements.reduce((acc, element) => {
        acc.push(
          this.driver.wait(until.elementIsVisible(element), this.timeout),
          this.driver.wait(until.elementIsEnabled(element), this.timeout),
        );
        return acc;
      }, []),
    );
    return elements.map((element) => wrapElementWithAPI(element, this));
  }

  async clickElement(rawLocator) {
    const element = await this.findClickableElement(rawLocator);
    await element.click();
  }

  /**
   * for instances where an element such as a scroll button does not
   * show up because of render differences, proceed to the next step
   * without causing a test failure, but provide a console log of why.
   *
   * @param rawLocator
   */
  async clickElementSafe(rawLocator) {
    try {
      const element = await this.findClickableElement(rawLocator);
      await element.click();
    } catch (e) {
      console.log(`Element ${rawLocator} not found (${e})`);
    }
  }

  /**
   * Can fix instances where a normal click produces ElementClickInterceptedError
   *
   * @param rawLocator
   */
  async clickElementUsingMouseMove(rawLocator) {
    const element = await this.findClickableElement(rawLocator);
    await this.scrollToElement(element);
    await this.driver
      .actions()
      .move({ origin: element, x: 1, y: 1 })
      .click()
      .perform();
  }

  async clickPoint(rawLocator, x, y) {
    const element = await this.findElement(rawLocator);
    await this.driver
      .actions()
      .move({ origin: element, x, y })
      .click()
      .perform();
  }

  async holdMouseDownOnElement(rawLocator, ms) {
    const locator = this.buildLocator(rawLocator);
    const element = await this.findClickableElement(locator);
    await this.driver
      .actions()
      .move({ origin: element, x: 1, y: 1 })
      .press()
      .pause(ms)
      .release()
      .perform();
  }

  async scrollToElement(element) {
    await this.driver.executeScript(
      'arguments[0].scrollIntoView(true)',
      element,
    );
  }

  async isElementPresent(rawLocator) {
    try {
      await this.findElement(rawLocator);
      return true;
    } catch (err) {
      return false;
    }
  }

  async isElementPresentAndVisible(rawLocator) {
    try {
      await this.findVisibleElement(rawLocator);
      return true;
    } catch (err) {
      return false;
    }
  }

  /**
   * Paste a string into a field.
   *
   * @param {string} rawLocator - The element locator.
   * @param {string} contentToPaste - The content to paste.
   */
  async pasteIntoField(rawLocator, contentToPaste) {
    // Throw if double-quote is present in content to paste
    // so that we don't have to worry about escaping double-quotes
    if (contentToPaste.includes('"')) {
      throw new Error('Cannot paste content with double-quote');
    }
    // Click to focus the field
    await this.clickElement(rawLocator);
    await this.executeScript(
      `navigator.clipboard.writeText("${contentToPaste}")`,
    );
    await this.fill(rawLocator, Key.chord(this.Key.MODIFIER, 'v'));
  }

  // Navigation

  async navigate(page = PAGES.HOME) {
    const response = await this.driver.get(`${this.extensionUrl}/${page}.html`);
    // Wait for asynchronous JavaScript to load
    await this.driver.wait(
      until.elementLocated(this.buildLocator('.metamask-loaded')),
      10 * 1000,
    );
    return response;
  }

  async getCurrentUrl() {
    return await this.driver.getCurrentUrl();
  }

  // Metrics

  async collectMetrics() {
    return await this.driver.executeScript(collectMetrics);
  }

  // Window management
  async openNewURL(url) {
    await this.driver.get(url);
  }

  async openNewPage(url) {
    const newHandle = await this.driver.switchTo().newWindow();
    await this.openNewURL(url);
    return newHandle;
  }

  async refresh() {
    await this.driver.navigate().refresh();
  }

  async switchToWindow(handle) {
    await this.driver.switchTo().window(handle);
  }

  async switchToNewWindow() {
    await this.driver.switchTo().newWindow('window');
  }

  async switchToFrame(element) {
    await this.driver.switchTo().frame(element);
  }

  async getAllWindowHandles() {
    return await this.driver.getAllWindowHandles();
  }

  async waitUntilXWindowHandles(x, delayStep = 1000, timeout = this.timeout) {
    let timeElapsed = 0;
    let windowHandles = [];
    while (timeElapsed <= timeout) {
      windowHandles = await this.driver.getAllWindowHandles();

      if (windowHandles.length === x) {
        return windowHandles;
      }
      await this.delay(delayStep);
      timeElapsed += delayStep;
    }
    throw new Error('waitUntilXWindowHandles timed out polling window handles');
  }

  async getWindowTitleByHandlerId(handlerId) {
    await this.driver.switchTo().window(handlerId);
    return await this.driver.getTitle();
  }

  async switchToWindowWithTitle(
    title,
    initialWindowHandles,
    delayStep = 1000,
    timeout = this.timeout,
    { retries = 8, retryDelay = 2500 } = {},
  ) {
    let windowHandles =
      initialWindowHandles || (await this.driver.getAllWindowHandles());
    let timeElapsed = 0;

    while (timeElapsed <= timeout) {
      for (const handle of windowHandles) {
        const handleTitle = await retry(
          {
            retries,
            delay: retryDelay,
          },
          async () => {
            await this.driver.switchTo().window(handle);
            return await this.driver.getTitle();
          },
        );

        if (handleTitle === title) {
          return handle;
        }
      }
      await this.delay(delayStep);
      timeElapsed += delayStep;
      // refresh the window handles
      windowHandles = await this.driver.getAllWindowHandles();
    }

    throw new Error(`No window with title: ${title}`);
  }

  async switchToWindowWithUrl(
    url,
    initialWindowHandles,
    delayStep = 1000,
    timeout = this.timeout,
    { retries = 8, retryDelay = 2500 } = {},
  ) {
    let windowHandles =
      initialWindowHandles || (await this.driver.getAllWindowHandles());
    let timeElapsed = 0;

    while (timeElapsed <= timeout) {
      for (const handle of windowHandles) {
        const handleUrl = await retry(
          {
            retries,
            delay: retryDelay,
          },
          async () => {
            await this.driver.switchTo().window(handle);
            return await this.driver.getCurrentUrl();
          },
        );

        if (handleUrl === `${url}/`) {
          return handle;
        }
      }
      await this.delay(delayStep);
      timeElapsed += delayStep;
      // refresh the window handles
      windowHandles = await this.driver.getAllWindowHandles();
    }

    throw new Error(`No window with url: ${url}`);
  }

  async closeWindow() {
    await this.driver.close();
  }

  async closeWindowHandle(windowHandle) {
    await this.driver.switchTo().window(windowHandle);
    await this.driver.close();
  }

  // Close Alert Popup
  async closeAlertPopup() {
    return await this.driver.switchTo().alert().accept();
  }

  /**
   * Closes all windows except those in the given list of exceptions
   *
   * @param {Array<string>} exceptions - The list of window handle exceptions
   * @param {Array} [windowHandles] - The full list of window handles
   * @returns {Promise<void>}
   */
  async closeAllWindowHandlesExcept(exceptions, windowHandles) {
    // eslint-disable-next-line no-param-reassign
    windowHandles = windowHandles || (await this.driver.getAllWindowHandles());

    for (const handle of windowHandles) {
      if (!exceptions.includes(handle)) {
        await this.driver.switchTo().window(handle);
        await this.delay(1000);
        await this.driver.close();
        await this.delay(1000);
      }
    }
  }

  // Error handling

  async verboseReportOnFailure(title, error) {
    console.error(
      `Failure on testcase: '${title}', for more information see the ${
        process.env.CIRCLECI ? 'artifacts tab in CI' : 'test-artifacts folder'
      }\n`,
    );
    console.error(`${error}\n`);

    const artifactDir = `./test-artifacts/${this.browser}/${title}`;
    const filepathBase = `${artifactDir}/test-failure`;
    await fs.mkdir(artifactDir, { recursive: true });
    // On occasion there may be a bug in the offscreen document which does
    // not render visibly to the user and therefore no screenshot can be
    // taken. In this case we skip the screenshot and log the error.
    try {
      const screenshot = await this.driver.takeScreenshot();
      await fs.writeFile(`${filepathBase}-screenshot.png`, screenshot, {
        encoding: 'base64',
      });
    } catch (e) {
      console.error('Failed to take screenshot', e);
    }
    const htmlSource = await this.driver.getPageSource();
    await fs.writeFile(`${filepathBase}-dom.html`, htmlSource);
    const uiState = await this.driver.executeScript(
      () =>
        window.stateHooks?.getCleanAppState &&
        window.stateHooks.getCleanAppState(),
    );
    await fs.writeFile(
      `${filepathBase}-state.json`,
      JSON.stringify(uiState, null, 2),
    );
  }

  async checkBrowserForLavamoatLogs() {
    const browserLogs = (
      await fs.readFile(
        `${process.cwd()}/test-artifacts/chrome/chrome_debug.log`,
      )
    )
      .toString('utf-8')
      .split(/\r?\n/u);

    await fs.writeFile('/tmp/all_logs.json', JSON.stringify(browserLogs));

    return browserLogs;
  }

  async checkBrowserForExceptions(ignoredConsoleErrors) {
    const cdpConnection = await this.driver.createCDPConnection('page');

    this.driver.onLogException(cdpConnection, (exception) => {
      const { description } = exception.exceptionDetails.exception;

      const ignored = logBrowserError(ignoredConsoleErrors, description);
      if (!ignored) {
        this.exceptions.push(description);
      }
    });
  }

  async checkBrowserForConsoleErrors(_ignoredConsoleErrors) {
    const ignoredConsoleErrors = _ignoredConsoleErrors.concat([
      // Third-party Favicon 404s show up as errors
      'favicon.ico - Failed to load resource: the server responded with a status of 404',
      // Sentry rate limiting
      'Failed to load resource: the server responded with a status of 429',
      // 4Byte
      'Failed to load resource: the server responded with a status of 502 (Bad Gateway)',
    ]);

    const cdpConnection = await this.driver.createCDPConnection('page');

    this.driver.onLogEvent(cdpConnection, (event) => {
      if (event.type === 'error') {
        const eventDescriptions = event.args.filter(
          (err) => err.description !== undefined,
        );

        if (eventDescriptions.length !== 0) {
          // If we received an SES_UNHANDLED_REJECTION from Chrome, eventDescriptions.length will be nonzero
          // Update: as of January 2024, this code path may never happen
          const [eventDescription] = eventDescriptions;
          const ignored = logBrowserError(
            ignoredConsoleErrors,
            eventDescription?.description,
          );

          if (!ignored) {
            this.errors.push(eventDescription?.description);
          }
        } else if (event.args.length !== 0) {
          const newError = this.#getErrorFromEvent(event);
<<<<<<< HEAD

          const ignored = logBrowserError(ignoredConsoleErrors, newError);

=======

          const ignored = logBrowserError(ignoredConsoleErrors, newError);

>>>>>>> ef0e1a84
          if (!ignored) {
            this.errors.push(newError);
          }
        }
      }
    });
  }

  #getErrorFromEvent(event) {
    // Extract the values from the array
    const values = event.args.map((a) => a.value);

    if (values[0].includes('%s')) {
      // The values are in the "printf" form of [message, ...substitutions]
      // so use sprintf to parse
      return sprintf(...values);
    }

    return values.join(' ');
  }

  summarizeErrorsAndExceptions() {
    return this.errors.concat(this.exceptions).join('\n');
  }
}

function logBrowserError(ignoredConsoleErrors, errorMessage) {
  let ignored = false;

  console.error('\n-----Received an error from Chrome-----');
  console.error(errorMessage);
  console.error('----------End of Chrome error----------');

  if (errorMessage.startsWith('Warning:')) {
    console.error("-----We will ignore this 'Warning'-----");
    ignored = true;
  } else if (isInIgnoreList(errorMessage, ignoredConsoleErrors)) {
    console.error('---This error is on the ignore list----');
    ignored = true;
  }

  console.error('\n');

  return ignored;
}

function isInIgnoreList(errorMessage, ignoreList) {
  return ignoreList.some((ignore) => errorMessage.includes(ignore));
}

function collectMetrics() {
  const results = {
    paint: {},
    navigation: [],
  };

  window.performance.getEntriesByType('paint').forEach((paintEntry) => {
    results.paint[paintEntry.name] = paintEntry.startTime;
  });

  window.performance
    .getEntriesByType('navigation')
    .forEach((navigationEntry) => {
      results.navigation.push({
        domContentLoaded: navigationEntry.domContentLoadedEventEnd,
        load: navigationEntry.loadEventEnd,
        domInteractive: navigationEntry.domInteractive,
        redirectCount: navigationEntry.redirectCount,
        type: navigationEntry.type,
      });
    });

  return results;
}

module.exports = { Driver, PAGES };<|MERGE_RESOLUTION|>--- conflicted
+++ resolved
@@ -747,15 +747,9 @@
           }
         } else if (event.args.length !== 0) {
           const newError = this.#getErrorFromEvent(event);
-<<<<<<< HEAD
 
           const ignored = logBrowserError(ignoredConsoleErrors, newError);
 
-=======
-
-          const ignored = logBrowserError(ignoredConsoleErrors, newError);
-
->>>>>>> ef0e1a84
           if (!ignored) {
             this.errors.push(newError);
           }
