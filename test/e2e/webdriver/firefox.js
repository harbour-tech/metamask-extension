const fs = require('fs');
const os = require('os');
const path = require('path');
const {
  Builder,
  By,
  until,
  ThenableWebDriver, // eslint-disable-line no-unused-vars -- this is imported for JSDoc
} = require('selenium-webdriver');
const firefox = require('selenium-webdriver/firefox');
<<<<<<< HEAD
const proxy = require('selenium-webdriver/proxy');
=======
>>>>>>> d51d5c42
const { retry } = require('../../../development/lib/retry');

/**
 * The prefix for temporary Firefox profiles. All Firefox profiles used for e2e tests
 * will be created as random directories inside this.
 *
 * @type {string}
 */
const TEMP_PROFILE_PATH_PREFIX = path.join(os.tmpdir(), 'MetaMask-Fx-Profile');

/**
 * Proxy host to use for HTTPS requests
 */
const HTTPS_PROXY_HOST = { ip: '127.0.0.1', port: 8000 };

/**
 * A wrapper around a {@code WebDriver} instance exposing Firefox-specific functionality
 */
class FirefoxDriver {
  /**
   * Builds a {@link FirefoxDriver} instance
   *
   * @param {object} options - the options for the build
   * @param options.responsive
   * @param options.port
   * @returns {Promise<{driver: !ThenableWebDriver, extensionUrl: string, extensionId: string}>}
   */
  static async build({ responsive, port }) {
    const templateProfile = fs.mkdtempSync(TEMP_PROFILE_PATH_PREFIX);
    const options = new firefox.Options().setProfile(templateProfile);

    // Set proxy in the way that doesn't interfere with Selenium Manager
    options.setPreference('network.proxy.type', 1);
    options.setPreference('network.proxy.ssl', HTTPS_PROXY_HOST.ip);
    options.setPreference('network.proxy.ssl_port', HTTPS_PROXY_HOST.port);

    options.setAcceptInsecureCerts(true);
    options.setPreference('browser.download.folderList', 2);
    options.setPreference(
      'browser.download.dir',
      `${process.cwd()}/test-artifacts/downloads`,
    );
    if (process.env.CI === 'true') {
      options.setBinary('/opt/firefox/firefox');
    }
    const builder = new Builder()
      .forBrowser('firefox')
      .setFirefoxOptions(options);
    if (port) {
      const service = new firefox.ServiceBuilder().setPort(port);
      builder.setFirefoxService(service);
    }
    const driver = builder.build();
    const fxDriver = new FirefoxDriver(driver);

    const extensionId = await fxDriver.installExtension('dist/firefox');
    const internalExtensionId = await fxDriver.getInternalId();

    if (responsive) {
      await driver.manage().window().setRect({ width: 320, height: 600 });
    }

    return {
      driver,
      extensionId,
      extensionUrl: `moz-extension://${internalExtensionId}`,
    };
  }

  /**
   * @param {!ThenableWebDriver} driver - a {@code WebDriver} instance
   */
  constructor(driver) {
    this._driver = driver;
  }

  /**
   * Installs the extension at the given path
   *
   * @param {string} addonPath - the path to the unpacked extension or XPI
   * @returns {Promise<string>} the extension ID
   */
  async installExtension(addonPath) {
    return await this._driver.installAddon(addonPath, true);
  }

  /**
   * Returns the Internal UUID for the given extension, with retries
   *
   * @returns {Promise<string>} the Internal UUID for the given extension
   */
  async getInternalId() {
    await this._driver.get('about:debugging#addons');

    // This method with 2 retries to find the UUID seems more stable on local e2e tests
    let uuid;
    await retry({ retries: 2 }, () => (uuid = this._waitOnceForUUID()));

    return uuid;
  }

  /**
   * Waits once to locate the temporary Firefox UUID, can be put in a retry loop
   *
   * @returns {Promise<string>} the UUID for the given extension, or null if not found
   * @private
   */
  async _waitOnceForUUID() {
    const uuidElement = await this._driver.wait(
      until.elementLocated(By.xpath("//dl/div[contains(., 'UUID')]/dd")),
      1000,
    );

    if (uuidElement.getText) {
      return uuidElement.getText();
    }

    return null;
  }
}

module.exports = FirefoxDriver;<|MERGE_RESOLUTION|>--- conflicted
+++ resolved
@@ -8,10 +8,6 @@
   ThenableWebDriver, // eslint-disable-line no-unused-vars -- this is imported for JSDoc
 } = require('selenium-webdriver');
 const firefox = require('selenium-webdriver/firefox');
-<<<<<<< HEAD
-const proxy = require('selenium-webdriver/proxy');
-=======
->>>>>>> d51d5c42
 const { retry } = require('../../../development/lib/retry');
 
 /**
