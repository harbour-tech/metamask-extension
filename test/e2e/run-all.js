const path = require('path');
const fs = require('fs');
const { execSync } = require('child_process');
const yargs = require('yargs/yargs');
const { hideBin } = require('yargs/helpers');
const { runInShell } = require('../../development/lib/run-command');
const { exitWithError } = require('../../development/lib/exit-with-error');
const { loadBuildTypesConfig } = require('../../development/lib/build-type');

// These tests should only be run on Flask for now.
const FLASK_ONLY_TESTS = [
  'test-snap-txinsights-v2.spec.js',
<<<<<<< HEAD
=======
  'test-snap-namelookup.spec.js',
>>>>>>> befc516a
  'test-snap-homepage.spec.js',
];

const getTestPathsForTestDir = async (testDir) => {
  const testFilenames = await fs.promises.readdir(testDir, {
    withFileTypes: true,
  });
  const testPaths = [];

  for (const itemInDirectory of testFilenames) {
    const fullPath = path.join(testDir, itemInDirectory.name);

    if (itemInDirectory.isDirectory()) {
      const subDirPaths = await getTestPathsForTestDir(fullPath);
      testPaths.push(...subDirPaths);
    } else if (fullPath.endsWith('.spec.js') || fullPath.endsWith('.spec.ts')) {
      testPaths.push(fullPath);
    }
  }

  return testPaths;
};

// For running E2Es in parallel in CI
function runningOnCircleCI(testPaths) {
  const fullTestList = testPaths.join('\n');
  console.log('Full test list:', fullTestList);
  fs.writeFileSync('test/test-results/fullTestList.txt', fullTestList);

  // Use `circleci tests run` on `testList.txt` to do two things:
  // 1. split the test files into chunks based on how long they take to run
  // 2. support "Rerun failed tests" on CircleCI
  const result = execSync(
    'circleci tests run --command=">test/test-results/myTestList.txt xargs echo" --split-by=timings --timings-type=filename --time-default=30s < test/test-results/fullTestList.txt',
  ).toString('utf8');

  // Report if no tests found, exit gracefully
  if (result.indexOf('There were no tests found') !== -1) {
    console.log(`run-all.js info: Skipping this node because "${result}"`);
    return [];
  }

  // If there's no text file, it means this node has no tests, so exit gracefully
  if (!fs.existsSync('test/test-results/myTestList.txt')) {
    console.log(
      'run-all.js info: Skipping this node because there is no myTestList.txt',
    );
    return [];
  }

  // take the space-delimited result and split into an array
  return fs
    .readFileSync('test/test-results/myTestList.txt', { encoding: 'utf8' })
    .split(' ');
}

async function main() {
  const { argv } = yargs(hideBin(process.argv))
    .usage(
      '$0 [options]',
      'Run all E2E tests, with a variable number of retries.',
      (_yargs) =>
        _yargs
          .option('browser', {
            description: `Set the browser used; either 'chrome' or 'firefox'.`,
            type: 'string',
            choices: ['chrome', 'firefox'],
          })
          .option('debug', {
            default: process.env.E2E_DEBUG === 'true',
            description:
              'Run tests in debug mode, logging each driver interaction',
            type: 'boolean',
          })
          .option('mmi', {
            description: `Run only mmi related tests`,
            type: 'boolean',
          })
          .option('rpc', {
            description: `run json-rpc specific e2e tests`,
            type: 'boolean',
          })
          .option('multi-provider', {
            description: `run multi injected provider e2e tests`,
            type: 'boolean',
          })
          .option('build-type', {
            description: `Sets the build-type to test for. This may filter out tests.`,
            type: 'string',
            choices: Object.keys(loadBuildTypesConfig().buildTypes),
          })
          .option('retries', {
            description:
              'Set how many times the test should be retried upon failure.',
            type: 'number',
          })
          .option('update-snapshot', {
            alias: 'u',
            default: false,
            description: 'Update E2E snapshots',
            type: 'boolean',
          })
          .option('update-privacy-snapshot', {
            default: false,
            description:
              'Update the privacy snapshot to include new hosts and paths',
            type: 'boolean',
          }),
    )
    .strict()
    .help('help');

  const {
    browser,
    debug,
    retries,
    mmi,
    rpc,
    buildType,
    updateSnapshot,
    updatePrivacySnapshot,
    multiProvider,
  } = argv;

  let testPaths;

  // These test paths should be run against both flask and main builds.
  // Eventually we should move all features to this array and test them all
  // on every build type in which they are running to avoid regressions across
  // builds.
  const featureTestsOnMain = [
    ...(await getTestPathsForTestDir(path.join(__dirname, 'accounts'))),
    ...(await getTestPathsForTestDir(path.join(__dirname, 'snaps'))),
  ];

  if (buildType === 'flask') {
    testPaths = [
      ...(await getTestPathsForTestDir(path.join(__dirname, 'flask'))),
      ...featureTestsOnMain,
    ];
  } else if (rpc) {
    const testDir = path.join(__dirname, 'json-rpc');
    testPaths = await getTestPathsForTestDir(testDir);
  } else if (multiProvider) {
    // Copy dist/ to folder
    fs.cp(
      path.resolve('dist/chrome'),
      path.resolve('dist/chrome2'),
      { recursive: true },
      (err) => {
        if (err) {
          throw err;
        }
      },
    );

    const testDir = path.join(__dirname, 'multi-injected-provider');
    testPaths = await getTestPathsForTestDir(testDir);
  } else if (buildType === 'mmi') {
    const testDir = path.join(__dirname, 'tests');
    testPaths = [...(await getTestPathsForTestDir(testDir))];
  } else {
    const testDir = path.join(__dirname, 'tests');
    const filteredFlaskAndMainTests = featureTestsOnMain.filter((p) =>
      FLASK_ONLY_TESTS.every((filteredTest) => !p.endsWith(filteredTest)),
    );
    testPaths = [
      ...(await getTestPathsForTestDir(testDir)),
      ...filteredFlaskAndMainTests,
    ];
  }

  const runE2eTestPath = path.join(__dirname, 'run-e2e-test.js');

  const args = [runE2eTestPath];
  if (browser) {
    args.push('--browser', browser);
  }
  if (retries) {
    args.push('--retries', retries);
  }
  if (debug) {
    args.push('--debug');
  }
  if (updateSnapshot) {
    args.push('--update-snapshot');
  }
  if (updatePrivacySnapshot) {
    args.push('--update-privacy-snapshot');
  }
  if (mmi) {
    args.push('--mmi');
  }

  await fs.promises.mkdir('test/test-results/e2e', { recursive: true });

  let myTestList;
  if (process.env.CIRCLECI) {
    myTestList = runningOnCircleCI(testPaths);
  } else {
    myTestList = testPaths;
  }

  console.log('My test list:', myTestList);

  // spawn `run-e2e-test.js` for each test in myTestList
  for (let testPath of myTestList) {
    if (testPath !== '') {
      testPath = testPath.replace('\n', ''); // sometimes there's a newline at the end of the testPath
      console.log(`\nExecuting testPath: ${testPath}\n`);
      await runInShell('node', [...args, testPath]);
    }
  }
}

main().catch((error) => {
  exitWithError(error);
});<|MERGE_RESOLUTION|>--- conflicted
+++ resolved
@@ -10,10 +10,7 @@
 // These tests should only be run on Flask for now.
 const FLASK_ONLY_TESTS = [
   'test-snap-txinsights-v2.spec.js',
-<<<<<<< HEAD
-=======
   'test-snap-namelookup.spec.js',
->>>>>>> befc516a
   'test-snap-homepage.spec.js',
 ];
 
