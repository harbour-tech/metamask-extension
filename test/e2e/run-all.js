--- conflicted
+++ resolved
@@ -9,11 +9,6 @@
 
 // These tests should only be run on Flask for now.
 const FLASK_ONLY_TESTS = [
-<<<<<<< HEAD
-  'petnames-signatures.spec',
-  'petnames-transactions.spec.js',
-=======
->>>>>>> 7a76c275
   'test-snap-txinsights-v2.spec.js',
   'test-snap-namelookup.spec.js',
   'test-snap-homepage.spec.js',
