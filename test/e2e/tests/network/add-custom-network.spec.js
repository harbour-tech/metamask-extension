--- conflicted
+++ resolved
@@ -812,7 +812,6 @@
           // Add rpc url
           const rpcUrlInputDropDown = await driver.waitForSelector(
             '[data-testid="test-add-rpc-drop-down"]',
-<<<<<<< HEAD
           );
           await rpcUrlInputDropDown.click();
           await driver.delay(tinyDelayMs);
@@ -830,25 +829,6 @@
           const rpcNameInput = await driver.waitForSelector(
             '[data-testid="rpc-name-input-test"]',
           );
-=======
-          );
-          await rpcUrlInputDropDown.click();
-          await driver.delay(tinyDelayMs);
-          await driver.clickElement({
-            text: 'Add RPC URL',
-            tag: 'button',
-          });
-
-          const rpcUrlInput = await driver.waitForSelector(
-            '[data-testid="rpc-url-input-test"]',
-          );
-          await rpcUrlInput.clear();
-          await rpcUrlInput.sendKeys('https://responsive-rpc.test');
-
-          const rpcNameInput = await driver.waitForSelector(
-            '[data-testid="rpc-name-input-test"]',
-          );
->>>>>>> 6173a139
           await rpcNameInput.sendKeys('testName');
 
           await driver.clickElement({
