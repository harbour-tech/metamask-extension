--- conflicted
+++ resolved
@@ -8,11 +8,7 @@
 } = require('../helpers');
 const FixtureBuilder = require('../fixture-builder');
 
-<<<<<<< HEAD
-describe('Stores custom RPC history', function () {
-=======
 describe('Custom RPC history', function () {
->>>>>>> befc516a
   it(`creates first custom RPC entry`, async function () {
     const port = 8546;
     const chainId = 1338;
