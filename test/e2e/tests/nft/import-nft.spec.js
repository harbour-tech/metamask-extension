--- conflicted
+++ resolved
@@ -11,8 +11,6 @@
 
 describe('Import NFT', function () {
   const smartContract = SMART_CONTRACTS.NFTS;
-<<<<<<< HEAD
-=======
 
   it('should be able to import an NFT that user owns', async function () {
     await withFixtures(
@@ -29,7 +27,6 @@
         const contractAddress =
           contractRegistry.getContractAddress(smartContract);
         await unlockWallet(driver);
->>>>>>> 52c845b2
 
         // After login, go to NFTs tab, open the import NFT form
         await driver.clickElement('[data-testid="home__nfts-tab"]');
