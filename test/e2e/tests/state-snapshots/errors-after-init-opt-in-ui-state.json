{
  "DNS": "object",
  "activeTab": "object",
  "appState": "object",
  "confirm": "object",
  "confirmTransaction": "object",
  "gas": { "customData": { "price": null, "limit": null } },
  "history": { "mostRecentOverviewPage": "/" },
  "invalidCustomNetwork": "object",
  "localeMessages": "object",
  "metamask": {
    "isInitialized": true,
    "isUnlocked": false,
    "isAccountMenuOpen": false,
    "isNetworkMenuOpen": false,
    "identities": "object",
    "transactions": "object",
    "networkConfigurations": "object",
    "addressBook": "object",
    "contractExchangeRates": "object",
    "confirmationExchangeRates": {},
    "pendingTokens": "object",
    "customNonceValue": "",
    "useBlockie": false,
    "featureFlags": {},
    "welcomeScreenSeen": false,
    "currentLocale": "en",
    "preferences": {
      "hideZeroBalanceTokens": false,
      "showExtensionInFullSizeView": false,
      "showFiatInTestnets": false,
      "showTestNetworks": false,
      "useNativeCurrencyAsPrimaryCurrency": true,
      "petnamesEnabled": true
    },
    "firstTimeFlowType": "import",
    "completedOnboarding": true,
    "knownMethodData": "object",
    "use4ByteResolution": true,
    "participateInMetaMetrics": true,
    "nextNonce": null,
<<<<<<< HEAD
=======
    "currencyRates": {
      "ETH": {
        "conversionDate": "number",
        "conversionRate": 1300,
        "usdConversionRate": 1300
      }
    },
    "providerConfig": {
      "chainId": "0x539",
      "nickname": "Localhost 8545",
      "rpcPrefs": "object",
      "rpcUrl": "string",
      "ticker": "ETH",
      "type": "rpc",
      "id": "networkConfigurationId"
    },
>>>>>>> 93a950fa
    "internalAccounts": { "accounts": "object", "selectedAccount": "string" },
    "connectedStatusPopoverHasBeenShown": true,
    "defaultHomeActiveTabName": null,
    "browserEnvironment": { "os": "string", "browser": "string" },
    "popupGasPollTokens": [],
    "notificationGasPollTokens": [],
    "fullScreenGasPollTokens": [],
    "recoveryPhraseReminderHasBeenShown": true,
    "recoveryPhraseReminderLastShown": "number",
    "outdatedBrowserWarningLastShown": "number",
    "nftsDetectionNoticeDismissed": false,
    "showTestnetMessageInDropdown": true,
    "showBetaHeader": false,
    "showProductTour": true,
    "showNetworkBanner": true,
    "showAccountBanner": true,
    "trezorModel": null,
    "hadAdvancedGasFeesSetPriorToMigration92_3": false,
    "nftsDropdownState": {},
    "termsOfUseLastAgreed": "number",
    "qrHardware": {},
    "usedNetworks": { "0x1": true, "0x5": true, "0x539": true },
    "snapsInstallPrivacyWarningShown": true,
    "surveyLinkLastClickedOrClosed": "object",
    "currentAppVersion": "string",
    "previousAppVersion": "",
    "previousMigrationVersion": 0,
    "currentMigrationVersion": "number",
    "selectedNetworkClientId": "string",
    "networksMetadata": {
      "networkConfigurationId": {
        "EIPS": { "1559": false },
        "status": "available"
      }
    },
    "keyrings": "object",
    "useNonceField": false,
    "usePhishDetect": true,
    "dismissSeedBackUpReminder": true,
    "disabledRpcMethodPreferences": { "eth_sign": false },
    "useMultiAccountBalanceChecker": true,
    "useSafeChainsListValidation": true,
    "useTokenDetection": false,
    "useNftDetection": false,
    "useCurrencyRateCheck": true,
    "useRequestQueue": false,
    "openSeaEnabled": false,
    "securityAlertsEnabled": "boolean",
    "addSnapAccountEnabled": "boolean",
    "advancedGasFee": {},
    "incomingTransactionsPreferences": {},
    "lostIdentities": "object",
    "forgottenPassword": false,
    "ipfsGateway": "string",
    "useAddressBarEnsResolution": true,
    "ledgerTransportType": "webhid",
    "snapRegistryList": "object",
    "transactionSecurityCheckEnabled": false,
    "theme": "light",
    "snapsAddSnapAccountModalDismissed": "boolean",
    "isLineaMainnetReleased": true,
    "useExternalNameSources": "boolean",
    "selectedAddress": "string",
    "metaMetricsId": "fake-metrics-id",
    "eventsBeforeMetricsOptIn": "object",
    "traits": "object",
    "previousUserTraits": "object",
    "fragments": "object",
    "segmentApiCalls": "object",
    "currentCurrency": "usd",
    "alertEnabledness": { "unconnectedAccount": true, "web3ShimUsage": true },
    "unconnectedAccountAlertShownOrigins": "object",
    "web3ShimUsageOrigins": "object",
    "seedPhraseBackedUp": true,
    "onboardingTabs": "object",
    "subjects": "object",
    "permissionHistory": "object",
    "permissionActivityLog": "object",
    "subjectMetadata": "object",
    "announcements": "object",
<<<<<<< HEAD
    "orderedNetworkList": { "0": "string", "1": "string", "2": "string" },
=======
    "orderedNetworkList": { "0": "object", "1": "object", "2": "object" },
    "pinnedAccountList": {},
    "hiddenAccountList": {},
    "gasFeeEstimatesByChainId": {},
>>>>>>> 93a950fa
    "gasFeeEstimates": {},
    "gasFeeEstimatesByChainId": {},
    "estimatedGasFeeTimeBounds": {},
    "gasEstimateType": "none",
    "tokenList": "object",
    "tokensChainsCache": {},
    "preventPollingOnNetworkRestart": true,
    "tokens": "object",
    "ignoredTokens": "object",
    "detectedTokens": "object",
    "allTokens": {},
    "allIgnoredTokens": {},
    "allDetectedTokens": {},
    "smartTransactionsState": {
      "fees": {},
      "liveness": true,
      "smartTransactions": "object"
    },
    "allNftContracts": "object",
    "allNfts": "object",
    "ignoredNfts": "object",
    "domains": { "metamask": "networkConfigurationId" },
    "perDomainNetwork": "boolean",
    "logs": "object",
    "methodData": "object",
    "lastFetchedBlockNumbers": "object",
    "snaps": "object",
    "snapStates": "object",
    "unencryptedSnapStates": "object",
    "jobs": "object",
    "database": "object",
    "lastUpdated": "object",
    "notifications": "object",
    "names": "object",
    "nameSources": "object",
    "userOperations": "object",
    "accounts": "object",
    "accountsByChainId": "object",
<<<<<<< HEAD
=======
    "contractExchangeRatesByChainId": "object",
>>>>>>> 93a950fa
    "unapprovedDecryptMsgs": "object",
    "unapprovedDecryptMsgCount": 0,
    "unapprovedEncryptionPublicKeyMsgs": "object",
    "unapprovedEncryptionPublicKeyMsgCount": 0,
    "unapprovedMsgs": "object",
    "unapprovedPersonalMsgs": "object",
    "unapprovedTypedMessages": "object",
    "unapprovedMsgCount": 0,
    "unapprovedPersonalMsgCount": 0,
    "unapprovedTypedMessagesCount": 0,
    "swapsState": {
      "quotes": "object",
      "quotesPollingLimitEnabled": false,
      "fetchParams": null,
      "tokens": "object",
      "tradeTxId": "object",
      "approveTxId": "object",
      "quotesLastFetched": null,
      "customMaxGas": "",
      "customGasPrice": null,
      "customMaxFeePerGas": null,
      "customMaxPriorityFeePerGas": null,
      "swapsUserFeeLevel": "",
      "selectedAggId": null,
      "customApproveTxData": "string",
      "errorKey": "",
      "topAggId": "object",
      "routeState": "",
      "swapsFeatureIsLive": true,
      "saveFetchedQuotes": false,
      "swapsQuoteRefreshTime": 60000,
      "swapsQuotePrefetchingRefreshTime": 60000,
      "swapsStxBatchStatusRefreshTime": 10000,
      "swapsStxGetTransactionsRefreshTime": 10000,
      "swapsStxMaxFeeMultiplier": 2
    },
    "ensResolutionsByAddress": "object",
    "pendingApprovals": "object",
    "pendingApprovalCount": "number",
    "approvalFlows": "object",
    "storageMetadata": {},
    "chainStatus": { "0x539": { "chainId": "0x539", "versionInfo": [] } },
    "versionFileETag": "string"
  },
  "send": "object",
  "swaps": "object",
  "unconnectedAccount": { "state": "CLOSED" }
}<|MERGE_RESOLUTION|>--- conflicted
+++ resolved
@@ -39,8 +39,6 @@
     "use4ByteResolution": true,
     "participateInMetaMetrics": true,
     "nextNonce": null,
-<<<<<<< HEAD
-=======
     "currencyRates": {
       "ETH": {
         "conversionDate": "number",
@@ -57,7 +55,6 @@
       "type": "rpc",
       "id": "networkConfigurationId"
     },
->>>>>>> 93a950fa
     "internalAccounts": { "accounts": "object", "selectedAccount": "string" },
     "connectedStatusPopoverHasBeenShown": true,
     "defaultHomeActiveTabName": null,
@@ -138,16 +135,11 @@
     "permissionActivityLog": "object",
     "subjectMetadata": "object",
     "announcements": "object",
-<<<<<<< HEAD
-    "orderedNetworkList": { "0": "string", "1": "string", "2": "string" },
-=======
     "orderedNetworkList": { "0": "object", "1": "object", "2": "object" },
     "pinnedAccountList": {},
     "hiddenAccountList": {},
     "gasFeeEstimatesByChainId": {},
->>>>>>> 93a950fa
     "gasFeeEstimates": {},
-    "gasFeeEstimatesByChainId": {},
     "estimatedGasFeeTimeBounds": {},
     "gasEstimateType": "none",
     "tokenList": "object",
@@ -184,10 +176,7 @@
     "userOperations": "object",
     "accounts": "object",
     "accountsByChainId": "object",
-<<<<<<< HEAD
-=======
     "contractExchangeRatesByChainId": "object",
->>>>>>> 93a950fa
     "unapprovedDecryptMsgs": "object",
     "unapprovedDecryptMsgCount": 0,
     "unapprovedEncryptionPublicKeyMsgs": "object",
