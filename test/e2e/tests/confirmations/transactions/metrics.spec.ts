/* eslint-disable @typescript-eslint/no-require-imports, @typescript-eslint/no-var-requires */
import { strict as assert } from 'assert';
import { MockedEndpoint, MockttpServer } from 'mockttp';
import {
  AnonymousTransactionMetaMetricsEvent,
  TransactionMetaMetricsEvent,
} from '../../../../../shared/constants/transaction';
import { Driver } from '../../../webdriver/driver';
import {
  confirmContractDeploymentTransaction,
  confirmDepositTransaction,
  createContractDeploymentTransaction,
  createDepositTransaction,
} from './shared';

const {
  defaultGanacheOptionsForType2Transactions,
  openDapp,
  unlockWallet,
  WINDOW_TITLES,
  withFixtures,
  getEventPayloads,
} = require('../../../helpers');
const FixtureBuilder = require('../../../fixture-builder');

describe('Metrics @no-mmi', function () {
  it('Sends a contract interaction type 2 transaction (EIP1559) with the right properties in the metric events', async function () {
    await withFixtures(
      {
        dapp: true,
        fixtures: new FixtureBuilder()
          .withPermissionControllerConnectedToTestDapp()
          .withPreferencesController({
            preferences: {
              redesignedConfirmationsEnabled: true,
              isRedesignedConfirmationsDeveloperEnabled: true,
            },
          })
          .withMetaMetricsController({
            metaMetricsId: 'fake-metrics-id',
            participateInMetaMetrics: true,
          })
          .build(),
        ganacheOptions: defaultGanacheOptionsForType2Transactions,
        title: this.test?.fullTitle(),
        testSpecificMock: mocks,
      },
      async ({
        driver,
        mockedEndpoint: mockedEndpoints,
      }: {
        driver: Driver;
        mockedEndpoint: MockedEndpoint;
      }) => {
        await unlockWallet(driver);

        await openDapp(driver);

        await createContractDeploymentTransaction(driver);
        await confirmContractDeploymentTransaction(driver);

        await createDepositTransaction(driver);
        await driver.waitUntilXWindowHandles(3);
        await driver.switchToWindowWithTitle(WINDOW_TITLES.Dialog);
        await confirmDepositTransaction(driver);

        const events = await getEventPayloads(driver, mockedEndpoints);

        assert.equal(events.length, 16);

        // deployment tx -- no ui_customizations
        assert.equal(
          events[0].event,
          AnonymousTransactionMetaMetricsEvent.added,
        );
<<<<<<< HEAD
        assert.equal(events[0].properties.ui_customizations, null);
        assert.equal(events[0].properties.transaction_advanced_view, null);
        assert.equal(events[1].event, TransactionMetaMetricsEvent.added);
        assert.equal(events[1].properties.ui_customizations, null);
        assert.equal(events[1].properties.transaction_advanced_view, null);
=======
        assert.equal(
          events[0].properties.ui_customizations[0],
          'redesigned_confirmation',
        );
        assert.equal(events[0].properties.transaction_advanced_view, undefined);
        assert.equal(events[1].event, TransactionMetaMetricsEvent.added);
        assert.equal(
          events[1].properties.ui_customizations[0],
          'redesigned_confirmation',
        );
        assert.equal(events[1].properties.transaction_advanced_view, undefined);
>>>>>>> ad7a5462
        assert.equal(
          events[2].event,
          AnonymousTransactionMetaMetricsEvent.submitted,
        );
<<<<<<< HEAD
        assert.equal(events[2].properties.ui_customizations, null);
        assert.equal(events[2].properties.transaction_advanced_view, null);
        assert.equal(events[3].event, TransactionMetaMetricsEvent.submitted);
        assert.equal(events[3].properties.ui_customizations, null);
        assert.equal(events[3].properties.transaction_advanced_view, null);
=======
        assert.equal(
          events[2].properties.ui_customizations[0],
          'redesigned_confirmation',
        );
        assert.equal(events[2].properties.transaction_advanced_view, undefined);
        assert.equal(events[3].event, TransactionMetaMetricsEvent.submitted);
        assert.equal(
          events[3].properties.ui_customizations[0],
          'redesigned_confirmation',
        );
        assert.equal(events[3].properties.transaction_advanced_view, undefined);
>>>>>>> ad7a5462
        assert.equal(
          events[4].event,
          AnonymousTransactionMetaMetricsEvent.approved,
        );
<<<<<<< HEAD
        assert.equal(events[4].properties.ui_customizations, null);
        assert.equal(events[4].properties.transaction_advanced_view, null);
        assert.equal(events[5].event, TransactionMetaMetricsEvent.approved);
        assert.equal(events[5].properties.ui_customizations, null);
        assert.equal(events[5].properties.transaction_advanced_view, null);
=======
        assert.equal(
          events[4].properties.ui_customizations[0],
          'redesigned_confirmation',
        );
        assert.equal(events[4].properties.transaction_advanced_view, undefined);
        assert.equal(events[5].event, TransactionMetaMetricsEvent.approved);
        assert.equal(
          events[5].properties.ui_customizations[0],
          'redesigned_confirmation',
        );
        assert.equal(events[5].properties.transaction_advanced_view, undefined);
>>>>>>> ad7a5462
        assert.equal(
          events[6].event,
          AnonymousTransactionMetaMetricsEvent.finalized,
        );
<<<<<<< HEAD
        assert.equal(events[6].properties.ui_customizations, null);
        assert.equal(events[6].properties.transaction_advanced_view, null);
        assert.equal(events[7].event, TransactionMetaMetricsEvent.finalized);
        assert.equal(events[7].properties.ui_customizations, null);
        assert.equal(events[7].properties.transaction_advanced_view, null);
=======
        assert.equal(
          events[6].properties.ui_customizations[0],
          'redesigned_confirmation',
        );
        assert.equal(events[6].properties.transaction_advanced_view, undefined);
        assert.equal(events[7].event, TransactionMetaMetricsEvent.finalized);
        assert.equal(
          events[7].properties.ui_customizations[0],
          'redesigned_confirmation',
        );
        assert.equal(events[7].properties.transaction_advanced_view, undefined);
>>>>>>> ad7a5462

        // deposit tx (contract interaction) -- ui_customizations is set
        assert.equal(
          events[8].event,
          AnonymousTransactionMetaMetricsEvent.added,
        );
        assert.equal(
          events[8].properties.ui_customizations[0],
          'redesigned_confirmation',
        );
        assert.equal(events[8].properties.transaction_advanced_view, undefined);
        assert.equal(events[9].event, TransactionMetaMetricsEvent.added);
        assert.equal(
          events[9].properties.ui_customizations[0],
          'redesigned_confirmation',
        );
        assert.equal(events[9].properties.transaction_advanced_view, undefined);
        assert.equal(
          events[10].event,
          AnonymousTransactionMetaMetricsEvent.submitted,
        );
        assert.equal(
          events[10].properties.ui_customizations[0],
          'redesigned_confirmation',
        );
        assert.equal(events[10].properties.transaction_advanced_view, true);
        assert.equal(events[11].event, TransactionMetaMetricsEvent.submitted);
        assert.equal(
          events[11].properties.ui_customizations[0],
          'redesigned_confirmation',
        );
        assert.equal(events[11].properties.transaction_advanced_view, true);
        assert.equal(
          events[12].event,
          AnonymousTransactionMetaMetricsEvent.approved,
        );
        assert.equal(
          events[12].properties.ui_customizations[0],
          'redesigned_confirmation',
        );
        assert.equal(events[12].properties.transaction_advanced_view, true);
        assert.equal(events[13].event, TransactionMetaMetricsEvent.approved);
        assert.equal(
          events[13].properties.ui_customizations[0],
          'redesigned_confirmation',
        );
        assert.equal(events[13].properties.transaction_advanced_view, true);
        assert.equal(
          events[14].event,
          AnonymousTransactionMetaMetricsEvent.finalized,
        );
        assert.equal(
          events[14].properties.ui_customizations[0],
          'redesigned_confirmation',
        );
        assert.equal(events[14].properties.transaction_advanced_view, true);
        assert.equal(events[15].event, TransactionMetaMetricsEvent.finalized);
        assert.equal(
          events[15].properties.ui_customizations[0],
          'redesigned_confirmation',
        );
        assert.equal(events[15].properties.transaction_advanced_view, true);
      },
    );
  });
});

async function mockedTrackedEvent(mockServer: MockttpServer, event: string) {
  return await mockServer
    .forPost('https://api.segment.io/v1/batch')
    .withJsonBodyIncluding({
      batch: [{ type: 'track', event }],
    })
    .thenCallback(() => ({ statusCode: 200 }));
}

async function mocks(server: MockttpServer) {
  return [
    // deployment tx
    await mockedTrackedEvent(
      server,
      AnonymousTransactionMetaMetricsEvent.added,
    ),
    await mockedTrackedEvent(server, TransactionMetaMetricsEvent.added),
    await mockedTrackedEvent(
      server,
      AnonymousTransactionMetaMetricsEvent.submitted,
    ),
    await mockedTrackedEvent(server, TransactionMetaMetricsEvent.submitted),
    await mockedTrackedEvent(
      server,
      AnonymousTransactionMetaMetricsEvent.approved,
    ),
    await mockedTrackedEvent(server, TransactionMetaMetricsEvent.approved),
    await mockedTrackedEvent(
      server,
      AnonymousTransactionMetaMetricsEvent.finalized,
    ),
    await mockedTrackedEvent(server, TransactionMetaMetricsEvent.finalized),
    // deposit tx
    await mockedTrackedEvent(
      server,
      AnonymousTransactionMetaMetricsEvent.added,
    ),
    await mockedTrackedEvent(server, TransactionMetaMetricsEvent.added),
    await mockedTrackedEvent(
      server,
      AnonymousTransactionMetaMetricsEvent.submitted,
    ),
    await mockedTrackedEvent(server, TransactionMetaMetricsEvent.submitted),
    await mockedTrackedEvent(
      server,
      AnonymousTransactionMetaMetricsEvent.approved,
    ),
    await mockedTrackedEvent(server, TransactionMetaMetricsEvent.approved),
    await mockedTrackedEvent(
      server,
      AnonymousTransactionMetaMetricsEvent.finalized,
    ),
    await mockedTrackedEvent(server, TransactionMetaMetricsEvent.finalized),
  ];
}<|MERGE_RESOLUTION|>--- conflicted
+++ resolved
@@ -73,13 +73,6 @@
           events[0].event,
           AnonymousTransactionMetaMetricsEvent.added,
         );
-<<<<<<< HEAD
-        assert.equal(events[0].properties.ui_customizations, null);
-        assert.equal(events[0].properties.transaction_advanced_view, null);
-        assert.equal(events[1].event, TransactionMetaMetricsEvent.added);
-        assert.equal(events[1].properties.ui_customizations, null);
-        assert.equal(events[1].properties.transaction_advanced_view, null);
-=======
         assert.equal(
           events[0].properties.ui_customizations[0],
           'redesigned_confirmation',
@@ -91,18 +84,10 @@
           'redesigned_confirmation',
         );
         assert.equal(events[1].properties.transaction_advanced_view, undefined);
->>>>>>> ad7a5462
         assert.equal(
           events[2].event,
           AnonymousTransactionMetaMetricsEvent.submitted,
         );
-<<<<<<< HEAD
-        assert.equal(events[2].properties.ui_customizations, null);
-        assert.equal(events[2].properties.transaction_advanced_view, null);
-        assert.equal(events[3].event, TransactionMetaMetricsEvent.submitted);
-        assert.equal(events[3].properties.ui_customizations, null);
-        assert.equal(events[3].properties.transaction_advanced_view, null);
-=======
         assert.equal(
           events[2].properties.ui_customizations[0],
           'redesigned_confirmation',
@@ -114,18 +99,10 @@
           'redesigned_confirmation',
         );
         assert.equal(events[3].properties.transaction_advanced_view, undefined);
->>>>>>> ad7a5462
         assert.equal(
           events[4].event,
           AnonymousTransactionMetaMetricsEvent.approved,
         );
-<<<<<<< HEAD
-        assert.equal(events[4].properties.ui_customizations, null);
-        assert.equal(events[4].properties.transaction_advanced_view, null);
-        assert.equal(events[5].event, TransactionMetaMetricsEvent.approved);
-        assert.equal(events[5].properties.ui_customizations, null);
-        assert.equal(events[5].properties.transaction_advanced_view, null);
-=======
         assert.equal(
           events[4].properties.ui_customizations[0],
           'redesigned_confirmation',
@@ -137,18 +114,10 @@
           'redesigned_confirmation',
         );
         assert.equal(events[5].properties.transaction_advanced_view, undefined);
->>>>>>> ad7a5462
         assert.equal(
           events[6].event,
           AnonymousTransactionMetaMetricsEvent.finalized,
         );
-<<<<<<< HEAD
-        assert.equal(events[6].properties.ui_customizations, null);
-        assert.equal(events[6].properties.transaction_advanced_view, null);
-        assert.equal(events[7].event, TransactionMetaMetricsEvent.finalized);
-        assert.equal(events[7].properties.ui_customizations, null);
-        assert.equal(events[7].properties.transaction_advanced_view, null);
-=======
         assert.equal(
           events[6].properties.ui_customizations[0],
           'redesigned_confirmation',
@@ -160,7 +129,6 @@
           'redesigned_confirmation',
         );
         assert.equal(events[7].properties.transaction_advanced_view, undefined);
->>>>>>> ad7a5462
 
         // deposit tx (contract interaction) -- ui_customizations is set
         assert.equal(
