--- conflicted
+++ resolved
@@ -1,9 +1,6 @@
 import { strict as assert } from 'assert';
 import { MockedEndpoint } from 'mockttp';
-<<<<<<< HEAD
-=======
 import { Key } from 'selenium-webdriver/lib/input';
->>>>>>> 65e656c9
 import {
   WINDOW_TITLES,
   getEventPayloads,
@@ -31,11 +28,8 @@
   primaryType?: string;
   uiCustomizations?: string[];
   location?: string;
-<<<<<<< HEAD
-=======
   expectedProps?: Record<string, unknown>;
   withAnonEvents?: boolean;
->>>>>>> 65e656c9
 };
 
 type SignatureEventProperty = {
@@ -44,10 +38,7 @@
   chain_id: '0x539';
   environment_type: 'background';
   locale: 'en';
-<<<<<<< HEAD
-=======
   security_alert_reason: string;
->>>>>>> 65e656c9
   security_alert_response: 'NotApplicable';
   signature_type: string;
   eip712_primary_type?: string;
@@ -55,8 +46,6 @@
   location?: string;
 };
 
-<<<<<<< HEAD
-=======
 const signatureAnonProperties = {
   eip712_verifyingContract: '0xCcCCccccCCCCcCCCCCCcCcCccCcCCCcCcccccccC',
   eip712_domain_version: '1',
@@ -70,7 +59,6 @@
  * @param primaryType
  * @param uiCustomizations
  */
->>>>>>> 65e656c9
 function getSignatureEventProperty(
   signatureType: string,
   primaryType: string,
@@ -99,13 +87,6 @@
   // eslint-disable-next-line @typescript-eslint/no-explicit-any
   events: any[],
   signatureEventProperty: SignatureEventProperty,
-<<<<<<< HEAD
-) {
-  assert.equal(events[0].event, 'Signature Requested');
-  assert.deepStrictEqual(
-    events[0].properties,
-    {
-=======
   withAnonEvents = false,
 ) {
   assertEventPropertiesMatch(events, 'Signature Requested', {
@@ -115,7 +96,6 @@
 
   if (withAnonEvents) {
     assertEventPropertiesMatch(events, 'Signature Requested Anon', {
->>>>>>> 65e656c9
       ...signatureEventProperty,
       security_alert_reason: 'NotApplicable',
       ...signatureAnonProperties,
@@ -137,11 +117,6 @@
     primaryType,
     uiCustomizations,
   );
-<<<<<<< HEAD
-}
-
-export async function assertSignatureConfirmedMetrics({
-=======
 
   assertSignatureRequestedMetrics(
     events,
@@ -161,37 +136,6 @@
       ...signatureAnonProperties,
     });
   }
-}
-
-export async function assertSignatureRejectedMetrics({
->>>>>>> 65e656c9
-  driver,
-  mockedEndpoints,
-  signatureType,
-  primaryType = '',
-  uiCustomizations = ['redesigned_confirmation'],
-<<<<<<< HEAD
-=======
-  location,
-  expectedProps = {},
-  withAnonEvents = false,
->>>>>>> 65e656c9
-}: AssertSignatureMetricsOptions) {
-  const events = await getEventPayloads(driver, mockedEndpoints);
-  const signatureEventProperty = getSignatureEventProperty(
-    signatureType,
-    primaryType,
-    uiCustomizations,
-  );
-
-<<<<<<< HEAD
-  assertSignatureRequestedMetrics(events, signatureEventProperty);
-  assert.equal(events[1].event, 'Signature Approved');
-  assert.deepStrictEqual(
-    events[1].properties,
-    signatureEventProperty,
-    'Signature Accepted event properties do not match',
-  );
 }
 
 export async function assertSignatureRejectedMetrics({
@@ -201,6 +145,8 @@
   primaryType = '',
   uiCustomizations = ['redesigned_confirmation'],
   location,
+  expectedProps = {},
+  withAnonEvents = false,
 }: AssertSignatureMetricsOptions) {
   const events = await getEventPayloads(driver, mockedEndpoints);
   const signatureEventProperty = getSignatureEventProperty(
@@ -209,21 +155,10 @@
     uiCustomizations,
   );
 
-  assertSignatureRequestedMetrics(events, signatureEventProperty);
-  assert.equal(events[1].event, 'Signature Rejected');
-  assert.deepStrictEqual(
-    events[1].properties,
-    {
-      ...signatureEventProperty,
-      location,
-    },
-    'Signature Rejected event properties do not match',
-=======
   assertSignatureRequestedMetrics(
     events,
     signatureEventProperty,
     withAnonEvents,
->>>>>>> 65e656c9
   );
 
   assertEventPropertiesMatch(events, 'Signature Rejected', {
