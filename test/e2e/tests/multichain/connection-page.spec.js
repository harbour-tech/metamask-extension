--- conflicted
+++ resolved
@@ -136,11 +136,7 @@
           '[data-testid="multichain-account-menu-popover-add-account"]',
         );
         await driver.fill('[placeholder="Account 3"]', accountLabel3);
-<<<<<<< HEAD
-        await driver.clickElement({ text: 'Create', tag: 'button' });
-=======
         await driver.clickElement({ text: 'Add account', tag: 'button' });
->>>>>>> f3548885
         await locateAccountBalanceDOM(driver);
         await driver.clickElement(
           '[data-testid ="account-options-menu-button"]',
