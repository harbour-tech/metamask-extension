const { strict: assert } = require('assert');
const {
  defaultGanacheOptions,
  withFixtures,
  WALLET_PASSWORD,
  onboardingBeginCreateNewWallet,
  onboardingChooseMetametricsOption,
  onboardingCreatePassword,
  onboardingRevealAndConfirmSRP,
  onboardingCompleteWalletCreation,
  onboardingPinExtension,
  getEventPayloads,
} = require('../../helpers');
const FixtureBuilder = require('../../fixture-builder');

/**
 * mocks the segment api multiple times for specific payloads that we expect to
 * see when these tests are run. In this case we are looking for
 * 'Permissions Requested' and 'Permissions Received'. Do not use the constants
 * from the metrics constants files, because if these change we want a strong
 * indicator to our data team that the shape of data will change.
 *
 * @param {import('mockttp').Mockttp} mockServer
 * @returns {Promise<import('mockttp/dist/pluggable-admin').MockttpClientResponse>[]}
 */
async function mockSegment(mockServer) {
  return [
    await mockServer
      .forPost('https://api.segment.io/v1/batch')
      .withJsonBodyIncluding({
        batch: [{ type: 'track', event: 'Wallet Setup Selected' }],
      })
      .thenCallback(() => {
        return {
          statusCode: 200,
        };
      }),
    await mockServer
      .forPost('https://api.segment.io/v1/batch')
      .withJsonBodyIncluding({
        batch: [{ type: 'track', event: 'Wallet Created' }],
      })
      .thenCallback(() => {
        return {
          statusCode: 200,
        };
      }),
  ];
}

describe('Wallet Created Events @no-mmi', function () {
  it('are sent when onboarding user who chooses to opt in metrics', async function () {
    await withFixtures(
      {
        fixtures: new FixtureBuilder({ onboarding: true })
          .withMetaMetricsController({
            metaMetricsId: 'fake-metrics-id',
            participateInMetaMetrics: true,
          })
          .build(),
        defaultGanacheOptions,
        title: this.test.fullTitle(),
        testSpecificMock: mockSegment,
      },
      async ({ driver, mockedEndpoint: mockedEndpoints }) => {
        await driver.navigate();

        await onboardingBeginCreateNewWallet(driver);
        await onboardingChooseMetametricsOption(driver, true);
        await onboardingCreatePassword(driver, WALLET_PASSWORD);
        await onboardingRevealAndConfirmSRP(driver);
        await onboardingCompleteWalletCreation(driver);
        await onboardingPinExtension(driver);

        const events = await getEventPayloads(driver, mockedEndpoints);
        assert.equal(events.length, 2);
        assert.deepStrictEqual(events[0].properties, {
          account_type: 'metamask',
          category: 'Onboarding',
          locale: 'en',
          chain_id: '0x539',
          environment_type: 'fullscreen',
        });
        assert.deepStrictEqual(events[1].properties, {
          method: 'create',
          category: 'Onboarding',
          locale: 'en',
          chain_id: '0x539',
          environment_type: 'fullscreen',
          is_profile_syncing_enabled: null,
<<<<<<< HEAD
          is_signed_in: false,
=======
>>>>>>> 535c139b
        });
      },
    );
  });

  it('are not sent when onboarding user who chooses to opt out metrics', async function () {
    await withFixtures(
      {
        fixtures: new FixtureBuilder({ onboarding: true })
          .withMetaMetricsController({
            metaMetricsId: 'fake-metrics-id',
          })
          .build(),
        defaultGanacheOptions,
        title: this.test.fullTitle(),
        testSpecificMock: mockSegment,
      },
      async ({ driver, mockedEndpoint: mockedEndpoints }) => {
        await driver.navigate();
        await onboardingBeginCreateNewWallet(driver);
        await onboardingChooseMetametricsOption(driver, false);

        await onboardingCreatePassword(driver, WALLET_PASSWORD);
        await onboardingRevealAndConfirmSRP(driver);
        await onboardingCompleteWalletCreation(driver);
        await onboardingPinExtension(driver);

        const mockedRequests = await getEventPayloads(
          driver,
          mockedEndpoints,
          false,
        );
        assert.equal(mockedRequests.length, 0);
      },
    );
  });
});<|MERGE_RESOLUTION|>--- conflicted
+++ resolved
@@ -88,10 +88,6 @@
           chain_id: '0x539',
           environment_type: 'fullscreen',
           is_profile_syncing_enabled: null,
-<<<<<<< HEAD
-          is_signed_in: false,
-=======
->>>>>>> 535c139b
         });
       },
     );
