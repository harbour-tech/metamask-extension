--- conflicted
+++ resolved
@@ -59,12 +59,9 @@
     "approvalFlows": "object"
   },
   "AuthenticationController": { "isSignedIn": "boolean" },
-<<<<<<< HEAD
-=======
   "BridgeController": {
     "bridgeState": { "bridgeFeatureFlags": { "extensionSupport": "boolean" } }
   },
->>>>>>> 717376e8
   "CronjobController": { "jobs": "object" },
   "CurrencyController": {
     "currencyRates": {
@@ -125,15 +122,12 @@
     "isUpdatingMetamaskNotificationsAccount": "object",
     "isCheckingAccountsPresence": "boolean"
   },
-<<<<<<< HEAD
-=======
   "MultichainBalancesController": { "balances": "object" },
   "MultichainRatesController": {
     "fiatCurrency": "usd",
     "rates": { "btc": { "conversionDate": 0, "conversionRate": "0" } },
     "cryptocurrencies": ["btc"]
   },
->>>>>>> 717376e8
   "NameController": { "names": "object", "nameSources": "object" },
   "NetworkController": {
     "selectedNetworkClientId": "string",
@@ -208,14 +202,10 @@
       "smartTransactionsOptInStatus": false,
       "useNativeCurrencyAsPrimaryCurrency": true,
       "petnamesEnabled": true,
-<<<<<<< HEAD
-      "showTokenAutodetectModal": "boolean"
-=======
       "showTokenAutodetectModal": "boolean",
       "redesignedConfirmationsEnabled": true,
       "redesignedTransactionsEnabled": "boolean",
       "isRedesignedConfirmationsDeveloperEnabled": "boolean"
->>>>>>> 717376e8
     },
     "ipfsGateway": "string",
     "isIpfsGatewayEnabled": "boolean",
@@ -231,13 +221,7 @@
     "selectedAddress": "string"
   },
   "PushPlatformNotificationsController": { "fcmToken": "string" },
-<<<<<<< HEAD
-  "QueuedRequestController": {
-    "queuedRequestCount": 0
-  },
-=======
   "QueuedRequestController": { "queuedRequestCount": 0 },
->>>>>>> 717376e8
   "SelectedNetworkController": { "domains": "object" },
   "SignatureController": {
     "unapprovedPersonalMsgs": "object",
@@ -298,13 +282,7 @@
     "tokensChainsCache": {},
     "preventPollingOnNetworkRestart": false
   },
-<<<<<<< HEAD
-  "TokenRatesController": {
-    "marketData": "object"
-  },
-=======
   "TokenRatesController": { "marketData": "object" },
->>>>>>> 717376e8
   "TokensController": {
     "tokens": "object",
     "ignoredTokens": "object",
