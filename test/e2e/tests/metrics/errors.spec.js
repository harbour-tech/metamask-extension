--- conflicted
+++ resolved
@@ -329,11 +329,7 @@
           await driver.wait(async () => {
             const isPending = await mockedEndpoint.isPending();
             return isPending === false;
-<<<<<<< HEAD
-          }, 8000);
-=======
           }, WAIT_FOR_SENTRY_MS);
->>>>>>> 65e656c9
 
           const [mockedRequest] = await mockedEndpoint.getSeenRequests();
           const mockTextBody = (await mockedRequest.body.getText()).split('\n');
@@ -380,11 +376,7 @@
           await driver.wait(async () => {
             const isPending = await mockedEndpoint.isPending();
             return isPending === false;
-<<<<<<< HEAD
-          }, 8000);
-=======
           }, WAIT_FOR_SENTRY_MS);
->>>>>>> 65e656c9
 
           const [mockedRequest] = await mockedEndpoint.getSeenRequests();
           const mockTextBody = (await mockedRequest.body.getText()).split('\n');
@@ -501,11 +493,7 @@
           await driver.wait(async () => {
             const isPending = await mockedEndpoint.isPending();
             return isPending === false;
-<<<<<<< HEAD
-          }, 8000);
-=======
           }, WAIT_FOR_SENTRY_MS);
->>>>>>> 65e656c9
           const [mockedRequest] = await mockedEndpoint.getSeenRequests();
           const mockTextBody = (await mockedRequest.body.getText()).split('\n');
           const mockJsonBody = JSON.parse(mockTextBody[2]);
@@ -551,11 +539,7 @@
           await driver.wait(async () => {
             const isPending = await mockedEndpoint.isPending();
             return isPending === false;
-<<<<<<< HEAD
-          }, 8000);
-=======
           }, WAIT_FOR_SENTRY_MS);
->>>>>>> 65e656c9
           const [mockedRequest] = await mockedEndpoint.getSeenRequests();
           const mockTextBody = (await mockedRequest.body.getText()).split('\n');
           const mockJsonBody = JSON.parse(mockTextBody[2]);
