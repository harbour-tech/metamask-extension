const { strict: assert } = require('assert');
const {
  defaultGanacheOptions,
  withFixtures,
  unlockWallet,
} = require('../helpers');
const FixtureBuilder = require('../fixture-builder');

describe('Import flow', function () {
  async function mockPriceFetch(mockServer) {
    return [
      await mockServer
        .forGet(
          'https://price-api.metafi.codefi.network/v2/chains/1/spot-prices',
        )
        .withQuery({
          tokenAddresses:
            '0x06af07097c9eeb7fd685c692751d5c66db49c215,0x514910771af9ca656af840dff83e8264ecf986ca,0x7d4b8cce0591c9044a22ee543533b72e976e36c3',
          vsCurrency: 'ETH',
        })
        .thenCallback(() => {
          return {
            statusCode: 200,
            json: {
              '0x06af07097c9eeb7fd685c692751d5c66db49c215': {
                eth: 0.0002,
              },
              '0x514910771af9ca656af840dff83e8264ecf986ca': {
                eth: 0.0003,
              },
              '0x7d4b8cce0591c9044a22ee543533b72e976e36c3': {
                eth: 0.0001,
              },
            },
          };
        }),
    ];
  }
  it('allows importing multiple tokens from search', async function () {
    await withFixtures(
      {
        fixtures: new FixtureBuilder().build(),
        ganacheOptions: defaultGanacheOptions,
        title: this.test.fullTitle(),
        testSpecificMock: mockPriceFetch,
      },
      async ({ driver }) => {
        await unlockWallet(driver);

        // Token list is only on mainnet
        await driver.clickElement('[data-testid="network-display"]');
        const networkSelectionModal = await driver.findVisibleElement(
          '.mm-modal',
        );
<<<<<<< HEAD
=======
        await driver.waitForElementNotPresent('.loading-overlay');
>>>>>>> befc516a

        await driver.clickElement({ text: 'Ethereum Mainnet', tag: 'p' });

        // Wait for network to change and token list to load from state
        await networkSelectionModal.waitForElementState('hidden');
        await driver.findElement({
          css: '[data-testid="network-display"]',
          text: 'Ethereum Mainnet',
        });

        await driver.clickElement('[data-testid="import-token-button"]');

        await driver.fill('input[placeholder="Search tokens"]', 'cha');

        await driver.clickElement('.token-list__token_component');
        await driver.clickElement(
          '.token-list__token_component:nth-of-type(2)',
        );
        await driver.clickElement(
          '.token-list__token_component:nth-of-type(3)',
        );

        await driver.clickElement('[data-testid="import-tokens-button-next"]');
        await driver.clickElement(
          '[data-testid="import-tokens-modal-import-button"]',
        );

        // Wait for "loading tokens" to be gone
        await driver.waitForElementNotPresent(
          '[data-testid="token-list-loading-message"]',
        );

        const items = await driver.findElements('.multichain-token-list-item');
        assert.equal(items.length, 4);
      },
    );
  });
});<|MERGE_RESOLUTION|>--- conflicted
+++ resolved
@@ -52,10 +52,7 @@
         const networkSelectionModal = await driver.findVisibleElement(
           '.mm-modal',
         );
-<<<<<<< HEAD
-=======
         await driver.waitForElementNotPresent('.loading-overlay');
->>>>>>> befc516a
 
         await driver.clickElement({ text: 'Ethereum Mainnet', tag: 'p' });
 
