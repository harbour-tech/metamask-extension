<<<<<<< HEAD
const { strict: assert } = require('assert');
=======
>>>>>>> 6173a139
const { mockNetworkStateOld } = require('../../../stub/networks');

const {
  defaultGanacheOptions,
  withFixtures,
  unlockWallet,
} = require('../../helpers');
const { SMART_CONTRACTS } = require('../../seeder/smart-contracts');
const FixtureBuilder = require('../../fixture-builder');

describe('Block Explorer', function () {
  it('links to the users account on the explorer, ', async function () {
    await withFixtures(
      {
        fixtures: new FixtureBuilder()
          .withNetworkController(
            mockNetworkStateOld({
              chainId: '0x539',
              nickname: 'Localhost 8545',
              rpcUrl: 'http://localhost:8545',
              ticker: 'ETH',
              blockExplorerUrl: 'https://etherscan.io/',
            }),
          )
          .build(),
        ganacheOptions: defaultGanacheOptions,
        title: this.test.fullTitle(),
      },
      async ({ driver }) => {
        await unlockWallet(driver);

        // View account on explorer
        await driver.clickElement('[data-testid="account-menu-icon"]');
        await driver.clickElement(
          '[data-testid="account-list-item-menu-button"]',
        );
        await driver.clickElement({ text: 'View on explorer', tag: 'p' });

        // Switch to block explorer
        await driver.switchToWindowWithTitle('E2E Test Page');

        // Verify block explorer
        await driver.waitForUrl({
          url: 'https://etherscan.io/address/0x5CfE73b6021E818B776b421B1c4Db2474086a7e1',
        });

        await driver.waitForSelector({
          text: 'Empty page by MetaMask',
          tag: 'body',
        });
      },
    );
  });

  it('links to the token tracker in the explorer, ', async function () {
    await withFixtures(
      {
        dapp: true,
        fixtures: new FixtureBuilder()
          .withNetworkController({
            ...mockNetworkStateOld({
              chainId: '0x539',
              nickname: 'Localhost 8545',
              rpcUrl: 'http://localhost:8545',
              ticker: 'ETH',
              blockExplorerUrl: 'https://etherscan.io/',
            }),
          })
          .withTokensControllerERC20()
          .build(),
        ganacheOptions: defaultGanacheOptions,
        smartContract: SMART_CONTRACTS.HST,
        title: this.test.fullTitle(),
      },
      async ({ driver }) => {
        await unlockWallet(driver);

        // View TST token in block explorer
        await driver.clickElement(
          '[data-testid="account-overview__asset-tab"]',
        );

        await driver.clickElement({
          text: 'TST',
          tag: 'span',
        });

        await driver.clickElement('[data-testid="asset-options__button"]');
        await driver.clickElement({
          text: 'View Asset in explorer',
          tag: 'div',
        });

        // Switch to block explorer
        await driver.switchToWindowWithTitle('E2E Test Page');

        // Verify block explorer
        await driver.waitForUrl({
          url: 'https://etherscan.io/token/0x581c3C1A2A4EBDE2A0Df29B5cf4c116E42945947',
        });

        await driver.waitForSelector({
          text: 'Empty page by MetaMask',
          tag: 'body',
        });
      },
    );
  });

  it('links to the transaction on the explorer, ', async function () {
    await withFixtures(
      {
        fixtures: new FixtureBuilder()
          .withNetworkController({
            ...mockNetworkStateOld({
              id: 'localhost-client-id',
              chainId: '0x539',
              nickname: 'Localhost 8545',
              rpcUrl: 'http://localhost:8545',
              ticker: 'ETH',
              blockExplorerUrl: 'https://etherscan.io',
            }),
          })
          .withTransactionControllerCompletedTransaction()
          .build(),
        ganacheOptions: defaultGanacheOptions,
        title: this.test.fullTitle(),
      },
      async ({ driver }) => {
        await unlockWallet(driver);

        // View transaction on block explorer
        await driver.clickElement(
          '[data-testid="account-overview__activity-tab"]',
        );
        await driver.clickElement('[data-testid="activity-list-item-action"]');
        await driver.clickElement({
          text: 'View on block explorer',
          tag: 'a',
        });

        // Switch to block explorer
        await driver.switchToWindowWithTitle('E2E Test Page');

        // Verify block explorer
        await driver.waitForUrl({
          url: 'https://etherscan.io/tx/0xe5e7b95690f584b8f66b33e31acc6184fea553fa6722d42486a59990d13d5fa2',
        });

        await driver.waitForSelector({
          text: 'Empty page by MetaMask',
          tag: 'body',
        });
      },
    );
  });
});<|MERGE_RESOLUTION|>--- conflicted
+++ resolved
@@ -1,7 +1,3 @@
-<<<<<<< HEAD
-const { strict: assert } = require('assert');
-=======
->>>>>>> 6173a139
 const { mockNetworkStateOld } = require('../../../stub/networks');
 
 const {
