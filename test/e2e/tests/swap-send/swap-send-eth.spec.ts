--- conflicted
+++ resolved
@@ -76,15 +76,6 @@
           await swapSendPage.submitSwap();
           await swapSendPage.verifyHistoryEntry(
             'Send ETH as TST',
-<<<<<<< HEAD
-=======
-            'Pending',
-            '-1 ETH',
-            '',
-          );
-          await swapSendPage.verifyHistoryEntry(
-            'Send ETH as TST',
->>>>>>> d5806d49
             'Confirmed',
             '-1 ETH',
             '',
