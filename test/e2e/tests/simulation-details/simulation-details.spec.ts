import { Mockttp, MockttpServer } from 'mockttp';
import { hexToNumber } from '@metamask/utils';
import FixtureBuilder from '../../fixture-builder';
import {
  unlockWallet,
  withFixtures,
  createDappTransaction,
  switchToNotificationWindow,
} from '../../helpers';
import { Driver } from '../../webdriver/driver';
import { CHAIN_IDS } from '../../../../shared/constants/network';
import {
  SEND_ETH_REQUEST_MOCK,
  SEND_ETH_TRANSACTION_MOCK,
} from './mock-request-send-eth';
import {
  BUY_ERC20_TRANSACTION,
  BUY_ERC20_REQUEST_1_MOCK,
  BUY_ERC20_REQUEST_2_MOCK,
} from './mock-request-buy-erc20';
import { MockRequestResponse } from './types';
import {
  INSUFFICIENT_GAS_REQUEST_MOCK,
  INSUFFICIENT_GAS_TRANSACTION_MOCK,
} from './mock-request-error-insuffient-gas';
import {
  BUY_ERC1155_REQUEST_1_MOCK,
  BUY_ERC1155_REQUEST_2_MOCK,
  BUY_ERC1155_TRANSACTION_MOCK,
} from './mock-request-buy-erc1155';
import {
  BUY_ERC721_REQUEST_1_MOCK,
  BUY_ERC721_REQUEST_2_MOCK,
  BUY_ERC721_TRANSACTION_MOCK,
} from './mock-request-buy-erc721';
import {
  NO_CHANGES_REQUEST_MOCK,
  NO_CHANGES_TRANSACTION_MOCK,
} from './mock-request-no-changes';
import {
  MALFORMED_TRANSACTION_MOCK,
  MALFORMED_TRANSACTION_REQUEST_MOCK,
} from './mock-request-error-malformed-transaction';

const TX_SENTINEL_URL =
  'https://tx-sentinel-ethereum-mainnet.api.cx.metamask.io/';

const mockNetworkRequest = async (mockServer: Mockttp) => {
  await mockServer.forGet(`${TX_SENTINEL_URL}/networks`).thenJson(200, {
    '1': { name: 'Mainnet', confirmations: true },
  });
};

type TestArgs = {
  driver: Driver;
  mockServer: MockttpServer;
};

async function withFixturesForSimulationDetails(
  {
    title,
    inputChainId = CHAIN_IDS.MAINNET,
    mockRequests,
  }: {
    title?: string;
    inputChainId?: string;
    mockRequests: (mockServer: MockttpServer) => Promise<void>;
  },
  test: (args: TestArgs) => Promise<void>,
) {
  const testSpecificMock = async (mockServer: MockttpServer) => {
    await mockNetworkRequest(mockServer);
    await mockRequests(mockServer);
  };
  await withFixtures(
    {
      fixtures: new FixtureBuilder({ inputChainId })
        .withPermissionControllerConnectedToTestDapp()
        .build(),
      title,
      testSpecificMock,
      dapp: true,
      ganacheOptions: {
        hardfork: 'london',
        chainId: hexToNumber(inputChainId),
      },
    },
    async ({ driver, mockServer }: TestArgs) => {
      await unlockWallet(driver);
      await test({ driver, mockServer });
    },
  );
}

async function expectBalanceChange(
  driver: Driver,
  isOutgoing: boolean,
  index: number,
  displayAmount: string,
  assetName: string,
) {
  const listTestId = isOutgoing
    ? 'simulation-rows-outgoing'
    : 'simulation-rows-incoming';

  const css = `[data-testid="${listTestId}"] [data-testid="simulation-details-balance-change-row"]:nth-child(${
    index + 1
  })`;

  await driver.findElement({
    css,
    text: displayAmount,
  });

  await driver.findElement({
    css,
    text: assetName,
  });
}

export async function mockRequest(
  server: Mockttp,
  { request, response }: MockRequestResponse,
) {
  await server
    .forPost(TX_SENTINEL_URL)
    .withJsonBody(request)
    .thenJson(200, response);
}

describe('Simulation Details', () => {
  it('renders send eth transaction', async function (this: Mocha.Context) {
    const mockRequests = async (mockServer: MockttpServer) => {
      await mockRequest(mockServer, SEND_ETH_REQUEST_MOCK);
    };
    await withFixturesForSimulationDetails(
      { title: this.test?.fullTitle(), mockRequests },
      async ({ driver }) => {
        await createDappTransaction(driver, SEND_ETH_TRANSACTION_MOCK);

        await switchToNotificationWindow(driver);
        await expectBalanceChange(driver, true, 0, '- 0.001', 'ETH');
      },
    );
  });

  it('renders buy ERC20 transaction', async function (this: Mocha.Context) {
    const mockRequests = async (mockServer: MockttpServer) => {
      await mockRequest(mockServer, BUY_ERC20_REQUEST_1_MOCK);
      await mockRequest(mockServer, BUY_ERC20_REQUEST_2_MOCK);
<<<<<<< HEAD
    }
    await withFixturesForSimulationDetails({ title: this.test?.fullTitle(), mockRequests }, async ({ driver, mockServer }: TestArgs) => {
      await createDappTransaction(driver, BUY_ERC20_TRANSACTION);

      await switchToNotificationWindow(driver);
      await expectBalanceChange(driver, true, 0, '- 0.002', 'ETH');
      await expectBalanceChange(driver, false, 0, '+ 6.756', 'DAI');
    });
=======
    };
    await withFixturesForSimulationDetails(
      { title: this.test?.fullTitle(), mockRequests },
      async ({ driver }: TestArgs) => {
        await createDappTransaction(driver, BUY_ERC20_TRANSACTION);

        await switchToNotificationWindow(driver);
        await expectBalanceChange(driver, true, 0, '- 0.002', 'ETH');
        await expectBalanceChange(driver, false, 0, '+ 6.756', 'DAI');
      },
    );
>>>>>>> ee3841d8
  });

  it('renders buy ERC721 transaction', async function (this: Mocha.Context) {
    const mockRequests = async (mockServer: MockttpServer) => {
      await mockRequest(mockServer, BUY_ERC721_REQUEST_1_MOCK);
      await mockRequest(mockServer, BUY_ERC721_REQUEST_2_MOCK);
    };
    await withFixturesForSimulationDetails(
      { title: this.test?.fullTitle(), mockRequests },
      async ({ driver }: TestArgs) => {
        await createDappTransaction(driver, BUY_ERC721_TRANSACTION_MOCK);

        await switchToNotificationWindow(driver);
        await expectBalanceChange(driver, true, 0, '- 0.014', 'ETH');
        await expectBalanceChange(
          driver,
          false,
          0,
          '+ #719',
          '0xEF9c2...2AD6e',
        );
      },
    );
  });

  it('renders buy ERC1155 transaction', async function (this: Mocha.Context) {
    const mockRequests = async (mockServer: MockttpServer) => {
      await mockRequest(mockServer, BUY_ERC1155_REQUEST_1_MOCK);
      await mockRequest(mockServer, BUY_ERC1155_REQUEST_2_MOCK);
    };
    await withFixturesForSimulationDetails(
      { title: this.test?.fullTitle(), mockRequests },
      async ({ driver }: TestArgs) => {
        await createDappTransaction(driver, BUY_ERC1155_TRANSACTION_MOCK);

        await switchToNotificationWindow(driver);
        await expectBalanceChange(driver, true, 0, '- 0.00045', 'ETH');
        await expectBalanceChange(
          driver,
          false,
          0,
          '+ 1 #10340',
          '0x76BE3...E8E77',
        );
      },
    );
  });

  it('renders no changes transaction', async function (this: Mocha.Context) {
    const mockRequests = async (mockServer: MockttpServer) => {
      await mockRequest(mockServer, NO_CHANGES_REQUEST_MOCK);
    };
    await withFixturesForSimulationDetails(
      { title: this.test?.fullTitle(), mockRequests },
      async ({ driver }) => {
        await createDappTransaction(driver, NO_CHANGES_TRANSACTION_MOCK);

        await switchToNotificationWindow(driver);
        await driver.findElement({
          css: '[data-testid="simulation-details-layout"]',
          text: 'No changes predicted for your wallet',
        });
      },
    );
  });

  it('displays error message if transaction will fail or revert', async function (this: Mocha.Context) {
    const mockRequests = async (mockServer: MockttpServer) => {
      await mockRequest(mockServer, INSUFFICIENT_GAS_REQUEST_MOCK);
    };
    await withFixturesForSimulationDetails(
      { title: this.test?.fullTitle(), mockRequests },
      async ({ driver }) => {
        await createDappTransaction(driver, INSUFFICIENT_GAS_TRANSACTION_MOCK);

        await switchToNotificationWindow(driver);
        await driver.findElement({
          css: '[data-testid="simulation-details-layout"]',
          text: 'This transaction is likely to fail',
        });
      },
    );
  });

  it('does not display if chain is not supported', async function (this: Mocha.Context) {
    const mockRequests = async (mockServer: MockttpServer) => {
      await mockRequest(mockServer, SEND_ETH_REQUEST_MOCK);
    };
    await withFixturesForSimulationDetails(
      {
        title: this.test?.fullTitle(),
        inputChainId: CHAIN_IDS.LOCALHOST, // Localhost chain is not supported.
        mockRequests,
      },
      async ({ driver }) => {
        await createDappTransaction(driver, SEND_ETH_TRANSACTION_MOCK);

        await switchToNotificationWindow(driver);
        await driver.assertElementNotPresent(
          '[data-testid="simulation-details-layout"]',
          { waitAtLeastGuard: 1000 },
        );
      },
    );
  });

  it('displays generic error message', async function (this: Mocha.Context) {
    const mockRequests = async (mockServer: MockttpServer) => {
      await mockRequest(mockServer, MALFORMED_TRANSACTION_REQUEST_MOCK);
    };
    await withFixturesForSimulationDetails(
      {
        title: this.test?.fullTitle(),
        mockRequests,
      },
      async ({ driver }) => {
        await createDappTransaction(driver, MALFORMED_TRANSACTION_MOCK);

        await switchToNotificationWindow(driver);
        await driver.findElement({
          css: '[data-testid="simulation-details-layout"]',
          text: 'There was an error loading your estimation',
        });
      },
    );
  });
});<|MERGE_RESOLUTION|>--- conflicted
+++ resolved
@@ -148,16 +148,6 @@
     const mockRequests = async (mockServer: MockttpServer) => {
       await mockRequest(mockServer, BUY_ERC20_REQUEST_1_MOCK);
       await mockRequest(mockServer, BUY_ERC20_REQUEST_2_MOCK);
-<<<<<<< HEAD
-    }
-    await withFixturesForSimulationDetails({ title: this.test?.fullTitle(), mockRequests }, async ({ driver, mockServer }: TestArgs) => {
-      await createDappTransaction(driver, BUY_ERC20_TRANSACTION);
-
-      await switchToNotificationWindow(driver);
-      await expectBalanceChange(driver, true, 0, '- 0.002', 'ETH');
-      await expectBalanceChange(driver, false, 0, '+ 6.756', 'DAI');
-    });
-=======
     };
     await withFixturesForSimulationDetails(
       { title: this.test?.fullTitle(), mockRequests },
@@ -169,7 +159,6 @@
         await expectBalanceChange(driver, false, 0, '+ 6.756', 'DAI');
       },
     );
->>>>>>> ee3841d8
   });
 
   it('renders buy ERC721 transaction', async function (this: Mocha.Context) {
