--- conflicted
+++ resolved
@@ -30,11 +30,7 @@
         const walletBalance = await driver.findElement(
           '.eth-overview__primary-balance',
         );
-<<<<<<< HEAD
-        assert.equal(/^25\s*ETH$/u.test(await walletBalance.getText()), true);
-=======
         assert.equal(await walletBalance.getText(), '$42,500.00\nUSD');
->>>>>>> ef0e1a84
       },
     );
   });
