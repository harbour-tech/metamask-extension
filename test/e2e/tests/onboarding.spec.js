--- conflicted
+++ resolved
@@ -108,12 +108,9 @@
       async ({ driver }) => {
         await driver.navigate();
 
-<<<<<<< HEAD
-=======
         // accept terms of use
         await driver.clickElement('[data-testid="onboarding-terms-checkbox"]');
 
->>>>>>> b14b6ba0
         // welcome
         await driver.clickElement('[data-testid="onboarding-import-wallet"]');
 
@@ -151,10 +148,7 @@
       async ({ driver }) => {
         await driver.navigate();
 
-<<<<<<< HEAD
-=======
         await driver.clickElement('[data-testid="onboarding-terms-checkbox"]');
->>>>>>> b14b6ba0
         await driver.clickElement('[data-testid="onboarding-create-wallet"]');
 
         // metrics
@@ -218,10 +212,7 @@
       async ({ driver }) => {
         await driver.navigate();
 
-<<<<<<< HEAD
-=======
         await driver.clickElement('[data-testid="onboarding-terms-checkbox"]');
->>>>>>> b14b6ba0
         await driver.clickElement('[data-testid="onboarding-create-wallet"]');
 
         // metrics
