--- conflicted
+++ resolved
@@ -128,14 +128,8 @@
 
         // Land in 1st account home page
         await driver.findElement('.home__main-view');
-<<<<<<< HEAD
-        if (!process.env.MULTICHAIN) {
-          await waitForAccountRendered(driver);
-        }
-=======
-        await locateAccountBalanceDOM(driver);
-
->>>>>>> 717376e8
+        await locateAccountBalanceDOM(driver);
+
         // Check address of 1st account
         await driver.findElement('[data-testid="app-header-copy-button"]');
 
