const { strict: assert } = require('assert');
const {
  defaultGanacheOptions,
  withFixtures,
  unlockWallet,
  findAnotherAccountFromAccountList,
  locateAccountBalanceDOM,
} = require('../../../helpers');
const { SMART_CONTRACTS } = require('../../../seeder/smart-contracts');
const FixtureBuilder = require('../../../fixture-builder');

describe('Import NFT', function () {
  const smartContract = SMART_CONTRACTS.NFTS;

  it('should be able to import an NFT that user owns', async function () {
    await withFixtures(
      {
        dapp: true,
        fixtures: new FixtureBuilder()
          .withPermissionControllerConnectedToTestDapp()
          .build(),
        ganacheOptions: defaultGanacheOptions,
        smartContract,
        title: this.test.fullTitle(),
      },
      async ({ driver, _, contractRegistry }) => {
        const contractAddress =
          contractRegistry.getContractAddress(smartContract);
        await unlockWallet(driver);

        // After login, go to NFTs tab, open the import NFT form
        await driver.clickElement('[data-testid="account-overview__nfts-tab"]');
        await driver.clickElement({ text: 'Import NFT', tag: 'button' });

        // Enter a valid NFT that belongs to user and check success message appears
        await driver.fill('#address', contractAddress);
        await driver.fill('#token-id', '1');
        await driver.clickElement(
          '[data-testid="import-nfts-modal-import-button"]',
        );

        const newNftNotification = await driver.findElement({
          text: 'NFT was successfully added!',
          tag: 'h6',
        });
        assert.equal(await newNftNotification.isDisplayed(), true);

        // Check the imported NFT and its image are displayed in the NFT tab
        const importedNft = await driver.waitForSelector({
          css: 'h5',
          text: 'TestDappNFTs',
        });
        const importedNftImage = await driver.findElement(
          '.nft-item__container',
        );
        assert.equal(await importedNft.isDisplayed(), true);
        assert.equal(await importedNftImage.isDisplayed(), true);
      },
    );
  });

  it('should continue to display an imported NFT after importing, adding a new account, and switching back', async function () {
    await withFixtures(
      {
        dapp: true,
        fixtures: new FixtureBuilder()
          .withPermissionControllerConnectedToTestDapp()
          .build(),
        ganacheOptions: defaultGanacheOptions,
        smartContract,
        title: this.test.fullTitle(),
      },
      async ({ driver, ganacheServer, contractRegistry }) => {
        const contractAddress =
          contractRegistry.getContractAddress(smartContract);
        await unlockWallet(driver);

        // After login, go to NFTs tab, open the import NFT form
        await driver.clickElement('[data-testid="account-overview__nfts-tab"]');
        await driver.clickElement({ text: 'Import NFT', tag: 'button' });

        // Enter a valid NFT that belongs to user and check success message appears
        await driver.fill('#address', contractAddress);
        await driver.fill('#token-id', '1');
        await driver.clickElement(
          '[data-testid="import-nfts-modal-import-button"]',
        );

        const newNftNotification = await driver.findElement({
          text: 'NFT was successfully added!',
          tag: 'h6',
        });
        assert.equal(await newNftNotification.isDisplayed(), true);

        // Check the imported NFT and its image are displayed in the NFT tab
        const importedNft = await driver.waitForSelector({
          css: 'h5',
          text: 'TestDappNFTs',
        });
        const importedNftImage = await driver.findElement(
          '.nft-item__container',
        );
        assert.equal(await importedNft.isDisplayed(), true);
        assert.equal(await importedNftImage.isDisplayed(), true);

        await driver.clickElement('[data-testid="account-menu-icon"]');
        await driver.clickElement(
          '[data-testid="multichain-account-menu-popover-action-button"]',
        );
        await driver.clickElement({
          text: 'Add a new Ethereum account',
          tag: 'button',
        });

        // By clicking creating button without filling in the account name
        // the default name would be set as Account 2
<<<<<<< HEAD
        await driver.clickElement({ text: 'Create', tag: 'button' });
=======
        await driver.clickElement(
          '[data-testid="submit-add-account-with-name"]',
        );
>>>>>>> f3548885

        await driver.isElementPresent({
          tag: 'span',
          text: 'Account 2',
        });
        const accountOneSelector = await findAnotherAccountFromAccountList(
          driver,
          1,
          'Account 1',
        );

        await driver.clickElement(accountOneSelector);
        await locateAccountBalanceDOM(driver, ganacheServer);
        const nftIsStillDisplayed = await driver.isElementPresentAndVisible({
          css: 'h5',
          text: 'TestDappNFTs',
        });
        const nftImageIsStillDisplayed =
          await driver.isElementPresentAndVisible('.nft-item__container');
        assert.equal(
          nftIsStillDisplayed,
          true,
          'Nft is no longer displayed after adding an account and switching back to account 1',
        );
        assert.equal(
          nftImageIsStillDisplayed,
          true,
          'Nft image is no longer displayed after adding an account and switching back to account 1',
        );
      },
    );
  });

  it('should not be able to import an NFT that does not belong to user', async function () {
    await withFixtures(
      {
        dapp: true,
        fixtures: new FixtureBuilder()
          .withPermissionControllerConnectedToTestDapp()
          .build(),
        ganacheOptions: defaultGanacheOptions,
        smartContract,
        title: this.test.fullTitle(),
      },
      async ({ driver, _, contractRegistry }) => {
        const contractAddress =
          contractRegistry.getContractAddress(smartContract);
        await unlockWallet(driver);

        // After login, go to NFTs tab, open the import NFT form
        await driver.clickElement('[data-testid="account-overview__nfts-tab"]');
        await driver.clickElement({ text: 'Import NFT', tag: 'button' });

        // Enter an NFT that not belongs to user with a valid address and an invalid token id
        await driver.fill('#address', contractAddress);
        await driver.fill('#token-id', '2');
        await driver.clickElement(
          '[data-testid="import-nfts-modal-import-button"]',
        );

        // Check error message appears
        const invalidNftNotification = await driver.findElement({
          text: 'NFT can’t be added as the ownership details do not match. Make sure you have entered correct information.',
          tag: 'p',
        });
        assert.equal(await invalidNftNotification.isDisplayed(), true);
      },
    );
  });
});<|MERGE_RESOLUTION|>--- conflicted
+++ resolved
@@ -114,13 +114,9 @@
 
         // By clicking creating button without filling in the account name
         // the default name would be set as Account 2
-<<<<<<< HEAD
-        await driver.clickElement({ text: 'Create', tag: 'button' });
-=======
         await driver.clickElement(
           '[data-testid="submit-add-account-with-name"]',
         );
->>>>>>> f3548885
 
         await driver.isElementPresent({
           tag: 'span',
