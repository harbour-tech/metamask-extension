--- conflicted
+++ resolved
@@ -17,20 +17,8 @@
 
   private readonly settingsButton = '[data-testid="global-menu-settings"]';
 
-  private accountOptionMenu: string;
-
-  private lockMetaMaskButton: string;
-
-  private settingsButton: string;
-
   constructor(driver: Driver) {
     this.driver = driver;
-<<<<<<< HEAD
-    this.accountMenuButton = '[data-testid="account-menu-icon"]';
-    this.accountOptionMenu = '[data-testid="account-options-menu-button"]';
-    this.lockMetaMaskButton = '[data-testid="global-menu-lock"]';
-    this.settingsButton = '[data-testid="global-menu-settings"]';
-=======
   }
 
   async check_pageIsLoaded(): Promise<void> {
@@ -44,18 +32,14 @@
       throw e;
     }
     console.log('Header navbar is loaded');
->>>>>>> 6173a139
   }
 
   async lockMetaMask(): Promise<void> {
     await this.driver.clickElement(this.accountOptionMenu);
-<<<<<<< HEAD
-=======
     // fix race condition with mmi build
     if (process.env.MMI) {
       await this.driver.waitForSelector(this.mmiPortfolioButton);
     }
->>>>>>> 6173a139
     await this.driver.clickElement(this.lockMetaMaskButton);
   }
 
@@ -63,11 +47,6 @@
     await this.driver.clickElement(this.accountMenuButton);
   }
 
-<<<<<<< HEAD
-  async openSettingsPage(): Promise<void> {
-    console.log('Open settings page');
-    await this.driver.clickElement(this.accountOptionMenu);
-=======
   async openSnapListPage(): Promise<void> {
     console.log('Open account snap page');
     await this.driver.clickElement(this.accountOptionMenu);
@@ -81,7 +60,6 @@
     if (process.env.MMI) {
       await this.driver.waitForSelector(this.mmiPortfolioButton);
     }
->>>>>>> 6173a139
     await this.driver.clickElement(this.settingsButton);
   }
 
