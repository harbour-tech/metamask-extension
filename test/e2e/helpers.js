const { strict: assert } = require('assert');
const path = require('path');
const { promises: fs } = require('fs');
const BigNumber = require('bignumber.js');
const mockttp = require('mockttp');
const createStaticServer = require('../../development/create-static-server');
const { tEn } = require('../lib/i18n-helpers');
const { setupMocking } = require('./mock-e2e');
const Ganache = require('./ganache');
const FixtureServer = require('./fixture-server');
const PhishingWarningPageServer = require('./phishing-warning-page-server');
const { buildWebDriver } = require('./webdriver');
const { PAGES } = require('./webdriver/driver');
const GanacheSeeder = require('./seeder/ganache-seeder');

const tinyDelayMs = 200;
const regularDelayMs = tinyDelayMs * 2;
const largeDelayMs = regularDelayMs * 2;
const veryLargeDelayMs = largeDelayMs * 2;
const dappBasePort = 8080;

const createDownloadFolder = async (downloadsFolder) => {
  await fs.rm(downloadsFolder, { recursive: true, force: true });
  await fs.mkdir(downloadsFolder, { recursive: true });
};

const convertToHexValue = (val) => `0x${new BigNumber(val, 10).toString(16)}`;

async function withFixtures(options, testSuite) {
  const {
    dapp,
    fixtures,
    ganacheOptions,
    smartContract,
    driverOptions,
    dappOptions,
    title,
    failOnConsoleError = true,
    dappPath = undefined,
    dappPaths,
    testSpecificMock = function () {
      // do nothing.
    },
  } = options;
  const fixtureServer = new FixtureServer();
  const ganacheServer = new Ganache();
  const https = await mockttp.generateCACertificate();
  const mockServer = mockttp.getLocal({ https, cors: true });
  let secondaryGanacheServer;
  let numberOfDapps = dapp ? 1 : 0;
  const dappServer = [];
  const phishingPageServer = new PhishingWarningPageServer();

  let webDriver;
  let driver;
  let failed = false;
  try {
    await ganacheServer.start(ganacheOptions);
    let contractRegistry;

    if (smartContract) {
      const ganacheSeeder = new GanacheSeeder(ganacheServer.getProvider());
      await ganacheSeeder.deploySmartContract(smartContract);
      contractRegistry = ganacheSeeder.getContractRegistry();
    }

    if (ganacheOptions?.concurrent) {
      const { port, chainId, ganacheOptions2 } = ganacheOptions.concurrent;
      secondaryGanacheServer = new Ganache();
      await secondaryGanacheServer.start({
        blockTime: 2,
        chain: { chainId },
        port,
        vmErrorsOnRPCResponse: false,
        ...ganacheOptions2,
      });
    }
    await fixtureServer.start();
    fixtureServer.loadJsonState(fixtures, contractRegistry);
    await phishingPageServer.start();
    if (dapp) {
      if (dappOptions?.numberOfDapps) {
        numberOfDapps = dappOptions.numberOfDapps;
      }
      for (let i = 0; i < numberOfDapps; i++) {
        let dappDirectory;
        if (dappPath || (dappPaths && dappPaths[i])) {
          dappDirectory = path.resolve(__dirname, dappPath || dappPaths[i]);
        } else {
          dappDirectory = path.resolve(
            __dirname,
            '..',
            '..',
            'node_modules',
            '@metamask',
            'test-dapp',
            'dist',
          );
        }
        dappServer.push(createStaticServer(dappDirectory));
        dappServer[i].listen(`${dappBasePort + i}`);
        await new Promise((resolve, reject) => {
          dappServer[i].on('listening', resolve);
          dappServer[i].on('error', reject);
        });
      }
    }
    const mockedEndpoint = await setupMocking(mockServer, testSpecificMock, {
      chainId: ganacheOptions?.chainId || 1337,
    });
    await mockServer.start(8000);

    driver = (await buildWebDriver(driverOptions)).driver;
    webDriver = driver.driver;

    if (process.env.SELENIUM_BROWSER === 'chrome') {
      await driver.checkBrowserForExceptions(failOnConsoleError);
      await driver.checkBrowserForConsoleErrors(failOnConsoleError);
    }

    let driverProxy;
    if (process.env.E2E_DEBUG === 'true') {
      driverProxy = new Proxy(driver, {
        get(target, prop, receiver) {
          const originalProperty = target[prop];
          if (typeof originalProperty === 'function') {
            return (...args) => {
              console.log(
                `[driver] Called '${prop}' with arguments ${JSON.stringify(
                  args,
                )}`,
              );
              return originalProperty.bind(target)(...args);
            };
          }
          return Reflect.get(target, prop, receiver);
        },
      });
    }

    await testSuite({
      driver: driverProxy ?? driver,
      contractRegistry,
      ganacheServer,
      secondaryGanacheServer,
      mockedEndpoint,
    });
  } catch (error) {
    failed = true;
    if (webDriver) {
      try {
        await driver.verboseReportOnFailure(title);
      } catch (verboseReportError) {
        console.error(verboseReportError);
      }
      if (driver.errors.length > 0 || driver.exceptions.length > 0) {
        /**
         * Navigate to the background
         * forcing background exceptions to be captured
         * proving more helpful context
         */
        await driver.navigate(PAGES.BACKGROUND);
      }
    }
    throw error;
  } finally {
    if (!failed || process.env.E2E_LEAVE_RUNNING !== 'true') {
      await fixtureServer.stop();
      await ganacheServer.quit();
      if (ganacheOptions?.concurrent) {
        await secondaryGanacheServer.quit();
      }
      if (webDriver) {
        await driver.quit();
      }
      if (dapp) {
        for (let i = 0; i < numberOfDapps; i++) {
          if (dappServer[i] && dappServer[i].listening) {
            await new Promise((resolve, reject) => {
              dappServer[i].close((error) => {
                if (error) {
                  return reject(error);
                }
                return resolve();
              });
            });
          }
        }
      }
      if (phishingPageServer.isRunning()) {
        await phishingPageServer.quit();
      }

      // Since mockServer could be stop'd at another location,
      // use a try/catch to avoid an error
      try {
        await mockServer.stop();
      } catch (e) {
        console.log('mockServer already stopped');
      }
    }
  }
}

/**
 * @param {*} driver - selinium driver
 * @param {*} handlesCount - total count of windows that should be loaded
 * @returns handles - an object with window handles, properties in object represent windows:
 *            1. extension: metamask extension window
 *            2. dapp: test-app window
 *            3. popup: metsmask extension popup window
 */
const getWindowHandles = async (driver, handlesCount) => {
  await driver.waitUntilXWindowHandles(handlesCount);
  const windowHandles = await driver.getAllWindowHandles();

  const extension = windowHandles[0];
  const dapp = await driver.switchToWindowWithTitle(
    'E2E Test Dapp',
    windowHandles,
  );
  const popup = windowHandles.find(
    (handle) => handle !== extension && handle !== dapp,
  );
  return { extension, dapp, popup };
};

const importSRPOnboardingFlow = async (driver, seedPhrase, password) => {
  // agree to terms of use
  await driver.clickElement('[data-testid="onboarding-terms-checkbox"]');

  // welcome
  await driver.clickElement('[data-testid="onboarding-import-wallet"]');

  // metrics
  await driver.clickElement('[data-testid="metametrics-no-thanks"]');

  await driver.waitForSelector('.import-srp__actions');
  // import with recovery phrase
  await driver.pasteIntoField(
    '[data-testid="import-srp__srp-word-0"]',
    seedPhrase,
  );
  await driver.clickElement('[data-testid="import-srp-confirm"]');

  // create password
  await driver.fill('[data-testid="create-password-new"]', password);
  await driver.fill('[data-testid="create-password-confirm"]', password);
  await driver.clickElement('[data-testid="create-password-terms"]');
  await driver.clickElement('[data-testid="create-password-import"]');
};

const completeImportSRPOnboardingFlow = async (
  driver,
  seedPhrase,
  password,
) => {
  await importSRPOnboardingFlow(driver, seedPhrase, password);

  // complete
  await driver.clickElement('[data-testid="onboarding-complete-done"]');

  // pin extension
  await driver.clickElement('[data-testid="pin-extension-next"]');
  await driver.clickElement('[data-testid="pin-extension-done"]');
};

const completeImportSRPOnboardingFlowWordByWord = async (
  driver,
  seedPhrase,
  password,
) => {
  // agree to terms of use
  await driver.clickElement('[data-testid="onboarding-terms-checkbox"]');

  // welcome
  await driver.clickElement('[data-testid="onboarding-import-wallet"]');

  // metrics
  await driver.clickElement('[data-testid="metametrics-no-thanks"]');

  // import with recovery phrase, word by word
  const words = seedPhrase.split(' ');
  for (const word of words) {
    await driver.pasteIntoField(
      `[data-testid="import-srp__srp-word-${words.indexOf(word)}"]`,
      word,
    );
  }
  await driver.clickElement('[data-testid="import-srp-confirm"]');

  // create password
  await driver.fill('[data-testid="create-password-new"]', password);
  await driver.fill('[data-testid="create-password-confirm"]', password);
  await driver.clickElement('[data-testid="create-password-terms"]');
  await driver.clickElement('[data-testid="create-password-import"]');

  // complete
  await driver.clickElement('[data-testid="onboarding-complete-done"]');

  // pin extension
  await driver.clickElement('[data-testid="pin-extension-next"]');
  await driver.clickElement('[data-testid="pin-extension-done"]');
};

/**
 * Begin the create new wallet flow on onboarding screen.
 *
 * @param {WebDriver} driver
 */
const onboardingBeginCreateNewWallet = async (driver) => {
  // agree to terms of use
  await driver.clickElement('[data-testid="onboarding-terms-checkbox"]');

  // welcome
  await driver.clickElement('[data-testid="onboarding-create-wallet"]');
};

/**
 * Choose either "I Agree" or "No Thanks" on the MetaMetrics onboarding screen
 *
 * @param {WebDriver} driver
 * @param {boolean} option - true to opt into metrics, default is false
 */
const onboardingChooseMetametricsOption = async (driver, option = false) => {
  const optionIdentifier = option ? 'i-agree' : 'no-thanks';
  // metrics
  await driver.clickElement(`[data-testid="metametrics-${optionIdentifier}"]`);
};

/**
 * Set a password for MetaMask during onboarding
 *
 * @param {WebDriver} driver
 * @param {string} password - Password to set
 */
const onboardingCreatePassword = async (driver, password) => {
  // create password
  await driver.fill('[data-testid="create-password-new"]', password);
  await driver.fill('[data-testid="create-password-confirm"]', password);
  await driver.clickElement('[data-testid="create-password-terms"]');
  await driver.clickElement('[data-testid="create-password-wallet"]');
};

/**
 * Choose to secure wallet, and then get recovery phrase and confirm the SRP
 * during onboarding flow.
 *
 * @param {WebDriver} driver
 */
const onboardingRevealAndConfirmSRP = async (driver) => {
  // secure my wallet
  await driver.clickElement('[data-testid="secure-wallet-recommended"]');

  // reveal SRP
  await driver.clickElement('[data-testid="recovery-phrase-reveal"]');

  const revealedSeedPhrase = await driver.findElement(
    '[data-testid="recovery-phrase-chips"]',
  );

  const recoveryPhrase = await revealedSeedPhrase.getText();

  await driver.clickElement('[data-testid="recovery-phrase-next"]');

  // confirm SRP
  const words = recoveryPhrase.split(/\s*(?:[0-9)]+|\n|\.|^$|$)\s*/u);
  const finalWords = words.filter((str) => str !== '');
  assert.equal(finalWords.length, 12);

  await driver.fill('[data-testid="recovery-phrase-input-2"]', finalWords[2]);
  await driver.fill('[data-testid="recovery-phrase-input-3"]', finalWords[3]);
  await driver.fill('[data-testid="recovery-phrase-input-7"]', finalWords[7]);

  await driver.clickElement('[data-testid="confirm-recovery-phrase"]');

  await driver.clickElement({ text: 'Confirm', tag: 'button' });
};

/**
 * Complete the onboarding flow by confirming completion. Final step before the
 * reminder to pin the extension.
 *
 * @param {WebDriver} driver
 */
const onboardingCompleteWalletCreation = async (driver) => {
  // complete
  await driver.findElement({ text: 'Wallet creation successful', tag: 'h2' });
  await driver.clickElement('[data-testid="onboarding-complete-done"]');
};

/**
 * Move through the steps of pinning extension after successful onboarding
 *
 * @param {WebDriver} driver
 */
const onboardingPinExtension = async (driver) => {
  // pin extension
  await driver.clickElement('[data-testid="pin-extension-next"]');
  await driver.clickElement('[data-testid="pin-extension-done"]');
};

const completeCreateNewWalletOnboardingFlow = async (driver, password) => {
  await onboardingBeginCreateNewWallet(driver);
  await onboardingChooseMetametricsOption(driver, false);
  await onboardingCreatePassword(driver, password);
  await onboardingRevealAndConfirmSRP(driver);
  await onboardingCompleteWalletCreation(driver);
  await onboardingPinExtension(driver);
};

const importWrongSRPOnboardingFlow = async (driver, seedPhrase) => {
  // agree to terms of use
  await driver.clickElement('[data-testid="onboarding-terms-checkbox"]');

  // welcome
  await driver.clickElement('[data-testid="onboarding-import-wallet"]');

  // metrics
  await driver.clickElement('[data-testid="metametrics-no-thanks"]');

  // import with recovery phrase
  await driver.pasteIntoField(
    '[data-testid="import-srp__srp-word-0"]',
    seedPhrase,
  );

  const warningText = 'Invalid Secret Recovery Phrase';
  const warnings = await driver.findElements('.import-srp__banner-alert-text');
  const warning = warnings[1];

  assert.equal(await warning.getText(), warningText);
};

const selectDropdownByNum = async (elements, index) => {
  await elements[index].click();
};

const testSRPDropdownIterations = async (options, driver, iterations) => {
  for (let i = 0; i < iterations; i++) {
    await selectDropdownByNum(options, i);
    await new Promise((resolve) => setTimeout(resolve, 1000));

    const formFields = await driver.findElements('.import-srp__srp-word-label');
    const expectedNumFields = 12 + i * 3;
    const actualNumFields = formFields.length;
    assert.equal(actualNumFields, expectedNumFields);
  }
};

const passwordUnlockOpenSRPRevealQuiz = async (driver) => {
  await driver.navigate();
  await driver.fill('#password', 'correct horse battery staple');
  await driver.press('#password', driver.Key.ENTER);

  // navigate settings to reveal SRP
  await driver.clickElement('[data-testid="account-options-menu-button"]');
  await driver.clickElement({ text: 'Settings', tag: 'div' });
  await driver.clickElement({ text: 'Security & privacy', tag: 'div' });
  await driver.clickElement('[data-testid="reveal-seed-words"]');
};

const completeSRPRevealQuiz = async (driver) => {
  // start quiz
  await driver.clickElement('[data-testid="srp-quiz-get-started"]');

  // tap correct answer 1
  await driver.clickElement('[data-testid="srp-quiz-right-answer"]');

  // tap Continue 1
  await driver.clickElement('[data-testid="srp-quiz-continue"]');

  // tap correct answer 2
  await driver.clickElement('[data-testid="srp-quiz-right-answer"]');

  // tap Continue 2
  await driver.clickElement('[data-testid="srp-quiz-continue"]');
};

const tapAndHoldToRevealSRP = async (driver) => {
  await driver.holdMouseDownOnElement(
    {
      text: tEn('holdToRevealSRP'),
      tag: 'span',
    },
    2000,
  );
};

const closeSRPReveal = async (driver) => {
  await driver.clickElement({
    text: tEn('close'),
    tag: 'button',
  });
  await driver.findVisibleElement({
    text: tEn('tokens'),
    tag: 'button',
  });
};

const DAPP_URL = 'http://127.0.0.1:8080';
const DAPP_ONE_URL = 'http://127.0.0.1:8081';

const openDapp = async (driver, contract = null, dappURL = DAPP_URL) => {
  contract
    ? await driver.openNewPage(`${dappURL}/?contract=${contract}`)
    : await driver.openNewPage(dappURL);
};

const PRIVATE_KEY =
  '0x7C9529A67102755B7E6102D6D950AC5D5863C98713805CEC576B945B15B71EAC';

const convertETHToHexGwei = (eth) => convertToHexValue(eth * 10 ** 18);

const defaultGanacheOptions = {
  accounts: [{ secretKey: PRIVATE_KEY, balance: convertETHToHexGwei(25) }],
};

const SERVICE_WORKER_URL = 'chrome://inspect/#service-workers';

const sendTransaction = async (driver, recipientAddress, quantity) => {
  await driver.clickElement('[data-testid="eth-overview-send"]');
  await driver.fill('[data-testid="ens-input"]', recipientAddress);
  await driver.fill('.unit-input__input', quantity);
  await driver.clickElement('[data-testid="page-container-footer-next"]');
  await driver.clickElement('[data-testid="page-container-footer-next"]');
  await driver.clickElement('[data-testid="home__activity-tab"]');
  await driver.waitForElementNotPresent('.transaction-list-item--unconfirmed');
  await driver.findElement('.transaction-list-item');
};

const findAnotherAccountFromAccountList = async (
  driver,
  itemNumber,
  accountName,
) => {
  await driver.clickElement('[data-testid="account-menu-icon"]');
  const accountMenuItemSelector = `.multichain-account-list-item:nth-child(${itemNumber})`;

  await driver.findElement({
    css: `${accountMenuItemSelector} .multichain-account-list-item__account-name__button`,
    text: accountName,
  });

  return accountMenuItemSelector;
};

const TEST_SEED_PHRASE =
  'forum vessel pink push lonely enact gentle tail admit parrot grunt dress';

const TEST_SEED_PHRASE_TWO =
  'phrase upgrade clock rough situate wedding elder clever doctor stamp excess tent';

// Usually happens when onboarded to make sure the state is retrieved from metamaskState properly
const assertAccountBalanceForDOM = async (driver, ganacheServer) => {
  const balance = await ganacheServer.getBalance();
  const balanceElement = await driver.findElement(
    '[data-testid="eth-overview__primary-currency"]',
  );
  assert.equal(`${balance}\nETH`, await balanceElement.getText());
};

// Usually happens after txn is made
const locateAccountBalanceDOM = async (driver, ganacheServer) => {
  const balance = await ganacheServer.getBalance();
  await driver.waitForSelector({
    css: '[data-testid="eth-overview__primary-currency"]',
    text: `${balance} ETH`,
  });
};
const DEFAULT_PRIVATE_KEY =
  '0x7C9529A67102755B7E6102D6D950AC5D5863C98713805CEC576B945B15B71EAC';
const WALLET_PASSWORD = 'correct horse battery staple';

const DEFAULT_GANACHE_OPTIONS = {
  accounts: [
    {
      secretKey: DEFAULT_PRIVATE_KEY,
      balance: convertETHToHexGwei(25),
    },
  ],
};

const generateGanacheOptions = (overrides) => ({
  ...DEFAULT_GANACHE_OPTIONS,
  ...overrides,
});

async function waitForAccountRendered(driver) {
  await driver.waitForSelector(
    '[data-testid="eth-overview__primary-currency"]',
  );
}
const WINDOW_TITLES = Object.freeze({
  ExtensionInFullScreenView: 'MetaMask',
  TestDApp: 'E2E Test Dapp',
  Notification: 'MetaMask Notification',
  ServiceWorkerSettings: 'Inspect with Chrome Developer Tools',
  InstalledExtensions: 'Extensions',
});

const unlockWallet = async (driver) => {
  await driver.fill('#password', 'correct horse battery staple');
  await driver.press('#password', driver.Key.ENTER);
};

const logInWithBalanceValidation = async (driver, ganacheServer) => {
  await unlockWallet(driver);
  await assertAccountBalanceForDOM(driver, ganacheServer);
};

async function sleepSeconds(sec) {
  return new Promise((resolve) => setTimeout(resolve, sec * 1000));
}

function roundToXDecimalPlaces(number, decimalPlaces) {
  return Math.round(number * 10 ** decimalPlaces) / 10 ** decimalPlaces;
}

function generateRandNumBetween(x, y) {
  const min = Math.min(x, y);
  const max = Math.max(x, y);
  const randomNumber = Math.random() * (max - min) + min;

  return randomNumber;
}

<<<<<<< HEAD
async function sleepSeconds(sec) {
  return new Promise((resolve) => setTimeout(resolve, sec * 1000));
=======
function genRandInitBal(minETHBal = 10, maxETHBal = 100, decimalPlaces = 4) {
  const initialBalance = roundToXDecimalPlaces(
    generateRandNumBetween(minETHBal, maxETHBal),
    decimalPlaces,
  );

  const initialBalanceInHex = convertETHToHexGwei(initialBalance);

  return { initialBalance, initialBalanceInHex };
>>>>>>> 877e184b
}

async function terminateServiceWorker(driver) {
  await driver.openNewPage(SERVICE_WORKER_URL);

  await driver.waitForSelector({
    text: 'Service workers',
    tag: 'button',
  });
  await driver.clickElement({
    text: 'Service workers',
    tag: 'button',
  });

  await driver.delay(tinyDelayMs);
  const serviceWorkerElements = await driver.findClickableElements({
    text: 'terminate',
    tag: 'span',
  });

  // 1st one is app-init.js; while 2nd one is service-worker.js
  await serviceWorkerElements[serviceWorkerElements.length - 1].click();

  const serviceWorkerTab = await driver.switchToWindowWithTitle(
    WINDOW_TITLES.ServiceWorkerSettings,
  );

  await driver.closeWindowHandle(serviceWorkerTab);
}

/**
 * This method assumes the extension is open, the dapp is open and waits for a
 * third window handle to open (the notification window). Once it does it
 * switches to the new window.
 *
 * @param {WebDriver} driver
 */
async function switchToNotificationWindow(driver) {
  await driver.waitUntilXWindowHandles(3);
  const windowHandles = await driver.getAllWindowHandles();
  await driver.switchToWindowWithTitle('MetaMask Notification', windowHandles);
}

/**
 * When mocking the segment server and returning an array of mocks from the
 * mockServer method, this method will allow getting all of the seen requests
 * for each mock in the array.
 *
 * @param {WebDriver} driver
 * @param {import('mockttp').Mockttp} mockedEndpoints
 * @param {boolean} hasRequest
 * @returns {import('mockttp/dist/pluggable-admin').MockttpClientResponse[]}
 */
async function getEventPayloads(driver, mockedEndpoints, hasRequest = true) {
  await driver.wait(async () => {
    let isPending = true;
    for (const mockedEndpoint of mockedEndpoints) {
      isPending = await mockedEndpoint.isPending();
    }

    return isPending === !hasRequest;
  }, driver.timeout);
  const mockedRequests = [];
  for (const mockedEndpoint of mockedEndpoints) {
    mockedRequests.push(...(await mockedEndpoint.getSeenRequests()));
  }

  return mockedRequests.map((req) => req.body.json?.batch).flat();
}

// Asserts that  each request passes all assertions in one group of assertions, and the order does not matter.
function assertInAnyOrder(requests, assertions) {
  // Clone the array to avoid mutating the original
  const assertionsClone = [...assertions];

  return (
    requests.every((request) => {
      for (let a = 0; a < assertionsClone.length; a++) {
        const assertionArray = assertionsClone[a];

        const passed = assertionArray.reduce(
          (acc, currAssertionFn) => currAssertionFn(request) && acc,
          true,
        );

        if (passed) {
          // Remove the used assertion array
          assertionsClone.splice(a, 1);
          // Exit the loop early since we found a matching assertion
          return true;
        }
      }

      // No matching assertion found for this request
      return false;
    }) &&
    // Ensure all assertions were used
    assertionsClone.length === 0
  );
}

module.exports = {
  DAPP_URL,
  DAPP_ONE_URL,
  SERVICE_WORKER_URL,
  TEST_SEED_PHRASE,
  TEST_SEED_PHRASE_TWO,
  PRIVATE_KEY,
  getWindowHandles,
  convertToHexValue,
  tinyDelayMs,
  regularDelayMs,
  largeDelayMs,
  veryLargeDelayMs,
  withFixtures,
  importSRPOnboardingFlow,
  completeImportSRPOnboardingFlow,
  completeImportSRPOnboardingFlowWordByWord,
  completeCreateNewWalletOnboardingFlow,
  passwordUnlockOpenSRPRevealQuiz,
  completeSRPRevealQuiz,
  closeSRPReveal,
  tapAndHoldToRevealSRP,
  createDownloadFolder,
  importWrongSRPOnboardingFlow,
  testSRPDropdownIterations,
  openDapp,
  defaultGanacheOptions,
  sendTransaction,
  findAnotherAccountFromAccountList,
  unlockWallet,
  logInWithBalanceValidation,
  assertAccountBalanceForDOM,
  locateAccountBalanceDOM,
  waitForAccountRendered,
  generateGanacheOptions,
  WALLET_PASSWORD,
  WINDOW_TITLES,
  DEFAULT_GANACHE_OPTIONS,
  convertETHToHexGwei,
  roundToXDecimalPlaces,
  generateRandNumBetween,
  sleepSeconds,
  terminateServiceWorker,
  switchToNotificationWindow,
  getEventPayloads,
  onboardingBeginCreateNewWallet,
  onboardingChooseMetametricsOption,
  onboardingCreatePassword,
  onboardingRevealAndConfirmSRP,
  onboardingCompleteWalletCreation,
  onboardingPinExtension,
  assertInAnyOrder,
  genRandInitBal,
};<|MERGE_RESOLUTION|>--- conflicted
+++ resolved
@@ -625,10 +625,6 @@
   return randomNumber;
 }
 
-<<<<<<< HEAD
-async function sleepSeconds(sec) {
-  return new Promise((resolve) => setTimeout(resolve, sec * 1000));
-=======
 function genRandInitBal(minETHBal = 10, maxETHBal = 100, decimalPlaces = 4) {
   const initialBalance = roundToXDecimalPlaces(
     generateRandNumBetween(minETHBal, maxETHBal),
@@ -638,7 +634,6 @@
   const initialBalanceInHex = convertETHToHexGwei(initialBalance);
 
   return { initialBalance, initialBalanceInHex };
->>>>>>> 877e184b
 }
 
 async function terminateServiceWorker(driver) {
