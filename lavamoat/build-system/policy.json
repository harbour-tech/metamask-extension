{
  "resources": {
    "@babel/code-frame": {
      "globals": {
        "console.warn": true,
        "process.emitWarning": true
      },
      "packages": {
        "@babel/code-frame>@babel/highlight": true,
        "@babel/code-frame>chalk": true
      }
    },
    "@babel/code-frame>@babel/highlight": {
      "packages": {
        "@babel/code-frame>@babel/highlight>chalk": true,
        "lavamoat>@babel/highlight>@babel/helper-validator-identifier": true,
        "loose-envify>js-tokens": true
      }
    },
    "@babel/code-frame>@babel/highlight>chalk": {
      "globals": {
        "process.env.TERM": true,
        "process.platform": true
      },
      "packages": {
        "@babel/code-frame>@babel/highlight>chalk>ansi-styles": true,
        "@babel/code-frame>@babel/highlight>chalk>escape-string-regexp": true,
        "@babel/code-frame>@babel/highlight>chalk>supports-color": true
      }
    },
    "@babel/code-frame>@babel/highlight>chalk>ansi-styles": {
      "packages": {
        "@metamask/jazzicon>color>color-convert": true
      }
    },
    "@babel/code-frame>@babel/highlight>chalk>supports-color": {
      "builtin": {
        "os.release": true
      },
      "globals": {
        "process.env": true,
        "process.platform": true,
        "process.stderr": true,
        "process.stdout": true,
        "process.versions.node.split": true
      },
      "packages": {
        "@babel/code-frame>@babel/highlight>chalk>supports-color>has-flag": true
      }
    },
    "@babel/code-frame>@babel/highlight>chalk>supports-color>has-flag": {
      "globals": {
        "process.argv": true
      }
    },
    "@babel/code-frame>chalk": {
      "globals": {
        "process.env.TERM": true,
        "process.platform": true
      },
      "packages": {
        "@babel/code-frame>chalk>ansi-styles": true,
        "@babel/code-frame>chalk>escape-string-regexp": true,
        "@babel/code-frame>chalk>supports-color": true
      }
    },
    "@babel/code-frame>chalk>ansi-styles": {
      "packages": {
        "@metamask/jazzicon>color>color-convert": true
      }
    },
    "@babel/code-frame>chalk>supports-color": {
      "builtin": {
        "os.release": true
      },
      "globals": {
        "process.env": true,
        "process.platform": true,
        "process.stderr": true,
        "process.stdout": true,
        "process.versions.node.split": true
      },
      "packages": {
        "@babel/code-frame>chalk>supports-color>has-flag": true
      }
    },
    "@babel/code-frame>chalk>supports-color>has-flag": {
      "globals": {
        "process.argv": true
      }
    },
    "@babel/core": {
      "builtin": {
        "assert": true,
        "fs": true,
        "module": true,
        "path": true,
        "process": true,
        "url": true,
        "util": true,
        "v8": true
      },
      "globals": {
        "console.error": true,
        "console.log": true,
        "process.env.BABEL_ENV": true,
        "process.env.BABEL_SHOW_CONFIG_FOR": true,
        "process.env.NODE_ENV": true,
        "process.versions.node": true,
        "process.versions.pnp": true
      },
      "packages": {
        "$root$": true,
        "@babel/code-frame": true,
        "@babel/core>@ampproject/remapping": true,
        "@babel/core>@babel/generator": true,
        "@babel/core>@babel/helper-compilation-targets": true,
        "@babel/core>@babel/helper-module-transforms": true,
        "@babel/core>@babel/helpers": true,
        "@babel/core>@babel/parser": true,
        "@babel/core>@babel/template": true,
        "@babel/core>@babel/types": true,
        "@babel/core>convert-source-map": true,
        "@babel/core>gensync": true,
        "@babel/core>semver": true,
        "@babel/plugin-proposal-class-properties": true,
        "@babel/plugin-proposal-nullish-coalescing-operator": true,
        "@babel/plugin-proposal-object-rest-spread": true,
        "@babel/plugin-proposal-optional-chaining": true,
        "@babel/plugin-transform-runtime": true,
        "@babel/preset-env": true,
        "@babel/preset-react": true,
        "@babel/preset-typescript": true,
        "depcheck>@babel/traverse": true,
        "depcheck>json5": true,
        "nock>debug": true
      }
    },
    "@babel/core>@ampproject/remapping": {
      "globals": {
        "define": true
      },
      "packages": {
        "terser>@jridgewell/source-map>@jridgewell/gen-mapping": true,
        "terser>@jridgewell/source-map>@jridgewell/trace-mapping": true
      }
    },
    "@babel/core>@babel/generator": {
      "globals": {
        "console.error": true,
        "console.warn": true
      },
      "packages": {
        "@babel/core>@babel/generator>jsesc": true,
        "@babel/core>@babel/types": true,
        "terser>@jridgewell/source-map>@jridgewell/gen-mapping": true,
        "terser>@jridgewell/source-map>@jridgewell/trace-mapping": true
      }
    },
    "@babel/core>@babel/generator>jsesc": {
      "globals": {
        "Buffer.isBuffer": true
      }
    },
    "@babel/core>@babel/helper-compilation-targets": {
      "globals": {
        "console.warn": true,
        "process.versions.node": true
      },
      "packages": {
        "@babel/core>@babel/helper-compilation-targets>lru-cache": true,
        "@babel/core>@babel/helper-compilation-targets>semver": true,
        "@babel/preset-env>@babel/compat-data": true,
        "@babel/preset-env>@babel/helper-validator-option": true,
        "webpack>browserslist": true
      }
    },
    "@babel/core>@babel/helper-compilation-targets>lru-cache": {
      "packages": {
        "@babel/core>@babel/helper-compilation-targets>lru-cache>yallist": true
      }
    },
    "@babel/core>@babel/helper-compilation-targets>semver": {
      "globals": {
        "console": true,
        "process": true
      }
    },
    "@babel/core>@babel/helper-module-transforms": {
      "builtin": {
        "assert": true,
        "path.basename": true,
        "path.extname": true
      },
      "packages": {
        "@babel/core": true,
        "@babel/core>@babel/helper-module-transforms>@babel/helper-module-imports": true,
        "@babel/core>@babel/helper-module-transforms>@babel/helper-simple-access": true,
        "depcheck>@babel/traverse>@babel/helper-environment-visitor": true,
        "depcheck>@babel/traverse>@babel/helper-split-export-declaration": true,
        "lavamoat>@babel/highlight>@babel/helper-validator-identifier": true
      }
    },
    "@babel/core>@babel/helper-module-transforms>@babel/helper-module-imports": {
      "builtin": {
        "assert": true
      },
      "packages": {
        "@babel/core>@babel/types": true
      }
    },
    "@babel/core>@babel/helper-module-transforms>@babel/helper-simple-access": {
      "packages": {
        "@babel/core>@babel/types": true
      }
    },
    "@babel/core>@babel/helpers": {
      "packages": {
        "@babel/core>@babel/template": true,
        "@babel/core>@babel/types": true,
        "depcheck>@babel/traverse": true
      }
    },
    "@babel/core>@babel/template": {
      "packages": {
        "@babel/code-frame": true,
        "@babel/core>@babel/parser": true,
        "@babel/core>@babel/types": true
      }
    },
    "@babel/core>@babel/types": {
      "globals": {
        "console.warn": true,
        "process.env.BABEL_TYPES_8_BREAKING": true
      },
      "packages": {
        "@babel/core>@babel/types>@babel/helper-string-parser": true,
        "@babel/core>@babel/types>to-fast-properties": true,
        "lavamoat>@babel/highlight>@babel/helper-validator-identifier": true
      }
    },
    "@babel/core>convert-source-map": {
      "globals": {
        "Buffer": true,
        "atob": true,
        "btoa": true,
        "value": true
      }
    },
    "@babel/core>semver": {
      "globals": {
        "console": true,
        "process": true
      }
    },
    "@babel/eslint-parser": {
      "builtin": {
        "module": true,
        "path": true,
        "worker_threads": true
      },
      "globals": {
        "__dirname": true,
        "process.cwd": true,
        "process.versions": true
      },
      "packages": {
        "@babel/core": true,
        "@babel/core>@babel/parser": true,
        "@babel/eslint-parser>@nicolo-ribaudo/eslint-scope-5-internals": true,
        "@babel/eslint-parser>eslint-scope": true,
        "@babel/eslint-parser>eslint-visitor-keys": true,
        "@babel/eslint-parser>semver": true,
        "@babel/parser": true,
        "depcheck>@babel/parser": true,
        "eslint": true,
        "lavamoat>lavamoat-tofu>@babel/parser": true
      }
    },
    "@babel/eslint-parser>@nicolo-ribaudo/eslint-scope-5-internals": {
      "packages": {
        "webpack>eslint-scope": true
      }
    },
    "@babel/eslint-parser>semver": {
      "globals": {
        "console": true,
        "process": true
      }
    },
    "@babel/eslint-plugin": {
      "packages": {
        "@babel/eslint-plugin>eslint-rule-composer": true,
        "eslint": true
      }
    },
    "@babel/preset-env": {
      "globals": {
        "console.log": true,
        "console.warn": true,
        "process.cwd": true,
        "process.env.BABEL_ENV": true
      },
      "packages": {
        "@babel/core>@babel/helper-compilation-targets": true,
        "@babel/core>@babel/types": true,
        "@babel/preset-env>@babel/compat-data": true,
        "@babel/preset-env>@babel/helper-plugin-utils": true,
        "@babel/preset-env>@babel/helper-validator-option": true,
        "@babel/preset-env>@babel/plugin-bugfix-safari-id-destructuring-collision-in-function-expression": true,
        "@babel/preset-env>@babel/plugin-bugfix-v8-spread-parameters-in-optional-chaining": true,
        "@babel/preset-env>@babel/plugin-syntax-async-generators": true,
        "@babel/preset-env>@babel/plugin-syntax-class-properties": true,
        "@babel/preset-env>@babel/plugin-syntax-class-static-block": true,
        "@babel/preset-env>@babel/plugin-syntax-dynamic-import": true,
        "@babel/preset-env>@babel/plugin-syntax-export-namespace-from": true,
        "@babel/preset-env>@babel/plugin-syntax-import-assertions": true,
        "@babel/preset-env>@babel/plugin-syntax-import-attributes": true,
        "@babel/preset-env>@babel/plugin-syntax-import-meta": true,
        "@babel/preset-env>@babel/plugin-syntax-json-strings": true,
        "@babel/preset-env>@babel/plugin-syntax-logical-assignment-operators": true,
        "@babel/preset-env>@babel/plugin-syntax-nullish-coalescing-operator": true,
        "@babel/preset-env>@babel/plugin-syntax-numeric-separator": true,
        "@babel/preset-env>@babel/plugin-syntax-object-rest-spread": true,
        "@babel/preset-env>@babel/plugin-syntax-optional-catch-binding": true,
        "@babel/preset-env>@babel/plugin-syntax-optional-chaining": true,
        "@babel/preset-env>@babel/plugin-syntax-private-property-in-object": true,
        "@babel/preset-env>@babel/plugin-syntax-top-level-await": true,
        "@babel/preset-env>@babel/plugin-syntax-unicode-sets-regex": true,
        "@babel/preset-env>@babel/plugin-transform-arrow-functions": true,
        "@babel/preset-env>@babel/plugin-transform-async-generator-functions": true,
        "@babel/preset-env>@babel/plugin-transform-async-to-generator": true,
        "@babel/preset-env>@babel/plugin-transform-block-scoped-functions": true,
        "@babel/preset-env>@babel/plugin-transform-block-scoping": true,
        "@babel/preset-env>@babel/plugin-transform-class-properties": true,
        "@babel/preset-env>@babel/plugin-transform-class-static-block": true,
        "@babel/preset-env>@babel/plugin-transform-classes": true,
        "@babel/preset-env>@babel/plugin-transform-computed-properties": true,
        "@babel/preset-env>@babel/plugin-transform-destructuring": true,
        "@babel/preset-env>@babel/plugin-transform-dotall-regex": true,
        "@babel/preset-env>@babel/plugin-transform-duplicate-keys": true,
        "@babel/preset-env>@babel/plugin-transform-dynamic-import": true,
        "@babel/preset-env>@babel/plugin-transform-exponentiation-operator": true,
        "@babel/preset-env>@babel/plugin-transform-export-namespace-from": true,
        "@babel/preset-env>@babel/plugin-transform-for-of": true,
        "@babel/preset-env>@babel/plugin-transform-function-name": true,
        "@babel/preset-env>@babel/plugin-transform-json-strings": true,
        "@babel/preset-env>@babel/plugin-transform-literals": true,
        "@babel/preset-env>@babel/plugin-transform-logical-assignment-operators": true,
        "@babel/preset-env>@babel/plugin-transform-member-expression-literals": true,
        "@babel/preset-env>@babel/plugin-transform-modules-amd": true,
        "@babel/preset-env>@babel/plugin-transform-modules-commonjs": true,
        "@babel/preset-env>@babel/plugin-transform-modules-systemjs": true,
        "@babel/preset-env>@babel/plugin-transform-modules-umd": true,
        "@babel/preset-env>@babel/plugin-transform-named-capturing-groups-regex": true,
        "@babel/preset-env>@babel/plugin-transform-new-target": true,
        "@babel/preset-env>@babel/plugin-transform-nullish-coalescing-operator": true,
        "@babel/preset-env>@babel/plugin-transform-numeric-separator": true,
        "@babel/preset-env>@babel/plugin-transform-object-rest-spread": true,
        "@babel/preset-env>@babel/plugin-transform-object-super": true,
        "@babel/preset-env>@babel/plugin-transform-optional-catch-binding": true,
        "@babel/preset-env>@babel/plugin-transform-optional-chaining": true,
        "@babel/preset-env>@babel/plugin-transform-parameters": true,
        "@babel/preset-env>@babel/plugin-transform-private-methods": true,
        "@babel/preset-env>@babel/plugin-transform-private-property-in-object": true,
        "@babel/preset-env>@babel/plugin-transform-property-literals": true,
        "@babel/preset-env>@babel/plugin-transform-regenerator": true,
        "@babel/preset-env>@babel/plugin-transform-reserved-words": true,
        "@babel/preset-env>@babel/plugin-transform-shorthand-properties": true,
        "@babel/preset-env>@babel/plugin-transform-spread": true,
        "@babel/preset-env>@babel/plugin-transform-sticky-regex": true,
        "@babel/preset-env>@babel/plugin-transform-template-literals": true,
        "@babel/preset-env>@babel/plugin-transform-typeof-symbol": true,
        "@babel/preset-env>@babel/plugin-transform-unicode-escapes": true,
        "@babel/preset-env>@babel/plugin-transform-unicode-property-regex": true,
        "@babel/preset-env>@babel/plugin-transform-unicode-regex": true,
        "@babel/preset-env>@babel/plugin-transform-unicode-sets-regex": true,
        "@babel/preset-env>@babel/preset-modules": true,
        "@babel/preset-env>babel-plugin-polyfill-corejs2": true,
        "@babel/preset-env>babel-plugin-polyfill-corejs3": true,
        "@babel/preset-env>babel-plugin-polyfill-regenerator": true,
        "@babel/preset-env>core-js-compat": true,
        "@babel/preset-env>semver": true
      }
    },
    "@babel/preset-env>@babel/plugin-bugfix-safari-id-destructuring-collision-in-function-expression": {
      "packages": {
        "@babel/preset-env>@babel/helper-plugin-utils": true
      }
    },
    "@babel/preset-env>@babel/plugin-bugfix-v8-spread-parameters-in-optional-chaining": {
      "packages": {
        "@babel/core": true,
        "@babel/preset-env>@babel/helper-plugin-utils": true,
        "@babel/preset-env>@babel/plugin-transform-optional-chaining": true,
        "@babel/preset-env>@babel/plugin-transform-spread>@babel/helper-skip-transparent-expression-wrappers": true
      }
    },
    "@babel/preset-env>@babel/plugin-syntax-async-generators": {
      "packages": {
        "@babel/preset-env>@babel/helper-plugin-utils": true
      }
    },
    "@babel/preset-env>@babel/plugin-syntax-class-properties": {
      "packages": {
        "@babel/preset-env>@babel/helper-plugin-utils": true
      }
    },
    "@babel/preset-env>@babel/plugin-syntax-class-static-block": {
      "packages": {
        "@babel/preset-env>@babel/helper-plugin-utils": true
      }
    },
    "@babel/preset-env>@babel/plugin-syntax-dynamic-import": {
      "packages": {
        "@babel/preset-env>@babel/helper-plugin-utils": true
      }
    },
    "@babel/preset-env>@babel/plugin-syntax-export-namespace-from": {
      "packages": {
        "@babel/preset-env>@babel/helper-plugin-utils": true
      }
    },
    "@babel/preset-env>@babel/plugin-syntax-import-assertions": {
      "packages": {
        "@babel/preset-env>@babel/helper-plugin-utils": true
      }
    },
    "@babel/preset-env>@babel/plugin-syntax-import-attributes": {
      "packages": {
        "@babel/preset-env>@babel/helper-plugin-utils": true
      }
    },
    "@babel/preset-env>@babel/plugin-syntax-import-meta": {
      "packages": {
        "@babel/preset-env>@babel/helper-plugin-utils": true
      }
    },
    "@babel/preset-env>@babel/plugin-syntax-json-strings": {
      "packages": {
        "@babel/preset-env>@babel/helper-plugin-utils": true
      }
    },
    "@babel/preset-env>@babel/plugin-syntax-logical-assignment-operators": {
      "packages": {
        "@babel/preset-env>@babel/helper-plugin-utils": true
      }
    },
    "@babel/preset-env>@babel/plugin-syntax-nullish-coalescing-operator": {
      "packages": {
        "@babel/preset-env>@babel/helper-plugin-utils": true
      }
    },
    "@babel/preset-env>@babel/plugin-syntax-numeric-separator": {
      "packages": {
        "@babel/preset-env>@babel/helper-plugin-utils": true
      }
    },
    "@babel/preset-env>@babel/plugin-syntax-object-rest-spread": {
      "packages": {
        "@babel/preset-env>@babel/helper-plugin-utils": true
      }
    },
    "@babel/preset-env>@babel/plugin-syntax-optional-catch-binding": {
      "packages": {
        "@babel/preset-env>@babel/helper-plugin-utils": true
      }
    },
    "@babel/preset-env>@babel/plugin-syntax-optional-chaining": {
      "packages": {
        "@babel/preset-env>@babel/helper-plugin-utils": true
      }
    },
    "@babel/preset-env>@babel/plugin-syntax-private-property-in-object": {
      "packages": {
        "@babel/preset-env>@babel/helper-plugin-utils": true
      }
    },
    "@babel/preset-env>@babel/plugin-syntax-top-level-await": {
      "packages": {
        "@babel/preset-env>@babel/helper-plugin-utils": true
      }
    },
    "@babel/preset-env>@babel/plugin-syntax-unicode-sets-regex": {
      "packages": {
        "@babel/preset-env>@babel/helper-plugin-utils": true,
        "@babel/preset-env>@babel/plugin-transform-dotall-regex>@babel/helper-create-regexp-features-plugin": true
      }
    },
    "@babel/preset-env>@babel/plugin-transform-arrow-functions": {
      "packages": {
        "@babel/preset-env>@babel/helper-plugin-utils": true
      }
    },
    "@babel/preset-env>@babel/plugin-transform-async-generator-functions": {
      "packages": {
        "@babel/core": true,
        "@babel/preset-env>@babel/helper-plugin-utils": true,
        "@babel/preset-env>@babel/plugin-syntax-async-generators": true,
        "@babel/preset-env>@babel/plugin-transform-async-to-generator>@babel/helper-remap-async-to-generator": true,
        "depcheck>@babel/traverse>@babel/helper-environment-visitor": true
      }
    },
    "@babel/preset-env>@babel/plugin-transform-async-to-generator": {
      "packages": {
        "@babel/core": true,
        "@babel/core>@babel/helper-module-transforms>@babel/helper-module-imports": true,
        "@babel/preset-env>@babel/helper-plugin-utils": true,
        "@babel/preset-env>@babel/plugin-transform-async-to-generator>@babel/helper-remap-async-to-generator": true
      }
    },
    "@babel/preset-env>@babel/plugin-transform-async-to-generator>@babel/helper-remap-async-to-generator": {
      "packages": {
        "@babel/core": true,
        "@babel/preset-env>@babel/plugin-transform-async-to-generator>@babel/helper-remap-async-to-generator>@babel/helper-wrap-function": true,
        "@babel/preset-env>@babel/plugin-transform-classes>@babel/helper-annotate-as-pure": true,
        "depcheck>@babel/traverse>@babel/helper-environment-visitor": true
      }
    },
    "@babel/preset-env>@babel/plugin-transform-async-to-generator>@babel/helper-remap-async-to-generator>@babel/helper-wrap-function": {
      "packages": {
        "@babel/core>@babel/template": true,
        "@babel/core>@babel/types": true,
        "depcheck>@babel/traverse>@babel/helper-function-name": true
      }
    },
    "@babel/preset-env>@babel/plugin-transform-block-scoped-functions": {
      "packages": {
        "@babel/core": true,
        "@babel/preset-env>@babel/helper-plugin-utils": true
      }
    },
    "@babel/preset-env>@babel/plugin-transform-block-scoping": {
      "packages": {
        "@babel/core": true,
        "@babel/preset-env>@babel/helper-plugin-utils": true
      }
    },
    "@babel/preset-env>@babel/plugin-transform-class-properties": {
      "packages": {
        "@babel/preset-env>@babel/helper-plugin-utils": true,
        "@babel/preset-env>@babel/plugin-transform-private-methods>@babel/helper-create-class-features-plugin": true
      }
    },
    "@babel/preset-env>@babel/plugin-transform-class-static-block": {
      "packages": {
        "@babel/preset-env>@babel/helper-plugin-utils": true,
        "@babel/preset-env>@babel/plugin-syntax-class-static-block": true,
        "@babel/preset-env>@babel/plugin-transform-private-methods>@babel/helper-create-class-features-plugin": true
      }
    },
    "@babel/preset-env>@babel/plugin-transform-classes": {
      "packages": {
        "@babel/core": true,
        "@babel/core>@babel/helper-compilation-targets": true,
        "@babel/preset-env>@babel/helper-plugin-utils": true,
        "@babel/preset-env>@babel/plugin-transform-classes>@babel/helper-annotate-as-pure": true,
        "@babel/preset-env>@babel/plugin-transform-classes>@babel/helper-optimise-call-expression": true,
        "@babel/preset-env>@babel/plugin-transform-classes>@babel/helper-replace-supers": true,
        "depcheck>@babel/traverse>@babel/helper-environment-visitor": true,
        "depcheck>@babel/traverse>@babel/helper-function-name": true,
        "depcheck>@babel/traverse>@babel/helper-split-export-declaration": true,
        "depcheck>@babel/traverse>globals": true
      }
    },
    "@babel/preset-env>@babel/plugin-transform-classes>@babel/helper-annotate-as-pure": {
      "packages": {
        "@babel/core>@babel/types": true
      }
    },
    "@babel/preset-env>@babel/plugin-transform-classes>@babel/helper-optimise-call-expression": {
      "packages": {
        "@babel/core>@babel/types": true
      }
    },
    "@babel/preset-env>@babel/plugin-transform-classes>@babel/helper-replace-supers": {
      "packages": {
        "@babel/core": true,
        "@babel/preset-env>@babel/plugin-transform-classes>@babel/helper-optimise-call-expression": true,
        "@babel/preset-env>@babel/plugin-transform-classes>@babel/helper-replace-supers>@babel/helper-member-expression-to-functions": true,
        "depcheck>@babel/traverse>@babel/helper-environment-visitor": true
      }
    },
    "@babel/preset-env>@babel/plugin-transform-classes>@babel/helper-replace-supers>@babel/helper-member-expression-to-functions": {
      "packages": {
        "@babel/core>@babel/types": true
      }
    },
    "@babel/preset-env>@babel/plugin-transform-computed-properties": {
      "packages": {
        "@babel/core": true,
        "@babel/core>@babel/template": true,
        "@babel/preset-env>@babel/helper-plugin-utils": true
      }
    },
    "@babel/preset-env>@babel/plugin-transform-destructuring": {
      "packages": {
        "@babel/core": true,
        "@babel/preset-env>@babel/helper-plugin-utils": true
      }
    },
    "@babel/preset-env>@babel/plugin-transform-dotall-regex": {
      "packages": {
        "@babel/preset-env>@babel/helper-plugin-utils": true,
        "@babel/preset-env>@babel/plugin-transform-dotall-regex>@babel/helper-create-regexp-features-plugin": true
      }
    },
    "@babel/preset-env>@babel/plugin-transform-dotall-regex>@babel/helper-create-regexp-features-plugin": {
      "packages": {
        "@babel/core": true,
        "@babel/preset-env>@babel/plugin-transform-classes>@babel/helper-annotate-as-pure": true,
        "@babel/preset-env>@babel/plugin-transform-dotall-regex>@babel/helper-create-regexp-features-plugin>regexpu-core": true,
        "@babel/preset-env>@babel/plugin-transform-dotall-regex>@babel/helper-create-regexp-features-plugin>semver": true
      }
    },
    "@babel/preset-env>@babel/plugin-transform-dotall-regex>@babel/helper-create-regexp-features-plugin>regexpu-core": {
      "globals": {
        "characterClassItem.kind": true
      },
      "packages": {
        "@babel/preset-env>@babel/plugin-transform-dotall-regex>@babel/helper-create-regexp-features-plugin>regexpu-core>@babel/regjsgen": true,
        "@babel/preset-env>@babel/plugin-transform-dotall-regex>@babel/helper-create-regexp-features-plugin>regexpu-core>regenerate": true,
        "@babel/preset-env>@babel/plugin-transform-dotall-regex>@babel/helper-create-regexp-features-plugin>regexpu-core>regjsparser": true,
        "@babel/preset-env>@babel/plugin-transform-dotall-regex>@babel/helper-create-regexp-features-plugin>regexpu-core>unicode-match-property-ecmascript": true,
        "@babel/preset-env>@babel/plugin-transform-dotall-regex>@babel/helper-create-regexp-features-plugin>regexpu-core>unicode-match-property-value-ecmascript": true
      }
    },
    "@babel/preset-env>@babel/plugin-transform-dotall-regex>@babel/helper-create-regexp-features-plugin>regexpu-core>@babel/regjsgen": {
      "globals": {
        "define": true
      }
    },
    "@babel/preset-env>@babel/plugin-transform-dotall-regex>@babel/helper-create-regexp-features-plugin>regexpu-core>regenerate": {
      "globals": {
        "define": true
      }
    },
    "@babel/preset-env>@babel/plugin-transform-dotall-regex>@babel/helper-create-regexp-features-plugin>regexpu-core>regjsparser": {
      "globals": {
        "regjsparser": "write"
      }
    },
    "@babel/preset-env>@babel/plugin-transform-dotall-regex>@babel/helper-create-regexp-features-plugin>regexpu-core>unicode-match-property-ecmascript": {
      "packages": {
        "@babel/preset-env>@babel/plugin-transform-dotall-regex>@babel/helper-create-regexp-features-plugin>regexpu-core>unicode-match-property-ecmascript>unicode-canonical-property-names-ecmascript": true,
        "@babel/preset-env>@babel/plugin-transform-dotall-regex>@babel/helper-create-regexp-features-plugin>regexpu-core>unicode-match-property-ecmascript>unicode-property-aliases-ecmascript": true
      }
    },
    "@babel/preset-env>@babel/plugin-transform-dotall-regex>@babel/helper-create-regexp-features-plugin>semver": {
      "globals": {
        "console": true,
        "process": true
      }
    },
    "@babel/preset-env>@babel/plugin-transform-duplicate-keys": {
      "packages": {
        "@babel/core": true,
        "@babel/preset-env>@babel/helper-plugin-utils": true
      }
    },
    "@babel/preset-env>@babel/plugin-transform-dynamic-import": {
      "packages": {
        "@babel/preset-env>@babel/helper-plugin-utils": true,
        "@babel/preset-env>@babel/plugin-syntax-dynamic-import": true
      }
    },
    "@babel/preset-env>@babel/plugin-transform-exponentiation-operator": {
      "packages": {
        "@babel/core": true,
        "@babel/preset-env>@babel/helper-plugin-utils": true,
        "@babel/preset-env>@babel/plugin-transform-exponentiation-operator>@babel/helper-builder-binary-assignment-operator-visitor": true
      }
    },
    "@babel/preset-env>@babel/plugin-transform-exponentiation-operator>@babel/helper-builder-binary-assignment-operator-visitor": {
      "packages": {
        "@babel/core>@babel/types": true
      }
    },
    "@babel/preset-env>@babel/plugin-transform-export-namespace-from": {
      "packages": {
        "@babel/core": true,
        "@babel/preset-env>@babel/helper-plugin-utils": true,
        "@babel/preset-env>@babel/plugin-syntax-export-namespace-from": true
      }
    },
    "@babel/preset-env>@babel/plugin-transform-for-of": {
      "packages": {
        "@babel/core": true,
        "@babel/preset-env>@babel/helper-plugin-utils": true
      }
    },
    "@babel/preset-env>@babel/plugin-transform-function-name": {
      "packages": {
        "@babel/core>@babel/helper-compilation-targets": true,
        "@babel/preset-env>@babel/helper-plugin-utils": true,
        "depcheck>@babel/traverse>@babel/helper-function-name": true
      }
    },
    "@babel/preset-env>@babel/plugin-transform-json-strings": {
      "packages": {
        "@babel/preset-env>@babel/helper-plugin-utils": true,
        "@babel/preset-env>@babel/plugin-syntax-json-strings": true
      }
    },
    "@babel/preset-env>@babel/plugin-transform-literals": {
      "packages": {
        "@babel/preset-env>@babel/helper-plugin-utils": true
      }
    },
    "@babel/preset-env>@babel/plugin-transform-logical-assignment-operators": {
      "packages": {
        "@babel/core": true,
        "@babel/preset-env>@babel/helper-plugin-utils": true,
        "@babel/preset-env>@babel/plugin-syntax-logical-assignment-operators": true
      }
    },
    "@babel/preset-env>@babel/plugin-transform-member-expression-literals": {
      "packages": {
        "@babel/core": true,
        "@babel/preset-env>@babel/helper-plugin-utils": true
      }
    },
    "@babel/preset-env>@babel/plugin-transform-modules-amd": {
      "packages": {
        "@babel/core": true,
        "@babel/core>@babel/helper-module-transforms": true,
        "@babel/preset-env>@babel/helper-plugin-utils": true
      }
    },
    "@babel/preset-env>@babel/plugin-transform-modules-commonjs": {
      "packages": {
        "@babel/core": true,
        "@babel/core>@babel/helper-module-transforms": true,
        "@babel/core>@babel/helper-module-transforms>@babel/helper-simple-access": true,
        "@babel/preset-env>@babel/helper-plugin-utils": true
      }
    },
    "@babel/preset-env>@babel/plugin-transform-modules-systemjs": {
      "globals": {
        "console.warn": true
      },
      "packages": {
        "@babel/core": true,
        "@babel/core>@babel/helper-module-transforms": true,
        "@babel/preset-env>@babel/helper-plugin-utils": true,
        "depcheck>@babel/traverse>@babel/helper-hoist-variables": true,
        "lavamoat>@babel/highlight>@babel/helper-validator-identifier": true
      }
    },
    "@babel/preset-env>@babel/plugin-transform-modules-umd": {
      "builtin": {
        "path.basename": true,
        "path.extname": true
      },
      "packages": {
        "@babel/core": true,
        "@babel/core>@babel/helper-module-transforms": true,
        "@babel/preset-env>@babel/helper-plugin-utils": true
      }
    },
    "@babel/preset-env>@babel/plugin-transform-named-capturing-groups-regex": {
      "packages": {
        "@babel/preset-env>@babel/helper-plugin-utils": true,
        "@babel/preset-env>@babel/plugin-transform-dotall-regex>@babel/helper-create-regexp-features-plugin": true
      }
    },
    "@babel/preset-env>@babel/plugin-transform-new-target": {
      "packages": {
        "@babel/core": true,
        "@babel/preset-env>@babel/helper-plugin-utils": true
      }
    },
    "@babel/preset-env>@babel/plugin-transform-nullish-coalescing-operator": {
      "packages": {
        "@babel/core": true,
        "@babel/preset-env>@babel/helper-plugin-utils": true,
        "@babel/preset-env>@babel/plugin-syntax-nullish-coalescing-operator": true
      }
    },
    "@babel/preset-env>@babel/plugin-transform-numeric-separator": {
      "packages": {
        "@babel/preset-env>@babel/helper-plugin-utils": true,
        "@babel/preset-env>@babel/plugin-syntax-numeric-separator": true
      }
    },
    "@babel/preset-env>@babel/plugin-transform-object-rest-spread": {
      "packages": {
        "@babel/core": true,
        "@babel/core>@babel/helper-compilation-targets": true,
        "@babel/preset-env>@babel/compat-data": true,
        "@babel/preset-env>@babel/helper-plugin-utils": true,
        "@babel/preset-env>@babel/plugin-syntax-object-rest-spread": true,
        "@babel/preset-env>@babel/plugin-transform-parameters": true
      }
    },
    "@babel/preset-env>@babel/plugin-transform-object-super": {
      "packages": {
        "@babel/core": true,
        "@babel/preset-env>@babel/helper-plugin-utils": true,
        "@babel/preset-env>@babel/plugin-transform-classes>@babel/helper-replace-supers": true
      }
    },
    "@babel/preset-env>@babel/plugin-transform-optional-catch-binding": {
      "packages": {
        "@babel/preset-env>@babel/helper-plugin-utils": true,
        "@babel/preset-env>@babel/plugin-syntax-optional-catch-binding": true
      }
    },
    "@babel/preset-env>@babel/plugin-transform-optional-chaining": {
      "packages": {
        "@babel/core": true,
        "@babel/preset-env>@babel/helper-plugin-utils": true,
        "@babel/preset-env>@babel/plugin-syntax-optional-chaining": true,
        "@babel/preset-env>@babel/plugin-transform-spread>@babel/helper-skip-transparent-expression-wrappers": true
      }
    },
    "@babel/preset-env>@babel/plugin-transform-parameters": {
      "packages": {
        "@babel/core": true,
        "@babel/preset-env>@babel/helper-plugin-utils": true
      }
    },
    "@babel/preset-env>@babel/plugin-transform-private-methods": {
      "packages": {
        "@babel/preset-env>@babel/helper-plugin-utils": true,
        "@babel/preset-env>@babel/plugin-transform-private-methods>@babel/helper-create-class-features-plugin": true
      }
    },
    "@babel/preset-env>@babel/plugin-transform-private-methods>@babel/helper-create-class-features-plugin": {
      "globals": {
        "console.warn": true
      },
      "packages": {
        "@babel/core": true,
        "@babel/preset-env>@babel/plugin-transform-classes>@babel/helper-annotate-as-pure": true,
        "@babel/preset-env>@babel/plugin-transform-classes>@babel/helper-optimise-call-expression": true,
        "@babel/preset-env>@babel/plugin-transform-classes>@babel/helper-replace-supers": true,
        "@babel/preset-env>@babel/plugin-transform-classes>@babel/helper-replace-supers>@babel/helper-member-expression-to-functions": true,
        "@babel/preset-env>@babel/plugin-transform-private-methods>@babel/helper-create-class-features-plugin>semver": true,
        "@babel/preset-env>@babel/plugin-transform-spread>@babel/helper-skip-transparent-expression-wrappers": true,
        "depcheck>@babel/traverse>@babel/helper-environment-visitor": true,
        "depcheck>@babel/traverse>@babel/helper-function-name": true,
        "depcheck>@babel/traverse>@babel/helper-split-export-declaration": true
      }
    },
    "@babel/preset-env>@babel/plugin-transform-private-methods>@babel/helper-create-class-features-plugin>semver": {
      "globals": {
        "console": true,
        "process": true
      }
    },
    "@babel/preset-env>@babel/plugin-transform-private-property-in-object": {
      "packages": {
        "@babel/preset-env>@babel/helper-plugin-utils": true,
        "@babel/preset-env>@babel/plugin-syntax-private-property-in-object": true,
        "@babel/preset-env>@babel/plugin-transform-classes>@babel/helper-annotate-as-pure": true,
        "@babel/preset-env>@babel/plugin-transform-private-methods>@babel/helper-create-class-features-plugin": true
      }
    },
    "@babel/preset-env>@babel/plugin-transform-property-literals": {
      "packages": {
        "@babel/core": true,
        "@babel/preset-env>@babel/helper-plugin-utils": true
      }
    },
    "@babel/preset-env>@babel/plugin-transform-regenerator": {
      "packages": {
        "@babel/preset-env>@babel/helper-plugin-utils": true,
        "@babel/preset-env>@babel/plugin-transform-regenerator>regenerator-transform": true
      }
    },
    "@babel/preset-env>@babel/plugin-transform-regenerator>regenerator-transform": {
      "builtin": {
        "assert": true,
        "util.inherits": true
      },
      "packages": {
        "@babel/runtime": true
      }
    },
    "@babel/preset-env>@babel/plugin-transform-reserved-words": {
      "packages": {
        "@babel/core": true,
        "@babel/preset-env>@babel/helper-plugin-utils": true
      }
    },
    "@babel/preset-env>@babel/plugin-transform-shorthand-properties": {
      "packages": {
        "@babel/core": true,
        "@babel/preset-env>@babel/helper-plugin-utils": true
      }
    },
    "@babel/preset-env>@babel/plugin-transform-spread": {
      "packages": {
        "@babel/core": true,
        "@babel/preset-env>@babel/helper-plugin-utils": true,
        "@babel/preset-env>@babel/plugin-transform-spread>@babel/helper-skip-transparent-expression-wrappers": true
      }
    },
    "@babel/preset-env>@babel/plugin-transform-spread>@babel/helper-skip-transparent-expression-wrappers": {
      "packages": {
        "@babel/core>@babel/types": true
      }
    },
    "@babel/preset-env>@babel/plugin-transform-sticky-regex": {
      "packages": {
        "@babel/core": true,
        "@babel/preset-env>@babel/helper-plugin-utils": true
      }
    },
    "@babel/preset-env>@babel/plugin-transform-template-literals": {
      "packages": {
        "@babel/core": true,
        "@babel/preset-env>@babel/helper-plugin-utils": true
      }
    },
    "@babel/preset-env>@babel/plugin-transform-typeof-symbol": {
      "packages": {
        "@babel/core": true,
        "@babel/preset-env>@babel/helper-plugin-utils": true
      }
    },
    "@babel/preset-env>@babel/plugin-transform-unicode-escapes": {
      "packages": {
        "@babel/core": true,
        "@babel/preset-env>@babel/helper-plugin-utils": true
      }
    },
    "@babel/preset-env>@babel/plugin-transform-unicode-property-regex": {
      "packages": {
        "@babel/preset-env>@babel/helper-plugin-utils": true,
        "@babel/preset-env>@babel/plugin-transform-dotall-regex>@babel/helper-create-regexp-features-plugin": true
      }
    },
    "@babel/preset-env>@babel/plugin-transform-unicode-regex": {
      "packages": {
        "@babel/preset-env>@babel/helper-plugin-utils": true,
        "@babel/preset-env>@babel/plugin-transform-dotall-regex>@babel/helper-create-regexp-features-plugin": true
      }
    },
    "@babel/preset-env>@babel/plugin-transform-unicode-sets-regex": {
      "packages": {
        "@babel/preset-env>@babel/helper-plugin-utils": true,
        "@babel/preset-env>@babel/plugin-transform-dotall-regex>@babel/helper-create-regexp-features-plugin": true
      }
    },
    "@babel/preset-env>babel-plugin-polyfill-corejs2": {
      "packages": {
        "@babel/core": true,
        "@babel/preset-env>@babel/compat-data": true,
        "@babel/preset-env>babel-plugin-polyfill-corejs2>@babel/helper-define-polyfill-provider": true,
        "@babel/preset-env>babel-plugin-polyfill-corejs2>semver": true
      }
    },
    "@babel/preset-env>babel-plugin-polyfill-corejs2>@babel/helper-define-polyfill-provider": {
      "builtin": {
        "module": true,
        "path": true
      },
      "globals": {
        "console.log": true,
        "console.warn": true,
        "process.exitCode": "write",
        "process.versions.node": true
      },
      "packages": {
        "@babel/core": true,
        "@babel/core>@babel/helper-compilation-targets": true,
        "@babel/preset-env>@babel/helper-plugin-utils": true,
        "@babel/preset-env>babel-plugin-polyfill-corejs2>@babel/helper-define-polyfill-provider>lodash.debounce": true,
        "brfs>resolve": true
      }
    },
    "@babel/preset-env>babel-plugin-polyfill-corejs2>@babel/helper-define-polyfill-provider>lodash.debounce": {
      "globals": {
        "clearTimeout": true,
        "setTimeout": true
      }
    },
    "@babel/preset-env>babel-plugin-polyfill-corejs2>semver": {
      "globals": {
        "console": true,
        "process": true
      }
    },
    "@babel/preset-env>babel-plugin-polyfill-corejs3": {
      "packages": {
        "@babel/core": true,
        "@babel/preset-env>babel-plugin-polyfill-corejs2>@babel/helper-define-polyfill-provider": true,
        "@babel/preset-env>core-js-compat": true
      }
    },
    "@babel/preset-env>babel-plugin-polyfill-regenerator": {
      "packages": {
        "@babel/preset-env>babel-plugin-polyfill-corejs2>@babel/helper-define-polyfill-provider": true
      }
    },
    "@babel/preset-env>semver": {
      "globals": {
        "console": true,
        "process": true
      }
    },
    "@babel/preset-react": {
      "packages": {
        "@babel/preset-env>@babel/helper-plugin-utils": true,
        "@babel/preset-env>@babel/helper-validator-option": true,
        "@babel/preset-react>@babel/plugin-transform-react-display-name": true,
        "@babel/preset-react>@babel/plugin-transform-react-jsx": true,
        "@babel/preset-react>@babel/plugin-transform-react-jsx-development": true,
        "@babel/preset-react>@babel/plugin-transform-react-pure-annotations": true
      }
    },
    "@babel/preset-react>@babel/plugin-transform-react-display-name": {
      "builtin": {
        "path.basename": true,
        "path.dirname": true,
        "path.extname": true
      },
      "packages": {
        "@babel/core": true,
        "@babel/preset-env>@babel/helper-plugin-utils": true
      }
    },
    "@babel/preset-react>@babel/plugin-transform-react-jsx": {
      "packages": {
        "@babel/core": true,
        "@babel/core>@babel/helper-module-transforms>@babel/helper-module-imports": true,
        "@babel/preset-env>@babel/helper-plugin-utils": true,
        "@babel/preset-env>@babel/plugin-transform-classes>@babel/helper-annotate-as-pure": true,
        "@babel/preset-typescript>@babel/plugin-syntax-jsx": true
      }
    },
    "@babel/preset-react>@babel/plugin-transform-react-jsx-development": {
      "packages": {
        "@babel/preset-react>@babel/plugin-transform-react-jsx": true
      }
    },
    "@babel/preset-react>@babel/plugin-transform-react-pure-annotations": {
      "packages": {
        "@babel/core": true,
        "@babel/preset-env>@babel/helper-plugin-utils": true,
        "@babel/preset-env>@babel/plugin-transform-classes>@babel/helper-annotate-as-pure": true
      }
    },
    "@babel/preset-typescript": {
      "packages": {
        "@babel/preset-env>@babel/helper-plugin-utils": true,
        "@babel/preset-env>@babel/helper-validator-option": true,
        "@babel/preset-env>@babel/plugin-transform-modules-commonjs": true,
        "@babel/preset-typescript>@babel/plugin-syntax-jsx": true,
        "@babel/preset-typescript>@babel/plugin-transform-typescript": true
      }
    },
    "@babel/preset-typescript>@babel/plugin-syntax-jsx": {
      "packages": {
        "@babel/preset-env>@babel/helper-plugin-utils": true
      }
    },
    "@babel/preset-typescript>@babel/plugin-transform-typescript": {
      "builtin": {
        "assert": true
      },
      "globals": {
        "console.warn": true
      },
      "packages": {
        "@babel/core": true,
        "@babel/preset-env>@babel/helper-plugin-utils": true,
        "@babel/preset-env>@babel/plugin-transform-classes>@babel/helper-annotate-as-pure": true,
        "@babel/preset-env>@babel/plugin-transform-private-methods>@babel/helper-create-class-features-plugin": true,
        "@babel/preset-typescript>@babel/plugin-transform-typescript>@babel/plugin-syntax-typescript": true
      }
    },
    "@babel/preset-typescript>@babel/plugin-transform-typescript>@babel/plugin-syntax-typescript": {
      "packages": {
        "@babel/preset-env>@babel/helper-plugin-utils": true
      }
    },
    "@babel/register>clone-deep>is-plain-object": {
      "packages": {
        "gulp>gulp-cli>isobject": true
      }
    },
    "@lavamoat/allow-scripts>@npmcli/run-script>node-gyp>npmlog": {
      "builtin": {
        "events.EventEmitter": true,
        "util": true
      },
      "globals": {
        "process.nextTick": true,
        "process.stderr": true
      },
      "packages": {
        "@lavamoat/allow-scripts>@npmcli/run-script>node-gyp>npmlog>are-we-there-yet": true,
        "@lavamoat/allow-scripts>@npmcli/run-script>node-gyp>npmlog>gauge": true,
        "@storybook/react>@storybook/node-logger>npmlog>console-control-strings": true,
        "nyc>yargs>set-blocking": true
      }
    },
    "@lavamoat/allow-scripts>@npmcli/run-script>node-gyp>npmlog>are-we-there-yet": {
      "builtin": {
        "events.EventEmitter": true,
        "util.inherits": true
      },
      "packages": {
        "koa>delegates": true,
        "readable-stream": true
      }
    },
    "@lavamoat/allow-scripts>@npmcli/run-script>node-gyp>npmlog>gauge": {
      "builtin": {
        "util.format": true
      },
      "globals": {
        "clearInterval": true,
        "process": true,
        "setImmediate": true,
        "setInterval": true
      },
      "packages": {
        "@lavamoat/allow-scripts>@npmcli/run-script>node-gyp>npmlog>gauge>aproba": true,
        "@lavamoat/allow-scripts>@npmcli/run-script>node-gyp>npmlog>gauge>string-width": true,
        "@lavamoat/allow-scripts>@npmcli/run-script>node-gyp>npmlog>gauge>strip-ansi": true,
        "@storybook/react>@storybook/node-logger>npmlog>console-control-strings": true,
        "@storybook/react>@storybook/node-logger>npmlog>gauge>has-unicode": true,
        "@storybook/react>@storybook/node-logger>npmlog>gauge>wide-align": true,
        "nyc>signal-exit": true,
        "react>object-assign": true
      }
    },
    "@lavamoat/allow-scripts>@npmcli/run-script>node-gyp>npmlog>gauge>string-width": {
      "packages": {
        "@lavamoat/allow-scripts>@npmcli/run-script>node-gyp>npmlog>gauge>string-width>is-fullwidth-code-point": true,
        "@lavamoat/allow-scripts>@npmcli/run-script>node-gyp>npmlog>gauge>strip-ansi": true,
        "gulp>gulp-cli>yargs>string-width>code-point-at": true
      }
    },
    "@lavamoat/allow-scripts>@npmcli/run-script>node-gyp>npmlog>gauge>string-width>is-fullwidth-code-point": {
      "packages": {
        "gulp>gulp-cli>yargs>string-width>is-fullwidth-code-point>number-is-nan": true
      }
    },
    "@lavamoat/allow-scripts>@npmcli/run-script>node-gyp>npmlog>gauge>strip-ansi": {
      "packages": {
        "@lavamoat/allow-scripts>@npmcli/run-script>node-gyp>npmlog>gauge>strip-ansi>ansi-regex": true
      }
    },
    "@lavamoat/lavapack": {
      "builtin": {
        "assert": true,
        "buffer.Buffer.from": true,
        "fs.promises.readFile": true,
        "fs.promises.writeFile": true,
        "fs.readFileSync": true,
        "path.join": true,
        "path.relative": true
      },
      "globals": {
        "__dirname": true,
        "__filename.slice": true,
        "console.error": true,
        "console.warn": true,
        "process.cwd": true,
        "setTimeout": true
      },
      "packages": {
        "@lavamoat/lavapack>combine-source-map": true,
        "@lavamoat/lavapack>convert-source-map": true,
        "@lavamoat/lavapack>readable-stream": true,
        "@lavamoat/lavapack>through2": true,
        "@lavamoat/lavapack>umd": true,
        "browserify>JSONStream": true,
        "eslint>espree": true,
        "lavamoat>json-stable-stringify": true,
        "lavamoat>lavamoat-core": true
      }
    },
    "@lavamoat/lavapack>combine-source-map": {
      "builtin": {
        "path.dirname": true,
        "path.join": true
      },
      "globals": {
        "process.platform": true
      },
      "packages": {
        "@lavamoat/lavapack>combine-source-map>inline-source-map": true,
        "@lavamoat/lavapack>combine-source-map>lodash.memoize": true,
        "@lavamoat/lavapack>combine-source-map>source-map": true,
        "nyc>convert-source-map": true
      }
    },
    "@lavamoat/lavapack>combine-source-map>inline-source-map": {
      "globals": {
        "Buffer.from": true
      },
      "packages": {
        "@lavamoat/lavapack>combine-source-map>inline-source-map>source-map": true
      }
    },
    "@lavamoat/lavapack>convert-source-map": {
      "globals": {
        "Buffer": true,
        "atob": true,
        "btoa": true,
        "value": true
      }
    },
    "@lavamoat/lavapack>readable-stream": {
      "builtin": {
        "buffer.Buffer": true,
        "events.EventEmitter": true,
        "stream": true,
        "util": true
      },
      "globals": {
        "process.env.READABLE_STREAM": true,
        "process.nextTick": true,
        "process.stderr": true,
        "process.stdout": true
      },
      "packages": {
        "browserify>string_decoder": true,
        "pumpify>inherits": true,
        "readable-stream>util-deprecate": true
      }
    },
<<<<<<< HEAD
    "@metamask/build-utils": {
      "packages": {
        "@metamask/utils": true
=======
    "@lavamoat/lavapack>through2": {
      "builtin": {
        "util.inherits": true
      },
      "globals": {
        "process.nextTick": true
      },
      "packages": {
        "@lavamoat/lavapack>through2>readable-stream": true,
        "watchify>xtend": true
      }
    },
    "@lavamoat/lavapack>through2>readable-stream": {
      "builtin": {
        "events.EventEmitter": true,
        "stream": true,
        "util": true
      },
      "globals": {
        "process.browser": true,
        "process.env.READABLE_STREAM": true,
        "process.stderr": true,
        "process.stdout": true,
        "process.version.slice": true,
        "setImmediate": true
      },
      "packages": {
        "@lavamoat/lavapack>through2>readable-stream>safe-buffer": true,
        "@lavamoat/lavapack>through2>readable-stream>string_decoder": true,
        "pumpify>inherits": true,
        "readable-stream>core-util-is": true,
        "readable-stream>isarray": true,
        "readable-stream>process-nextick-args": true,
        "readable-stream>util-deprecate": true
      }
    },
    "@lavamoat/lavapack>through2>readable-stream>safe-buffer": {
      "builtin": {
        "buffer": true
      }
    },
    "@lavamoat/lavapack>through2>readable-stream>string_decoder": {
      "packages": {
        "@lavamoat/lavapack>through2>readable-stream>safe-buffer": true
>>>>>>> e9fb912a
      }
    },
    "@metamask/eth-token-tracker>deep-equal>is-date-object": {
      "packages": {
        "koa>is-generator-function>has-tostringtag": true
      }
    },
    "@metamask/jazzicon>color>clone": {
      "globals": {
        "Buffer": true
      }
    },
    "@metamask/jazzicon>color>color-convert": {
      "packages": {
        "@metamask/jazzicon>color>color-convert>color-name": true
      }
    },
    "@metamask/utils": {
      "globals": {
        "Buffer": true,
        "TextDecoder": true,
        "TextEncoder": true
      },
      "packages": {
        "@metamask/utils>@noble/hashes": true,
        "@metamask/utils>@scure/base": true,
        "@metamask/utils>pony-cause": true,
        "nock>debug": true,
        "semver": true,
        "superstruct": true
      }
    },
    "@metamask/utils>@noble/hashes": {
      "globals": {
        "TextEncoder": true,
        "crypto": true
      }
    },
    "@metamask/utils>@scure/base": {
      "globals": {
        "TextDecoder": true,
        "TextEncoder": true
      }
    },
    "@sentry/cli>which": {
      "builtin": {
        "path.join": true
      },
      "globals": {
        "process.cwd": true,
        "process.env.OSTYPE": true,
        "process.env.PATH": true,
        "process.env.PATHEXT": true,
        "process.platform": true
      },
      "packages": {
        "@sentry/cli>which>isexe": true
      }
    },
    "@sentry/cli>which>isexe": {
      "builtin": {
        "fs": true
      },
      "globals": {
        "TESTING_WINDOWS": true,
        "process.env.PATHEXT": true,
        "process.getgid": true,
        "process.getuid": true,
        "process.platform": true
      }
    },
    "@storybook/addon-knobs>qs": {
      "packages": {
        "string.prototype.matchall>side-channel": true
      }
    },
    "@storybook/core>@storybook/core-server>x-default-browser>default-browser-id>untildify>os-homedir": {
      "builtin": {
        "os.homedir": true
      },
      "globals": {
        "process.env": true,
        "process.getuid": true,
        "process.platform": true
      }
    },
    "@storybook/react>@storybook/node-logger>npmlog>gauge>has-unicode": {
      "builtin": {
        "os.type": true
      },
      "globals": {
        "process.env.LANG": true,
        "process.env.LC_ALL": true,
        "process.env.LC_CTYPE": true
      }
    },
    "@storybook/react>@storybook/node-logger>npmlog>gauge>wide-align": {
      "packages": {
        "yargs>string-width": true
      }
    },
    "@storybook/react>acorn-walk": {
      "globals": {
        "define": true
      }
    },
    "@typescript-eslint/eslint-plugin": {
      "packages": {
        "@typescript-eslint/eslint-plugin>@typescript-eslint/type-utils": true,
        "@typescript-eslint/eslint-plugin>@typescript-eslint/utils": true,
        "@typescript-eslint/eslint-plugin>tsutils": true,
        "@typescript-eslint/parser>@typescript-eslint/scope-manager": true,
        "eslint": true,
        "eslint-plugin-jest>@typescript-eslint/utils": true,
        "eslint>debug": true,
        "eslint>regexpp": true,
        "globby>ignore": true,
        "semver": true,
        "typescript": true
      }
    },
    "@typescript-eslint/eslint-plugin>@typescript-eslint/type-utils": {
      "packages": {
        "@typescript-eslint/eslint-plugin>@typescript-eslint/type-utils>debug": true,
        "@typescript-eslint/eslint-plugin>@typescript-eslint/utils": true,
        "@typescript-eslint/eslint-plugin>tsutils": true,
        "eslint-plugin-jest>@typescript-eslint/utils": true,
        "eslint>debug": true,
        "madge>debug": true,
        "nock>debug": true,
        "typescript": true
      }
    },
    "@typescript-eslint/eslint-plugin>@typescript-eslint/type-utils>debug": {
      "globals": {
        "console.debug": true,
        "console.log": true
      },
      "packages": {
        "@typescript-eslint/eslint-plugin>@typescript-eslint/type-utils>debug>ms": true
      }
    },
    "@typescript-eslint/eslint-plugin>@typescript-eslint/utils": {
      "builtin": {
        "path": true
      },
      "packages": {
        "@typescript-eslint/parser>@typescript-eslint/scope-manager": true,
        "@typescript-eslint/parser>@typescript-eslint/types": true,
        "@typescript-eslint/utils": true,
        "eslint": true,
        "eslint-plugin-mocha>eslint-utils": true,
        "eslint>eslint-utils": true,
        "webpack>eslint-scope": true
      }
    },
    "@typescript-eslint/eslint-plugin>tsutils": {
      "packages": {
        "@typescript-eslint/eslint-plugin>tsutils>tslib": true,
        "typescript": true
      }
    },
    "@typescript-eslint/eslint-plugin>tsutils>tslib": {
      "globals": {
        "define": true
      }
    },
    "@typescript-eslint/parser": {
      "packages": {
        "@typescript-eslint/parser>@typescript-eslint/scope-manager": true,
        "@typescript-eslint/parser>@typescript-eslint/typescript-estree": true,
        "nock>debug": true,
        "typescript": true
      }
    },
    "@typescript-eslint/parser>@typescript-eslint/scope-manager": {
      "packages": {
        "@typescript-eslint/parser>@typescript-eslint/scope-manager>@typescript-eslint/visitor-keys": true,
        "@typescript-eslint/parser>@typescript-eslint/types": true
      }
    },
    "@typescript-eslint/parser>@typescript-eslint/scope-manager>@typescript-eslint/visitor-keys": {
      "packages": {
        "eslint>eslint-visitor-keys": true
      }
    },
    "@typescript-eslint/parser>@typescript-eslint/typescript-estree": {
      "builtin": {
        "fs": true,
        "path": true
      },
      "globals": {
        "console.log": true,
        "console.warn": true,
        "new": true,
        "process": true,
        "target": true
      },
      "packages": {
        "@typescript-eslint/eslint-plugin>tsutils": true,
        "@typescript-eslint/parser>@typescript-eslint/scope-manager>@typescript-eslint/visitor-keys": true,
        "@typescript-eslint/parser>@typescript-eslint/types": true,
        "del>is-glob": true,
        "globby": true,
        "nock>debug": true,
        "semver": true,
        "typescript": true
      }
    },
    "babelify": {
      "builtin": {
        "path.extname": true,
        "path.resolve": true,
        "stream.PassThrough": true,
        "stream.Transform": true,
        "util": true
      },
      "globals": {
        "Buffer.concat": true
      },
      "packages": {
        "@babel/core": true
      }
    },
    "bify-module-groups": {
      "packages": {
        "bify-module-groups>through2": true,
        "pify": true,
        "pump": true
      }
    },
    "bify-module-groups>through2": {
      "builtin": {
        "util.inherits": true
      },
      "globals": {
        "process.nextTick": true
      },
      "packages": {
        "bify-module-groups>through2>readable-stream": true
      }
    },
    "bify-module-groups>through2>readable-stream": {
      "builtin": {
        "buffer.Buffer": true,
        "events.EventEmitter": true,
        "stream": true,
        "util": true
      },
      "globals": {
        "process.env.READABLE_STREAM": true,
        "process.nextTick": true,
        "process.stderr": true,
        "process.stdout": true
      },
      "packages": {
        "browserify>string_decoder": true,
        "pumpify>inherits": true,
        "readable-stream>util-deprecate": true
      }
    },
    "brfs": {
      "builtin": {
        "fs.createReadStream": true,
        "fs.readdir": true,
        "path": true
      },
      "packages": {
        "brfs>quote-stream": true,
        "brfs>resolve": true,
        "brfs>static-module": true,
        "brfs>through2": true
      }
    },
    "brfs>quote-stream": {
      "globals": {
        "Buffer": true
      },
      "packages": {
        "brfs>quote-stream>buffer-equal": true,
        "brfs>quote-stream>through2": true
      }
    },
    "brfs>quote-stream>buffer-equal": {
      "builtin": {
        "buffer.Buffer.isBuffer": true
      }
    },
    "brfs>quote-stream>through2": {
      "builtin": {
        "util.inherits": true
      },
      "globals": {
        "process.nextTick": true
      },
      "packages": {
        "readable-stream": true,
        "watchify>xtend": true
      }
    },
    "brfs>resolve": {
      "builtin": {
        "fs.readFile": true,
        "fs.readFileSync": true,
        "fs.realpath": true,
        "fs.realpathSync": true,
        "fs.stat": true,
        "fs.statSync": true,
        "os.homedir": true,
        "path.dirname": true,
        "path.join": true,
        "path.parse": true,
        "path.relative": true,
        "path.resolve": true
      },
      "globals": {
        "process.env.HOME": true,
        "process.env.HOMEDRIVE": true,
        "process.env.HOMEPATH": true,
        "process.env.LNAME": true,
        "process.env.LOGNAME": true,
        "process.env.USER": true,
        "process.env.USERNAME": true,
        "process.env.USERPROFILE": true,
        "process.getuid": true,
        "process.nextTick": true,
        "process.platform": true,
        "process.versions.pnp": true
      },
      "packages": {
        "brfs>resolve>path-parse": true,
        "depcheck>is-core-module": true
      }
    },
    "brfs>resolve>path-parse": {
      "globals": {
        "process.platform": true
      }
    },
    "brfs>static-module": {
      "packages": {
        "brfs>static-module>acorn-node": true,
        "brfs>static-module>escodegen": true,
        "brfs>static-module>magic-string": true,
        "brfs>static-module>merge-source-map": true,
        "brfs>static-module>object-inspect": true,
        "brfs>static-module>scope-analyzer": true,
        "brfs>static-module>shallow-copy": true,
        "brfs>static-module>static-eval": true,
        "brfs>static-module>through2": true,
        "browserify>concat-stream": true,
        "browserify>duplexer2": true,
        "browserify>has": true,
        "nyc>convert-source-map": true,
        "readable-stream": true
      }
    },
    "brfs>static-module>acorn-node": {
      "packages": {
        "@storybook/react>acorn-walk": true,
        "brfs>static-module>acorn-node>acorn": true,
        "watchify>xtend": true
      }
    },
    "brfs>static-module>acorn-node>acorn": {
      "globals": {
        "define": true
      }
    },
    "brfs>static-module>escodegen": {
      "globals": {
        "sourceMap.SourceNode": true
      },
      "packages": {
        "brfs>static-module>escodegen>estraverse": true,
        "brfs>static-module>escodegen>source-map": true,
        "eslint>esutils": true
      }
    },
    "brfs>static-module>magic-string": {
      "globals": {
        "Buffer": true,
        "btoa": true,
        "console.warn": true
      },
      "packages": {
        "brfs>static-module>magic-string>sourcemap-codec": true
      }
    },
    "brfs>static-module>magic-string>sourcemap-codec": {
      "globals": {
        "define": true
      }
    },
    "brfs>static-module>merge-source-map": {
      "packages": {
        "brfs>static-module>merge-source-map>source-map": true
      }
    },
    "brfs>static-module>object-inspect": {
      "builtin": {
        "util.inspect": true
      },
      "globals": {
        "HTMLElement": true,
        "WeakRef": true
      }
    },
    "brfs>static-module>scope-analyzer": {
      "builtin": {
        "assert.ok": true,
        "assert.strictEqual": true
      },
      "packages": {
        "brfs>static-module>scope-analyzer>array-from": true,
        "brfs>static-module>scope-analyzer>dash-ast": true,
        "brfs>static-module>scope-analyzer>es6-map": true,
        "brfs>static-module>scope-analyzer>es6-set": true,
        "brfs>static-module>scope-analyzer>estree-is-function": true,
        "brfs>static-module>scope-analyzer>get-assigned-identifiers": true,
        "resolve-url-loader>es6-iterator>es6-symbol": true
      }
    },
    "brfs>static-module>scope-analyzer>dash-ast": {
      "builtin": {
        "assert": true
      }
    },
    "brfs>static-module>scope-analyzer>es6-map": {
      "packages": {
        "gulp-sourcemaps>debug-fabulous>memoizee>event-emitter": true,
        "resolve-url-loader>es6-iterator": true,
        "resolve-url-loader>es6-iterator>d": true,
        "resolve-url-loader>es6-iterator>es5-ext": true,
        "resolve-url-loader>es6-iterator>es6-symbol": true
      }
    },
    "brfs>static-module>scope-analyzer>es6-set": {
      "packages": {
        "gulp-sourcemaps>debug-fabulous>memoizee>event-emitter": true,
        "resolve-url-loader>es6-iterator": true,
        "resolve-url-loader>es6-iterator>d": true,
        "resolve-url-loader>es6-iterator>es5-ext": true,
        "resolve-url-loader>es6-iterator>es6-symbol": true
      }
    },
    "brfs>static-module>scope-analyzer>get-assigned-identifiers": {
      "builtin": {
        "assert.equal": true
      }
    },
    "brfs>static-module>static-eval": {
      "packages": {
        "brfs>static-module>static-eval>escodegen": true
      }
    },
    "brfs>static-module>static-eval>escodegen": {
      "globals": {
        "sourceMap.SourceNode": true
      },
      "packages": {
        "brfs>static-module>static-eval>escodegen>estraverse": true,
        "brfs>static-module>static-eval>escodegen>source-map": true,
        "eslint>esutils": true
      }
    },
    "brfs>static-module>through2": {
      "builtin": {
        "util.inherits": true
      },
      "globals": {
        "process.nextTick": true
      },
      "packages": {
        "readable-stream": true,
        "watchify>xtend": true
      }
    },
    "brfs>through2": {
      "builtin": {
        "util.inherits": true
      },
      "globals": {
        "process.nextTick": true
      },
      "packages": {
        "readable-stream": true,
        "watchify>xtend": true
      }
    },
    "browserify": {
      "builtin": {
        "events.EventEmitter": true,
        "fs.realpath": true,
        "path.dirname": true,
        "path.join": true,
        "path.relative": true,
        "path.resolve": true,
        "path.sep": true
      },
      "globals": {
        "__dirname": true,
        "process.cwd": true,
        "process.nextTick": true,
        "process.platform": true
      },
      "packages": {
        "brfs>resolve": true,
        "browserify>browser-pack": true,
        "browserify>browser-resolve": true,
        "browserify>cached-path-relative": true,
        "browserify>concat-stream": true,
        "browserify>deps-sort": true,
        "browserify>has": true,
        "browserify>insert-module-globals": true,
        "browserify>module-deps": true,
        "browserify>read-only-stream": true,
        "browserify>shasum-object": true,
        "browserify>syntax-error": true,
        "browserify>through2": true,
        "labeled-stream-splicer": true,
        "lavamoat>htmlescape": true,
        "pumpify>inherits": true,
        "watchify>defined": true,
        "watchify>xtend": true
      }
    },
    "browserify>JSONStream": {
      "globals": {
        "Buffer": true
      },
      "packages": {
        "browserify>JSONStream>jsonparse": true,
        "debounce-stream>through": true
      }
    },
    "browserify>JSONStream>jsonparse": {
      "globals": {
        "Buffer": true
      }
    },
    "browserify>browser-pack": {
      "builtin": {
        "fs.readFileSync": true,
        "path.join": true,
        "path.relative": true
      },
      "globals": {
        "__dirname": true,
        "process.cwd": true
      },
      "packages": {
        "@lavamoat/lavapack>combine-source-map": true,
        "@lavamoat/lavapack>umd": true,
        "browserify>JSONStream": true,
        "browserify>browser-pack>through2": true,
        "koa>content-disposition>safe-buffer": true,
        "watchify>defined": true
      }
    },
    "browserify>browser-pack>through2": {
      "builtin": {
        "util.inherits": true
      },
      "globals": {
        "process.nextTick": true
      },
      "packages": {
        "readable-stream": true,
        "watchify>xtend": true
      }
    },
    "browserify>browser-resolve": {
      "builtin": {
        "fs.readFile": true,
        "fs.readFileSync": true,
        "path": true
      },
      "globals": {
        "__dirname": true,
        "process.platform": true
      },
      "packages": {
        "brfs>resolve": true
      }
    },
    "browserify>cached-path-relative": {
      "builtin": {
        "path": true
      },
      "globals": {
        "process.cwd": true
      }
    },
    "browserify>concat-stream": {
      "globals": {
        "Buffer.concat": true,
        "Buffer.isBuffer": true
      },
      "packages": {
        "browserify>concat-stream>typedarray": true,
        "pumpify>inherits": true,
        "readable-stream": true,
        "terser>source-map-support>buffer-from": true
      }
    },
    "browserify>deps-sort": {
      "packages": {
        "browserify>deps-sort>through2": true,
        "browserify>shasum-object": true
      }
    },
    "browserify>deps-sort>through2": {
      "builtin": {
        "util.inherits": true
      },
      "globals": {
        "process.nextTick": true
      },
      "packages": {
        "readable-stream": true,
        "watchify>xtend": true
      }
    },
    "browserify>duplexer2": {
      "packages": {
        "readable-stream": true
      }
    },
    "browserify>has": {
      "packages": {
        "browserify>has>function-bind": true
      }
    },
    "browserify>insert-module-globals": {
      "builtin": {
        "path.dirname": true,
        "path.isAbsolute": true,
        "path.relative": true,
        "path.sep": true
      },
      "globals": {
        "Buffer.concat": true,
        "Buffer.isBuffer": true
      },
      "packages": {
        "@lavamoat/lavapack>combine-source-map": true,
        "brfs>static-module>acorn-node": true,
        "browserify>insert-module-globals>through2": true,
        "browserify>insert-module-globals>undeclared-identifiers": true,
        "gulp-watch>path-is-absolute": true,
        "watchify>xtend": true
      }
    },
    "browserify>insert-module-globals>through2": {
      "builtin": {
        "util.inherits": true
      },
      "globals": {
        "process.nextTick": true
      },
      "packages": {
        "readable-stream": true,
        "watchify>xtend": true
      }
    },
    "browserify>insert-module-globals>undeclared-identifiers": {
      "packages": {
        "brfs>static-module>acorn-node": true,
        "brfs>static-module>scope-analyzer>get-assigned-identifiers": true,
        "watchify>xtend": true
      }
    },
    "browserify>module-deps": {
      "builtin": {
        "fs.createReadStream": true,
        "fs.readFile": true,
        "path.delimiter": true,
        "path.dirname": true,
        "path.join": true,
        "path.resolve": true
      },
      "globals": {
        "process.cwd": true,
        "process.env.NODE_PATH": true,
        "process.nextTick": true,
        "process.platform": true,
        "setTimeout": true,
        "tr": true
      },
      "packages": {
        "brfs>resolve": true,
        "browserify>browser-resolve": true,
        "browserify>cached-path-relative": true,
        "browserify>concat-stream": true,
        "browserify>duplexer2": true,
        "browserify>module-deps>detective": true,
        "browserify>module-deps>stream-combiner2": true,
        "browserify>module-deps>through2": true,
        "browserify>parents": true,
        "loose-envify": true,
        "pumpify>inherits": true,
        "readable-stream": true,
        "watchify>defined": true,
        "watchify>xtend": true
      }
    },
    "browserify>module-deps>detective": {
      "packages": {
        "brfs>static-module>acorn-node": true,
        "watchify>defined": true
      }
    },
    "browserify>module-deps>stream-combiner2": {
      "packages": {
        "browserify>duplexer2": true,
        "readable-stream": true
      }
    },
    "browserify>module-deps>through2": {
      "builtin": {
        "util.inherits": true
      },
      "globals": {
        "process.nextTick": true
      },
      "packages": {
        "readable-stream": true,
        "watchify>xtend": true
      }
    },
    "browserify>parents": {
      "globals": {
        "process.cwd": true,
        "process.platform": true
      },
      "packages": {
        "browserify>parents>path-platform": true
      }
    },
    "browserify>parents>path-platform": {
      "builtin": {
        "path": true,
        "util.isObject": true,
        "util.isString": true
      },
      "globals": {
        "process.cwd": true,
        "process.env": true,
        "process.platform": true
      }
    },
    "browserify>read-only-stream": {
      "packages": {
        "readable-stream": true
      }
    },
    "browserify>shasum-object": {
      "builtin": {
        "crypto.createHash": true
      },
      "globals": {
        "Buffer.isBuffer": true
      },
      "packages": {
        "eth-rpc-errors>fast-safe-stringify": true
      }
    },
    "browserify>string_decoder": {
      "packages": {
        "koa>content-disposition>safe-buffer": true
      }
    },
    "browserify>syntax-error": {
      "packages": {
        "brfs>static-module>acorn-node": true
      }
    },
    "browserify>through2": {
      "builtin": {
        "util.inherits": true
      },
      "globals": {
        "process.nextTick": true
      },
      "packages": {
        "readable-stream": true,
        "watchify>xtend": true
      }
    },
    "chalk": {
      "packages": {
        "chalk>ansi-styles": true,
        "chalk>supports-color": true
      }
    },
    "chalk>ansi-styles": {
      "packages": {
        "chalk>ansi-styles>color-convert": true
      }
    },
    "chalk>ansi-styles>color-convert": {
      "packages": {
        "jest-canvas-mock>moo-color>color-name": true
      }
    },
    "chalk>supports-color": {
      "builtin": {
        "os.release": true,
        "tty.isatty": true
      },
      "globals": {
        "process.env": true,
        "process.platform": true
      },
      "packages": {
        "chalk>supports-color>has-flag": true
      }
    },
    "chalk>supports-color>has-flag": {
      "globals": {
        "process.argv": true
      }
    },
    "chokidar": {
      "builtin": {
        "events.EventEmitter": true,
        "fs.close": true,
        "fs.lstat": true,
        "fs.open": true,
        "fs.readdir": true,
        "fs.realpath": true,
        "fs.stat": true,
        "fs.unwatchFile": true,
        "fs.watch": true,
        "fs.watchFile": true,
        "os.type": true,
        "path.basename": true,
        "path.dirname": true,
        "path.extname": true,
        "path.isAbsolute": true,
        "path.join": true,
        "path.normalize": true,
        "path.relative": true,
        "path.resolve": true,
        "path.sep": true,
        "util.promisify": true
      },
      "globals": {
        "clearTimeout": true,
        "console.error": true,
        "process.env.CHOKIDAR_INTERVAL": true,
        "process.env.CHOKIDAR_PRINT_FSEVENTS_REQUIRE_ERROR": true,
        "process.env.CHOKIDAR_USEPOLLING": true,
        "process.nextTick": true,
        "process.platform": true,
        "process.version.match": true,
        "setTimeout": true
      },
      "packages": {
        "chokidar>anymatch": true,
        "chokidar>braces": true,
        "chokidar>fsevents": true,
        "chokidar>is-binary-path": true,
        "chokidar>normalize-path": true,
        "chokidar>readdirp": true,
        "del>is-glob": true,
        "eslint>glob-parent": true
      }
    },
    "chokidar>anymatch": {
      "packages": {
        "chokidar>anymatch>picomatch": true,
        "chokidar>normalize-path": true
      }
    },
    "chokidar>anymatch>picomatch": {
      "builtin": {
        "path.basename": true,
        "path.sep": true
      },
      "globals": {
        "process.platform": true,
        "process.version.slice": true
      }
    },
    "chokidar>braces": {
      "packages": {
        "chokidar>braces>fill-range": true
      }
    },
    "chokidar>braces>fill-range": {
      "builtin": {
        "util.inspect": true
      },
      "packages": {
        "chokidar>braces>fill-range>to-regex-range": true
      }
    },
    "chokidar>braces>fill-range>to-regex-range": {
      "packages": {
        "chokidar>braces>fill-range>to-regex-range>is-number": true
      }
    },
    "chokidar>fsevents": {
      "globals": {
        "console.assert": true,
        "process.platform": true
      },
      "native": true
    },
    "chokidar>is-binary-path": {
      "builtin": {
        "path.extname": true
      },
      "packages": {
        "chokidar>is-binary-path>binary-extensions": true
      }
    },
    "chokidar>readdirp": {
      "builtin": {
        "fs": true,
        "path.join": true,
        "path.relative": true,
        "path.resolve": true,
        "path.sep": true,
        "stream.Readable": true,
        "util.promisify": true
      },
      "globals": {
        "process.platform": true,
        "process.versions.node.split": true
      },
      "packages": {
        "chokidar>anymatch>picomatch": true
      }
    },
    "copy-webpack-plugin>p-limit": {
      "packages": {
        "copy-webpack-plugin>p-limit>yocto-queue": true
      }
    },
    "cross-spawn": {
      "builtin": {
        "child_process.spawn": true,
        "child_process.spawnSync": true,
        "fs.closeSync": true,
        "fs.openSync": true,
        "fs.readSync": true,
        "path.delimiter": true,
        "path.normalize": true,
        "path.resolve": true
      },
      "globals": {
        "Buffer.alloc": true,
        "process.chdir": true,
        "process.cwd": true,
        "process.env": true,
        "process.platform": true
      },
      "packages": {
        "@sentry/cli>which": true,
        "cross-spawn>path-key": true,
        "cross-spawn>shebang-command": true
      }
    },
    "cross-spawn>path-key": {
      "globals": {
        "process.env": true,
        "process.platform": true
      }
    },
    "cross-spawn>shebang-command": {
      "packages": {
        "cross-spawn>shebang-command>shebang-regex": true
      }
    },
    "debounce-stream>duplexer": {
      "builtin": {
        "stream": true
      }
    },
    "debounce-stream>through": {
      "builtin": {
        "stream": true
      },
      "globals": {
        "process.nextTick": true
      }
    },
    "del": {
      "builtin": {
        "path.resolve": true,
        "util.promisify": true
      },
      "globals": {
        "process.cwd": true,
        "process.platform": true
      },
      "packages": {
        "del>graceful-fs": true,
        "del>is-glob": true,
        "del>is-path-cwd": true,
        "del>is-path-inside": true,
        "del>p-map": true,
        "del>rimraf": true,
        "del>slash": true,
        "globby": true
      }
    },
    "del>graceful-fs": {
      "builtin": {
        "assert.equal": true,
        "constants.O_SYMLINK": true,
        "constants.O_WRONLY": true,
        "constants.hasOwnProperty": true,
        "fs": true,
        "stream.Stream.call": true,
        "util": true
      },
      "globals": {
        "clearTimeout": true,
        "console.error": true,
        "process": true,
        "setTimeout": true
      }
    },
    "del>is-glob": {
      "packages": {
        "del>is-glob>is-extglob": true
      }
    },
    "del>is-path-cwd": {
      "builtin": {
        "path.resolve": true
      },
      "globals": {
        "process.cwd": true,
        "process.platform": true
      }
    },
    "del>is-path-inside": {
      "builtin": {
        "path.relative": true,
        "path.resolve": true,
        "path.sep": true
      }
    },
    "del>p-map": {
      "packages": {
        "del>p-map>aggregate-error": true
      }
    },
    "del>p-map>aggregate-error": {
      "packages": {
        "@testing-library/jest-dom>redent>indent-string": true,
        "del>p-map>aggregate-error>clean-stack": true
      }
    },
    "del>p-map>aggregate-error>clean-stack": {
      "builtin": {
        "os.homedir": true
      }
    },
    "del>rimraf": {
      "builtin": {
        "assert": true,
        "fs": true,
        "path.join": true
      },
      "globals": {
        "process.platform": true,
        "setTimeout": true
      },
      "packages": {
        "nyc>glob": true
      }
    },
    "depcheck>@babel/traverse": {
      "globals": {
        "console.log": true
      },
      "packages": {
        "@babel/code-frame": true,
        "@babel/core>@babel/generator": true,
        "@babel/core>@babel/parser": true,
        "@babel/core>@babel/types": true,
        "babel/preset-env>b@babel/types": true,
        "depcheck>@babel/traverse>@babel/helper-environment-visitor": true,
        "depcheck>@babel/traverse>@babel/helper-function-name": true,
        "depcheck>@babel/traverse>@babel/helper-hoist-variables": true,
        "depcheck>@babel/traverse>@babel/helper-split-export-declaration": true,
        "depcheck>@babel/traverse>globals": true,
        "nock>debug": true
      }
    },
    "depcheck>@babel/traverse>@babel/helper-function-name": {
      "packages": {
        "@babel/core>@babel/template": true,
        "@babel/core>@babel/types": true
      }
    },
    "depcheck>@babel/traverse>@babel/helper-hoist-variables": {
      "packages": {
        "@babel/core>@babel/types": true
      }
    },
    "depcheck>@babel/traverse>@babel/helper-split-export-declaration": {
      "packages": {
        "@babel/core>@babel/types": true
      }
    },
    "depcheck>cosmiconfig>parse-json": {
      "packages": {
        "@babel/code-frame": true,
        "depcheck>cosmiconfig>parse-json>error-ex": true,
        "depcheck>cosmiconfig>parse-json>lines-and-columns": true,
        "webpack>json-parse-even-better-errors": true
      }
    },
    "depcheck>cosmiconfig>parse-json>error-ex": {
      "builtin": {
        "util.inherits": true
      },
      "packages": {
        "depcheck>cosmiconfig>parse-json>error-ex>is-arrayish": true
      }
    },
    "depcheck>cosmiconfig>yaml": {
      "globals": {
        "Buffer": true,
        "YAML_SILENCE_DEPRECATION_WARNINGS": true,
        "YAML_SILENCE_WARNINGS": true,
        "atob": true,
        "btoa": true,
        "console.warn": true,
        "process": true
      }
    },
    "depcheck>is-core-module": {
      "globals": {
        "process.versions": true
      },
      "packages": {
        "depcheck>is-core-module>hasown": true
      }
    },
    "depcheck>is-core-module>hasown": {
      "packages": {
        "browserify>has>function-bind": true
      }
    },
    "depcheck>json5": {
      "globals": {
        "console.warn": true
      }
    },
    "duplexify": {
      "globals": {
        "Buffer": true,
        "process.nextTick": true
      },
      "packages": {
        "duplexify>readable-stream": true,
        "duplexify>stream-shift": true,
        "end-of-stream": true,
        "pumpify>inherits": true
      }
    },
    "duplexify>readable-stream": {
      "builtin": {
        "buffer.Buffer": true,
        "events.EventEmitter": true,
        "stream": true,
        "util": true
      },
      "globals": {
        "process.env.READABLE_STREAM": true,
        "process.nextTick": true,
        "process.stderr": true,
        "process.stdout": true
      },
      "packages": {
        "browserify>string_decoder": true,
        "pumpify>inherits": true,
        "readable-stream>util-deprecate": true
      }
    },
    "end-of-stream": {
      "globals": {
        "process.nextTick": true
      },
      "packages": {
        "pump>once": true
      }
    },
    "eslint": {
      "builtin": {
        "assert": true,
        "fs.existsSync": true,
        "fs.lstatSync": true,
        "fs.promises": true,
        "fs.readFileSync": true,
        "fs.readdirSync": true,
        "fs.statSync": true,
        "fs.unlinkSync": true,
        "fs.writeFile": true,
        "fs.writeFileSync": true,
        "path.dirname": true,
        "path.extname": true,
        "path.isAbsolute": true,
        "path.join": true,
        "path.normalize": true,
        "path.posix.join": true,
        "path.relative": true,
        "path.resolve": true,
        "path.sep": true,
        "url.pathToFileURL": true,
        "util.format": true,
        "util.inspect": true,
        "util.promisify": true
      },
      "globals": {
        "__dirname": true,
        "console.log": true,
        "describe": true,
        "it": true,
        "process": true
      },
      "packages": {
        "del>is-glob": true,
        "del>is-path-inside": true,
        "eslint>@eslint-community/eslint-utils": true,
        "eslint>@eslint-community/regexpp": true,
        "eslint>@eslint/eslintrc": true,
        "eslint>@eslint/js": true,
        "eslint>@humanwhocodes/config-array": true,
        "eslint>@nodelib/fs.walk": true,
        "eslint>ajv": true,
        "eslint>doctrine": true,
        "eslint>eslint-scope": true,
        "eslint>eslint-visitor-keys": true,
        "eslint>espree": true,
        "eslint>esquery": true,
        "eslint>esutils": true,
        "eslint>fast-deep-equal": true,
        "eslint>file-entry-cache": true,
        "eslint>glob-parent": true,
        "eslint>globals": true,
        "eslint>grapheme-splitter": true,
        "eslint>ignore": true,
        "eslint>imurmurhash": true,
        "eslint>js-sdsl": true,
        "eslint>json-stable-stringify-without-jsonify": true,
        "eslint>levn": true,
        "eslint>lodash.merge": true,
        "eslint>minimatch": true,
        "eslint>natural-compare": true,
        "mocha>escape-string-regexp": true,
        "mocha>find-up": true,
        "nock>debug": true
      }
    },
    "eslint-config-prettier": {
      "globals": {
        "process.env.ESLINT_CONFIG_PRETTIER_NO_DEPRECATED": true
      }
    },
    "eslint-import-resolver-node": {
      "builtin": {
        "path.dirname": true,
        "path.join": true,
        "path.resolve": true
      },
      "packages": {
        "brfs>resolve": true,
        "eslint-import-resolver-node>debug": true
      }
    },
    "eslint-import-resolver-node>debug": {
      "builtin": {
        "tty.isatty": true,
        "util": true
      },
      "globals": {
        "console": true,
        "document": true,
        "localStorage": true,
        "navigator": true,
        "process": true
      },
      "packages": {
        "mocha>ms": true,
        "mocha>supports-color": true
      }
    },
    "eslint-import-resolver-typescript": {
      "builtin": {
        "path": true
      },
      "globals": {
        "console.warn": true,
        "process.cwd": true
      },
      "packages": {
        "brfs>resolve": true,
        "del>is-glob": true,
        "eslint-plugin-import>tsconfig-paths": true,
        "nock>debug": true,
        "nyc>glob": true
      }
    },
    "eslint-plugin-import": {
      "builtin": {
        "fs": true,
        "path": true,
        "vm": true
      },
      "globals": {
        "process.cwd": true,
        "process.env": true
      },
      "packages": {
        "browserify>has": true,
        "del>is-glob": true,
        "depcheck>is-core-module": true,
        "eslint": true,
        "eslint-plugin-import>array.prototype.flat": true,
        "eslint-plugin-import>debug": true,
        "eslint-plugin-import>doctrine": true,
        "eslint-plugin-import>eslint-module-utils": true,
        "eslint-plugin-import>tsconfig-paths": true,
        "eslint-plugin-react>array-includes": true,
        "eslint-plugin-react>object.values": true,
        "eslint>minimatch": true,
        "typescript": true
      }
    },
    "eslint-plugin-import>array.prototype.flat": {
      "packages": {
        "eslint-plugin-react>array.prototype.flatmap>es-shim-unscopables": true,
        "globalthis>define-properties": true,
        "string.prototype.matchall>call-bind": true,
        "string.prototype.matchall>es-abstract": true
      }
    },
    "eslint-plugin-import>debug": {
      "builtin": {
        "fs.SyncWriteStream": true,
        "net.Socket": true,
        "tty.WriteStream": true,
        "tty.isatty": true,
        "util": true
      },
      "globals": {
        "chrome": true,
        "console": true,
        "document": true,
        "localStorage": true,
        "navigator": true,
        "process": true
      },
      "packages": {
        "eslint-plugin-import>debug>ms": true
      }
    },
    "eslint-plugin-import>doctrine": {
      "builtin": {
        "assert": true
      },
      "packages": {
        "eslint>esutils": true
      }
    },
    "eslint-plugin-import>eslint-module-utils": {
      "builtin": {
        "crypto.createHash": true,
        "fs.existsSync": true,
        "fs.readFileSync": true,
        "fs.readdirSync": true,
        "module": true,
        "path.dirname": true,
        "path.extname": true,
        "path.join": true,
        "path.parse": true,
        "path.resolve": true
      },
      "globals": {
        "__dirname.toUpperCase": true,
        "console.warn": true,
        "process.cwd": true,
        "process.hrtime": true
      },
      "packages": {
        "@babel/eslint-parser": true,
        "eslint-import-resolver-node": true,
        "eslint-plugin-import>eslint-module-utils>debug": true,
        "eslint-plugin-import>eslint-module-utils>find-up": true
      }
    },
    "eslint-plugin-import>eslint-module-utils>debug": {
      "builtin": {
        "tty.isatty": true,
        "util": true
      },
      "globals": {
        "console": true,
        "document": true,
        "localStorage": true,
        "navigator": true,
        "process": true
      },
      "packages": {
        "mocha>ms": true,
        "mocha>supports-color": true
      }
    },
    "eslint-plugin-import>eslint-module-utils>find-up": {
      "builtin": {
        "path.dirname": true,
        "path.join": true,
        "path.parse": true,
        "path.resolve": true
      },
      "packages": {
        "eslint-plugin-import>eslint-module-utils>find-up>locate-path": true
      }
    },
    "eslint-plugin-import>eslint-module-utils>find-up>locate-path": {
      "builtin": {
        "path.resolve": true
      },
      "globals": {
        "process.cwd": true
      },
      "packages": {
        "eslint-plugin-import>eslint-module-utils>find-up>locate-path>p-locate": true,
        "eslint-plugin-import>eslint-module-utils>find-up>locate-path>path-exists": true
      }
    },
    "eslint-plugin-import>eslint-module-utils>find-up>locate-path>p-locate": {
      "packages": {
        "eslint-plugin-import>eslint-module-utils>find-up>locate-path>p-locate>p-limit": true
      }
    },
    "eslint-plugin-import>eslint-module-utils>find-up>locate-path>p-locate>p-limit": {
      "packages": {
        "eslint-plugin-import>eslint-module-utils>find-up>locate-path>p-locate>p-limit>p-try": true
      }
    },
    "eslint-plugin-import>eslint-module-utils>find-up>locate-path>path-exists": {
      "builtin": {
        "fs.access": true,
        "fs.accessSync": true
      }
    },
    "eslint-plugin-import>tsconfig-paths": {
      "builtin": {
        "fs.existsSync": true,
        "fs.lstatSync": true,
        "fs.readFile": true,
        "fs.readFileSync": true,
        "fs.stat": true,
        "fs.statSync": true,
        "module._resolveFilename": true,
        "module.builtinModules": true,
        "path.dirname": true,
        "path.isAbsolute": true,
        "path.join": true,
        "path.resolve": true
      },
      "globals": {
        "console.warn": true,
        "process.argv.slice": true,
        "process.cwd": true,
        "process.env": true
      },
      "packages": {
        "eslint-plugin-import>tsconfig-paths>json5": true,
        "eslint-plugin-import>tsconfig-paths>strip-bom": true,
        "wait-on>minimist": true
      }
    },
    "eslint-plugin-import>tsconfig-paths>json5": {
      "globals": {
        "console.warn": true
      }
    },
    "eslint-plugin-jest": {
      "builtin": {
        "fs.readdirSync": true,
        "path.join": true,
        "path.parse": true
      },
      "globals": {
        "__dirname": true
      },
      "packages": {
        "@typescript-eslint/eslint-plugin": true,
        "eslint-plugin-jest>@typescript-eslint/utils": true
      }
    },
    "eslint-plugin-jest>@typescript-eslint/experimental-utils": {
      "builtin": {
        "path": true
      },
      "packages": {
        "@typescript-eslint/parser>@typescript-eslint/scope-manager": true,
        "@typescript-eslint/parser>@typescript-eslint/types": true,
        "eslint": true,
        "eslint-plugin-jest>@typescript-eslint/experimental-utils>@typescript-eslint/types": true,
        "eslint-plugin-jest>@typescript-eslint/experimental-utils>eslint-utils": true,
        "eslint>eslint-scope": true,
        "eslint>eslint-utils": true,
        "webpack>eslint-scope": true
      }
    },
    "eslint-plugin-jest>@typescript-eslint/experimental-utils>eslint-utils": {
      "packages": {
        "eslint-plugin-jest>@typescript-eslint/experimental-utils>eslint-utils>eslint-visitor-keys": true
      }
    },
    "eslint-plugin-jest>@typescript-eslint/utils": {
      "builtin": {
        "assert": true,
        "path": true
      },
      "packages": {
        "@typescript-eslint/parser>@typescript-eslint/scope-manager": true,
        "@typescript-eslint/parser>@typescript-eslint/types": true,
        "eslint": true,
        "eslint-plugin-jest>@typescript-eslint/experimental-utils>@typescript-eslint/types": true,
        "eslint-plugin-jest>@typescript-eslint/utils>@typescript-eslint/scope-manager": true,
        "eslint-plugin-jest>@typescript-eslint/utils>@typescript-eslint/types": true,
        "eslint-plugin-jest>@typescript-eslint/utils>webpack>eslint-scope": true,
        "eslint-plugin-mocha>eslint-utils": true,
        "eslint>@eslint-community/eslint-utils": true,
        "eslint>eslint-scope": true,
        "eslint>eslint-utils": true,
        "semver": true,
        "webpack>eslint-scope": true
      }
    },
    "eslint-plugin-jest>@typescript-eslint/utils>@typescript-eslint/scope-manager": {
      "builtin": {
        "path": true
      },
      "packages": {
        "eslint-plugin-jest>@typescript-eslint/utils>@typescript-eslint/scope-manager>@typescript-eslint/visitor-keys": true,
        "eslint-plugin-jest>@typescript-eslint/utils>@typescript-eslint/types": true
      }
    },
    "eslint-plugin-jest>@typescript-eslint/utils>@typescript-eslint/scope-manager>@typescript-eslint/visitor-keys": {
      "builtin": {
        "path": true
      },
      "packages": {
        "eslint>eslint-visitor-keys": true
      }
    },
    "eslint-plugin-jest>@typescript-eslint/utils>eslint-utils": {
      "packages": {
        "eslint-plugin-jest>@typescript-eslint/utils>eslint-utils>eslint-visitor-keys": true,
        "eslint>@eslint-community/eslint-utils": true,
        "semver": true
      }
    },
    "eslint-plugin-jsdoc": {
      "packages": {
        "eslint": true,
        "eslint-plugin-jsdoc>@es-joy/jsdoccomment": true,
        "eslint-plugin-jsdoc>comment-parser": true,
        "eslint-plugin-jsdoc>spdx-expression-parse": true,
        "eslint>esquery": true,
        "mocha>escape-string-regexp": true,
        "nock>debug": true,
        "semver": true
      }
    },
    "eslint-plugin-jsdoc>@es-joy/jsdoccomment": {
      "packages": {
        "eslint-plugin-jsdoc>@es-joy/jsdoccomment>jsdoc-type-pratt-parser": true,
        "eslint-plugin-jsdoc>comment-parser": true,
        "eslint>esquery": true
      }
    },
    "eslint-plugin-jsdoc>@es-joy/jsdoccomment>jsdoc-type-pratt-parser": {
      "globals": {
        "define": true
      }
    },
    "eslint-plugin-jsdoc>spdx-expression-parse": {
      "packages": {
        "eslint-plugin-jsdoc>spdx-expression-parse>spdx-exceptions": true,
        "eslint-plugin-jsdoc>spdx-expression-parse>spdx-license-ids": true
      }
    },
    "eslint-plugin-mocha>eslint-utils": {
      "packages": {
        "eslint-plugin-mocha>eslint-utils>eslint-visitor-keys": true
      }
    },
    "eslint-plugin-node": {
      "builtin": {
        "fs.readFileSync": true,
        "fs.readdirSync": true,
        "fs.statSync": true,
        "path.basename": true,
        "path.dirname": true,
        "path.extname": true,
        "path.isAbsolute": true,
        "path.join": true,
        "path.relative": true,
        "path.resolve": true,
        "path.sep": true
      },
      "globals": {
        "process.cwd": true
      },
      "packages": {
        "brfs>resolve": true,
        "eslint-plugin-node>eslint-plugin-es": true,
        "eslint-plugin-node>eslint-utils": true,
        "eslint-plugin-node>semver": true,
        "eslint>ignore": true,
        "eslint>minimatch": true
      }
    },
    "eslint-plugin-node>eslint-plugin-es": {
      "packages": {
        "@typescript-eslint/eslint-plugin>regexpp": true,
        "eslint-plugin-node>eslint-plugin-es>eslint-utils": true
      }
    },
    "eslint-plugin-node>eslint-plugin-es>eslint-utils": {
      "packages": {
        "eslint-plugin-node>eslint-plugin-es>eslint-utils>eslint-visitor-keys": true
      }
    },
    "eslint-plugin-node>eslint-utils": {
      "packages": {
        "eslint-plugin-node>eslint-utils>eslint-visitor-keys": true
      }
    },
    "eslint-plugin-node>semver": {
      "globals": {
        "console": true,
        "process": true
      }
    },
    "eslint-plugin-prettier": {
      "packages": {
        "eslint-plugin-prettier>prettier-linter-helpers": true,
        "prettier": true
      }
    },
    "eslint-plugin-prettier>prettier-linter-helpers": {
      "packages": {
        "eslint-plugin-prettier>prettier-linter-helpers>fast-diff": true
      }
    },
    "eslint-plugin-react": {
      "builtin": {
        "fs.statSync": true,
        "path.dirname": true,
        "path.extname": true
      },
      "globals": {
        "console.error": true,
        "console.log": true,
        "process.argv.join": true,
        "process.cwd": true
      },
      "packages": {
        "eslint": true,
        "eslint-plugin-react>array-includes": true,
        "eslint-plugin-react>array.prototype.flatmap": true,
        "eslint-plugin-react>doctrine": true,
        "eslint-plugin-react>estraverse": true,
        "eslint-plugin-react>jsx-ast-utils": true,
        "eslint-plugin-react>object.entries": true,
        "eslint-plugin-react>object.fromentries": true,
        "eslint-plugin-react>object.hasown": true,
        "eslint-plugin-react>object.values": true,
        "eslint-plugin-react>resolve": true,
        "eslint-plugin-react>semver": true,
        "eslint>minimatch": true,
        "prop-types": true,
        "string.prototype.matchall": true
      }
    },
    "eslint-plugin-react-hooks": {
      "globals": {
        "process.env.NODE_ENV": true
      }
    },
    "eslint-plugin-react>array-includes": {
      "packages": {
        "eslint-plugin-react>array-includes>is-string": true,
        "globalthis>define-properties": true,
        "string.prototype.matchall>call-bind": true,
        "string.prototype.matchall>es-abstract": true,
        "string.prototype.matchall>get-intrinsic": true
      }
    },
    "eslint-plugin-react>array-includes>is-string": {
      "packages": {
        "koa>is-generator-function>has-tostringtag": true
      }
    },
    "eslint-plugin-react>array.prototype.flatmap": {
      "packages": {
        "eslint-plugin-react>array.prototype.flatmap>es-shim-unscopables": true,
        "globalthis>define-properties": true,
        "string.prototype.matchall>call-bind": true,
        "string.prototype.matchall>es-abstract": true
      }
    },
    "eslint-plugin-react>array.prototype.flatmap>es-shim-unscopables": {
      "packages": {
        "browserify>has": true
      }
    },
    "eslint-plugin-react>doctrine": {
      "builtin": {
        "assert": true
      },
      "packages": {
        "eslint>esutils": true
      }
    },
    "eslint-plugin-react>jsx-ast-utils": {
      "globals": {
        "console.error": true
      },
      "packages": {
        "gulp>vinyl-fs>object.assign": true
      }
    },
    "eslint-plugin-react>object.entries": {
      "packages": {
        "globalthis>define-properties": true,
        "string.prototype.matchall>call-bind": true,
        "string.prototype.matchall>es-abstract": true
      }
    },
    "eslint-plugin-react>object.fromentries": {
      "packages": {
        "globalthis>define-properties": true,
        "string.prototype.matchall>call-bind": true,
        "string.prototype.matchall>es-abstract": true
      }
    },
    "eslint-plugin-react>object.hasown": {
      "packages": {
        "string.prototype.matchall>es-abstract": true
      }
    },
    "eslint-plugin-react>resolve": {
      "builtin": {
        "fs.readFile": true,
        "fs.readFileSync": true,
        "fs.realpath": true,
        "fs.realpathSync": true,
        "fs.stat": true,
        "fs.statSync": true,
        "os.homedir": true,
        "path.dirname": true,
        "path.join": true,
        "path.parse": true,
        "path.relative": true,
        "path.resolve": true
      },
      "globals": {
        "process.env.HOME": true,
        "process.env.HOMEDRIVE": true,
        "process.env.HOMEPATH": true,
        "process.env.LNAME": true,
        "process.env.LOGNAME": true,
        "process.env.USER": true,
        "process.env.USERNAME": true,
        "process.env.USERPROFILE": true,
        "process.getuid": true,
        "process.nextTick": true,
        "process.platform": true,
        "process.versions.pnp": true
      },
      "packages": {
        "brfs>resolve>path-parse": true,
        "depcheck>is-core-module": true
      }
    },
    "eslint-plugin-react>semver": {
      "globals": {
        "console": true,
        "process": true
      }
    },
    "eslint>@eslint-community/eslint-utils": {
      "packages": {
        "eslint>eslint-visitor-keys": true
      }
    },
    "eslint>@eslint/eslintrc": {
      "builtin": {
        "assert": true,
        "fs": true,
        "module": true,
        "os": true,
        "path": true,
        "url": true,
        "util": true
      },
      "globals": {
        "__filename": true,
        "process.cwd": true,
        "process.emitWarning": true,
        "process.platform": true
      },
      "packages": {
        "$root$": true,
        "@babel/eslint-parser": true,
        "@babel/eslint-plugin": true,
        "@metamask/eslint-config": true,
        "@metamask/eslint-config-nodejs": true,
        "@metamask/eslint-config-typescript": true,
        "@typescript-eslint/eslint-plugin": true,
        "eslint": true,
        "eslint-config-prettier": true,
        "eslint-plugin-import": true,
        "eslint-plugin-jsdoc": true,
        "eslint-plugin-node": true,
        "eslint-plugin-prettier": true,
        "eslint-plugin-react": true,
        "eslint-plugin-react-hooks": true,
        "eslint>@eslint/eslintrc>globals": true,
        "eslint>ajv": true,
        "eslint>ignore": true,
        "eslint>minimatch": true,
        "mocha>strip-json-comments": true,
        "nock>debug": true
      }
    },
    "eslint>@humanwhocodes/config-array": {
      "builtin": {
        "path": true
      },
      "packages": {
        "eslint>@humanwhocodes/config-array>@humanwhocodes/object-schema": true,
        "eslint>minimatch": true,
        "nock>debug": true
      }
    },
    "eslint>@nodelib/fs.walk": {
      "builtin": {
        "events.EventEmitter": true,
        "path.sep": true,
        "stream.Readable": true
      },
      "globals": {
        "setImmediate": true
      },
      "packages": {
        "eslint>@nodelib/fs.walk>@nodelib/fs.scandir": true,
        "eslint>@nodelib/fs.walk>fastq": true
      }
    },
    "eslint>@nodelib/fs.walk>@nodelib/fs.scandir": {
      "builtin": {
        "fs.lstat": true,
        "fs.lstatSync": true,
        "fs.readdir": true,
        "fs.readdirSync": true,
        "fs.stat": true,
        "fs.statSync": true,
        "path.sep": true
      },
      "globals": {
        "process.versions.node": true
      },
      "packages": {
        "eslint>@nodelib/fs.walk>@nodelib/fs.scandir>run-parallel": true,
        "fast-glob>@nodelib/fs.stat": true
      }
    },
    "eslint>@nodelib/fs.walk>@nodelib/fs.scandir>run-parallel": {
      "globals": {
        "process.nextTick": true
      }
    },
    "eslint>@nodelib/fs.walk>fastq": {
      "packages": {
        "eslint>@nodelib/fs.walk>fastq>reusify": true
      }
    },
    "eslint>ajv": {
      "globals": {
        "console": true
      },
      "packages": {
        "@metamask/snaps-utils>fast-json-stable-stringify": true,
        "eslint>ajv>json-schema-traverse": true,
        "eslint>ajv>uri-js": true,
        "eslint>fast-deep-equal": true
      }
    },
    "eslint>ajv>uri-js": {
      "globals": {
        "define": true
      }
    },
    "eslint>doctrine": {
      "builtin": {
        "assert": true
      },
      "packages": {
        "eslint>esutils": true
      }
    },
    "eslint>eslint-scope": {
      "builtin": {
        "assert": true
      },
      "packages": {
        "eslint-plugin-react>estraverse": true,
        "eslint>eslint-scope>esrecurse": true
      }
    },
    "eslint>eslint-scope>esrecurse": {
      "packages": {
        "eslint-plugin-react>estraverse": true
      }
    },
    "eslint>espree": {
      "packages": {
        "eslint>eslint-visitor-keys": true,
        "eslint>espree>acorn-jsx": true,
        "jsdom>acorn": true
      }
    },
    "eslint>espree>acorn-jsx": {
      "packages": {
        "jsdom>acorn": true
      }
    },
    "eslint>esquery": {
      "globals": {
        "define": true
      }
    },
    "eslint>file-entry-cache": {
      "builtin": {
        "crypto.createHash": true,
        "fs.readFileSync": true,
        "fs.statSync": true,
        "path.basename": true,
        "path.dirname": true
      },
      "packages": {
        "eslint>file-entry-cache>flat-cache": true
      }
    },
    "eslint>file-entry-cache>flat-cache": {
      "builtin": {
        "fs.existsSync": true,
        "fs.mkdirSync": true,
        "fs.readFileSync": true,
        "fs.writeFileSync": true,
        "path.basename": true,
        "path.dirname": true,
        "path.resolve": true
      },
      "globals": {
        "__dirname": true
      },
      "packages": {
        "del>rimraf": true,
        "eslint>file-entry-cache>flat-cache>flatted": true
      }
    },
    "eslint>glob-parent": {
      "builtin": {
        "os.platform": true,
        "path.posix.dirname": true
      },
      "packages": {
        "del>is-glob": true
      }
    },
    "eslint>ignore": {
      "globals": {
        "process": true
      }
    },
    "eslint>import-fresh": {
      "builtin": {
        "path.dirname": true
      },
      "globals": {
        "__filename": true
      },
      "packages": {
        "eslint>import-fresh>parent-module": true,
        "eslint>import-fresh>resolve-from": true
      }
    },
    "eslint>import-fresh>parent-module": {
      "packages": {
        "eslint>import-fresh>parent-module>callsites": true
      }
    },
    "eslint>import-fresh>resolve-from": {
      "builtin": {
        "fs.realpathSync": true,
        "module._nodeModulePaths": true,
        "module._resolveFilename": true,
        "path.join": true,
        "path.resolve": true
      }
    },
    "eslint>levn": {
      "packages": {
        "eslint>levn>prelude-ls": true,
        "eslint>levn>type-check": true
      }
    },
    "eslint>levn>type-check": {
      "packages": {
        "eslint>levn>prelude-ls": true
      }
    },
    "eslint>minimatch": {
      "builtin": {
        "path": true
      },
      "globals": {
        "console": true
      },
      "packages": {
        "eslint>minimatch>brace-expansion": true
      }
    },
    "eslint>minimatch>brace-expansion": {
      "packages": {
        "eslint>minimatch>brace-expansion>concat-map": true,
        "stylelint>balanced-match": true
      }
    },
    "eslint>strip-ansi": {
      "packages": {
        "eslint>strip-ansi>ansi-regex": true
      }
    },
    "fancy-log": {
      "builtin": {
        "console.Console": true
      },
      "globals": {
        "process.argv.indexOf": true,
        "process.platform": true,
        "process.stderr": true,
        "process.stdout": true,
        "process.version": true
      },
      "packages": {
        "fancy-log>ansi-gray": true,
        "fancy-log>color-support": true,
        "fancy-log>parse-node-version": true,
        "fancy-log>time-stamp": true
      }
    },
    "fancy-log>ansi-gray": {
      "packages": {
        "fancy-log>ansi-gray>ansi-wrap": true
      }
    },
    "fancy-log>color-support": {
      "globals": {
        "process": true
      }
    },
    "fast-glob": {
      "builtin": {
        "fs.lstat": true,
        "fs.lstatSync": true,
        "fs.readdir": true,
        "fs.readdirSync": true,
        "fs.stat": true,
        "fs.statSync": true,
        "os.cpus": true,
        "path.basename": true,
        "path.resolve": true,
        "stream.PassThrough": true,
        "stream.Readable": true
      },
      "globals": {
        "process.cwd": true
      },
      "packages": {
        "eslint>@nodelib/fs.walk": true,
        "eslint>glob-parent": true,
        "fast-glob>@nodelib/fs.stat": true,
        "fast-glob>micromatch": true,
        "globby>merge2": true
      }
    },
    "fast-glob>@nodelib/fs.stat": {
      "builtin": {
        "fs.lstat": true,
        "fs.lstatSync": true,
        "fs.stat": true,
        "fs.statSync": true
      }
    },
    "fast-glob>micromatch": {
      "builtin": {
        "util.inspect": true
      },
      "packages": {
        "chokidar>anymatch>picomatch": true,
        "chokidar>braces": true
      }
    },
    "fs-extra": {
      "builtin": {
        "assert": true,
        "fs": true,
        "os.tmpdir": true,
        "path.dirname": true,
        "path.isAbsolute": true,
        "path.join": true,
        "path.normalize": true,
        "path.parse": true,
        "path.relative": true,
        "path.resolve": true,
        "path.sep": true
      },
      "globals": {
        "Buffer": true,
        "console.warn": true,
        "process.arch": true,
        "process.cwd": true,
        "process.platform": true,
        "process.umask": true,
        "process.versions.node.split": true,
        "setTimeout": true
      },
      "packages": {
        "del>graceful-fs": true,
        "fs-extra>jsonfile": true,
        "fs-extra>universalify": true
      }
    },
    "fs-extra>jsonfile": {
      "builtin": {
        "fs": true
      },
      "globals": {
        "Buffer.isBuffer": true
      },
      "packages": {
        "del>graceful-fs": true
      }
    },
    "gh-pages>globby>pinkie-promise": {
      "packages": {
        "gh-pages>globby>pinkie-promise>pinkie": true
      }
    },
    "gh-pages>globby>pinkie-promise>pinkie": {
      "globals": {
        "process": true,
        "setImmediate": true,
        "setTimeout": true
      }
    },
    "globalthis": {
      "packages": {
        "globalthis>define-properties": true
      }
    },
    "globalthis>define-properties": {
      "packages": {
        "globalthis>define-properties>define-data-property": true,
        "globalthis>define-properties>has-property-descriptors": true,
        "globalthis>define-properties>object-keys": true
      }
    },
    "globalthis>define-properties>define-data-property": {
      "packages": {
        "globalthis>define-properties>has-property-descriptors": true,
        "string.prototype.matchall>es-abstract>gopd": true,
        "string.prototype.matchall>get-intrinsic": true
      }
    },
    "globalthis>define-properties>has-property-descriptors": {
      "packages": {
        "string.prototype.matchall>get-intrinsic": true
      }
    },
    "globby": {
      "builtin": {
        "fs.Stats": true,
        "fs.readFile": true,
        "fs.readFileSync": true,
        "fs.statSync": true,
        "path.dirname": true,
        "path.isAbsolute": true,
        "path.join": true,
        "path.posix.join": true,
        "path.relative": true,
        "stream.Transform": true,
        "util.promisify": true
      },
      "globals": {
        "process.cwd": true
      },
      "packages": {
        "del>slash": true,
        "eslint>ignore": true,
        "fast-glob": true,
        "globby>array-union": true,
        "globby>dir-glob": true,
        "globby>merge2": true
      }
    },
    "globby>dir-glob": {
      "builtin": {
        "path.extname": true,
        "path.isAbsolute": true,
        "path.join": true,
        "path.posix.join": true
      },
      "globals": {
        "process.cwd": true
      },
      "packages": {
        "globby>dir-glob>path-type": true
      }
    },
    "globby>dir-glob>path-type": {
      "builtin": {
        "fs": true,
        "util.promisify": true
      }
    },
    "globby>merge2": {
      "builtin": {
        "stream.PassThrough": true
      },
      "globals": {
        "process.nextTick": true
      }
    },
    "gulp": {
      "builtin": {
        "util.inherits": true
      },
      "packages": {
        "gulp>glob-watcher": true,
        "gulp>undertaker": true,
        "gulp>vinyl-fs": true
      }
    },
    "gulp-autoprefixer": {
      "globals": {
        "Buffer.from": true,
        "setImmediate": true
      },
      "packages": {
        "fancy-log": true,
        "gulp-autoprefixer>autoprefixer": true,
        "gulp-autoprefixer>postcss": true,
        "gulp-zip>plugin-error": true,
        "through2": true,
        "vinyl-sourcemaps-apply": true
      }
    },
    "gulp-autoprefixer>autoprefixer": {
      "globals": {
        "console": true,
        "process.cwd": true,
        "process.env.AUTOPREFIXER_GRID": true
      },
      "packages": {
        "gulp-autoprefixer>autoprefixer>fraction.js": true,
        "gulp-autoprefixer>postcss": true,
        "gulp-sass>picocolors": true,
        "stylelint>autoprefixer>normalize-range": true,
        "stylelint>postcss-value-parser": true,
        "webpack>browserslist": true,
        "webpack>browserslist>caniuse-lite": true
      }
    },
    "gulp-autoprefixer>autoprefixer>fraction.js": {
      "globals": {
        "define": true
      }
    },
    "gulp-autoprefixer>postcss": {
      "builtin": {
        "fs.existsSync": true,
        "fs.readFileSync": true,
        "path.dirname": true,
        "path.isAbsolute": true,
        "path.join": true,
        "path.relative": true,
        "path.resolve": true,
        "path.sep": true,
        "url.fileURLToPath": true,
        "url.pathToFileURL": true
      },
      "globals": {
        "Buffer": true,
        "URL": true,
        "atob": true,
        "btoa": true,
        "console": true,
        "process.env.LANG": true,
        "process.env.NODE_ENV": true
      },
      "packages": {
        "addons-linter>postcss>source-map-js": true,
        "gulp-autoprefixer>postcss>nanoid": true,
        "gulp-sass>picocolors": true
      }
    },
    "gulp-livereload": {
      "builtin": {
        "path.relative": true
      },
      "packages": {
        "fancy-log": true,
        "gulp-livereload>chalk": true,
        "gulp-livereload>debug": true,
        "gulp-livereload>event-stream": true,
        "gulp-livereload>lodash.assign": true,
        "gulp-livereload>tiny-lr": true
      }
    },
    "gulp-livereload>chalk": {
      "globals": {
        "process.env.TERM": true,
        "process.platform": true
      },
      "packages": {
        "gulp-livereload>chalk>ansi-styles": true,
        "gulp-livereload>chalk>escape-string-regexp": true,
        "gulp-livereload>chalk>supports-color": true
      }
    },
    "gulp-livereload>chalk>ansi-styles": {
      "packages": {
        "@metamask/jazzicon>color>color-convert": true
      }
    },
    "gulp-livereload>chalk>supports-color": {
      "builtin": {
        "os.release": true
      },
      "globals": {
        "process.env": true,
        "process.platform": true,
        "process.stderr": true,
        "process.stdout": true,
        "process.versions.node.split": true
      },
      "packages": {
        "gulp-livereload>chalk>supports-color>has-flag": true
      }
    },
    "gulp-livereload>chalk>supports-color>has-flag": {
      "globals": {
        "process.argv": true
      }
    },
    "gulp-livereload>debug": {
      "builtin": {
        "tty.isatty": true,
        "util": true
      },
      "globals": {
        "console": true,
        "document": true,
        "localStorage": true,
        "navigator": true,
        "process": true
      },
      "packages": {
        "gulp-livereload>chalk>supports-color": true,
        "mocha>ms": true
      }
    },
    "gulp-livereload>event-stream": {
      "builtin": {
        "buffer.Buffer.isBuffer": true,
        "stream.Stream": true
      },
      "globals": {
        "Buffer.concat": true,
        "Buffer.isBuffer": true,
        "console.error": true,
        "process.nextTick": true,
        "setImmediate": true
      },
      "packages": {
        "debounce-stream>duplexer": true,
        "debounce-stream>through": true,
        "gulp-livereload>event-stream>from": true,
        "gulp-livereload>event-stream>map-stream": true,
        "gulp-livereload>event-stream>pause-stream": true,
        "gulp-livereload>event-stream>split": true,
        "gulp-livereload>event-stream>stream-combiner": true
      }
    },
    "gulp-livereload>event-stream>from": {
      "builtin": {
        "stream": true
      },
      "globals": {
        "process.nextTick": true
      }
    },
    "gulp-livereload>event-stream>map-stream": {
      "builtin": {
        "stream.Stream": true
      },
      "globals": {
        "process.nextTick": true
      }
    },
    "gulp-livereload>event-stream>pause-stream": {
      "packages": {
        "debounce-stream>through": true
      }
    },
    "gulp-livereload>event-stream>split": {
      "builtin": {
        "string_decoder.StringDecoder": true
      },
      "packages": {
        "debounce-stream>through": true
      }
    },
    "gulp-livereload>event-stream>stream-combiner": {
      "packages": {
        "debounce-stream>duplexer": true
      }
    },
    "gulp-livereload>tiny-lr": {
      "builtin": {
        "events": true,
        "fs": true,
        "http": true,
        "https": true,
        "url.parse": true
      },
      "globals": {
        "console.error": true
      },
      "packages": {
        "@storybook/addon-knobs>qs": true,
        "gulp-livereload>tiny-lr>body": true,
        "gulp-livereload>tiny-lr>debug": true,
        "gulp-livereload>tiny-lr>faye-websocket": true,
        "react>object-assign": true
      }
    },
    "gulp-livereload>tiny-lr>body": {
      "builtin": {
        "querystring.parse": true
      },
      "packages": {
        "gulp-livereload>tiny-lr>body>continuable-cache": true,
        "gulp-livereload>tiny-lr>body>error": true,
        "gulp-livereload>tiny-lr>body>raw-body": true,
        "gulp-livereload>tiny-lr>body>safe-json-parse": true
      }
    },
    "gulp-livereload>tiny-lr>body>error": {
      "builtin": {
        "assert": true
      },
      "packages": {
        "gulp-livereload>tiny-lr>body>error>string-template": true,
        "watchify>xtend": true
      }
    },
    "gulp-livereload>tiny-lr>body>raw-body": {
      "globals": {
        "Buffer.concat": true,
        "process.nextTick": true
      },
      "packages": {
        "gulp-livereload>tiny-lr>body>raw-body>bytes": true,
        "gulp-livereload>tiny-lr>body>raw-body>string_decoder": true
      }
    },
    "gulp-livereload>tiny-lr>body>raw-body>string_decoder": {
      "builtin": {
        "buffer.Buffer": true
      }
    },
    "gulp-livereload>tiny-lr>debug": {
      "builtin": {
        "tty.isatty": true,
        "util": true
      },
      "globals": {
        "console": true,
        "document": true,
        "localStorage": true,
        "navigator": true,
        "process": true
      },
      "packages": {
        "mocha>ms": true,
        "mocha>supports-color": true
      }
    },
    "gulp-livereload>tiny-lr>faye-websocket": {
      "builtin": {
        "net.connect": true,
        "stream.Stream": true,
        "tls.connect": true,
        "url.parse": true,
        "util.inherits": true
      },
      "globals": {
        "Buffer": true,
        "clearInterval": true,
        "process.nextTick": true,
        "setInterval": true
      },
      "packages": {
        "gulp-livereload>tiny-lr>faye-websocket>websocket-driver": true
      }
    },
    "gulp-livereload>tiny-lr>faye-websocket>websocket-driver": {
      "builtin": {
        "crypto.createHash": true,
        "crypto.randomBytes": true,
        "events.EventEmitter": true,
        "stream.Stream": true,
        "url.parse": true,
        "util.inherits": true
      },
      "globals": {
        "Buffer": true,
        "process.version.match": true
      },
      "packages": {
        "gulp-livereload>tiny-lr>faye-websocket>websocket-driver>http-parser-js": true,
        "gulp-livereload>tiny-lr>faye-websocket>websocket-driver>websocket-extensions": true
      }
    },
    "gulp-livereload>tiny-lr>faye-websocket>websocket-driver>http-parser-js": {
      "builtin": {
        "assert.equal": true,
        "assert.ok": true
      }
    },
    "gulp-rename": {
      "builtin": {
        "path.basename": true,
        "path.dirname": true,
        "path.extname": true,
        "path.join": true,
        "stream.Transform": true
      }
    },
    "gulp-rtlcss": {
      "globals": {
        "Buffer.from": true
      },
      "packages": {
        "gulp-rtlcss>rtlcss": true,
        "gulp-rtlcss>through2": true,
        "gulp-zip>plugin-error": true,
        "vinyl-sourcemaps-apply": true
      }
    },
    "gulp-rtlcss>rtlcss": {
      "builtin": {
        "fs.readFileSync": true,
        "path.join": true,
        "path.normalize": true
      },
      "globals": {
        "process.cwd": true,
        "process.env.HOME": true,
        "process.env.HOMEPATH": true,
        "process.env.USERPROFILE": true
      },
      "packages": {
        "gulp-rtlcss>rtlcss>@choojs/findup": true,
        "gulp-rtlcss>rtlcss>postcss": true,
        "gulp-rtlcss>rtlcss>strip-json-comments": true
      }
    },
    "gulp-rtlcss>rtlcss>@choojs/findup": {
      "builtin": {
        "events.EventEmitter": true,
        "fs.access": true,
        "fs.accessSync": true,
        "fs.exists": true,
        "fs.existsSync": true,
        "path.join": true,
        "util.inherits": true
      },
      "globals": {
        "console.log": true
      }
    },
    "gulp-rtlcss>rtlcss>chalk": {
      "globals": {
        "process.env.TERM": true,
        "process.platform": true
      },
      "packages": {
        "gulp-rtlcss>rtlcss>chalk>ansi-styles": true,
        "gulp-rtlcss>rtlcss>chalk>escape-string-regexp": true,
        "gulp-rtlcss>rtlcss>chalk>supports-color": true
      }
    },
    "gulp-rtlcss>rtlcss>chalk>ansi-styles": {
      "packages": {
        "@metamask/jazzicon>color>color-convert": true
      }
    },
    "gulp-rtlcss>rtlcss>chalk>supports-color": {
      "builtin": {
        "os.release": true
      },
      "globals": {
        "process.env": true,
        "process.platform": true,
        "process.stderr": true,
        "process.stdout": true,
        "process.versions.node.split": true
      },
      "packages": {
        "gulp-rtlcss>rtlcss>chalk>supports-color>has-flag": true
      }
    },
    "gulp-rtlcss>rtlcss>chalk>supports-color>has-flag": {
      "globals": {
        "process.argv": true
      }
    },
    "gulp-rtlcss>rtlcss>postcss": {
      "builtin": {
        "fs": true,
        "path": true
      },
      "globals": {
        "Buffer": true,
        "atob": true,
        "btoa": true,
        "console": true
      },
      "packages": {
        "gulp-rtlcss>rtlcss>chalk": true,
        "gulp-rtlcss>rtlcss>chalk>supports-color": true,
        "gulp-rtlcss>rtlcss>postcss>source-map": true
      }
    },
    "gulp-rtlcss>through2": {
      "builtin": {
        "util.inherits": true
      },
      "globals": {
        "process.nextTick": true
      },
      "packages": {
        "readable-stream": true,
        "watchify>xtend": true
      }
    },
    "gulp-sass": {
      "builtin": {
        "path.basename": true,
        "path.dirname": true,
        "path.extname": true,
        "path.join": true,
        "path.relative": true,
        "stream.Transform": true
      },
      "globals": {
        "process.cwd": true,
        "process.exit": true,
        "process.stderr.write": true
      },
      "packages": {
        "eslint>strip-ansi": true,
        "gulp-sass>lodash.clonedeep": true,
        "gulp-sass>picocolors": true,
        "gulp-sass>replace-ext": true,
        "gulp-zip>plugin-error": true,
        "vinyl-sourcemaps-apply": true
      }
    },
    "gulp-sass>picocolors": {
      "builtin": {
        "tty.isatty": true
      },
      "globals": {
        "process.argv.includes": true,
        "process.env": true,
        "process.platform": true
      }
    },
    "gulp-sass>replace-ext": {
      "builtin": {
        "path.basename": true,
        "path.dirname": true,
        "path.extname": true,
        "path.join": true,
        "path.sep": true
      }
    },
    "gulp-sort": {
      "packages": {
        "gulp-sort>through2": true
      }
    },
    "gulp-sort>through2": {
      "builtin": {
        "util.inherits": true
      },
      "globals": {
        "process.nextTick": true
      },
      "packages": {
        "readable-stream": true,
        "watchify>xtend": true
      }
    },
    "gulp-sourcemaps": {
      "builtin": {
        "path.dirname": true,
        "path.extname": true,
        "path.join": true,
        "path.relative": true,
        "path.resolve": true,
        "path.sep": true
      },
      "globals": {
        "Buffer.concat": true,
        "Buffer.from": true
      },
      "packages": {
        "del>graceful-fs": true,
        "gulp-sourcemaps>@gulp-sourcemaps/identity-map": true,
        "gulp-sourcemaps>@gulp-sourcemaps/map-sources": true,
        "gulp-sourcemaps>acorn": true,
        "gulp-sourcemaps>css": true,
        "gulp-sourcemaps>debug-fabulous": true,
        "gulp-sourcemaps>detect-newline": true,
        "gulp-sourcemaps>source-map": true,
        "gulp-sourcemaps>strip-bom-string": true,
        "gulp-sourcemaps>through2": true,
        "nyc>convert-source-map": true
      }
    },
    "gulp-sourcemaps>@gulp-sourcemaps/identity-map": {
      "packages": {
        "chokidar>normalize-path": true,
        "gulp-sourcemaps>@gulp-sourcemaps/identity-map>acorn": true,
        "gulp-sourcemaps>@gulp-sourcemaps/identity-map>postcss": true,
        "gulp-sourcemaps>@gulp-sourcemaps/identity-map>source-map": true,
        "gulp-sourcemaps>@gulp-sourcemaps/identity-map>through2": true
      }
    },
    "gulp-sourcemaps>@gulp-sourcemaps/identity-map>acorn": {
      "globals": {
        "define": true
      }
    },
    "gulp-sourcemaps>@gulp-sourcemaps/identity-map>postcss": {
      "builtin": {
        "fs": true,
        "path": true
      },
      "globals": {
        "Buffer": true,
        "atob": true,
        "btoa": true,
        "console": true,
        "process.env.NODE_ENV": true
      },
      "packages": {
        "gulp-sourcemaps>@gulp-sourcemaps/identity-map>postcss>picocolors": true,
        "gulp-sourcemaps>@gulp-sourcemaps/identity-map>source-map": true
      }
    },
    "gulp-sourcemaps>@gulp-sourcemaps/identity-map>postcss>picocolors": {
      "builtin": {
        "tty.isatty": true
      },
      "globals": {
        "process.argv.includes": true,
        "process.env": true,
        "process.platform": true
      }
    },
    "gulp-sourcemaps>@gulp-sourcemaps/identity-map>through2": {
      "builtin": {
        "util.inherits": true
      },
      "globals": {
        "process.nextTick": true
      },
      "packages": {
        "gulp-sourcemaps>@gulp-sourcemaps/identity-map>through2>readable-stream": true
      }
    },
    "gulp-sourcemaps>@gulp-sourcemaps/identity-map>through2>readable-stream": {
      "builtin": {
        "buffer.Buffer": true,
        "events.EventEmitter": true,
        "stream": true,
        "util": true
      },
      "globals": {
        "process.env.READABLE_STREAM": true,
        "process.nextTick": true,
        "process.stderr": true,
        "process.stdout": true
      },
      "packages": {
        "browserify>string_decoder": true,
        "pumpify>inherits": true,
        "readable-stream>util-deprecate": true
      }
    },
    "gulp-sourcemaps>@gulp-sourcemaps/map-sources": {
      "packages": {
        "gulp-sourcemaps>@gulp-sourcemaps/map-sources>normalize-path": true,
        "gulp-sourcemaps>@gulp-sourcemaps/map-sources>through2": true
      }
    },
    "gulp-sourcemaps>@gulp-sourcemaps/map-sources>normalize-path": {
      "packages": {
        "vinyl>remove-trailing-separator": true
      }
    },
    "gulp-sourcemaps>@gulp-sourcemaps/map-sources>through2": {
      "builtin": {
        "util.inherits": true
      },
      "globals": {
        "process.nextTick": true
      },
      "packages": {
        "readable-stream": true,
        "watchify>xtend": true
      }
    },
    "gulp-sourcemaps>acorn": {
      "globals": {
        "define": true
      }
    },
    "gulp-sourcemaps>css": {
      "builtin": {
        "fs.readFileSync": true,
        "path.dirname": true,
        "path.sep": true
      },
      "packages": {
        "gulp-sourcemaps>css>source-map": true,
        "gulp-sourcemaps>css>source-map-resolve": true,
        "pumpify>inherits": true
      }
    },
    "gulp-sourcemaps>css>source-map-resolve": {
      "builtin": {
        "path.sep": true,
        "url.resolve": true
      },
      "globals": {
        "TextDecoder": true,
        "setImmediate": true
      },
      "packages": {
        "gulp-sourcemaps>css>source-map-resolve>atob": true,
        "gulp-sourcemaps>css>source-map-resolve>decode-uri-component": true
      }
    },
    "gulp-sourcemaps>css>source-map-resolve>atob": {
      "globals": {
        "Buffer.from": true
      }
    },
    "gulp-sourcemaps>debug-fabulous": {
      "packages": {
        "gulp-sourcemaps>debug-fabulous>debug": true,
        "gulp-sourcemaps>debug-fabulous>memoizee": true,
        "react>object-assign": true
      }
    },
    "gulp-sourcemaps>debug-fabulous>debug": {
      "builtin": {
        "tty.isatty": true,
        "util": true
      },
      "globals": {
        "console": true,
        "document": true,
        "localStorage": true,
        "navigator": true,
        "process": true
      },
      "packages": {
        "mocha>ms": true,
        "mocha>supports-color": true
      }
    },
    "gulp-sourcemaps>debug-fabulous>memoizee": {
      "globals": {
        "clearTimeout": true,
        "setTimeout": true
      },
      "packages": {
        "gulp-sourcemaps>debug-fabulous>memoizee>event-emitter": true,
        "gulp-sourcemaps>debug-fabulous>memoizee>is-promise": true,
        "gulp-sourcemaps>debug-fabulous>memoizee>lru-queue": true,
        "gulp-sourcemaps>debug-fabulous>memoizee>next-tick": true,
        "gulp-sourcemaps>debug-fabulous>memoizee>timers-ext": true,
        "resolve-url-loader>es6-iterator>d": true,
        "resolve-url-loader>es6-iterator>es5-ext": true
      }
    },
    "gulp-sourcemaps>debug-fabulous>memoizee>event-emitter": {
      "packages": {
        "resolve-url-loader>es6-iterator>d": true,
        "resolve-url-loader>es6-iterator>es5-ext": true
      }
    },
    "gulp-sourcemaps>debug-fabulous>memoizee>lru-queue": {
      "packages": {
        "resolve-url-loader>es6-iterator>es5-ext": true
      }
    },
    "gulp-sourcemaps>debug-fabulous>memoizee>next-tick": {
      "globals": {
        "MutationObserver": true,
        "WebKitMutationObserver": true,
        "document": true,
        "process": true,
        "setImmediate": true,
        "setTimeout": true
      }
    },
    "gulp-sourcemaps>debug-fabulous>memoizee>timers-ext": {
      "packages": {
        "resolve-url-loader>es6-iterator>es5-ext": true
      }
    },
    "gulp-sourcemaps>through2": {
      "builtin": {
        "util.inherits": true
      },
      "globals": {
        "process.nextTick": true
      },
      "packages": {
        "readable-stream": true,
        "watchify>xtend": true
      }
    },
    "gulp-stylelint": {
      "builtin": {
        "fs.mkdir": true,
        "fs.writeFile": true,
        "path.dirname": true,
        "path.resolve": true
      },
      "globals": {
        "Buffer.from": true,
        "process.cwd": true,
        "process.nextTick": true
      },
      "packages": {
        "eslint>strip-ansi": true,
        "fancy-log": true,
        "gulp-stylelint>through2": true,
        "gulp-zip>plugin-error": true,
        "source-map": true,
        "stylelint": true
      }
    },
    "gulp-stylelint>through2": {
      "builtin": {
        "util.inherits": true
      },
      "globals": {
        "process.nextTick": true
      },
      "packages": {
        "gulp-stylelint>through2>readable-stream": true
      }
    },
    "gulp-stylelint>through2>readable-stream": {
      "builtin": {
        "buffer.Buffer": true,
        "events.EventEmitter": true,
        "stream": true,
        "util": true
      },
      "globals": {
        "process.env.READABLE_STREAM": true,
        "process.nextTick": true,
        "process.stderr": true,
        "process.stdout": true
      },
      "packages": {
        "browserify>string_decoder": true,
        "pumpify>inherits": true,
        "readable-stream>util-deprecate": true
      }
    },
    "gulp-watch": {
      "builtin": {
        "path.dirname": true,
        "path.normalize": true,
        "path.resolve": true
      },
      "globals": {
        "process.arch": true,
        "process.cwd": true,
        "process.platform": true,
        "process.version": true,
        "setTimeout": true
      },
      "packages": {
        "eslint>glob-parent": true,
        "gulp-watch>ansi-colors": true,
        "gulp-watch>anymatch": true,
        "gulp-watch>chokidar": true,
        "gulp-watch>fancy-log": true,
        "gulp-watch>path-is-absolute": true,
        "gulp-watch>slash": true,
        "gulp-watch>vinyl-file": true,
        "gulp-zip>plugin-error": true,
        "react>object-assign": true,
        "readable-stream": true,
        "vinyl": true
      }
    },
    "gulp-watch>ansi-colors": {
      "packages": {
        "fancy-log>ansi-gray>ansi-wrap": true
      }
    },
    "gulp-watch>anymatch": {
      "builtin": {
        "path.sep": true
      },
      "packages": {
        "gulp-watch>anymatch>micromatch": true,
        "gulp-watch>anymatch>normalize-path": true
      }
    },
    "gulp-watch>anymatch>micromatch": {
      "builtin": {
        "path.sep": true
      },
      "globals": {
        "process": true
      },
      "packages": {
        "gulp-watch>anymatch>micromatch>arr-diff": true,
        "gulp-watch>anymatch>micromatch>array-unique": true,
        "gulp-watch>anymatch>micromatch>braces": true,
        "gulp-watch>anymatch>micromatch>expand-brackets": true,
        "gulp-watch>anymatch>micromatch>extglob": true,
        "gulp-watch>anymatch>micromatch>filename-regex": true,
        "gulp-watch>anymatch>micromatch>is-extglob": true,
        "gulp-watch>anymatch>micromatch>is-glob": true,
        "gulp-watch>anymatch>micromatch>kind-of": true,
        "gulp-watch>anymatch>micromatch>object.omit": true,
        "gulp-watch>anymatch>micromatch>parse-glob": true,
        "gulp-watch>anymatch>micromatch>regex-cache": true,
        "gulp-watch>anymatch>normalize-path": true
      }
    },
    "gulp-watch>anymatch>micromatch>arr-diff": {
      "packages": {
        "gulp>undertaker>arr-flatten": true
      }
    },
    "gulp-watch>anymatch>micromatch>braces": {
      "packages": {
        "gulp-watch>anymatch>micromatch>braces>expand-range": true,
        "gulp-watch>anymatch>micromatch>braces>preserve": true,
        "gulp-watch>chokidar>braces>repeat-element": true
      }
    },
    "gulp-watch>anymatch>micromatch>braces>expand-range": {
      "packages": {
        "gulp-watch>anymatch>micromatch>braces>expand-range>fill-range": true
      }
    },
    "gulp-watch>anymatch>micromatch>braces>expand-range>fill-range": {
      "packages": {
        "gulp-watch>anymatch>micromatch>braces>expand-range>fill-range>is-number": true,
        "gulp-watch>anymatch>micromatch>braces>expand-range>fill-range>isobject": true,
        "gulp-watch>anymatch>micromatch>braces>expand-range>fill-range>randomatic": true,
        "gulp-watch>chokidar>braces>repeat-element": true,
        "stylelint>@stylelint/postcss-markdown>remark>remark-parse>repeat-string": true
      }
    },
    "gulp-watch>anymatch>micromatch>braces>expand-range>fill-range>is-number": {
      "packages": {
        "gulp-watch>anymatch>micromatch>braces>expand-range>fill-range>is-number>kind-of": true
      }
    },
    "gulp-watch>anymatch>micromatch>braces>expand-range>fill-range>is-number>kind-of": {
      "packages": {
        "browserify>insert-module-globals>is-buffer": true
      }
    },
    "gulp-watch>anymatch>micromatch>braces>expand-range>fill-range>isobject": {
      "packages": {
        "readable-stream>isarray": true
      }
    },
    "gulp-watch>anymatch>micromatch>braces>expand-range>fill-range>randomatic": {
      "packages": {
        "@babel/register>clone-deep>kind-of": true,
        "gulp-watch>anymatch>micromatch>braces>expand-range>fill-range>randomatic>math-random": true,
        "gulp>undertaker>bach>array-last>is-number": true
      }
    },
    "gulp-watch>anymatch>micromatch>braces>expand-range>fill-range>randomatic>math-random": {
      "builtin": {
        "crypto.randomBytes": true
      }
    },
    "gulp-watch>anymatch>micromatch>expand-brackets": {
      "packages": {
        "gulp-watch>anymatch>micromatch>expand-brackets>is-posix-bracket": true
      }
    },
    "gulp-watch>anymatch>micromatch>extglob": {
      "packages": {
        "gulp-watch>anymatch>micromatch>is-extglob": true
      }
    },
    "gulp-watch>anymatch>micromatch>is-glob": {
      "packages": {
        "gulp-watch>anymatch>micromatch>is-extglob": true
      }
    },
    "gulp-watch>anymatch>micromatch>kind-of": {
      "packages": {
        "browserify>insert-module-globals>is-buffer": true
      }
    },
    "gulp-watch>anymatch>micromatch>object.omit": {
      "packages": {
        "gulp-watch>anymatch>micromatch>object.omit>for-own": true,
        "gulp-watch>anymatch>micromatch>object.omit>is-extendable": true
      }
    },
    "gulp-watch>anymatch>micromatch>object.omit>for-own": {
      "packages": {
        "gulp>undertaker>object.reduce>for-own>for-in": true
      }
    },
    "gulp-watch>anymatch>micromatch>parse-glob": {
      "packages": {
        "gulp-watch>anymatch>micromatch>is-extglob": true,
        "gulp-watch>anymatch>micromatch>parse-glob>glob-base": true,
        "gulp-watch>anymatch>micromatch>parse-glob>is-dotfile": true,
        "gulp-watch>anymatch>micromatch>parse-glob>is-glob": true
      }
    },
    "gulp-watch>anymatch>micromatch>parse-glob>glob-base": {
      "builtin": {
        "path.dirname": true
      },
      "packages": {
        "eslint>glob-parent": true,
        "gulp-watch>anymatch>micromatch>parse-glob>glob-base>is-glob": true
      }
    },
    "gulp-watch>anymatch>micromatch>parse-glob>glob-base>is-glob": {
      "packages": {
        "gulp-watch>anymatch>micromatch>is-extglob": true
      }
    },
    "gulp-watch>anymatch>micromatch>parse-glob>is-glob": {
      "packages": {
        "gulp-watch>anymatch>micromatch>is-extglob": true
      }
    },
    "gulp-watch>anymatch>micromatch>regex-cache": {
      "packages": {
        "gulp-watch>anymatch>micromatch>regex-cache>is-equal-shallow": true
      }
    },
    "gulp-watch>anymatch>micromatch>regex-cache>is-equal-shallow": {
      "packages": {
        "gulp-watch>anymatch>micromatch>regex-cache>is-equal-shallow>is-primitive": true
      }
    },
    "gulp-watch>anymatch>normalize-path": {
      "packages": {
        "vinyl>remove-trailing-separator": true
      }
    },
    "gulp-watch>chokidar": {
      "builtin": {
        "events.EventEmitter": true,
        "fs": true,
        "path.basename": true,
        "path.dirname": true,
        "path.extname": true,
        "path.join": true,
        "path.relative": true,
        "path.resolve": true,
        "path.sep": true
      },
      "globals": {
        "clearTimeout": true,
        "console.error": true,
        "process.env.CHOKIDAR_INTERVAL": true,
        "process.env.CHOKIDAR_PRINT_FSEVENTS_REQUIRE_ERROR": true,
        "process.env.CHOKIDAR_USEPOLLING": true,
        "process.nextTick": true,
        "process.platform": true,
        "setTimeout": true
      },
      "packages": {
        "chokidar>normalize-path": true,
        "del>is-glob": true,
        "eslint>glob-parent": true,
        "eslint>is-glob": true,
        "gulp-watch>chokidar>anymatch": true,
        "gulp-watch>chokidar>async-each": true,
        "gulp-watch>chokidar>braces": true,
        "gulp-watch>chokidar>fsevents": true,
        "gulp-watch>chokidar>is-binary-path": true,
        "gulp-watch>chokidar>readdirp": true,
        "gulp-watch>chokidar>upath": true,
        "gulp-watch>glob-parent": true,
        "gulp-watch>path-is-absolute": true,
        "pumpify>inherits": true
      }
    },
    "gulp-watch>chokidar>anymatch": {
      "builtin": {
        "path.sep": true
      },
      "packages": {
        "gulp-watch>chokidar>anymatch>micromatch": true,
        "gulp-watch>chokidar>anymatch>normalize-path": true
      }
    },
    "gulp-watch>chokidar>anymatch>micromatch": {
      "builtin": {
        "path.basename": true,
        "path.sep": true,
        "util.inspect": true
      },
      "globals": {
        "process.platform": true
      },
      "packages": {
        "@babel/register>clone-deep>kind-of": true,
        "gulp-watch>chokidar>anymatch>micromatch>define-property": true,
        "gulp-watch>chokidar>anymatch>micromatch>extglob": true,
        "gulp-watch>chokidar>braces": true,
        "gulp-watch>chokidar>braces>array-unique": true,
        "gulp-watch>chokidar>braces>snapdragon": true,
        "gulp-watch>chokidar>braces>to-regex": true,
        "gulp-zip>plugin-error>arr-diff": true,
        "gulp-zip>plugin-error>extend-shallow": true,
        "gulp>gulp-cli>liftoff>fined>object.pick": true,
        "gulp>gulp-cli>matchdep>micromatch>fragment-cache": true,
        "gulp>gulp-cli>matchdep>micromatch>nanomatch": true,
        "gulp>gulp-cli>matchdep>micromatch>regex-not": true
      }
    },
    "gulp-watch>chokidar>anymatch>micromatch>define-property": {
      "packages": {
        "gulp>gulp-cli>isobject": true,
        "gulp>gulp-cli>matchdep>micromatch>define-property>is-descriptor": true
      }
    },
    "gulp-watch>chokidar>anymatch>micromatch>extglob": {
      "packages": {
        "gulp-watch>chokidar>anymatch>micromatch>extglob>define-property": true,
        "gulp-watch>chokidar>anymatch>micromatch>extglob>expand-brackets": true,
        "gulp-watch>chokidar>anymatch>micromatch>extglob>extend-shallow": true,
        "gulp-watch>chokidar>braces>array-unique": true,
        "gulp-watch>chokidar>braces>snapdragon": true,
        "gulp-watch>chokidar>braces>to-regex": true,
        "gulp>gulp-cli>matchdep>micromatch>fragment-cache": true,
        "gulp>gulp-cli>matchdep>micromatch>regex-not": true
      }
    },
    "gulp-watch>chokidar>anymatch>micromatch>extglob>define-property": {
      "packages": {
        "gulp>gulp-cli>matchdep>micromatch>define-property>is-descriptor": true
      }
    },
    "gulp-watch>chokidar>anymatch>micromatch>extglob>expand-brackets": {
      "globals": {
        "__filename": true
      },
      "packages": {
        "gulp-watch>chokidar>anymatch>micromatch>extglob>expand-brackets>debug": true,
        "gulp-watch>chokidar>anymatch>micromatch>extglob>expand-brackets>define-property": true,
        "gulp-watch>chokidar>anymatch>micromatch>extglob>expand-brackets>extend-shallow": true,
        "gulp-watch>chokidar>braces>snapdragon": true,
        "gulp-watch>chokidar>braces>to-regex": true,
        "gulp>gulp-cli>matchdep>micromatch>extglob>expand-brackets>posix-character-classes": true,
        "gulp>gulp-cli>matchdep>micromatch>regex-not": true
      }
    },
    "gulp-watch>chokidar>anymatch>micromatch>extglob>expand-brackets>debug": {
      "builtin": {
        "fs.SyncWriteStream": true,
        "net.Socket": true,
        "tty.WriteStream": true,
        "tty.isatty": true,
        "util": true
      },
      "globals": {
        "chrome": true,
        "console": true,
        "document": true,
        "localStorage": true,
        "navigator": true,
        "process": true
      },
      "packages": {
        "gulp-watch>chokidar>anymatch>micromatch>extglob>expand-brackets>debug>ms": true
      }
    },
    "gulp-watch>chokidar>anymatch>micromatch>extglob>expand-brackets>define-property": {
      "packages": {
        "gulp-watch>chokidar>anymatch>micromatch>extglob>expand-brackets>define-property>is-descriptor": true
      }
    },
    "gulp-watch>chokidar>anymatch>micromatch>extglob>expand-brackets>define-property>is-descriptor": {
      "packages": {
        "gulp-watch>chokidar>anymatch>micromatch>extglob>expand-brackets>define-property>is-descriptor>is-accessor-descriptor": true,
        "gulp-watch>chokidar>anymatch>micromatch>extglob>expand-brackets>define-property>is-descriptor>is-data-descriptor": true,
        "gulp-watch>chokidar>anymatch>micromatch>extglob>expand-brackets>define-property>is-descriptor>kind-of": true
      }
    },
    "gulp-watch>chokidar>anymatch>micromatch>extglob>expand-brackets>define-property>is-descriptor>is-accessor-descriptor": {
      "packages": {
        "gulp-watch>chokidar>anymatch>micromatch>extglob>expand-brackets>define-property>is-descriptor>is-accessor-descriptor>kind-of": true
      }
    },
    "gulp-watch>chokidar>anymatch>micromatch>extglob>expand-brackets>define-property>is-descriptor>is-accessor-descriptor>kind-of": {
      "packages": {
        "browserify>insert-module-globals>is-buffer": true
      }
    },
    "gulp-watch>chokidar>anymatch>micromatch>extglob>expand-brackets>define-property>is-descriptor>is-data-descriptor": {
      "packages": {
        "gulp-watch>chokidar>anymatch>micromatch>extglob>expand-brackets>define-property>is-descriptor>is-data-descriptor>kind-of": true
      }
    },
    "gulp-watch>chokidar>anymatch>micromatch>extglob>expand-brackets>define-property>is-descriptor>is-data-descriptor>kind-of": {
      "packages": {
        "browserify>insert-module-globals>is-buffer": true
      }
    },
    "gulp-watch>chokidar>anymatch>micromatch>extglob>expand-brackets>extend-shallow": {
      "packages": {
        "gulp-watch>anymatch>micromatch>object.omit>is-extendable": true
      }
    },
    "gulp-watch>chokidar>anymatch>micromatch>extglob>extend-shallow": {
      "packages": {
        "gulp-watch>anymatch>micromatch>object.omit>is-extendable": true
      }
    },
    "gulp-watch>chokidar>anymatch>normalize-path": {
      "packages": {
        "vinyl>remove-trailing-separator": true
      }
    },
    "gulp-watch>chokidar>async-each": {
      "globals": {
        "define": true
      }
    },
    "gulp-watch>chokidar>braces": {
      "packages": {
        "gulp-watch>chokidar>braces>array-unique": true,
        "gulp-watch>chokidar>braces>extend-shallow": true,
        "gulp-watch>chokidar>braces>fill-range": true,
        "gulp-watch>chokidar>braces>repeat-element": true,
        "gulp-watch>chokidar>braces>snapdragon": true,
        "gulp-watch>chokidar>braces>snapdragon-node": true,
        "gulp-watch>chokidar>braces>split-string": true,
        "gulp-watch>chokidar>braces>to-regex": true,
        "gulp>gulp-cli>isobject": true,
        "gulp>undertaker>arr-flatten": true
      }
    },
    "gulp-watch>chokidar>braces>extend-shallow": {
      "packages": {
        "gulp-watch>anymatch>micromatch>object.omit>is-extendable": true
      }
    },
    "gulp-watch>chokidar>braces>fill-range": {
      "builtin": {
        "util.inspect": true
      },
      "packages": {
        "gulp-watch>chokidar>braces>fill-range>extend-shallow": true,
        "gulp-watch>chokidar>braces>fill-range>is-number": true,
        "gulp-watch>chokidar>braces>fill-range>to-regex-range": true,
        "stylelint>@stylelint/postcss-markdown>remark>remark-parse>repeat-string": true
      }
    },
    "gulp-watch>chokidar>braces>fill-range>extend-shallow": {
      "packages": {
        "gulp-watch>anymatch>micromatch>object.omit>is-extendable": true
      }
    },
    "gulp-watch>chokidar>braces>fill-range>is-number": {
      "packages": {
        "gulp-watch>chokidar>braces>fill-range>is-number>kind-of": true
      }
    },
    "gulp-watch>chokidar>braces>fill-range>is-number>kind-of": {
      "packages": {
        "browserify>insert-module-globals>is-buffer": true
      }
    },
    "gulp-watch>chokidar>braces>fill-range>to-regex-range": {
      "packages": {
        "gulp-watch>chokidar>braces>fill-range>is-number": true,
        "stylelint>@stylelint/postcss-markdown>remark>remark-parse>repeat-string": true
      }
    },
    "gulp-watch>chokidar>braces>snapdragon": {
      "builtin": {
        "fs.readFileSync": true,
        "path.dirname": true,
        "util.inspect": true
      },
      "globals": {
        "__filename": true
      },
      "packages": {
        "gulp-watch>chokidar>braces>snapdragon>base": true,
        "gulp-watch>chokidar>braces>snapdragon>debug": true,
        "gulp-watch>chokidar>braces>snapdragon>define-property": true,
        "gulp-watch>chokidar>braces>snapdragon>extend-shallow": true,
        "gulp-watch>chokidar>braces>snapdragon>map-cache": true,
        "gulp-watch>chokidar>braces>snapdragon>source-map": true,
        "gulp-watch>chokidar>braces>snapdragon>use": true,
        "resolve-url-loader>rework>css>source-map-resolve": true
      }
    },
    "gulp-watch>chokidar>braces>snapdragon-node": {
      "packages": {
        "gulp-watch>chokidar>braces>snapdragon-node>define-property": true,
        "gulp-watch>chokidar>braces>snapdragon-node>snapdragon-util": true,
        "gulp>gulp-cli>isobject": true
      }
    },
    "gulp-watch>chokidar>braces>snapdragon-node>define-property": {
      "packages": {
        "gulp>gulp-cli>matchdep>micromatch>define-property>is-descriptor": true
      }
    },
    "gulp-watch>chokidar>braces>snapdragon-node>snapdragon-util": {
      "packages": {
        "gulp-watch>chokidar>braces>snapdragon-node>snapdragon-util>kind-of": true
      }
    },
    "gulp-watch>chokidar>braces>snapdragon-node>snapdragon-util>kind-of": {
      "packages": {
        "browserify>insert-module-globals>is-buffer": true
      }
    },
    "gulp-watch>chokidar>braces>snapdragon>base": {
      "builtin": {
        "util.inherits": true
      },
      "packages": {
        "gulp-watch>chokidar>braces>snapdragon>base>cache-base": true,
        "gulp-watch>chokidar>braces>snapdragon>base>class-utils": true,
        "gulp-watch>chokidar>braces>snapdragon>base>component-emitter": true,
        "gulp-watch>chokidar>braces>snapdragon>base>define-property": true,
        "gulp-watch>chokidar>braces>snapdragon>base>mixin-deep": true,
        "gulp-watch>chokidar>braces>snapdragon>base>pascalcase": true,
        "gulp>gulp-cli>isobject": true
      }
    },
    "gulp-watch>chokidar>braces>snapdragon>base>cache-base": {
      "packages": {
        "gulp-watch>chokidar>braces>snapdragon>base>cache-base>collection-visit": true,
        "gulp-watch>chokidar>braces>snapdragon>base>cache-base>has-value": true,
        "gulp-watch>chokidar>braces>snapdragon>base>cache-base>set-value": true,
        "gulp-watch>chokidar>braces>snapdragon>base>cache-base>to-object-path": true,
        "gulp-watch>chokidar>braces>snapdragon>base>cache-base>union-value": true,
        "gulp-watch>chokidar>braces>snapdragon>base>cache-base>unset-value": true,
        "gulp-watch>chokidar>braces>snapdragon>base>component-emitter": true,
        "gulp>gulp-cli>array-sort>get-value": true,
        "gulp>gulp-cli>isobject": true
      }
    },
    "gulp-watch>chokidar>braces>snapdragon>base>cache-base>collection-visit": {
      "packages": {
        "gulp-watch>chokidar>braces>snapdragon>base>cache-base>collection-visit>map-visit": true,
        "gulp-watch>chokidar>braces>snapdragon>base>cache-base>collection-visit>object-visit": true
      }
    },
    "gulp-watch>chokidar>braces>snapdragon>base>cache-base>collection-visit>map-visit": {
      "builtin": {
        "util.inspect": true
      },
      "packages": {
        "gulp-watch>chokidar>braces>snapdragon>base>cache-base>collection-visit>object-visit": true
      }
    },
    "gulp-watch>chokidar>braces>snapdragon>base>cache-base>collection-visit>object-visit": {
      "packages": {
        "gulp>gulp-cli>isobject": true
      }
    },
    "gulp-watch>chokidar>braces>snapdragon>base>cache-base>has-value": {
      "packages": {
        "gulp-watch>chokidar>braces>snapdragon>base>cache-base>has-value>has-values": true,
        "gulp>gulp-cli>array-sort>get-value": true,
        "gulp>gulp-cli>isobject": true
      }
    },
    "gulp-watch>chokidar>braces>snapdragon>base>cache-base>has-value>has-values": {
      "packages": {
        "gulp-watch>chokidar>braces>snapdragon>base>cache-base>has-value>has-values>is-number": true,
        "gulp-watch>chokidar>braces>snapdragon>base>cache-base>has-value>has-values>kind-of": true
      }
    },
    "gulp-watch>chokidar>braces>snapdragon>base>cache-base>has-value>has-values>is-number": {
      "packages": {
        "gulp-watch>chokidar>braces>snapdragon>base>cache-base>has-value>has-values>is-number>kind-of": true
      }
    },
    "gulp-watch>chokidar>braces>snapdragon>base>cache-base>has-value>has-values>is-number>kind-of": {
      "packages": {
        "browserify>insert-module-globals>is-buffer": true
      }
    },
    "gulp-watch>chokidar>braces>snapdragon>base>cache-base>has-value>has-values>kind-of": {
      "packages": {
        "browserify>insert-module-globals>is-buffer": true
      }
    },
    "gulp-watch>chokidar>braces>snapdragon>base>cache-base>set-value": {
      "packages": {
        "@babel/register>clone-deep>is-plain-object": true,
        "gulp-watch>anymatch>micromatch>object.omit>is-extendable": true,
        "gulp-watch>chokidar>braces>snapdragon>base>cache-base>set-value>extend-shallow": true,
        "gulp-watch>chokidar>braces>split-string": true
      }
    },
    "gulp-watch>chokidar>braces>snapdragon>base>cache-base>set-value>extend-shallow": {
      "packages": {
        "gulp-watch>anymatch>micromatch>object.omit>is-extendable": true
      }
    },
    "gulp-watch>chokidar>braces>snapdragon>base>cache-base>to-object-path": {
      "packages": {
        "gulp-watch>chokidar>braces>snapdragon>base>cache-base>to-object-path>kind-of": true
      }
    },
    "gulp-watch>chokidar>braces>snapdragon>base>cache-base>to-object-path>kind-of": {
      "packages": {
        "browserify>insert-module-globals>is-buffer": true
      }
    },
    "gulp-watch>chokidar>braces>snapdragon>base>cache-base>union-value": {
      "packages": {
        "gulp-watch>anymatch>micromatch>object.omit>is-extendable": true,
        "gulp-watch>chokidar>braces>snapdragon>base>cache-base>set-value": true,
        "gulp-zip>plugin-error>arr-union": true,
        "gulp>gulp-cli>array-sort>get-value": true
      }
    },
    "gulp-watch>chokidar>braces>snapdragon>base>cache-base>unset-value": {
      "packages": {
        "gulp-watch>chokidar>braces>snapdragon>base>cache-base>unset-value>has-value": true,
        "gulp>gulp-cli>isobject": true
      }
    },
    "gulp-watch>chokidar>braces>snapdragon>base>cache-base>unset-value>has-value": {
      "packages": {
        "gulp-watch>chokidar>braces>snapdragon>base>cache-base>unset-value>has-value>has-values": true,
        "gulp-watch>chokidar>braces>snapdragon>base>cache-base>unset-value>has-value>isobject": true,
        "gulp>gulp-cli>array-sort>get-value": true
      }
    },
    "gulp-watch>chokidar>braces>snapdragon>base>cache-base>unset-value>has-value>isobject": {
      "packages": {
        "readable-stream>isarray": true
      }
    },
    "gulp-watch>chokidar>braces>snapdragon>base>class-utils": {
      "builtin": {
        "util": true
      },
      "packages": {
        "gulp-watch>chokidar>braces>snapdragon>base>class-utils>static-extend": true,
        "gulp-watch>chokidar>braces>snapdragon>define-property": true,
        "gulp-zip>plugin-error>arr-union": true,
        "gulp>gulp-cli>isobject": true
      }
    },
    "gulp-watch>chokidar>braces>snapdragon>base>class-utils>static-extend": {
      "builtin": {
        "util.inherits": true
      },
      "packages": {
        "gulp-watch>chokidar>braces>snapdragon>base>class-utils>static-extend>object-copy": true,
        "gulp-watch>chokidar>braces>snapdragon>define-property": true
      }
    },
    "gulp-watch>chokidar>braces>snapdragon>base>class-utils>static-extend>object-copy": {
      "packages": {
        "gulp-watch>chokidar>braces>snapdragon>base>class-utils>static-extend>object-copy>copy-descriptor": true,
        "gulp-watch>chokidar>braces>snapdragon>base>class-utils>static-extend>object-copy>kind-of": true,
        "gulp-watch>chokidar>braces>snapdragon>define-property": true
      }
    },
    "gulp-watch>chokidar>braces>snapdragon>base>class-utils>static-extend>object-copy>kind-of": {
      "packages": {
        "browserify>insert-module-globals>is-buffer": true
      }
    },
    "gulp-watch>chokidar>braces>snapdragon>base>define-property": {
      "packages": {
        "gulp>gulp-cli>matchdep>micromatch>define-property>is-descriptor": true
      }
    },
    "gulp-watch>chokidar>braces>snapdragon>base>mixin-deep": {
      "packages": {
        "gulp-watch>chokidar>braces>snapdragon>base>mixin-deep>is-extendable": true,
        "gulp>undertaker>object.reduce>for-own>for-in": true
      }
    },
    "gulp-watch>chokidar>braces>snapdragon>base>mixin-deep>is-extendable": {
      "packages": {
        "@babel/register>clone-deep>is-plain-object": true
      }
    },
    "gulp-watch>chokidar>braces>snapdragon>debug": {
      "builtin": {
        "fs.SyncWriteStream": true,
        "net.Socket": true,
        "tty.WriteStream": true,
        "tty.isatty": true,
        "util": true
      },
      "globals": {
        "chrome": true,
        "console": true,
        "document": true,
        "localStorage": true,
        "navigator": true,
        "process": true
      },
      "packages": {
        "gulp-watch>chokidar>braces>snapdragon>debug>ms": true
      }
    },
    "gulp-watch>chokidar>braces>snapdragon>define-property": {
      "packages": {
        "gulp-watch>chokidar>braces>snapdragon>define-property>is-descriptor": true
      }
    },
    "gulp-watch>chokidar>braces>snapdragon>define-property>is-descriptor": {
      "packages": {
        "gulp-watch>chokidar>braces>snapdragon>define-property>is-descriptor>is-accessor-descriptor": true,
        "gulp-watch>chokidar>braces>snapdragon>define-property>is-descriptor>is-data-descriptor": true,
        "gulp-watch>chokidar>braces>snapdragon>define-property>is-descriptor>kind-of": true
      }
    },
    "gulp-watch>chokidar>braces>snapdragon>define-property>is-descriptor>is-accessor-descriptor": {
      "packages": {
        "gulp-watch>chokidar>braces>snapdragon>define-property>is-descriptor>is-data-descriptor>kind-of": true
      }
    },
    "gulp-watch>chokidar>braces>snapdragon>define-property>is-descriptor>is-data-descriptor": {
      "packages": {
        "gulp-watch>chokidar>braces>snapdragon>define-property>is-descriptor>is-data-descriptor>kind-of": true
      }
    },
    "gulp-watch>chokidar>braces>snapdragon>define-property>is-descriptor>is-data-descriptor>kind-of": {
      "packages": {
        "browserify>insert-module-globals>is-buffer": true
      }
    },
    "gulp-watch>chokidar>braces>snapdragon>extend-shallow": {
      "packages": {
        "gulp-watch>anymatch>micromatch>object.omit>is-extendable": true
      }
    },
    "gulp-watch>chokidar>braces>snapdragon>use": {
      "packages": {
        "@babel/register>clone-deep>kind-of": true
      }
    },
    "gulp-watch>chokidar>braces>split-string": {
      "packages": {
        "gulp-zip>plugin-error>extend-shallow": true
      }
    },
    "gulp-watch>chokidar>braces>to-regex": {
      "packages": {
        "gulp-watch>chokidar>braces>to-regex>define-property": true,
        "gulp-watch>chokidar>braces>to-regex>safe-regex": true,
        "gulp-zip>plugin-error>extend-shallow": true,
        "gulp>gulp-cli>matchdep>micromatch>regex-not": true
      }
    },
    "gulp-watch>chokidar>braces>to-regex>define-property": {
      "packages": {
        "gulp>gulp-cli>isobject": true,
        "gulp>gulp-cli>matchdep>micromatch>define-property>is-descriptor": true
      }
    },
    "gulp-watch>chokidar>braces>to-regex>safe-regex": {
      "packages": {
        "gulp-watch>chokidar>braces>to-regex>safe-regex>ret": true
      }
    },
    "gulp-watch>chokidar>fsevents": {
      "builtin": {
        "events.EventEmitter": true,
        "fs.stat": true,
        "path.join": true,
        "util.inherits": true
      },
      "globals": {
        "__dirname": true,
        "console.assert": true,
        "process.nextTick": true,
        "process.platform": true,
        "setImmediate": true
      },
      "packages": {
        "gulp-watch>chokidar>fsevents>node-pre-gyp": true
      }
    },
    "gulp-watch>chokidar>fsevents>node-pre-gyp": {
      "builtin": {
        "events.EventEmitter": true,
        "fs.existsSync": true,
        "fs.readFileSync": true,
        "fs.renameSync": true,
        "path.dirname": true,
        "path.existsSync": true,
        "path.join": true,
        "path.resolve": true,
        "url.parse": true,
        "url.resolve": true,
        "util.inherits": true
      },
      "globals": {
        "__dirname": true,
        "console.log": true,
        "process.arch": true,
        "process.cwd": true,
        "process.env": true,
        "process.platform": true,
        "process.version.substr": true,
        "process.versions": true
      },
      "packages": {
        "@lavamoat/allow-scripts>@npmcli/run-script>node-gyp>npmlog": true,
        "gulp-watch>chokidar>fsevents>node-pre-gyp>detect-libc": true,
        "gulp-watch>chokidar>fsevents>node-pre-gyp>nopt": true,
        "gulp-watch>chokidar>fsevents>node-pre-gyp>rimraf": true,
        "gulp-watch>chokidar>fsevents>node-pre-gyp>semver": true
      }
    },
    "gulp-watch>chokidar>fsevents>node-pre-gyp>detect-libc": {
      "builtin": {
        "child_process.spawnSync": true,
        "fs.readdirSync": true,
        "os.platform": true
      },
      "globals": {
        "process.env": true
      }
    },
    "gulp-watch>chokidar>fsevents>node-pre-gyp>nopt": {
      "builtin": {
        "path": true,
        "stream.Stream": true,
        "url": true
      },
      "globals": {
        "console": true,
        "process.argv": true,
        "process.env.DEBUG_NOPT": true,
        "process.env.NOPT_DEBUG": true,
        "process.platform": true
      },
      "packages": {
        "@lavamoat/allow-scripts>@npmcli/run-script>node-gyp>nopt>abbrev": true,
        "gulp-watch>chokidar>fsevents>node-pre-gyp>nopt>osenv": true
      }
    },
    "gulp-watch>chokidar>fsevents>node-pre-gyp>nopt>osenv": {
      "builtin": {
        "child_process.exec": true,
        "path": true
      },
      "globals": {
        "process.env.COMPUTERNAME": true,
        "process.env.ComSpec": true,
        "process.env.EDITOR": true,
        "process.env.HOSTNAME": true,
        "process.env.PATH": true,
        "process.env.PROMPT": true,
        "process.env.PS1": true,
        "process.env.Path": true,
        "process.env.SHELL": true,
        "process.env.USER": true,
        "process.env.USERDOMAIN": true,
        "process.env.USERNAME": true,
        "process.env.VISUAL": true,
        "process.env.path": true,
        "process.nextTick": true,
        "process.platform": true
      },
      "packages": {
        "@storybook/core>@storybook/core-server>x-default-browser>default-browser-id>untildify>os-homedir": true,
        "gulp-watch>chokidar>fsevents>node-pre-gyp>nopt>osenv>os-tmpdir": true
      }
    },
    "gulp-watch>chokidar>fsevents>node-pre-gyp>nopt>osenv>os-tmpdir": {
      "globals": {
        "process.env.SystemRoot": true,
        "process.env.TEMP": true,
        "process.env.TMP": true,
        "process.env.TMPDIR": true,
        "process.env.windir": true,
        "process.platform": true
      }
    },
    "gulp-watch>chokidar>fsevents>node-pre-gyp>rimraf": {
      "builtin": {
        "assert": true,
        "fs": true,
        "path.join": true
      },
      "globals": {
        "process.platform": true,
        "setTimeout": true
      },
      "packages": {
        "nyc>glob": true
      }
    },
    "gulp-watch>chokidar>fsevents>node-pre-gyp>semver": {
      "globals": {
        "console": true,
        "process": true
      }
    },
    "gulp-watch>chokidar>is-binary-path": {
      "builtin": {
        "path.extname": true
      },
      "packages": {
        "gulp-watch>chokidar>is-binary-path>binary-extensions": true
      }
    },
    "gulp-watch>chokidar>readdirp": {
      "builtin": {
        "path.join": true,
        "path.relative": true,
        "util.inherits": true
      },
      "globals": {
        "setImmediate": true
      },
      "packages": {
        "del>graceful-fs": true,
        "gulp-watch>chokidar>anymatch>micromatch": true,
        "readable-stream": true
      }
    },
    "gulp-watch>chokidar>upath": {
      "builtin": {
        "path": true
      }
    },
    "gulp-watch>fancy-log": {
      "globals": {
        "console": true,
        "process.argv.indexOf": true,
        "process.stderr.write": true,
        "process.stdout.write": true
      },
      "packages": {
        "fancy-log>ansi-gray": true,
        "fancy-log>color-support": true,
        "fancy-log>time-stamp": true
      }
    },
    "gulp-watch>path-is-absolute": {
      "globals": {
        "process.platform": true
      }
    },
    "gulp-watch>vinyl-file": {
      "builtin": {
        "path.resolve": true
      },
      "globals": {
        "process.cwd": true
      },
      "packages": {
        "del>graceful-fs": true,
        "gh-pages>globby>pinkie-promise": true,
        "gulp-watch>vinyl-file>pify": true,
        "gulp-watch>vinyl-file>strip-bom": true,
        "gulp-watch>vinyl-file>strip-bom-stream": true,
        "gulp-watch>vinyl-file>vinyl": true
      }
    },
    "gulp-watch>vinyl-file>strip-bom": {
      "globals": {
        "Buffer.isBuffer": true
      },
      "packages": {
        "gulp>vinyl-fs>remove-bom-buffer>is-utf8": true
      }
    },
    "gulp-watch>vinyl-file>strip-bom-stream": {
      "packages": {
        "gulp-watch>vinyl-file>strip-bom": true,
        "gulp-watch>vinyl-file>strip-bom-stream>first-chunk-stream": true
      }
    },
    "gulp-watch>vinyl-file>strip-bom-stream>first-chunk-stream": {
      "builtin": {
        "util.inherits": true
      },
      "globals": {
        "Buffer.concat": true,
        "setImmediate": true
      },
      "packages": {
        "readable-stream": true
      }
    },
    "gulp-watch>vinyl-file>vinyl": {
      "builtin": {
        "buffer.Buffer": true,
        "path.basename": true,
        "path.dirname": true,
        "path.extname": true,
        "path.join": true,
        "path.relative": true,
        "stream.PassThrough": true,
        "stream.Stream": true
      },
      "globals": {
        "process.cwd": true
      },
      "packages": {
        "@metamask/jazzicon>color>clone": true,
        "gulp-watch>vinyl-file>vinyl>clone-stats": true,
        "gulp-watch>vinyl-file>vinyl>replace-ext": true
      }
    },
    "gulp-watch>vinyl-file>vinyl>clone-stats": {
      "builtin": {
        "fs.Stats": true
      }
    },
    "gulp-watch>vinyl-file>vinyl>replace-ext": {
      "builtin": {
        "path.basename": true,
        "path.dirname": true,
        "path.extname": true,
        "path.join": true
      }
    },
    "gulp-zip": {
      "builtin": {
        "buffer.constants.MAX_LENGTH": true,
        "path.join": true
      },
      "packages": {
        "gulp-zip>get-stream": true,
        "gulp-zip>plugin-error": true,
        "gulp-zip>through2": true,
        "gulp-zip>yazl": true,
        "vinyl": true
      }
    },
    "gulp-zip>get-stream": {
      "builtin": {
        "buffer.constants.MAX_LENGTH": true,
        "stream.PassThrough": true
      },
      "globals": {
        "Buffer.concat": true
      },
      "packages": {
        "pump": true
      }
    },
    "gulp-zip>plugin-error": {
      "builtin": {
        "util.inherits": true
      },
      "packages": {
        "gulp-watch>ansi-colors": true,
        "gulp-zip>plugin-error>arr-diff": true,
        "gulp-zip>plugin-error>arr-union": true,
        "gulp-zip>plugin-error>extend-shallow": true
      }
    },
    "gulp-zip>plugin-error>extend-shallow": {
      "packages": {
        "gulp-zip>plugin-error>extend-shallow>assign-symbols": true,
        "gulp-zip>plugin-error>extend-shallow>is-extendable": true
      }
    },
    "gulp-zip>plugin-error>extend-shallow>is-extendable": {
      "packages": {
        "@babel/register>clone-deep>is-plain-object": true
      }
    },
    "gulp-zip>through2": {
      "builtin": {
        "util.inherits": true
      },
      "globals": {
        "process.nextTick": true
      },
      "packages": {
        "gulp-zip>through2>readable-stream": true
      }
    },
    "gulp-zip>through2>readable-stream": {
      "builtin": {
        "buffer.Buffer": true,
        "events.EventEmitter": true,
        "stream": true,
        "util": true
      },
      "globals": {
        "process.env.READABLE_STREAM": true,
        "process.nextTick": true,
        "process.stderr": true,
        "process.stdout": true
      },
      "packages": {
        "browserify>string_decoder": true,
        "pumpify>inherits": true,
        "readable-stream>util-deprecate": true
      }
    },
    "gulp-zip>yazl": {
      "builtin": {
        "events.EventEmitter": true,
        "fs.createReadStream": true,
        "fs.stat": true,
        "stream.PassThrough": true,
        "stream.Transform": true,
        "util.inherits": true,
        "zlib.DeflateRaw": true,
        "zlib.deflateRaw": true
      },
      "globals": {
        "Buffer": true,
        "setImmediate": true,
        "utf8FileName.length": true
      },
      "packages": {
        "gulp-zip>yazl>buffer-crc32": true
      }
    },
    "gulp-zip>yazl>buffer-crc32": {
      "builtin": {
        "buffer.Buffer": true
      }
    },
    "gulp>glob-watcher": {
      "packages": {
        "gulp>glob-watcher>anymatch": true,
        "gulp>glob-watcher>async-done": true,
        "gulp>glob-watcher>chokidar": true,
        "gulp>glob-watcher>is-negated-glob": true,
        "gulp>glob-watcher>just-debounce": true,
        "gulp>undertaker>object.defaults": true
      }
    },
    "gulp>glob-watcher>anymatch": {
      "builtin": {
        "path.sep": true
      },
      "packages": {
        "gulp>glob-watcher>anymatch>micromatch": true,
        "gulp>glob-watcher>anymatch>normalize-path": true
      }
    },
    "gulp>glob-watcher>anymatch>micromatch": {
      "builtin": {
        "path.basename": true,
        "path.sep": true,
        "util.inspect": true
      },
      "globals": {
        "process.platform": true
      },
      "packages": {
        "@babel/register>clone-deep>kind-of": true,
        "gulp-watch>chokidar>braces>array-unique": true,
        "gulp-watch>chokidar>braces>snapdragon": true,
        "gulp-watch>chokidar>braces>to-regex": true,
        "gulp-zip>plugin-error>arr-diff": true,
        "gulp-zip>plugin-error>extend-shallow": true,
        "gulp>glob-watcher>anymatch>micromatch>define-property": true,
        "gulp>glob-watcher>anymatch>micromatch>extglob": true,
        "gulp>glob-watcher>chokidar>braces": true,
        "gulp>gulp-cli>liftoff>fined>object.pick": true,
        "gulp>gulp-cli>matchdep>micromatch>fragment-cache": true,
        "gulp>gulp-cli>matchdep>micromatch>nanomatch": true,
        "gulp>gulp-cli>matchdep>micromatch>regex-not": true
      }
    },
    "gulp>glob-watcher>anymatch>micromatch>define-property": {
      "packages": {
        "gulp>gulp-cli>isobject": true,
        "gulp>gulp-cli>matchdep>micromatch>define-property>is-descriptor": true
      }
    },
    "gulp>glob-watcher>anymatch>micromatch>extglob": {
      "packages": {
        "gulp-watch>chokidar>braces>array-unique": true,
        "gulp-watch>chokidar>braces>snapdragon": true,
        "gulp-watch>chokidar>braces>to-regex": true,
        "gulp>glob-watcher>anymatch>micromatch>extglob>define-property": true,
        "gulp>glob-watcher>anymatch>micromatch>extglob>expand-brackets": true,
        "gulp>glob-watcher>anymatch>micromatch>extglob>extend-shallow": true,
        "gulp>gulp-cli>matchdep>micromatch>fragment-cache": true,
        "gulp>gulp-cli>matchdep>micromatch>regex-not": true
      }
    },
    "gulp>glob-watcher>anymatch>micromatch>extglob>define-property": {
      "packages": {
        "gulp>gulp-cli>matchdep>micromatch>define-property>is-descriptor": true
      }
    },
    "gulp>glob-watcher>anymatch>micromatch>extglob>expand-brackets": {
      "globals": {
        "__filename": true
      },
      "packages": {
        "gulp-watch>chokidar>braces>snapdragon": true,
        "gulp-watch>chokidar>braces>to-regex": true,
        "gulp>glob-watcher>anymatch>micromatch>extglob>expand-brackets>debug": true,
        "gulp>glob-watcher>anymatch>micromatch>extglob>expand-brackets>define-property": true,
        "gulp>glob-watcher>anymatch>micromatch>extglob>expand-brackets>extend-shallow": true,
        "gulp>gulp-cli>matchdep>micromatch>extglob>expand-brackets>posix-character-classes": true,
        "gulp>gulp-cli>matchdep>micromatch>regex-not": true
      }
    },
    "gulp>glob-watcher>anymatch>micromatch>extglob>expand-brackets>debug": {
      "builtin": {
        "fs.SyncWriteStream": true,
        "net.Socket": true,
        "tty.WriteStream": true,
        "tty.isatty": true,
        "util": true
      },
      "globals": {
        "chrome": true,
        "console": true,
        "document": true,
        "localStorage": true,
        "navigator": true,
        "process": true
      },
      "packages": {
        "gulp>glob-watcher>anymatch>micromatch>extglob>expand-brackets>debug>ms": true
      }
    },
    "gulp>glob-watcher>anymatch>micromatch>extglob>expand-brackets>define-property": {
      "packages": {
        "gulp>glob-watcher>anymatch>micromatch>extglob>expand-brackets>define-property>is-descriptor": true
      }
    },
    "gulp>glob-watcher>anymatch>micromatch>extglob>expand-brackets>define-property>is-descriptor": {
      "packages": {
        "gulp>glob-watcher>anymatch>micromatch>extglob>expand-brackets>define-property>is-descriptor>is-accessor-descriptor": true,
        "gulp>glob-watcher>anymatch>micromatch>extglob>expand-brackets>define-property>is-descriptor>is-data-descriptor": true,
        "gulp>glob-watcher>anymatch>micromatch>extglob>expand-brackets>define-property>is-descriptor>kind-of": true
      }
    },
    "gulp>glob-watcher>anymatch>micromatch>extglob>expand-brackets>define-property>is-descriptor>is-accessor-descriptor": {
      "packages": {
        "gulp>glob-watcher>anymatch>micromatch>extglob>expand-brackets>define-property>is-descriptor>is-accessor-descriptor>kind-of": true
      }
    },
    "gulp>glob-watcher>anymatch>micromatch>extglob>expand-brackets>define-property>is-descriptor>is-accessor-descriptor>kind-of": {
      "packages": {
        "browserify>insert-module-globals>is-buffer": true
      }
    },
    "gulp>glob-watcher>anymatch>micromatch>extglob>expand-brackets>define-property>is-descriptor>is-data-descriptor": {
      "packages": {
        "gulp>glob-watcher>anymatch>micromatch>extglob>expand-brackets>define-property>is-descriptor>is-data-descriptor>kind-of": true
      }
    },
    "gulp>glob-watcher>anymatch>micromatch>extglob>expand-brackets>define-property>is-descriptor>is-data-descriptor>kind-of": {
      "packages": {
        "browserify>insert-module-globals>is-buffer": true
      }
    },
    "gulp>glob-watcher>anymatch>micromatch>extglob>expand-brackets>extend-shallow": {
      "packages": {
        "gulp-watch>anymatch>micromatch>object.omit>is-extendable": true
      }
    },
    "gulp>glob-watcher>anymatch>micromatch>extglob>extend-shallow": {
      "packages": {
        "gulp-watch>anymatch>micromatch>object.omit>is-extendable": true
      }
    },
    "gulp>glob-watcher>anymatch>normalize-path": {
      "packages": {
        "vinyl>remove-trailing-separator": true
      }
    },
    "gulp>glob-watcher>async-done": {
      "globals": {
        "process.nextTick": true
      },
      "packages": {
        "end-of-stream": true,
        "gulp>glob-watcher>async-done>stream-exhaust": true,
        "pump>once": true,
        "readable-stream>process-nextick-args": true
      }
    },
    "gulp>glob-watcher>async-done>stream-exhaust": {
      "builtin": {
        "stream.Writable": true,
        "util.inherits": true
      },
      "globals": {
        "setImmediate": true
      }
    },
    "gulp>glob-watcher>chokidar": {
      "builtin": {
        "events.EventEmitter": true,
        "fs": true,
        "path.basename": true,
        "path.dirname": true,
        "path.extname": true,
        "path.join": true,
        "path.relative": true,
        "path.resolve": true,
        "path.sep": true
      },
      "globals": {
        "clearTimeout": true,
        "console.error": true,
        "process.env.CHOKIDAR_INTERVAL": true,
        "process.env.CHOKIDAR_PRINT_FSEVENTS_REQUIRE_ERROR": true,
        "process.env.CHOKIDAR_USEPOLLING": true,
        "process.nextTick": true,
        "process.platform": true,
        "setTimeout": true
      },
      "packages": {
        "chokidar>normalize-path": true,
        "del>is-glob": true,
        "eslint>glob-parent": true,
        "gulp-watch>chokidar>async-each": true,
        "gulp-watch>path-is-absolute": true,
        "gulp>glob-watcher>anymatch": true,
        "gulp>glob-watcher>chokidar>braces": true,
        "gulp>glob-watcher>chokidar>fsevents": true,
        "gulp>glob-watcher>chokidar>is-binary-path": true,
        "gulp>glob-watcher>chokidar>readdirp": true,
        "gulp>glob-watcher>chokidar>upath": true,
        "pumpify>inherits": true
      }
    },
    "gulp>glob-watcher>chokidar>braces": {
      "packages": {
        "gulp-watch>chokidar>braces>array-unique": true,
        "gulp-watch>chokidar>braces>repeat-element": true,
        "gulp-watch>chokidar>braces>snapdragon": true,
        "gulp-watch>chokidar>braces>snapdragon-node": true,
        "gulp-watch>chokidar>braces>split-string": true,
        "gulp-watch>chokidar>braces>to-regex": true,
        "gulp>glob-watcher>chokidar>braces>extend-shallow": true,
        "gulp>glob-watcher>chokidar>braces>fill-range": true,
        "gulp>gulp-cli>isobject": true,
        "gulp>undertaker>arr-flatten": true
      }
    },
    "gulp>glob-watcher>chokidar>braces>extend-shallow": {
      "packages": {
        "gulp-watch>anymatch>micromatch>object.omit>is-extendable": true
      }
    },
    "gulp>glob-watcher>chokidar>braces>fill-range": {
      "builtin": {
        "util.inspect": true
      },
      "packages": {
        "gulp>glob-watcher>chokidar>braces>fill-range>extend-shallow": true,
        "gulp>glob-watcher>chokidar>braces>fill-range>is-number": true,
        "gulp>glob-watcher>chokidar>braces>fill-range>to-regex-range": true,
        "stylelint>@stylelint/postcss-markdown>remark>remark-parse>repeat-string": true
      }
    },
    "gulp>glob-watcher>chokidar>braces>fill-range>extend-shallow": {
      "packages": {
        "gulp-watch>anymatch>micromatch>object.omit>is-extendable": true
      }
    },
    "gulp>glob-watcher>chokidar>braces>fill-range>is-number": {
      "packages": {
        "gulp>glob-watcher>chokidar>braces>fill-range>is-number>kind-of": true
      }
    },
    "gulp>glob-watcher>chokidar>braces>fill-range>is-number>kind-of": {
      "packages": {
        "browserify>insert-module-globals>is-buffer": true
      }
    },
    "gulp>glob-watcher>chokidar>braces>fill-range>to-regex-range": {
      "packages": {
        "gulp>glob-watcher>chokidar>braces>fill-range>is-number": true,
        "stylelint>@stylelint/postcss-markdown>remark>remark-parse>repeat-string": true
      }
    },
    "gulp>glob-watcher>chokidar>fsevents": {
      "builtin": {
        "events.EventEmitter": true,
        "fs.stat": true,
        "path.join": true,
        "util.inherits": true
      },
      "globals": {
        "__dirname": true,
        "console.assert": true,
        "process.nextTick": true,
        "process.platform": true,
        "setImmediate": true
      },
      "packages": {
        "gulp-watch>chokidar>fsevents>node-pre-gyp": true
      }
    },
    "gulp>glob-watcher>chokidar>is-binary-path": {
      "builtin": {
        "path.extname": true
      },
      "packages": {
        "gulp>glob-watcher>chokidar>is-binary-path>binary-extensions": true
      }
    },
    "gulp>glob-watcher>chokidar>readdirp": {
      "builtin": {
        "path.join": true,
        "path.relative": true,
        "util.inherits": true
      },
      "globals": {
        "setImmediate": true
      },
      "packages": {
        "del>graceful-fs": true,
        "gulp>glob-watcher>anymatch>micromatch": true,
        "readable-stream": true
      }
    },
    "gulp>glob-watcher>chokidar>upath": {
      "builtin": {
        "path": true
      }
    },
    "gulp>glob-watcher>just-debounce": {
      "globals": {
        "clearTimeout": true,
        "setTimeout": true
      }
    },
    "gulp>gulp-cli>liftoff>fined>object.pick": {
      "packages": {
        "gulp>gulp-cli>isobject": true
      }
    },
    "gulp>gulp-cli>matchdep>micromatch>define-property>is-descriptor": {
      "packages": {
        "@babel/register>clone-deep>kind-of": true,
        "gulp>gulp-cli>matchdep>micromatch>define-property>is-descriptor>is-accessor-descriptor": true,
        "gulp>gulp-cli>matchdep>micromatch>define-property>is-descriptor>is-data-descriptor": true
      }
    },
    "gulp>gulp-cli>matchdep>micromatch>define-property>is-descriptor>is-accessor-descriptor": {
      "packages": {
        "@babel/register>clone-deep>kind-of": true
      }
    },
    "gulp>gulp-cli>matchdep>micromatch>define-property>is-descriptor>is-data-descriptor": {
      "packages": {
        "@babel/register>clone-deep>kind-of": true
      }
    },
    "gulp>gulp-cli>matchdep>micromatch>fragment-cache": {
      "packages": {
        "gulp-watch>chokidar>braces>snapdragon>map-cache": true
      }
    },
    "gulp>gulp-cli>matchdep>micromatch>nanomatch": {
      "builtin": {
        "path.basename": true,
        "path.sep": true,
        "util.inspect": true
      },
      "packages": {
        "@babel/register>clone-deep>kind-of": true,
        "gulp-watch>chokidar>braces>array-unique": true,
        "gulp-watch>chokidar>braces>snapdragon": true,
        "gulp-watch>chokidar>braces>to-regex": true,
        "gulp-zip>plugin-error>arr-diff": true,
        "gulp-zip>plugin-error>extend-shallow": true,
        "gulp>gulp-cli>liftoff>fined>object.pick": true,
        "gulp>gulp-cli>matchdep>micromatch>fragment-cache": true,
        "gulp>gulp-cli>matchdep>micromatch>nanomatch>define-property": true,
        "gulp>gulp-cli>matchdep>micromatch>regex-not": true,
        "nyc>spawn-wrap>is-windows": true
      }
    },
    "gulp>gulp-cli>matchdep>micromatch>nanomatch>define-property": {
      "packages": {
        "gulp>gulp-cli>isobject": true,
        "gulp>gulp-cli>matchdep>micromatch>define-property>is-descriptor": true
      }
    },
    "gulp>gulp-cli>matchdep>micromatch>regex-not": {
      "packages": {
        "gulp-watch>chokidar>braces>to-regex>safe-regex": true,
        "gulp-zip>plugin-error>extend-shallow": true
      }
    },
    "gulp>gulp-cli>replace-homedir>is-absolute": {
      "packages": {
        "gulp>gulp-cli>replace-homedir>is-absolute>is-relative": true,
        "nyc>spawn-wrap>is-windows": true
      }
    },
    "gulp>gulp-cli>replace-homedir>is-absolute>is-relative": {
      "packages": {
        "gulp>gulp-cli>replace-homedir>is-absolute>is-relative>is-unc-path": true
      }
    },
    "gulp>gulp-cli>replace-homedir>is-absolute>is-relative>is-unc-path": {
      "packages": {
        "gulp>gulp-cli>replace-homedir>is-absolute>is-relative>is-unc-path>unc-path-regex": true
      }
    },
    "gulp>undertaker": {
      "builtin": {
        "assert": true,
        "events.EventEmitter": true,
        "util.inherits": true
      },
      "globals": {
        "process.env.UNDERTAKER_SETTLE": true,
        "process.env.UNDERTAKER_TIME_RESOLUTION": true,
        "process.hrtime": true
      },
      "packages": {
        "gulp>undertaker>arr-flatten": true,
        "gulp>undertaker>arr-map": true,
        "gulp>undertaker>bach": true,
        "gulp>undertaker>collection-map": true,
        "gulp>undertaker>es6-weak-map": true,
        "gulp>undertaker>last-run": true,
        "gulp>undertaker>object.defaults": true,
        "gulp>undertaker>object.reduce": true,
        "gulp>undertaker>undertaker-registry": true
      }
    },
    "gulp>undertaker>arr-map": {
      "packages": {
        "gulp>undertaker>arr-map>make-iterator": true
      }
    },
    "gulp>undertaker>arr-map>make-iterator": {
      "packages": {
        "@babel/register>clone-deep>kind-of": true
      }
    },
    "gulp>undertaker>bach": {
      "builtin": {
        "assert.ok": true
      },
      "packages": {
        "gulp>glob-watcher>async-done": true,
        "gulp>undertaker>arr-flatten": true,
        "gulp>undertaker>arr-map": true,
        "gulp>undertaker>bach>arr-filter": true,
        "gulp>undertaker>bach>array-each": true,
        "gulp>undertaker>bach>array-initial": true,
        "gulp>undertaker>bach>array-last": true,
        "gulp>undertaker>bach>async-settle": true,
        "gulp>vinyl-fs>vinyl-sourcemap>now-and-later": true
      }
    },
    "gulp>undertaker>bach>arr-filter": {
      "packages": {
        "gulp>undertaker>arr-map>make-iterator": true
      }
    },
    "gulp>undertaker>bach>array-initial": {
      "packages": {
        "gulp>undertaker>bach>array-last>is-number": true,
        "gulp>undertaker>object.defaults>array-slice": true
      }
    },
    "gulp>undertaker>bach>array-last": {
      "packages": {
        "gulp>undertaker>bach>array-last>is-number": true
      }
    },
    "gulp>undertaker>bach>async-settle": {
      "packages": {
        "gulp>glob-watcher>async-done": true
      }
    },
    "gulp>undertaker>collection-map": {
      "packages": {
        "gulp>undertaker>arr-map": true,
        "gulp>undertaker>arr-map>make-iterator": true,
        "gulp>undertaker>object.reduce>for-own": true
      }
    },
    "gulp>undertaker>es6-weak-map": {
      "packages": {
        "resolve-url-loader>es6-iterator": true,
        "resolve-url-loader>es6-iterator>d": true,
        "resolve-url-loader>es6-iterator>es5-ext": true,
        "resolve-url-loader>es6-iterator>es6-symbol": true
      }
    },
    "gulp>undertaker>last-run": {
      "builtin": {
        "assert": true
      },
      "packages": {
        "gulp>undertaker>es6-weak-map": true,
        "gulp>undertaker>last-run>default-resolution": true
      }
    },
    "gulp>undertaker>last-run>default-resolution": {
      "globals": {
        "process.version.match": true
      }
    },
    "gulp>undertaker>object.defaults": {
      "packages": {
        "gulp>gulp-cli>isobject": true,
        "gulp>undertaker>bach>array-each": true,
        "gulp>undertaker>object.defaults>array-slice": true,
        "gulp>undertaker>object.reduce>for-own": true
      }
    },
    "gulp>undertaker>object.reduce": {
      "packages": {
        "gulp>undertaker>arr-map>make-iterator": true,
        "gulp>undertaker>object.reduce>for-own": true
      }
    },
    "gulp>undertaker>object.reduce>for-own": {
      "packages": {
        "gulp>undertaker>object.reduce>for-own>for-in": true
      }
    },
    "gulp>vinyl-fs": {
      "builtin": {
        "os.platform": true,
        "path.relative": true,
        "path.resolve": true,
        "util.inherits": true
      },
      "globals": {
        "Buffer.isBuffer": true,
        "process.cwd": true,
        "process.geteuid": true,
        "process.getuid": true,
        "process.nextTick": true
      },
      "packages": {
        "del>graceful-fs": true,
        "gulp>vinyl-fs>fs-mkdirp-stream": true,
        "gulp>vinyl-fs>glob-stream": true,
        "gulp>vinyl-fs>is-valid-glob": true,
        "gulp>vinyl-fs>lazystream": true,
        "gulp>vinyl-fs>lead": true,
        "gulp>vinyl-fs>object.assign": true,
        "gulp>vinyl-fs>pumpify": true,
        "gulp>vinyl-fs>remove-bom-buffer": true,
        "gulp>vinyl-fs>remove-bom-stream": true,
        "gulp>vinyl-fs>resolve-options": true,
        "gulp>vinyl-fs>through2": true,
        "gulp>vinyl-fs>to-through": true,
        "gulp>vinyl-fs>value-or-function": true,
        "gulp>vinyl-fs>vinyl-sourcemap": true,
        "readable-stream": true,
        "vinyl": true
      }
    },
    "gulp>vinyl-fs>fs-mkdirp-stream": {
      "builtin": {
        "path.dirname": true,
        "path.resolve": true
      },
      "globals": {
        "process.umask": true
      },
      "packages": {
        "del>graceful-fs": true,
        "gulp>vinyl-fs>fs-mkdirp-stream>through2": true
      }
    },
    "gulp>vinyl-fs>fs-mkdirp-stream>through2": {
      "builtin": {
        "util.inherits": true
      },
      "globals": {
        "process.nextTick": true
      },
      "packages": {
        "readable-stream": true,
        "watchify>xtend": true
      }
    },
    "gulp>vinyl-fs>glob-stream": {
      "builtin": {
        "util.inherits": true
      },
      "globals": {
        "process.cwd": true,
        "process.nextTick": true
      },
      "packages": {
        "eslint>glob-parent": true,
        "gulp>glob-watcher>is-negated-glob": true,
        "gulp>vinyl-fs>glob-stream>ordered-read-streams": true,
        "gulp>vinyl-fs>glob-stream>pumpify": true,
        "gulp>vinyl-fs>glob-stream>to-absolute-glob": true,
        "gulp>vinyl-fs>glob-stream>unique-stream": true,
        "nyc>glob": true,
        "react-markdown>unified>extend": true,
        "readable-stream": true,
        "vinyl>remove-trailing-separator": true
      }
    },
    "gulp>vinyl-fs>glob-stream>ordered-read-streams": {
      "builtin": {
        "util.inherits": true
      },
      "packages": {
        "readable-stream": true
      }
    },
    "gulp>vinyl-fs>glob-stream>pumpify": {
      "packages": {
        "gulp>vinyl-fs>glob-stream>pumpify>duplexify": true,
        "gulp>vinyl-fs>glob-stream>pumpify>pump": true,
        "pumpify>inherits": true
      }
    },
    "gulp>vinyl-fs>glob-stream>pumpify>duplexify": {
      "globals": {
        "Buffer": true,
        "process.nextTick": true
      },
      "packages": {
        "duplexify>stream-shift": true,
        "end-of-stream": true,
        "pumpify>inherits": true,
        "readable-stream": true
      }
    },
    "gulp>vinyl-fs>glob-stream>pumpify>pump": {
      "builtin": {
        "fs": true
      },
      "packages": {
        "end-of-stream": true,
        "pump>once": true
      }
    },
    "gulp>vinyl-fs>glob-stream>to-absolute-glob": {
      "builtin": {
        "path.resolve": true
      },
      "globals": {
        "process.cwd": true,
        "process.platform": true
      },
      "packages": {
        "gulp>glob-watcher>is-negated-glob": true,
        "gulp>gulp-cli>replace-homedir>is-absolute": true
      }
    },
    "gulp>vinyl-fs>glob-stream>unique-stream": {
      "packages": {
        "gulp>vinyl-fs>glob-stream>unique-stream>through2-filter": true,
        "lavamoat>json-stable-stringify": true
      }
    },
    "gulp>vinyl-fs>glob-stream>unique-stream>through2-filter": {
      "packages": {
        "gulp>vinyl-fs>glob-stream>unique-stream>through2-filter>through2": true,
        "watchify>xtend": true
      }
    },
    "gulp>vinyl-fs>glob-stream>unique-stream>through2-filter>through2": {
      "builtin": {
        "util.inherits": true
      },
      "globals": {
        "process.nextTick": true
      },
      "packages": {
        "readable-stream": true,
        "watchify>xtend": true
      }
    },
    "gulp>vinyl-fs>lazystream": {
      "builtin": {
        "util.inherits": true
      },
      "packages": {
        "readable-stream": true
      }
    },
    "gulp>vinyl-fs>lead": {
      "globals": {
        "process.nextTick": true
      },
      "packages": {
        "gulp>vinyl-fs>lead>flush-write-stream": true
      }
    },
    "gulp>vinyl-fs>lead>flush-write-stream": {
      "globals": {
        "Buffer": true
      },
      "packages": {
        "pumpify>inherits": true,
        "readable-stream": true
      }
    },
    "gulp>vinyl-fs>object.assign": {
      "packages": {
        "globalthis>define-properties": true,
        "globalthis>define-properties>object-keys": true,
        "string.prototype.matchall>call-bind": true,
        "string.prototype.matchall>has-symbols": true
      }
    },
    "gulp>vinyl-fs>pumpify": {
      "packages": {
        "gulp>vinyl-fs>pumpify>duplexify": true,
        "gulp>vinyl-fs>pumpify>pump": true,
        "pumpify>inherits": true
      }
    },
    "gulp>vinyl-fs>pumpify>duplexify": {
      "globals": {
        "Buffer": true,
        "process.nextTick": true
      },
      "packages": {
        "duplexify>stream-shift": true,
        "end-of-stream": true,
        "pumpify>inherits": true,
        "readable-stream": true
      }
    },
    "gulp>vinyl-fs>pumpify>pump": {
      "builtin": {
        "fs": true
      },
      "packages": {
        "end-of-stream": true,
        "pump>once": true
      }
    },
    "gulp>vinyl-fs>remove-bom-buffer": {
      "packages": {
        "browserify>insert-module-globals>is-buffer": true,
        "gulp>vinyl-fs>remove-bom-buffer>is-utf8": true
      }
    },
    "gulp>vinyl-fs>remove-bom-stream": {
      "packages": {
        "gulp>vinyl-fs>remove-bom-buffer": true,
        "gulp>vinyl-fs>remove-bom-stream>through2": true,
        "koa>content-disposition>safe-buffer": true
      }
    },
    "gulp>vinyl-fs>remove-bom-stream>through2": {
      "builtin": {
        "util.inherits": true
      },
      "globals": {
        "process.nextTick": true
      },
      "packages": {
        "readable-stream": true,
        "watchify>xtend": true
      }
    },
    "gulp>vinyl-fs>resolve-options": {
      "packages": {
        "gulp>vinyl-fs>value-or-function": true
      }
    },
    "gulp>vinyl-fs>through2": {
      "builtin": {
        "util.inherits": true
      },
      "globals": {
        "process.nextTick": true
      },
      "packages": {
        "readable-stream": true,
        "watchify>xtend": true
      }
    },
    "gulp>vinyl-fs>to-through": {
      "packages": {
        "gulp>vinyl-fs>to-through>through2": true
      }
    },
    "gulp>vinyl-fs>to-through>through2": {
      "builtin": {
        "util.inherits": true
      },
      "globals": {
        "process.nextTick": true
      },
      "packages": {
        "readable-stream": true,
        "watchify>xtend": true
      }
    },
    "gulp>vinyl-fs>vinyl-sourcemap": {
      "builtin": {
        "path.dirname": true,
        "path.join": true,
        "path.relative": true,
        "path.resolve": true
      },
      "globals": {
        "Buffer": true
      },
      "packages": {
        "del>graceful-fs": true,
        "gulp>vinyl-fs>remove-bom-buffer": true,
        "gulp>vinyl-fs>vinyl-sourcemap>append-buffer": true,
        "gulp>vinyl-fs>vinyl-sourcemap>normalize-path": true,
        "gulp>vinyl-fs>vinyl-sourcemap>now-and-later": true,
        "nyc>convert-source-map": true,
        "vinyl": true
      }
    },
    "gulp>vinyl-fs>vinyl-sourcemap>append-buffer": {
      "builtin": {
        "os.EOL": true
      },
      "globals": {
        "Buffer": true
      },
      "packages": {
        "gulp>vinyl-fs>vinyl-sourcemap>append-buffer>buffer-equal": true
      }
    },
    "gulp>vinyl-fs>vinyl-sourcemap>append-buffer>buffer-equal": {
      "builtin": {
        "buffer.Buffer.isBuffer": true
      }
    },
    "gulp>vinyl-fs>vinyl-sourcemap>normalize-path": {
      "packages": {
        "vinyl>remove-trailing-separator": true
      }
    },
    "gulp>vinyl-fs>vinyl-sourcemap>now-and-later": {
      "packages": {
        "pump>once": true
      }
    },
    "ini": {
      "globals": {
        "process": true
      }
    },
    "jsdom>acorn": {
      "globals": {
        "console": true,
        "define": true
      }
    },
    "koa>content-disposition>safe-buffer": {
      "builtin": {
        "buffer": true
      }
    },
    "koa>is-generator-function>has-tostringtag": {
      "packages": {
        "string.prototype.matchall>has-symbols": true
      }
    },
    "labeled-stream-splicer": {
      "packages": {
        "labeled-stream-splicer>stream-splicer": true,
        "pumpify>inherits": true
      }
    },
    "labeled-stream-splicer>stream-splicer": {
      "globals": {
        "process.nextTick": true,
        "setImmediate": true
      },
      "packages": {
        "pumpify>inherits": true,
        "readable-stream": true
      }
    },
    "lavamoat-browserify": {
      "builtin": {
        "fs.existsSync": true,
        "fs.mkdirSync": true,
        "fs.readFileSync": true,
        "fs.writeFileSync": true,
        "path.dirname": true,
        "path.extname": true,
        "path.resolve": true,
        "util.callbackify": true
      },
      "globals": {
        "console.warn": true,
        "process.cwd": true,
        "setTimeout": true
      },
      "packages": {
        "@lavamoat/lavapack": true,
        "browserify>browser-resolve": true,
        "browserify>concat-stream": true,
        "duplexify": true,
        "lavamoat-browserify>readable-stream": true,
        "lavamoat-browserify>through2": true,
        "lavamoat>@lavamoat/aa": true,
        "lavamoat>json-stable-stringify": true,
        "lavamoat>lavamoat-core": true
      }
    },
    "lavamoat-browserify>readable-stream": {
      "builtin": {
        "buffer.Buffer": true,
        "events.EventEmitter": true,
        "stream": true,
        "util": true
      },
      "globals": {
        "process.env.READABLE_STREAM": true,
        "process.nextTick": true,
        "process.stderr": true,
        "process.stdout": true
      },
      "packages": {
        "browserify>string_decoder": true,
        "pumpify>inherits": true,
        "readable-stream>util-deprecate": true
      }
    },
    "lavamoat-browserify>through2": {
      "builtin": {
        "util.inherits": true
      },
      "globals": {
        "process.nextTick": true
      },
      "packages": {
        "lavamoat-browserify>through2>readable-stream": true,
        "watchify>xtend": true
      }
    },
    "lavamoat-browserify>through2>readable-stream": {
      "builtin": {
        "events.EventEmitter": true,
        "stream": true,
        "util": true
      },
      "globals": {
        "process.browser": true,
        "process.env.READABLE_STREAM": true,
        "process.stderr": true,
        "process.stdout": true,
        "process.version.slice": true,
        "setImmediate": true
      },
      "packages": {
        "lavamoat-browserify>through2>readable-stream>safe-buffer": true,
        "lavamoat-browserify>through2>readable-stream>string_decoder": true,
        "pumpify>inherits": true,
        "readable-stream>core-util-is": true,
        "readable-stream>isarray": true,
        "readable-stream>process-nextick-args": true,
        "readable-stream>util-deprecate": true
      }
    },
    "lavamoat-browserify>through2>readable-stream>safe-buffer": {
      "builtin": {
        "buffer": true
      }
    },
    "lavamoat-browserify>through2>readable-stream>string_decoder": {
      "packages": {
        "lavamoat-browserify>through2>readable-stream>safe-buffer": true
      }
    },
    "lavamoat>@lavamoat/aa": {
      "builtin": {
        "fs.readFileSync": true,
        "path.dirname": true,
        "path.join": true,
        "path.relative": true
      },
      "packages": {
        "brfs>resolve": true
      }
    },
    "lavamoat>json-stable-stringify": {
      "packages": {
        "lavamoat>json-stable-stringify>jsonify": true
      }
    },
    "lavamoat>lavamoat-core": {
      "builtin": {
        "events": true,
        "fs.readFileSync": true,
        "node:fs/promises.readFile": true,
        "path.extname": true,
        "path.join": true
      },
      "globals": {
        "__dirname": true,
        "console.error": true,
        "console.warn": true,
        "define": true
      },
      "packages": {
        "lavamoat>json-stable-stringify": true,
        "lavamoat>lavamoat-core>merge-deep": true,
        "lavamoat>lavamoat-tofu": true
      }
    },
    "lavamoat>lavamoat-core>merge-deep": {
      "packages": {
        "gulp-zip>plugin-error>arr-union": true,
        "lavamoat>lavamoat-core>merge-deep>clone-deep": true,
        "lavamoat>lavamoat-core>merge-deep>kind-of": true
      }
    },
    "lavamoat>lavamoat-core>merge-deep>clone-deep": {
      "packages": {
        "@babel/register>clone-deep>is-plain-object": true,
        "lavamoat>lavamoat-core>merge-deep>clone-deep>for-own": true,
        "lavamoat>lavamoat-core>merge-deep>clone-deep>kind-of": true,
        "lavamoat>lavamoat-core>merge-deep>clone-deep>lazy-cache": true,
        "lavamoat>lavamoat-core>merge-deep>clone-deep>shallow-clone": true
      }
    },
    "lavamoat>lavamoat-core>merge-deep>clone-deep>for-own": {
      "packages": {
        "gulp>undertaker>object.reduce>for-own>for-in": true
      }
    },
    "lavamoat>lavamoat-core>merge-deep>clone-deep>kind-of": {
      "packages": {
        "browserify>insert-module-globals>is-buffer": true
      }
    },
    "lavamoat>lavamoat-core>merge-deep>clone-deep>lazy-cache": {
      "globals": {
        "process.env.TRAVIS": true,
        "process.env.UNLAZY": true
      }
    },
    "lavamoat>lavamoat-core>merge-deep>clone-deep>shallow-clone": {
      "packages": {
        "gulp-watch>anymatch>micromatch>object.omit>is-extendable": true,
        "lavamoat>lavamoat-core>merge-deep>clone-deep>shallow-clone>kind-of": true,
        "lavamoat>lavamoat-core>merge-deep>clone-deep>shallow-clone>lazy-cache": true,
        "lavamoat>lavamoat-core>merge-deep>clone-deep>shallow-clone>mixin-object": true
      }
    },
    "lavamoat>lavamoat-core>merge-deep>clone-deep>shallow-clone>kind-of": {
      "globals": {
        "Buffer": true
      },
      "packages": {
        "browserify>insert-module-globals>is-buffer": true
      }
    },
    "lavamoat>lavamoat-core>merge-deep>clone-deep>shallow-clone>lazy-cache": {
      "globals": {
        "process.env.UNLAZY": true
      }
    },
    "lavamoat>lavamoat-core>merge-deep>clone-deep>shallow-clone>mixin-object": {
      "packages": {
        "gulp-watch>anymatch>micromatch>object.omit>is-extendable": true,
        "lavamoat>lavamoat-core>merge-deep>clone-deep>shallow-clone>mixin-object>for-in": true
      }
    },
    "lavamoat>lavamoat-core>merge-deep>kind-of": {
      "packages": {
        "browserify>insert-module-globals>is-buffer": true
      }
    },
    "lavamoat>lavamoat-tofu": {
      "globals": {
        "console.log": true
      },
      "packages": {
        "@babel/core>@babel/parser": true,
        "depcheck>@babel/traverse": true
      }
    },
    "lodash": {
      "globals": {
        "define": true
      }
    },
    "loose-envify": {
      "builtin": {
        "stream.PassThrough": true,
        "stream.Transform": true,
        "util.inherits": true
      },
      "globals": {
        "process.env": true
      },
      "packages": {
        "loose-envify>js-tokens": true
      }
    },
    "madge>detective-less>gonzales-pe": {
      "globals": {
        "console.error": true,
        "define": true
      }
    },
    "madge>ora>is-unicode-supported": {
      "globals": {
        "process.env.CI": true,
        "process.env.TERM": true,
        "process.env.TERM_PROGRAM": true,
        "process.env.WT_SESSION": true,
        "process.platform": true
      }
    },
    "mocha>find-up": {
      "builtin": {
        "path.dirname": true,
        "path.parse": true,
        "path.resolve": true
      },
      "packages": {
        "mocha>find-up>locate-path": true,
        "nyc>find-up>path-exists": true
      }
    },
    "mocha>find-up>locate-path": {
      "builtin": {
        "fs.lstat": true,
        "fs.lstatSync": true,
        "fs.stat": true,
        "fs.statSync": true,
        "path.resolve": true,
        "util.promisify": true
      },
      "globals": {
        "process.cwd": true
      },
      "packages": {
        "mocha>find-up>locate-path>p-locate": true
      }
    },
    "mocha>find-up>locate-path>p-locate": {
      "packages": {
        "copy-webpack-plugin>p-limit": true
      }
    },
    "mocha>log-symbols": {
      "packages": {
        "chalk": true,
        "madge>ora>is-unicode-supported": true
      }
    },
    "mocha>supports-color": {
      "builtin": {
        "os.release": true,
        "tty.isatty": true
      },
      "globals": {
        "process.env": true,
        "process.platform": true
      },
      "packages": {
        "chalk>supports-color>has-flag": true
      }
    },
    "nock>debug": {
      "builtin": {
        "tty.isatty": true,
        "util.deprecate": true,
        "util.format": true,
        "util.inspect": true
      },
      "globals": {
        "console": true,
        "document": true,
        "localStorage": true,
        "navigator": true,
        "process": true
      },
      "packages": {
        "mocha>supports-color": true,
        "nock>debug>ms": true
      }
    },
    "node-sass": {
      "native": true
    },
    "nyc>convert-source-map": {
      "builtin": {
        "fs.readFileSync": true,
        "path.join": true
      },
      "globals": {
        "Buffer.from": true
      }
    },
    "nyc>find-up>path-exists": {
      "builtin": {
        "fs.access": true,
        "fs.accessSync": true,
        "util.promisify": true
      }
    },
    "nyc>glob": {
      "builtin": {
        "assert": true,
        "events.EventEmitter": true,
        "fs": true,
        "path.join": true,
        "path.resolve": true,
        "util": true
      },
      "globals": {
        "console.error": true,
        "process.cwd": true,
        "process.nextTick": true,
        "process.platform": true
      },
      "packages": {
        "eslint>minimatch": true,
        "gulp-watch>path-is-absolute": true,
        "nyc>glob>fs.realpath": true,
        "nyc>glob>inflight": true,
        "pump>once": true,
        "pumpify>inherits": true
      }
    },
    "nyc>glob>fs.realpath": {
      "builtin": {
        "fs.lstat": true,
        "fs.lstatSync": true,
        "fs.readlink": true,
        "fs.readlinkSync": true,
        "fs.realpath": true,
        "fs.realpathSync": true,
        "fs.stat": true,
        "fs.statSync": true,
        "path.normalize": true,
        "path.resolve": true
      },
      "globals": {
        "console.error": true,
        "console.trace": true,
        "process.env.NODE_DEBUG": true,
        "process.nextTick": true,
        "process.noDeprecation": true,
        "process.platform": true,
        "process.throwDeprecation": true,
        "process.traceDeprecation": true,
        "process.version": true
      }
    },
    "nyc>glob>inflight": {
      "globals": {
        "process.nextTick": true
      },
      "packages": {
        "pump>once": true,
        "pump>once>wrappy": true
      }
    },
    "nyc>resolve-from": {
      "builtin": {
        "fs.realpathSync": true,
        "module._nodeModulePaths": true,
        "module._resolveFilename": true,
        "path.join": true,
        "path.resolve": true
      }
    },
    "nyc>signal-exit": {
      "builtin": {
        "assert.equal": true,
        "events": true
      },
      "globals": {
        "process": true
      }
    },
    "nyc>spawn-wrap>is-windows": {
      "globals": {
        "define": true,
        "isWindows": "write",
        "process": true
      }
    },
    "nyc>yargs>set-blocking": {
      "globals": {
        "process.stderr": true,
        "process.stdout": true
      }
    },
    "prettier": {
      "builtin": {
        "assert": true,
        "events.EventEmitter": true,
        "fs": true,
        "module._nodeModulePaths": true,
        "module._resolveFilename": true,
        "os": true,
        "path": true,
        "stream.PassThrough": true,
        "stream.Readable": true,
        "util.inherits": true,
        "util.inspect": true,
        "util.promisify": true
      },
      "globals": {
        "ANONYMOUS": true,
        "Buffer": true,
        "BuilderFileEmit": true,
        "BuilderProgramKind": true,
        "BuilderState": true,
        "CheckMode": true,
        "ClassificationType": true,
        "ClassificationTypeNames": true,
        "CompletionInfoFlags": true,
        "CompletionTriggerKind": true,
        "ConfigFileProgramReloadLevel": true,
        "CoreServicesShimHostAdapter": true,
        "DocumentHighlights": true,
        "Element": true,
        "EndOfLineState": true,
        "ExportKind": true,
        "FileSystemEntryKind": true,
        "FileWatcherEventKind": true,
        "FlattenLevel": true,
        "ForegroundColorEscapeSequences": true,
        "HTMLElement": true,
        "HighlightSpanKind": true,
        "ImportKind": true,
        "IndentStyle": true,
        "InlayHintKind": true,
        "Intl": true,
        "InvalidatedProjectKind": true,
        "LanguageServiceMode": true,
        "LanguageServiceShimHostAdapter": true,
        "ModuleInstanceState": true,
        "NodeResolutionFeatures": true,
        "OrganizeImportsMode": true,
        "OutliningSpanKind": true,
        "OutputFileType": true,
        "PackageJsonAutoImportPreference": true,
        "PackageJsonDependencyGroup": true,
        "PatternMatchKind": true,
        "PollingInterval": true,
        "PrivateIdentifierKind": true,
        "ProcessLevel": true,
        "QuotePreference": true,
        "SVGElement": true,
        "ScriptElementKind": true,
        "ScriptElementKindModifier": true,
        "ScriptSnapshot": true,
        "SemanticClassificationFormat": true,
        "SemanticMeaning": true,
        "SemicolonPreference": true,
        "SignatureCheckMode": true,
        "SymbolDisplayPartKind": true,
        "TokenClass": true,
        "TypeFacts": true,
        "TypeScriptServicesFactory": true,
        "UpToDateStatusType": true,
        "Version": true,
        "VersionRange": true,
        "WatchLogLevel": true,
        "WatchType": true,
        "WorkerGlobalScope": true,
        "YAML_SILENCE_DEPRECATION_WARNINGS": true,
        "YAML_SILENCE_WARNINGS": true,
        "__dirname": true,
        "__filename": true,
        "accessPrivateIdentifier": true,
        "addEmitFlags": true,
        "addEmitHelper": true,
        "addEmitHelpers": true,
        "addInternalEmitFlags": true,
        "addSyntheticLeadingComment": true,
        "addSyntheticTrailingComment": true,
        "advancedAsyncSuperHelper": true,
        "affectsDeclarationPathOptionDeclarations": true,
        "affectsEmitOptionDeclarations": true,
        "allKeysStartWithDot": true,
        "assertDoc": true,
        "assignHelper": true,
        "asyncDelegator": true,
        "asyncGeneratorHelper": true,
        "asyncSuperHelper": true,
        "asyncValues": true,
        "atob": true,
        "awaitHelper": true,
        "awaiterHelper": true,
        "bindSourceFile": true,
        "breakIntoCharacterSpans": true,
        "breakIntoWordSpans": true,
        "btoa": true,
        "buildLinkParts": true,
        "buildOpts": true,
        "buildOverload": true,
        "bundlerModuleNameResolver": true,
        "canBeConvertedToAsync": true,
        "canJsonReportNoInputFiles": true,
        "canProduceDiagnostics": true,
        "canWatchDirectoryOrFile": true,
        "chainBundle": true,
        "changeCompilerHostLikeToUseCache": true,
        "classPrivateFieldGetHelper": true,
        "classPrivateFieldInHelper": true,
        "classPrivateFieldSetHelper": true,
        "classicNameResolver": true,
        "cleanExtendedConfigCache": true,
        "clearSharedExtendedConfigFileWatcher": true,
        "clearTimeout": true,
        "climbPastPropertyAccess": true,
        "climbPastPropertyOrElementAccess": true,
        "cloneCompilerOptions": true,
        "closeFileWatcherOf": true,
        "collectExternalModuleInfo": true,
        "commonOptionsWithBuild": true,
        "compareEmitHelpers": true,
        "comparePatternKeys": true,
        "compileOnSaveCommandLineOption": true,
        "compilerOptionsDidYouMeanDiagnostics": true,
        "compilerOptionsIndicateEsModules": true,
        "computeCommonSourceDirectoryOfFilenames": true,
        "computeSignature": true,
        "computeSignatureWithDiagnostics": true,
        "computeSuggestionDiagnostics": true,
        "console": true,
        "consumesNodeCoreModules": true,
        "convertCompilerOptionsForTelemetry": true,
        "convertCompilerOptionsFromJson": true,
        "convertJsonOption": true,
        "convertToObject": true,
        "convertToObjectWorker": true,
        "convertToOptionsWithAbsolutePaths": true,
        "convertToTSConfig": true,
        "convertTypeAcquisitionFromJson": true,
        "copyComments": true,
        "copyLeadingComments": true,
        "copyTrailingAsLeadingComments": true,
        "copyTrailingComments": true,
        "createAbstractBuilder": true,
        "createBindingHelper": true,
        "createBuildInfo": true,
        "createBuilderProgram": true,
        "createBuilderProgramUsingProgramBuildInfo": true,
        "createBuilderStatusReporter": true,
        "createCacheWithRedirects": true,
        "createCacheableExportInfoMap": true,
        "createCachedDirectoryStructureHost": true,
        "createClassifier": true,
        "createCompilerDiagnosticForInvalidCustomType": true,
        "createCompilerHost": true,
        "createCompilerHostFromProgramHost": true,
        "createCompilerHostWorker": true,
        "createDiagnosticReporter": true,
        "createDocumentPositionMapper": true,
        "createDocumentRegistry": true,
        "createDocumentRegistryInternal": true,
        "createEmitAndSemanticDiagnosticsBuilderProgram": true,
        "createEmitHelperFactory": true,
        "createGetSourceFile": true,
        "createGetSymbolAccessibilityDiagnosticForNode": true,
        "createGetSymbolAccessibilityDiagnosticForNodeName": true,
        "createGetSymbolWalker": true,
        "createIncrementalCompilerHost": true,
        "createIncrementalProgram": true,
        "createModeAwareCache": true,
        "createModeAwareCacheKey": true,
        "createModuleResolutionCache": true,
        "createModuleResolutionLoader": true,
        "createModuleSpecifierResolutionHost": true,
        "createOptionNameMap": true,
        "createOverload": true,
        "createPackageJsonImportFilter": true,
        "createPackageJsonInfo": true,
        "createParenthesizerRules": true,
        "createPatternMatcher": true,
        "createPrependNodes": true,
        "createPrinter": true,
        "createPrinterWithDefaults": true,
        "createPrinterWithRemoveComments": true,
        "createPrinterWithRemoveCommentsNeverAsciiEscape": true,
        "createPrinterWithRemoveCommentsOmitTrailingSemicolon": true,
        "createProgram": true,
        "createProgramHost": true,
        "createRedirectedBuilderProgram": true,
        "createResolutionCache": true,
        "createRuntimeTypeSerializer": true,
        "createSemanticDiagnosticsBuilderProgram": true,
        "createSolutionBuilder": true,
        "createSolutionBuilderHost": true,
        "createSolutionBuilderWithWatch": true,
        "createSolutionBuilderWithWatchHost": true,
        "createSourceMapGenerator": true,
        "createSuperAccessVariableStatement": true,
        "createSystemWatchFunctions": true,
        "createTextChange": true,
        "createTextChangeFromStartLength": true,
        "createTextRangeFromNode": true,
        "createTextRangeFromSpan": true,
        "createTextSpanFromNode": true,
        "createTextSpanFromRange": true,
        "createTextSpanFromStringLiteralLikeContent": true,
        "createTypeChecker": true,
        "createTypeReferenceDirectiveResolutionCache": true,
        "createTypeReferenceResolutionLoader": true,
        "createWatchCompilerHost2": true,
        "createWatchCompilerHostOfConfigFile": true,
        "createWatchCompilerHostOfFilesAndCompilerOptions": true,
        "createWatchFactory": true,
        "createWatchHost": true,
        "createWatchProgram": true,
        "createWatchStatusReporter": true,
        "createWriteFileMeasuringIO": true,
        "decodeMappings": true,
        "decorateHelper": true,
        "defaultIncludeSpec": true,
        "defaultInitCompilerOptions": true,
        "define": true,
        "diagnosticToString": true,
        "displayPart": true,
        "disposeEmitNodes": true,
        "document": true,
        "documentSpansEqual": true,
        "dumpTracingLegend": true,
        "emitFiles": true,
        "emitFilesAndReportErrors": true,
        "emitFilesAndReportErrorsAndGetExitStatus": true,
        "emitSkippedWithNoDiagnostics": true,
        "emitUsingBuildInfo": true,
        "emptyOptions": true,
        "esDecorateHelper": true,
        "explainFiles": true,
        "explainIfFileIsRedirectAndImpliedFormat": true,
        "exportStarHelper": true,
        "extendsHelper": true,
        "fileIncludeReasonToDiagnostics": true,
        "filterSemanticDiagnostics": true,
        "findChildOfKind": true,
        "findConfigFile": true,
        "findContainingList": true,
        "findDiagnosticForNode": true,
        "findFirstNonJsxWhitespaceToken": true,
        "findListItemInfo": true,
        "findModifier": true,
        "findNextToken": true,
        "findPackageJson": true,
        "findPackageJsons": true,
        "findPrecedingMatchingToken": true,
        "findPrecedingToken": true,
        "findSuperStatementIndex": true,
        "findTokenOnLeftOfPosition": true,
        "firstOrOnly": true,
        "fixupCompilerOptions": true,
        "flattenDestructuringAssignment": true,
        "flattenDestructuringBinding": true,
        "flattenDiagnosticMessageText": true,
        "forEachEmittedFile": true,
        "forEachExternalModuleToImportFrom": true,
        "forEachResolvedProjectReference": true,
        "forEachUnique": true,
        "formatColorAndReset": true,
        "formatDiagnostic": true,
        "formatDiagnostics": true,
        "formatDiagnosticsWithColorAndContext": true,
        "formatLocation": true,
        "generateDjb2Hash": true,
        "generateTSConfig": true,
        "generatorHelper": true,
        "getAdjustedReferenceLocation": true,
        "getAdjustedRenameLocation": true,
        "getAllDecoratorsOfClass": true,
        "getAllDecoratorsOfClassElement": true,
        "getAllProjectOutputs": true,
        "getAllUnscopedEmitHelpers": true,
        "getAutomaticTypeDirectiveNames": true,
        "getBuildInfo": true,
        "getBuildInfoFileVersionMap": true,
        "getBuildInfoText": true,
        "getBuildOrderFromAnyBuildOrder": true,
        "getBuilderCreationParameters": true,
        "getBuilderFileEmit": true,
        "getCommentRange": true,
        "getCommonSourceDirectory": true,
        "getCommonSourceDirectoryOfConfig": true,
        "getCompilerOptionsDiffValue": true,
        "getConditions": true,
        "getConfigFileParsingDiagnostics": true,
        "getConstantValue": true,
        "getContainerNode": true,
        "getContextualTypeFromParent": true,
        "getContextualTypeFromParentOrAncestorTypeNode": true,
        "getCurrentTime": true,
        "getDeclarationDiagnostics": true,
        "getDefaultExportInfoWorker": true,
        "getDefaultFormatCodeSettings": true,
        "getDefaultLikeExportInfo": true,
        "getDiagnosticText": true,
        "getDiagnosticsWithinSpan": true,
        "getDocumentPositionMapper": true,
        "getEditsForFileRename": true,
        "getEffectiveTypeRoots": true,
        "getEmitHelpers": true,
        "getEncodedSemanticClassifications": true,
        "getEncodedSyntacticClassifications": true,
        "getEntrypointsFromPackageJsonInfo": true,
        "getErrorCountForSummary": true,
        "getErrorSummaryText": true,
        "getExportInfoMap": true,
        "getExportNeedsImportStarHelper": true,
        "getFallbackOptions": true,
        "getFileEmitOutput": true,
        "getFileNamesFromConfigSpecs": true,
        "getFileWatcherEventKind": true,
        "getFilesInErrorForSummary": true,
        "getFirstNonSpaceCharacterPosition": true,
        "getFirstProjectOutput": true,
        "getFixableErrorSpanExpression": true,
        "getFormatCodeSettingsForWriting": true,
        "getIdentifierAutoGenerate": true,
        "getIdentifierGeneratedImportReference": true,
        "getIdentifierTypeArguments": true,
        "getImpliedNodeFormatForFile": true,
        "getImpliedNodeFormatForFileWorker": true,
        "getImportNeedsImportDefaultHelper": true,
        "getImportNeedsImportStarHelper": true,
        "getKeyForCompilerOptions": true,
        "getLineInfo": true,
        "getLineStartPositionForPosition": true,
        "getLocaleTimeString": true,
        "getMappedContextSpan": true,
        "getMappedDocumentSpan": true,
        "getMappedLocation": true,
        "getMatchedFileSpec": true,
        "getMatchedIncludeSpec": true,
        "getMeaningFromDeclaration": true,
        "getMeaningFromLocation": true,
        "getModeForFileReference": true,
        "getModeForResolutionAtIndex": true,
        "getModeForUsageLocation": true,
        "getModifiedTime": true,
        "getModuleInstanceState": true,
        "getModuleNameStringLiteralAt": true,
        "getModuleSpecifierResolverHost": true,
        "getNameForExportedSymbol": true,
        "getNameFromPropertyName": true,
        "getNameOfCompilerOptionValue": true,
        "getNamesForExportedSymbol": true,
        "getNavigateToItems": true,
        "getNavigationBarItems": true,
        "getNavigationTree": true,
        "getNewLineKind": true,
        "getNewLineOrDefaultFromHost": true,
        "getNodeId": true,
        "getNodeKind": true,
        "getNodeModifiers": true,
        "getNonAssignmentOperatorForCompoundAssignment": true,
        "getOptionFromName": true,
        "getOptionsNameMap": true,
        "getOrCreateEmitNode": true,
        "getOriginalNodeId": true,
        "getOutputDeclarationFileName": true,
        "getOutputExtension": true,
        "getOutputFileNames": true,
        "getOutputPathsFor": true,
        "getOutputPathsForBundle": true,
        "getPackageJsonInfo": true,
        "getPackageJsonTypesVersionsPaths": true,
        "getPackageJsonsVisibleToFile": true,
        "getPackageNameFromTypesPackageName": true,
        "getPackageScopeForPath": true,
        "getParentNodeInSpan": true,
        "getParsedCommandLineOfConfigFile": true,
        "getPathUpdater": true,
        "getPendingEmitKind": true,
        "getPossibleGenericSignatures": true,
        "getPossibleTypeArgumentsInfo": true,
        "getPreEmitDiagnostics": true,
        "getPrecedingNonSpaceCharacterPosition": true,
        "getPrivateIdentifier": true,
        "getProperties": true,
        "getPropertySymbolFromBindingElement": true,
        "getQuoteFromPreference": true,
        "getQuotePreference": true,
        "getRefactorContextSpan": true,
        "getReferencedFileLocation": true,
        "getRenameLocation": true,
        "getReplacementSpanForContextToken": true,
        "getResolutionDiagnostic": true,
        "getResolutionModeOverrideForClause": true,
        "getScriptKind": true,
        "getScriptTargetFeatures": true,
        "getSemanticClassifications": true,
        "getSnapshotText": true,
        "getSnippetElement": true,
        "getSourceFileVersionAsHashFromText": true,
        "getSourceMapRange": true,
        "getSourceMapper": true,
        "getStartsOnNewLine": true,
        "getStaticPropertiesAndClassStaticBlock": true,
        "getSuperCallFromStatement": true,
        "getSwitchedType": true,
        "getSymbolId": true,
        "getSymbolTarget": true,
        "getSyntacticClassifications": true,
        "getSynthesizedDeepClone": true,
        "getSynthesizedDeepCloneWithReplacements": true,
        "getSynthesizedDeepClones": true,
        "getSynthesizedDeepClonesWithReplacements": true,
        "getSyntheticLeadingComments": true,
        "getSyntheticTrailingComments": true,
        "getTargetLabel": true,
        "getTemporaryModuleResolutionState": true,
        "getTokenAtPosition": true,
        "getTokenSourceMapRange": true,
        "getTouchingPropertyName": true,
        "getTouchingToken": true,
        "getTransformers": true,
        "getTsBuildInfoEmitOutputFilePath": true,
        "getTypeArgumentOrTypeParameterList": true,
        "getTypeKeywordOfTypeOnlyImport": true,
        "getTypeNode": true,
        "getTypeNodeIfAccessible": true,
        "getTypesPackageName": true,
        "getUniqueName": true,
        "getUniqueSymbolId": true,
        "getWatchErrorSummaryDiagnosticMessage": true,
        "getWatchFactory": true,
        "handleNoEmitOptions": true,
        "hasChildOfKind": true,
        "hasDocComment": true,
        "hasIndexSignature": true,
        "hasPropertyAccessExpressionWithName": true,
        "helperString": true,
        "identitySourceMapConsumer": true,
        "ignoreSourceNewlines": true,
        "ignoredPaths": true,
        "importDefaultHelper": true,
        "importStarHelper": true,
        "inferredTypesContainingFile": true,
        "insertImports": true,
        "inverseJsxOptionMap": true,
        "isAccessibilityModifier": true,
        "isApplicableVersionedTypesKey": true,
        "isArgumentExpressionOfElementAccess": true,
        "isArrayLiteralOrObjectLiteralDestructuringPattern": true,
        "isBuildInfoFile": true,
        "isBuilderProgram2": true,
        "isCallExpressionTarget": true,
        "isCallOrNewExpressionTarget": true,
        "isCallToHelper": true,
        "isCircularBuildOrder": true,
        "isComment": true,
        "isCompoundAssignment": true,
        "isDecoratorTarget": true,
        "isDeprecatedDeclaration": true,
        "isDiagnosticWithLocation": true,
        "isEmittedFileOfProgram": true,
        "isEqualityOperatorKind": true,
        "isExcludedFile": true,
        "isExclusivelyTypeOnlyImportOrExport": true,
        "isExportsOrModuleExportsOrAlias": true,
        "isExpressionOfExternalModuleImportEqualsDeclaration": true,
        "isExternalModuleSymbol": true,
        "isFirstDeclarationOfSymbolParameter": true,
        "isFixablePromiseHandler": true,
        "isGlobalDeclaration": true,
        "isIgnoredFileFromWildCardWatching": true,
        "isImportOrExportSpecifierName": true,
        "isImportableFile": true,
        "isInComment": true,
        "isInJSXText": true,
        "isInNonReferenceComment": true,
        "isInReferenceComment": true,
        "isInRightSideOfInternalImportEqualsDeclaration": true,
        "isInString": true,
        "isInTemplateString": true,
        "isInitializedProperty": true,
        "isInsideJsxElement": true,
        "isInsideJsxElementOrAttribute": true,
        "isInsideNodeModules": true,
        "isInsideTemplateLiteral": true,
        "isInstantiatedModule": true,
        "isInternalDeclaration": true,
        "isJsxOpeningLikeElementTagName": true,
        "isJumpStatementTarget": true,
        "isLabelName": true,
        "isLabelOfLabeledStatement": true,
        "isLiteralNameOfPropertyDeclarationOrIndexAccess": true,
        "isModuleSpecifierLike": true,
        "isNameOfFunctionDeclaration": true,
        "isNameOfModuleDeclaration": true,
        "isNewExpressionTarget": true,
        "isNonGlobalDeclaration": true,
        "isNonStaticMethodOrAccessorWithPrivateName": true,
        "isObjectBindingElementWithoutPropertyName": true,
        "isPossiblyTypeArgumentPosition": true,
        "isProgramBundleEmitBuildInfo": true,
        "isProgramUptoDate": true,
        "isPunctuation": true,
        "isRawSourceMap": true,
        "isReferenceFileLocation": true,
        "isReferencedFile": true,
        "isReturnStatementWithFixablePromiseHandler": true,
        "isRightSideOfPropertyAccess": true,
        "isRightSideOfQualifiedName": true,
        "isSimpleCopiableExpression": true,
        "isSimpleInlineableExpression": true,
        "isSourceFileFromLibrary": true,
        "isSourceMapping": true,
        "isStringAndEmptyAnonymousObjectIntersection": true,
        "isStringLiteralOrTemplate": true,
        "isStringOrRegularExpressionOrTemplateLiteral": true,
        "isTagName": true,
        "isTaggedTemplateTag": true,
        "isTextWhiteSpaceLike": true,
        "isThis": true,
        "isTraceEnabled": true,
        "isTypeKeyword": true,
        "isTypeKeywordToken": true,
        "isTypeKeywordTokenOrIdentifier": true,
        "jsxModeNeedsExplicitImport": true,
        "keywordPart": true,
        "libMap": true,
        "libs": true,
        "lineBreakPart": true,
        "linkNamePart": true,
        "linkPart": true,
        "linkTextPart": true,
        "listFiles": true,
        "loadModuleFromGlobalCache": true,
        "loadWithModeAwareCache": true,
        "location": true,
        "makeImport": true,
        "makeImportIfNecessary": true,
        "makeStringLiteral": true,
        "mangleScopedPackageName": true,
        "mapOneOrMany": true,
        "mapToDisplayParts": true,
        "matchesExclude": true,
        "metadataHelper": true,
        "missingFileModifiedTime": true,
        "moduleOptionDeclaration": true,
        "moduleResolutionNameAndModeGetter": true,
        "moduleResolutionOptionDeclarations": true,
        "moduleResolutionUsesNodeModules": true,
        "moveEmitHelpers": true,
        "moveSyntheticComments": true,
        "navigator": true,
        "needsParentheses": true,
        "new": true,
        "newCaseClauseTracker": true,
        "newPrivateEnvironment": true,
        "noEmitNotification": true,
        "noEmitSubstitution": true,
        "noTransformers": true,
        "nodeModuleNameResolver": true,
        "nodeModulesPathPart": true,
        "nodeNextJsonConfigResolver": true,
        "nodeOverlapsWithStartEnd": true,
        "nodeSeenTracker": true,
        "nodeToDisplayParts": true,
        "noopFileWatcher": true,
        "notImplementedResolver": true,
        "nullNodeConverters": true,
        "nullTransformationContext": true,
        "onProfilerEvent": true,
        "operatorPart": true,
        "optionDeclarations": true,
        "optionMapToObject": true,
        "optionsAffectingProgramStructure": true,
        "optionsForBuild": true,
        "optionsForWatch": true,
        "paramHelper": true,
        "parameterNamePart": true,
        "parseBuildCommand": true,
        "parseCommandLine": true,
        "parseCommandLineWorker": true,
        "parseConfigFileTextToJson": true,
        "parseConfigFileWithSystem": true,
        "parseConfigHostFromCompilerHostLike": true,
        "parseCustomTypeOption": true,
        "parseJsonConfigFileContent": true,
        "parseJsonSourceFileConfigFileContent": true,
        "parseListTypeOption": true,
        "parseNodeModuleFromPath": true,
        "parsePackageName": true,
        "patchWriteFileEnsuringDirectory": true,
        "pathContainsNodeModules": true,
        "performIncrementalCompilation": true,
        "performance": true,
        "plainJSErrors": true,
        "positionBelongsToNode": true,
        "positionIsASICandidate": true,
        "preProcessFile": true,
        "probablyUsesSemicolons": true,
        "process": true,
        "processTaggedTemplateExpression": true,
        "programContainsEsModules": true,
        "programContainsModules": true,
        "propKeyHelper": true,
        "propertyNamePart": true,
        "punctuationPart": true,
        "queueMicrotask": true,
        "quote": true,
        "quotePreferenceFromString": true,
        "rangeContainsPosition": true,
        "rangeContainsPositionExclusive": true,
        "rangeContainsRange": true,
        "rangeContainsRangeExclusive": true,
        "rangeContainsStartEnd": true,
        "rangeOverlapsWithStartEnd": true,
        "readBuilderProgram": true,
        "readConfigFile": true,
        "readHelper": true,
        "readJsonConfigFile": true,
        "realizeDiagnostics": true,
        "removeAllComments": true,
        "removeEmitHelper": true,
        "removeIgnoredPath": true,
        "removeOptionality": true,
        "repeatString": true,
        "resolveConfigFileProjectName": true,
        "resolveJSModule": true,
        "resolveModuleName": true,
        "resolveModuleNameFromCache": true,
        "resolvePackageNameToPackageJson": true,
        "resolveProjectReferencePath": true,
        "resolveTripleslashReference": true,
        "resolveTypeReferenceDirective": true,
        "restHelper": true,
        "returnNoopFileWatcher": true,
        "returnsPromise": true,
        "runInitializersHelper": true,
        "sameMapping": true,
        "screenStartingMessageCodes": true,
        "semanticDiagnosticsOptionDeclarations": true,
        "serializeCompilerOptions": true,
        "setCommentRange": true,
        "setConfigFileInOptions": true,
        "setConstantValue": true,
        "setEmitFlags": true,
        "setFunctionNameHelper": true,
        "setGetSourceFileAsHashVersioned": true,
        "setIdentifierAutoGenerate": true,
        "setIdentifierGeneratedImportReference": true,
        "setIdentifierTypeArguments": true,
        "setImmediate": true,
        "setInternalEmitFlags": true,
        "setModuleDefaultHelper": true,
        "setPrivateIdentifier": true,
        "setSnippetElement": true,
        "setSourceMapRange": true,
        "setStackTraceLimit": true,
        "setStartsOnNewLine": true,
        "setSyntheticLeadingComments": true,
        "setSyntheticTrailingComments": true,
        "setSys": true,
        "setSysLog": true,
        "setTimeout": true,
        "setTokenSourceMapRange": true,
        "setTypeNode": true,
        "shouldAllowImportingTsExtension": true,
        "shouldUseUriStyleNodeCoreModules": true,
        "signatureHasLiteralTypes": true,
        "signatureHasRestParameter": true,
        "signatureToDisplayParts": true,
        "skipConstraint": true,
        "sourceFileAffectingCompilerOptions": true,
        "sourceMapCommentRegExp": true,
        "sourceMapCommentRegExpDontCareLineStart": true,
        "spacePart": true,
        "spreadArrayHelper": true,
        "startEndContainsRange": true,
        "startEndOverlapsWithStartEnd": true,
        "startTracing": true,
        "startsWithUnderscore": true,
        "stringContainsAt": true,
        "suppressLeadingAndTrailingTrivia": true,
        "suppressLeadingTrivia": true,
        "suppressTrailingTrivia": true,
        "symbolEscapedNameNoDefault": true,
        "symbolNameNoDefault": true,
        "symbolPart": true,
        "symbolToDisplayParts": true,
        "syntaxMayBeASICandidate": true,
        "syntaxRequiresTrailingSemicolonOrASI": true,
        "sysLog": true,
        "target": true,
        "targetOptionDeclaration": true,
        "templateObjectHelper": true,
        "testFormatSettings": true,
        "textOrKeywordPart": true,
        "textPart": true,
        "textSpansEqual": true,
        "toBuilderFileEmit": true,
        "toBuilderStateFileInfoForMultiEmit": true,
        "toProgramEmitPending": true,
        "trace": true,
        "tracingEnabled": true,
        "transform": true,
        "transformClassFields": true,
        "transformDeclarations": true,
        "transformECMAScriptModule": true,
        "transformES2015": true,
        "transformES2016": true,
        "transformES2017": true,
        "transformES2018": true,
        "transformES2019": true,
        "transformES2020": true,
        "transformES2021": true,
        "transformES5": true,
        "transformESDecorators": true,
        "transformESNext": true,
        "transformGenerators": true,
        "transformJsx": true,
        "transformLegacyDecorators": true,
        "transformModule": true,
        "transformNodeModule": true,
        "transformNodes": true,
        "transformSystemModule": true,
        "transformTypeScript": true,
        "transpile": true,
        "transpileModule": true,
        "transpileOptionValueCompilerOptions": true,
        "tryAndIgnoreErrors": true,
        "tryDirectoryExists": true,
        "tryFileExists": true,
        "tryGetDirectories": true,
        "tryGetSourceMappingURL": true,
        "tryIOAndConsumeErrors": true,
        "tryParseRawSourceMap": true,
        "tryReadDirectory": true,
        "tryReadFile": true,
        "ts_BreakpointResolver_exports": true,
        "ts_CallHierarchy_exports": true,
        "ts_Completions_exports": true,
        "ts_FindAllReferences_exports": true,
        "ts_GoToDefinition_exports": true,
        "ts_InlayHints_exports": true,
        "ts_JsDoc_exports": true,
        "ts_JsTyping_exports": true,
        "ts_NavigateTo_exports": true,
        "ts_NavigationBar_exports": true,
        "ts_OrganizeImports_exports": true,
        "ts_OutliningElementsCollector_exports": true,
        "ts_Rename_exports": true,
        "ts_SignatureHelp_exports": true,
        "ts_SmartSelectionRange_exports": true,
        "ts_SymbolDisplay_exports": true,
        "ts_classifier_exports": true,
        "ts_codefix_exports": true,
        "ts_formatting_exports": true,
        "ts_moduleSpecifiers_exports": true,
        "ts_performance_exports": true,
        "ts_refactor_exports": true,
        "ts_server_exports": true,
        "ts_textChanges_exports": true,
        "typeAcquisitionDeclarations": true,
        "typeAliasNamePart": true,
        "typeKeywords": true,
        "typeParameterNamePart": true,
        "typeReferenceResolutionNameAndModeGetter": true,
        "typeToDisplayParts": true,
        "unchangedPollThresholds": true,
        "unmangleScopedPackageName": true,
        "updateErrorForNoInputFiles": true,
        "updateMissingFilePathsWatch": true,
        "updatePackageJsonWatch": true,
        "updateResolutionField": true,
        "updateSharedExtendedConfigFileWatcher": true,
        "updateWatchingWildcardDirectories": true,
        "valuesHelper": true,
        "visitArray": true,
        "visitCommaListElements": true,
        "visitEachChild": true,
        "visitFunctionBody": true,
        "visitIterationBody": true,
        "visitLexicalEnvironment": true,
        "visitNode": true,
        "visitNodes2": true,
        "visitParameterList": true,
        "walkUpLexicalEnvironments": true,
        "whitespaceOrMapCommentRegExp": true,
        "zipToModeAwareCache": true
      }
    },
    "prop-types": {
      "globals": {
        "console": true,
        "process.env.NODE_ENV": true
      },
      "packages": {
        "prop-types>react-is": true,
        "react>object-assign": true
      }
    },
    "prop-types>react-is": {
      "globals": {
        "console": true,
        "process.env.NODE_ENV": true
      }
    },
    "pump": {
      "builtin": {
        "fs": true
      },
      "globals": {
        "process.version": true
      },
      "packages": {
        "end-of-stream": true,
        "pump>once": true
      }
    },
    "pump>once": {
      "packages": {
        "pump>once>wrappy": true
      }
    },
    "pumpify": {
      "packages": {
        "duplexify": true,
        "pump": true,
        "pumpify>inherits": true
      }
    },
    "pumpify>inherits": {
      "builtin": {
        "util.inherits": true
      }
    },
    "randomcolor": {
      "globals": {
        "define": true
      }
    },
    "react-markdown>unified": {
      "packages": {
        "mocha>yargs-unparser>is-plain-obj": true,
        "react-markdown>unified>bail": true,
        "react-markdown>unified>extend": true,
        "react-markdown>unified>is-buffer": true,
        "react-markdown>unified>trough": true,
        "react-markdown>vfile": true
      }
    },
    "react-markdown>unist-util-visit": {
      "packages": {
        "react-markdown>unist-util-visit>unist-util-visit-parents": true
      }
    },
    "react-markdown>unist-util-visit>unist-util-visit-parents": {
      "packages": {
        "react-markdown>unist-util-visit>unist-util-is": true
      }
    },
    "react-markdown>vfile": {
      "builtin": {
        "path.basename": true,
        "path.dirname": true,
        "path.extname": true,
        "path.join": true,
        "path.sep": true
      },
      "globals": {
        "process.cwd": true
      },
      "packages": {
        "react-markdown>vfile>is-buffer": true,
        "react-markdown>vfile>vfile-message": true,
        "vinyl>replace-ext": true
      }
    },
    "react-markdown>vfile>vfile-message": {
      "packages": {
        "react-markdown>vfile>unist-util-stringify-position": true
      }
    },
    "react-syntax-highlighter>refractor>parse-entities": {
      "packages": {
        "react-syntax-highlighter>refractor>parse-entities>character-entities": true,
        "react-syntax-highlighter>refractor>parse-entities>character-entities-legacy": true,
        "react-syntax-highlighter>refractor>parse-entities>character-reference-invalid": true,
        "react-syntax-highlighter>refractor>parse-entities>is-alphanumerical": true,
        "react-syntax-highlighter>refractor>parse-entities>is-decimal": true,
        "react-syntax-highlighter>refractor>parse-entities>is-hexadecimal": true
      }
    },
    "react-syntax-highlighter>refractor>parse-entities>is-alphanumerical": {
      "packages": {
        "react-syntax-highlighter>refractor>parse-entities>is-decimal": true,
        "stylelint>@stylelint/postcss-markdown>remark>remark-parse>is-alphabetical": true
      }
    },
    "readable-stream": {
      "builtin": {
        "events.EventEmitter": true,
        "stream": true,
        "util": true
      },
      "globals": {
        "process.browser": true,
        "process.env.READABLE_STREAM": true,
        "process.stderr": true,
        "process.stdout": true,
        "process.version.slice": true,
        "setImmediate": true
      },
      "packages": {
        "pumpify>inherits": true,
        "readable-stream>core-util-is": true,
        "readable-stream>isarray": true,
        "readable-stream>process-nextick-args": true,
        "readable-stream>safe-buffer": true,
        "readable-stream>string_decoder": true,
        "readable-stream>util-deprecate": true
      }
    },
    "readable-stream>core-util-is": {
      "globals": {
        "Buffer.isBuffer": true
      }
    },
    "readable-stream>process-nextick-args": {
      "globals": {
        "process": true
      }
    },
    "readable-stream>safe-buffer": {
      "builtin": {
        "buffer": true
      }
    },
    "readable-stream>string_decoder": {
      "packages": {
        "readable-stream>safe-buffer": true
      }
    },
    "readable-stream>util-deprecate": {
      "builtin": {
        "util.deprecate": true
      }
    },
    "resolve-url-loader>es6-iterator": {
      "packages": {
        "resolve-url-loader>es6-iterator>d": true,
        "resolve-url-loader>es6-iterator>es5-ext": true,
        "resolve-url-loader>es6-iterator>es6-symbol": true
      }
    },
    "resolve-url-loader>es6-iterator>d": {
      "packages": {
        "resolve-url-loader>es6-iterator>es5-ext": true
      }
    },
    "resolve-url-loader>es6-iterator>es5-ext": {
      "packages": {
        "resolve-url-loader>es6-iterator>es6-symbol": true
      }
    },
    "resolve-url-loader>es6-iterator>es6-symbol": {
      "packages": {
        "resolve-url-loader>es6-iterator>d": true
      }
    },
    "resolve-url-loader>rework>css>source-map-resolve": {
      "builtin": {
        "url.resolve": true
      },
      "globals": {
        "TextDecoder": true,
        "setImmediate": true
      },
      "packages": {
        "gulp-sourcemaps>css>source-map-resolve>atob": true,
        "gulp-sourcemaps>css>source-map-resolve>decode-uri-component": true,
        "resolve-url-loader>rework>css>source-map-resolve>source-map-url": true,
        "resolve-url-loader>rework>css>urix": true
      }
    },
    "resolve-url-loader>rework>css>source-map-resolve>source-map-url": {
      "globals": {
        "define": true
      }
    },
    "resolve-url-loader>rework>css>urix": {
      "builtin": {
        "path.sep": true
      }
    },
    "sass": {
      "builtin": {
        "fs": true,
        "readline": true,
        "url": true
      },
      "env": "unfrozen",
      "globals": {
        "Buffer": true,
        "HTMLElement": true,
        "InternalError": true,
        "TextDecoder": true,
        "WorkerGlobalScope": true,
        "__dirname": true,
        "__filename": true,
        "__non_webpack_require__": true,
        "__webpack_require__": true,
        "console": true,
        "dartExperimentalFixupGetTag": true,
        "dartMainRunner": true,
        "dartNativeDispatchHooksTransformer": true,
        "dartPrint": true,
        "document": true,
        "load": true,
        "navigator": true,
        "print": true,
        "process": true,
        "setImmediate": true,
        "setTimeout": true,
        "version": true
      },
      "packages": {
        "chokidar": true
      }
    },
    "semver": {
      "globals": {
        "console.error": true,
        "process": true
      },
      "packages": {
        "semver>lru-cache": true
      }
    },
    "semver>lru-cache": {
      "packages": {
        "semver>lru-cache>yallist": true
      }
    },
    "source-map": {
      "builtin": {
        "fs.readFile": true,
        "path.join": true
      },
      "globals": {
        "WebAssembly.instantiate": true,
        "__dirname": true,
        "console.debug": true,
        "console.time": true,
        "console.timeEnd": true,
        "fetch": true
      }
    },
    "squirrelly": {
      "builtin": {
        "fs.existsSync": true,
        "fs.readFileSync": true,
        "path.dirname": true,
        "path.extname": true,
        "path.resolve": true
      }
    },
    "string.prototype.matchall": {
      "packages": {
        "globalthis>define-properties": true,
        "string.prototype.matchall>call-bind": true,
        "string.prototype.matchall>es-abstract": true,
        "string.prototype.matchall>has-symbols": true,
        "string.prototype.matchall>regexp.prototype.flags": true
      }
    },
    "string.prototype.matchall>call-bind": {
      "packages": {
        "browserify>has>function-bind": true,
        "string.prototype.matchall>get-intrinsic": true
      }
    },
    "string.prototype.matchall>es-abstract": {
      "packages": {
        "brfs>static-module>object-inspect": true,
        "browserify>has": true,
        "eslint-plugin-react>array-includes>is-string": true,
        "globalthis>define-properties>has-property-descriptors": true,
        "string.prototype.matchall>call-bind": true,
        "string.prototype.matchall>es-abstract>es-set-tostringtag": true,
        "string.prototype.matchall>es-abstract>es-to-primitive": true,
        "string.prototype.matchall>es-abstract>gopd": true,
        "string.prototype.matchall>es-abstract>has-proto": true,
        "string.prototype.matchall>es-abstract>is-callable": true,
        "string.prototype.matchall>es-abstract>is-regex": true,
        "string.prototype.matchall>es-abstract>safe-regex-test": true,
        "string.prototype.matchall>es-abstract>string.prototype.trim": true,
        "string.prototype.matchall>get-intrinsic": true,
        "string.prototype.matchall>has-symbols": true,
        "string.prototype.matchall>internal-slot": true
      }
    },
    "string.prototype.matchall>es-abstract>es-set-tostringtag": {
      "packages": {
        "browserify>has": true,
        "koa>is-generator-function>has-tostringtag": true,
        "string.prototype.matchall>get-intrinsic": true
      }
    },
    "string.prototype.matchall>es-abstract>es-to-primitive": {
      "packages": {
        "@metamask/eth-token-tracker>deep-equal>is-date-object": true,
        "string.prototype.matchall>es-abstract>es-to-primitive>is-symbol": true,
        "string.prototype.matchall>es-abstract>is-callable": true
      }
    },
    "string.prototype.matchall>es-abstract>es-to-primitive>is-symbol": {
      "packages": {
        "string.prototype.matchall>has-symbols": true
      }
    },
    "string.prototype.matchall>es-abstract>gopd": {
      "packages": {
        "string.prototype.matchall>get-intrinsic": true
      }
    },
    "string.prototype.matchall>es-abstract>is-callable": {
      "globals": {
        "document": true
      }
    },
    "string.prototype.matchall>es-abstract>is-regex": {
      "packages": {
        "koa>is-generator-function>has-tostringtag": true,
        "string.prototype.matchall>call-bind": true
      }
    },
    "string.prototype.matchall>es-abstract>safe-regex-test": {
      "packages": {
        "string.prototype.matchall>call-bind": true,
        "string.prototype.matchall>es-abstract>is-regex": true,
        "string.prototype.matchall>get-intrinsic": true
      }
    },
    "string.prototype.matchall>es-abstract>string.prototype.trim": {
      "packages": {
        "globalthis>define-properties": true,
        "string.prototype.matchall>call-bind": true,
        "string.prototype.matchall>es-abstract": true
      }
    },
    "string.prototype.matchall>get-intrinsic": {
      "globals": {
        "AggregateError": true,
        "FinalizationRegistry": true,
        "WeakRef": true
      },
      "packages": {
        "browserify>has>function-bind": true,
        "string.prototype.matchall>es-abstract>has-proto": true,
        "string.prototype.matchall>get-intrinsic>hasown": true,
        "string.prototype.matchall>has-symbols": true
      }
    },
    "string.prototype.matchall>get-intrinsic>hasown": {
      "packages": {
        "browserify>has>function-bind": true
      }
    },
    "string.prototype.matchall>internal-slot": {
      "packages": {
        "string.prototype.matchall>get-intrinsic": true,
        "string.prototype.matchall>get-intrinsic>hasown": true,
        "string.prototype.matchall>side-channel": true
      }
    },
    "string.prototype.matchall>regexp.prototype.flags": {
      "packages": {
        "globalthis>define-properties": true,
        "string.prototype.matchall>call-bind": true,
        "string.prototype.matchall>regexp.prototype.flags>set-function-name": true
      }
    },
    "string.prototype.matchall>regexp.prototype.flags>set-function-name": {
      "packages": {
        "globalthis>define-properties>define-data-property": true,
        "globalthis>define-properties>has-property-descriptors": true,
        "string.prototype.matchall>es-abstract>function.prototype.name>functions-have-names": true
      }
    },
    "string.prototype.matchall>side-channel": {
      "packages": {
        "brfs>static-module>object-inspect": true,
        "string.prototype.matchall>call-bind": true,
        "string.prototype.matchall>get-intrinsic": true
      }
    },
    "stylelint": {
      "builtin": {
        "fs.lstatSync": true,
        "fs.readFile": true,
        "fs.readFileSync": true,
        "fs.stat": true,
        "os.EOL": true,
        "path.dirname": true,
        "path.isAbsolute": true,
        "path.join": true,
        "path.normalize": true,
        "path.relative": true,
        "path.resolve": true,
        "path.sep": true,
        "url.URL": true
      },
      "globals": {
        "__dirname": true,
        "assert": true,
        "console.warn": true,
        "process.cwd": true,
        "process.env.NODE_ENV": true,
        "process.stdout.columns": true,
        "process.stdout.isTTY": true
      },
      "packages": {
        "chalk": true,
        "del>slash": true,
        "eslint>ignore": true,
        "eslint>imurmurhash": true,
        "fast-glob>micromatch": true,
        "globby": true,
        "lodash": true,
        "mocha>log-symbols": true,
        "nock>debug": true,
        "nyc>resolve-from": true,
        "stylelint>@stylelint/postcss-css-in-js": true,
        "stylelint>@stylelint/postcss-markdown": true,
        "stylelint>autoprefixer": true,
        "stylelint>balanced-match": true,
        "stylelint>cosmiconfig": true,
        "stylelint>execall": true,
        "stylelint>file-entry-cache": true,
        "stylelint>global-modules": true,
        "stylelint>globjoin": true,
        "stylelint>html-tags": true,
        "stylelint>import-lazy": true,
        "stylelint>known-css-properties": true,
        "stylelint>leven": true,
        "stylelint>mathml-tag-names": true,
        "stylelint>normalize-selector": true,
        "stylelint>postcss": true,
        "stylelint>postcss-html": true,
        "stylelint>postcss-less": true,
        "stylelint>postcss-media-query-parser": true,
        "stylelint>postcss-reporter": true,
        "stylelint>postcss-resolve-nested-selector": true,
        "stylelint>postcss-safe-parser": true,
        "stylelint>postcss-sass": true,
        "stylelint>postcss-scss": true,
        "stylelint>postcss-selector-parser": true,
        "stylelint>postcss-syntax": true,
        "stylelint>postcss-value-parser": true,
        "stylelint>specificity": true,
        "stylelint>style-search": true,
        "stylelint>sugarss": true,
        "stylelint>svg-tags": true,
        "stylelint>table": true,
        "stylelint>write-file-atomic": true,
        "yargs>string-width": true
      }
    },
    "stylelint>@stylelint/postcss-css-in-js": {
      "globals": {
        "__dirname": true
      },
      "packages": {
        "@babel/core": true,
        "stylelint>postcss": true,
        "stylelint>postcss-syntax": true
      }
    },
    "stylelint>@stylelint/postcss-markdown": {
      "packages": {
        "stylelint>@stylelint/postcss-markdown>remark": true,
        "stylelint>@stylelint/postcss-markdown>unist-util-find-all-after": true,
        "stylelint>postcss-html": true,
        "stylelint>postcss-syntax": true
      }
    },
    "stylelint>@stylelint/postcss-markdown>remark": {
      "packages": {
        "react-markdown>unified": true,
        "stylelint>@stylelint/postcss-markdown>remark>remark-parse": true,
        "stylelint>@stylelint/postcss-markdown>remark>remark-stringify": true
      }
    },
    "stylelint>@stylelint/postcss-markdown>remark>remark-parse": {
      "packages": {
        "react-syntax-highlighter>refractor>parse-entities": true,
        "react-syntax-highlighter>refractor>parse-entities>is-decimal": true,
        "stylelint>@stylelint/postcss-markdown>remark>remark-parse>ccount": true,
        "stylelint>@stylelint/postcss-markdown>remark>remark-parse>collapse-white-space": true,
        "stylelint>@stylelint/postcss-markdown>remark>remark-parse>is-alphabetical": true,
        "stylelint>@stylelint/postcss-markdown>remark>remark-parse>is-whitespace-character": true,
        "stylelint>@stylelint/postcss-markdown>remark>remark-parse>is-word-character": true,
        "stylelint>@stylelint/postcss-markdown>remark>remark-parse>markdown-escapes": true,
        "stylelint>@stylelint/postcss-markdown>remark>remark-parse>repeat-string": true,
        "stylelint>@stylelint/postcss-markdown>remark>remark-parse>state-toggle": true,
        "stylelint>@stylelint/postcss-markdown>remark>remark-parse>trim": true,
        "stylelint>@stylelint/postcss-markdown>remark>remark-parse>trim-trailing-lines": true,
        "stylelint>@stylelint/postcss-markdown>remark>remark-parse>unherit": true,
        "stylelint>@stylelint/postcss-markdown>remark>remark-parse>unist-util-remove-position": true,
        "stylelint>@stylelint/postcss-markdown>remark>remark-parse>vfile-location": true,
        "watchify>xtend": true
      }
    },
    "stylelint>@stylelint/postcss-markdown>remark>remark-parse>unherit": {
      "packages": {
        "pumpify>inherits": true,
        "watchify>xtend": true
      }
    },
    "stylelint>@stylelint/postcss-markdown>remark>remark-parse>unist-util-remove-position": {
      "packages": {
        "react-markdown>unist-util-visit": true
      }
    },
    "stylelint>@stylelint/postcss-markdown>remark>remark-stringify": {
      "packages": {
        "react-syntax-highlighter>refractor>parse-entities": true,
        "react-syntax-highlighter>refractor>parse-entities>is-decimal": true,
        "stylelint>@stylelint/postcss-markdown>remark>remark-parse>ccount": true,
        "stylelint>@stylelint/postcss-markdown>remark>remark-parse>is-whitespace-character": true,
        "stylelint>@stylelint/postcss-markdown>remark>remark-parse>markdown-escapes": true,
        "stylelint>@stylelint/postcss-markdown>remark>remark-parse>repeat-string": true,
        "stylelint>@stylelint/postcss-markdown>remark>remark-parse>state-toggle": true,
        "stylelint>@stylelint/postcss-markdown>remark>remark-parse>unherit": true,
        "stylelint>@stylelint/postcss-markdown>remark>remark-stringify>is-alphanumeric": true,
        "stylelint>@stylelint/postcss-markdown>remark>remark-stringify>longest-streak": true,
        "stylelint>@stylelint/postcss-markdown>remark>remark-stringify>markdown-table": true,
        "stylelint>@stylelint/postcss-markdown>remark>remark-stringify>mdast-util-compact": true,
        "stylelint>@stylelint/postcss-markdown>remark>remark-stringify>stringify-entities": true,
        "watchify>xtend": true
      }
    },
    "stylelint>@stylelint/postcss-markdown>remark>remark-stringify>markdown-table": {
      "packages": {
        "stylelint>@stylelint/postcss-markdown>remark>remark-parse>repeat-string": true
      }
    },
    "stylelint>@stylelint/postcss-markdown>remark>remark-stringify>mdast-util-compact": {
      "packages": {
        "react-markdown>unist-util-visit": true
      }
    },
    "stylelint>@stylelint/postcss-markdown>remark>remark-stringify>stringify-entities": {
      "packages": {
        "react-syntax-highlighter>refractor>parse-entities>character-entities-legacy": true,
        "react-syntax-highlighter>refractor>parse-entities>is-alphanumerical": true,
        "react-syntax-highlighter>refractor>parse-entities>is-decimal": true,
        "react-syntax-highlighter>refractor>parse-entities>is-hexadecimal": true,
        "stylelint>@stylelint/postcss-markdown>remark>remark-stringify>stringify-entities>character-entities-html4": true
      }
    },
    "stylelint>@stylelint/postcss-markdown>unist-util-find-all-after": {
      "packages": {
        "stylelint>@stylelint/postcss-markdown>unist-util-find-all-after>unist-util-is": true
      }
    },
    "stylelint>autoprefixer": {
      "globals": {
        "console": true,
        "process.cwd": true,
        "process.env.AUTOPREFIXER_GRID": true
      },
      "packages": {
        "stylelint>autoprefixer>normalize-range": true,
        "stylelint>autoprefixer>num2fraction": true,
        "stylelint>autoprefixer>picocolors": true,
        "stylelint>autoprefixer>postcss": true,
        "stylelint>postcss-value-parser": true,
        "webpack>browserslist": true,
        "webpack>browserslist>caniuse-lite": true
      }
    },
    "stylelint>autoprefixer>picocolors": {
      "builtin": {
        "tty.isatty": true
      },
      "globals": {
        "process.argv.includes": true,
        "process.env": true,
        "process.platform": true
      }
    },
    "stylelint>autoprefixer>postcss": {
      "builtin": {
        "fs": true,
        "path": true
      },
      "globals": {
        "Buffer": true,
        "atob": true,
        "btoa": true,
        "console": true,
        "process.env.NODE_ENV": true
      },
      "packages": {
        "stylelint>autoprefixer>picocolors": true,
        "stylelint>autoprefixer>postcss>source-map": true
      }
    },
    "stylelint>cosmiconfig": {
      "builtin": {
        "fs": true,
        "os": true,
        "path": true
      },
      "globals": {
        "process.cwd": true
      },
      "packages": {
        "depcheck>cosmiconfig>parse-json": true,
        "depcheck>cosmiconfig>yaml": true,
        "eslint>import-fresh": true,
        "globby>dir-glob>path-type": true
      }
    },
    "stylelint>execall": {
      "packages": {
        "stylelint>execall>clone-regexp": true
      }
    },
    "stylelint>execall>clone-regexp": {
      "packages": {
        "stylelint>execall>clone-regexp>is-regexp": true
      }
    },
    "stylelint>file-entry-cache": {
      "builtin": {
        "crypto.createHash": true,
        "fs.readFileSync": true,
        "fs.statSync": true,
        "path.basename": true,
        "path.dirname": true
      },
      "packages": {
        "stylelint>file-entry-cache>flat-cache": true
      }
    },
    "stylelint>file-entry-cache>flat-cache": {
      "builtin": {
        "fs.existsSync": true,
        "fs.readFileSync": true,
        "path.basename": true,
        "path.dirname": true,
        "path.resolve": true
      },
      "globals": {
        "__dirname": true
      },
      "packages": {
        "stylelint>file-entry-cache>flat-cache>flatted": true,
        "stylelint>file-entry-cache>flat-cache>rimraf": true,
        "stylelint>file-entry-cache>flat-cache>write": true
      }
    },
    "stylelint>file-entry-cache>flat-cache>rimraf": {
      "builtin": {
        "assert": true,
        "fs": true,
        "path.join": true
      },
      "globals": {
        "process.platform": true,
        "setTimeout": true
      },
      "packages": {
        "nyc>glob": true
      }
    },
    "stylelint>file-entry-cache>flat-cache>write": {
      "builtin": {
        "fs.createWriteStream": true,
        "fs.writeFile": true,
        "fs.writeFileSync": true,
        "path.dirname": true
      },
      "packages": {
        "stylelint>file-entry-cache>flat-cache>write>mkdirp": true
      }
    },
    "stylelint>file-entry-cache>flat-cache>write>mkdirp": {
      "builtin": {
        "fs": true,
        "path.dirname": true,
        "path.resolve": true
      }
    },
    "stylelint>global-modules": {
      "builtin": {
        "path.resolve": true
      },
      "globals": {
        "process.env.OSTYPE": true,
        "process.platform": true
      },
      "packages": {
        "stylelint>global-modules>global-prefix": true
      }
    },
    "stylelint>global-modules>global-prefix": {
      "builtin": {
        "fs.readFileSync": true,
        "fs.realpathSync": true,
        "os.homedir": true,
        "path.dirname": true,
        "path.join": true,
        "path.resolve": true
      },
      "globals": {
        "process.env.APPDATA": true,
        "process.env.DESTDIR": true,
        "process.env.OSTYPE": true,
        "process.env.PREFIX": true,
        "process.execPath": true,
        "process.platform": true
      },
      "packages": {
        "stylelint>global-modules>global-prefix>ini": true,
        "stylelint>global-modules>global-prefix>which": true
      }
    },
    "stylelint>global-modules>global-prefix>ini": {
      "globals": {
        "process": true
      }
    },
    "stylelint>global-modules>global-prefix>which": {
      "builtin": {
        "path.join": true
      },
      "globals": {
        "process.cwd": true,
        "process.env.OSTYPE": true,
        "process.env.PATH": true,
        "process.env.PATHEXT": true,
        "process.platform": true
      },
      "packages": {
        "@sentry/cli>which>isexe": true
      }
    },
    "stylelint>globjoin": {
      "builtin": {
        "path.join": true
      }
    },
    "stylelint>normalize-selector": {
      "globals": {
        "define": true
      }
    },
    "stylelint>postcss": {
      "builtin": {
        "fs": true,
        "path": true
      },
      "globals": {
        "Buffer": true,
        "atob": true,
        "btoa": true,
        "console": true,
        "process.env.NODE_ENV": true
      },
      "packages": {
        "stylelint>postcss>picocolors": true,
        "stylelint>postcss>source-map": true
      }
    },
    "stylelint>postcss-html": {
      "globals": {
        "__dirname": true
      },
      "packages": {
        "stylelint>postcss-html>htmlparser2": true,
        "stylelint>postcss-syntax": true
      }
    },
    "stylelint>postcss-html>htmlparser2": {
      "builtin": {
        "buffer.Buffer": true,
        "events.EventEmitter": true,
        "string_decoder.StringDecoder": true
      },
      "packages": {
        "pumpify>inherits": true,
        "stylelint>postcss-html>htmlparser2>domelementtype": true,
        "stylelint>postcss-html>htmlparser2>domhandler": true,
        "stylelint>postcss-html>htmlparser2>domutils": true,
        "stylelint>postcss-html>htmlparser2>entities": true,
        "stylelint>postcss-html>htmlparser2>readable-stream": true
      }
    },
    "stylelint>postcss-html>htmlparser2>domhandler": {
      "packages": {
        "stylelint>postcss-html>htmlparser2>domelementtype": true
      }
    },
    "stylelint>postcss-html>htmlparser2>domutils": {
      "packages": {
        "stylelint>postcss-html>htmlparser2>domelementtype": true,
        "stylelint>postcss-html>htmlparser2>domutils>dom-serializer": true
      }
    },
    "stylelint>postcss-html>htmlparser2>domutils>dom-serializer": {
      "packages": {
        "stylelint>postcss-html>htmlparser2>domelementtype": true,
        "stylelint>postcss-html>htmlparser2>entities": true
      }
    },
    "stylelint>postcss-html>htmlparser2>readable-stream": {
      "builtin": {
        "buffer.Buffer": true,
        "events.EventEmitter": true,
        "stream": true,
        "util": true
      },
      "globals": {
        "process.env.READABLE_STREAM": true,
        "process.nextTick": true,
        "process.stderr": true,
        "process.stdout": true
      },
      "packages": {
        "browserify>string_decoder": true,
        "pumpify>inherits": true,
        "readable-stream>util-deprecate": true
      }
    },
    "stylelint>postcss-less": {
      "packages": {
        "stylelint>postcss-less>postcss": true
      }
    },
    "stylelint>postcss-less>postcss": {
      "builtin": {
        "fs": true,
        "path": true
      },
      "globals": {
        "Buffer": true,
        "atob": true,
        "btoa": true,
        "console": true,
        "process.env.NODE_ENV": true
      },
      "packages": {
        "stylelint>postcss-less>postcss>picocolors": true,
        "stylelint>postcss-less>postcss>source-map": true
      }
    },
    "stylelint>postcss-less>postcss>picocolors": {
      "builtin": {
        "tty.isatty": true
      },
      "globals": {
        "process.argv.includes": true,
        "process.env": true,
        "process.platform": true
      }
    },
    "stylelint>postcss-reporter": {
      "packages": {
        "lodash": true
      }
    },
    "stylelint>postcss-safe-parser": {
      "packages": {
        "stylelint>postcss-safe-parser>postcss": true
      }
    },
    "stylelint>postcss-safe-parser>postcss": {
      "builtin": {
        "fs": true,
        "path": true
      },
      "globals": {
        "Buffer": true,
        "atob": true,
        "btoa": true,
        "console": true,
        "process.env.NODE_ENV": true
      },
      "packages": {
        "stylelint>postcss-safe-parser>postcss>picocolors": true,
        "stylelint>postcss-safe-parser>postcss>source-map": true
      }
    },
    "stylelint>postcss-safe-parser>postcss>picocolors": {
      "builtin": {
        "tty.isatty": true
      },
      "globals": {
        "process.argv.includes": true,
        "process.env": true,
        "process.platform": true
      }
    },
    "stylelint>postcss-sass": {
      "packages": {
        "madge>detective-less>gonzales-pe": true,
        "stylelint>postcss-sass>postcss": true
      }
    },
    "stylelint>postcss-sass>postcss": {
      "builtin": {
        "fs": true,
        "path": true
      },
      "globals": {
        "Buffer": true,
        "atob": true,
        "btoa": true,
        "console": true,
        "process.env.NODE_ENV": true
      },
      "packages": {
        "stylelint>postcss-sass>postcss>picocolors": true,
        "stylelint>postcss-sass>postcss>source-map": true
      }
    },
    "stylelint>postcss-sass>postcss>picocolors": {
      "builtin": {
        "tty.isatty": true
      },
      "globals": {
        "process.argv.includes": true,
        "process.env": true,
        "process.platform": true
      }
    },
    "stylelint>postcss-scss": {
      "packages": {
        "stylelint>postcss-scss>postcss": true
      }
    },
    "stylelint>postcss-scss>postcss": {
      "builtin": {
        "fs": true,
        "path": true
      },
      "globals": {
        "Buffer": true,
        "atob": true,
        "btoa": true,
        "console": true,
        "process.env.NODE_ENV": true
      },
      "packages": {
        "stylelint>postcss-scss>postcss>picocolors": true,
        "stylelint>postcss-scss>postcss>source-map": true
      }
    },
    "stylelint>postcss-scss>postcss>picocolors": {
      "builtin": {
        "tty.isatty": true
      },
      "globals": {
        "process.argv.includes": true,
        "process.env": true,
        "process.platform": true
      }
    },
    "stylelint>postcss-selector-parser": {
      "packages": {
        "readable-stream>util-deprecate": true,
        "stylelint>postcss-selector-parser>cssesc": true
      }
    },
    "stylelint>postcss-syntax": {
      "builtin": {
        "path.isAbsolute": true,
        "path.resolve": true,
        "path.sep": true
      },
      "packages": {
        "stylelint>postcss": true
      }
    },
    "stylelint>postcss>picocolors": {
      "builtin": {
        "tty.isatty": true
      },
      "globals": {
        "process.argv.includes": true,
        "process.env": true,
        "process.platform": true
      }
    },
    "stylelint>specificity": {
      "globals": {
        "define": true
      }
    },
    "stylelint>sugarss": {
      "packages": {
        "stylelint>sugarss>postcss": true
      }
    },
    "stylelint>sugarss>postcss": {
      "builtin": {
        "fs": true,
        "path": true
      },
      "globals": {
        "Buffer": true,
        "atob": true,
        "btoa": true,
        "console": true,
        "process.env.NODE_ENV": true
      },
      "packages": {
        "stylelint>sugarss>postcss>picocolors": true,
        "stylelint>sugarss>postcss>source-map": true
      }
    },
    "stylelint>sugarss>postcss>picocolors": {
      "builtin": {
        "tty.isatty": true
      },
      "globals": {
        "process.argv.includes": true,
        "process.env": true,
        "process.platform": true
      }
    },
    "stylelint>table": {
      "globals": {
        "process.stdout.write": true
      },
      "packages": {
        "eslint>ajv": true,
        "lodash": true,
        "stylelint>table>slice-ansi": true,
        "stylelint>table>string-width": true
      }
    },
    "stylelint>table>slice-ansi": {
      "packages": {
        "stylelint>table>slice-ansi>ansi-styles": true,
        "stylelint>table>slice-ansi>astral-regex": true,
        "stylelint>table>slice-ansi>is-fullwidth-code-point": true
      }
    },
    "stylelint>table>slice-ansi>ansi-styles": {
      "packages": {
        "@metamask/jazzicon>color>color-convert": true
      }
    },
    "stylelint>table>string-width": {
      "packages": {
        "stylelint>table>slice-ansi>is-fullwidth-code-point": true,
        "stylelint>table>string-width>emoji-regex": true,
        "stylelint>table>string-width>strip-ansi": true
      }
    },
    "stylelint>table>string-width>strip-ansi": {
      "packages": {
        "stylelint>table>string-width>strip-ansi>ansi-regex": true
      }
    },
    "stylelint>write-file-atomic": {
      "builtin": {
        "fs.chmod": true,
        "fs.chmodSync": true,
        "fs.chown": true,
        "fs.chownSync": true,
        "fs.close": true,
        "fs.closeSync": true,
        "fs.fsync": true,
        "fs.fsyncSync": true,
        "fs.open": true,
        "fs.openSync": true,
        "fs.realpath": true,
        "fs.realpathSync": true,
        "fs.rename": true,
        "fs.renameSync": true,
        "fs.stat": true,
        "fs.statSync": true,
        "fs.unlink": true,
        "fs.unlinkSync": true,
        "fs.write": true,
        "fs.writeSync": true,
        "path.resolve": true,
        "util.promisify": true,
        "worker_threads.threadId": true
      },
      "globals": {
        "Buffer.isBuffer": true,
        "__filename": true,
        "process.getuid": true,
        "process.pid": true
      },
      "packages": {
        "eslint>imurmurhash": true,
        "nyc>signal-exit": true,
        "stylelint>write-file-atomic>is-typedarray": true,
        "stylelint>write-file-atomic>typedarray-to-buffer": true
      }
    },
    "stylelint>write-file-atomic>typedarray-to-buffer": {
      "globals": {
        "Buffer.from": true
      },
      "packages": {
        "stylelint>write-file-atomic>is-typedarray": true
      }
    },
    "superstruct": {
      "globals": {
        "console.warn": true,
        "define": true
      }
    },
    "terser": {
      "globals": {
        "Buffer": true,
        "atob": true,
        "btoa": true,
        "console.log": true,
        "console.warn": true,
        "define": true,
        "process": true
      },
      "packages": {
        "jsdom>acorn": true,
        "terser>@jridgewell/source-map": true
      }
    },
    "terser>@jridgewell/source-map": {
      "globals": {
        "Buffer": true,
        "TextDecoder": true,
        "define": true
      }
    },
    "terser>@jridgewell/source-map>@jridgewell/gen-mapping": {
      "globals": {
        "define": true
      },
      "packages": {
        "terser>@jridgewell/source-map>@jridgewell/gen-mapping>@jridgewell/set-array": true,
        "terser>@jridgewell/source-map>@jridgewell/gen-mapping>@jridgewell/sourcemap-codec": true,
        "terser>@jridgewell/source-map>@jridgewell/trace-mapping": true
      }
    },
    "terser>@jridgewell/source-map>@jridgewell/gen-mapping>@jridgewell/set-array": {
      "globals": {
        "define": true
      }
    },
    "terser>@jridgewell/source-map>@jridgewell/gen-mapping>@jridgewell/sourcemap-codec": {
      "globals": {
        "Buffer": true,
        "TextDecoder": true,
        "define": true
      }
    },
    "terser>@jridgewell/source-map>@jridgewell/trace-mapping": {
      "globals": {
        "define": true
      },
      "packages": {
        "terser>@jridgewell/source-map>@jridgewell/gen-mapping>@jridgewell/sourcemap-codec": true,
        "terser>@jridgewell/source-map>@jridgewell/trace-mapping>@jridgewell/resolve-uri": true
      }
    },
    "terser>@jridgewell/source-map>@jridgewell/trace-mapping>@jridgewell/resolve-uri": {
      "globals": {
        "define": true
      }
    },
    "terser>source-map-support": {
      "builtin": {
        "fs": true,
        "path.dirname": true,
        "path.resolve": true
      },
      "globals": {
        "XMLHttpRequest": true,
        "console.error": true,
        "process": true
      },
      "packages": {
        "terser>source-map-support>buffer-from": true,
        "terser>source-map-support>source-map": true
      }
    },
    "terser>source-map-support>buffer-from": {
      "globals": {
        "Buffer": true
      }
    },
    "through2": {
      "packages": {
        "through2>readable-stream": true
      }
    },
    "through2>readable-stream": {
      "builtin": {
        "buffer.Buffer": true,
        "events.EventEmitter": true,
        "stream": true,
        "util": true
      },
      "globals": {
        "process.env.READABLE_STREAM": true,
        "process.nextTick": true,
        "process.stderr": true,
        "process.stdout": true
      },
      "packages": {
        "browserify>string_decoder": true,
        "pumpify>inherits": true,
        "readable-stream>util-deprecate": true
      }
    },
    "tsutils": {
      "packages": {
        "tslib": true,
        "typescript": true
      }
    },
    "typescript": {
      "builtin": {
        "buffer.Buffer": true,
        "crypto": true,
        "fs": true,
        "inspector": true,
        "module": true,
        "os.EOL": true,
        "os.platform": true,
        "path.dirname": true,
        "path.join": true,
        "path.resolve": true,
        "perf_hooks.PerformanceObserver": true,
        "perf_hooks.performance": true
      },
      "globals": {
        "Intl": true,
        "PerformanceObserver": true,
        "TypeScript": "write",
        "__dirname": true,
        "__filename": true,
        "__magic__": true,
        "clearTimeout": true,
        "console.log": true,
        "gc": true,
        "globalThis": true,
        "performance": true,
        "process": true,
        "setTimeout": true,
        "toolsVersion": "write"
      },
      "packages": {
        "terser>source-map-support": true
      }
    },
    "vinyl": {
      "builtin": {
        "buffer.Buffer.isBuffer": true,
        "path.basename": true,
        "path.dirname": true,
        "path.extname": true,
        "path.join": true,
        "path.normalize": true,
        "path.relative": true,
        "util.inspect.custom": true
      },
      "globals": {
        "process.cwd": true
      },
      "packages": {
        "vinyl>clone": true,
        "vinyl>clone-buffer": true,
        "vinyl>clone-stats": true,
        "vinyl>cloneable-readable": true,
        "vinyl>remove-trailing-separator": true,
        "vinyl>replace-ext": true
      }
    },
    "vinyl-buffer": {
      "packages": {
        "vinyl-buffer>bl": true,
        "vinyl-buffer>through2": true
      }
    },
    "vinyl-buffer>bl": {
      "builtin": {
        "util.inherits": true
      },
      "packages": {
        "koa>content-disposition>safe-buffer": true,
        "readable-stream": true
      }
    },
    "vinyl-buffer>through2": {
      "builtin": {
        "util.inherits": true
      },
      "globals": {
        "process.nextTick": true
      },
      "packages": {
        "readable-stream": true,
        "watchify>xtend": true
      }
    },
    "vinyl-source-stream": {
      "builtin": {
        "path.resolve": true
      },
      "globals": {
        "process.cwd": true
      },
      "packages": {
        "vinyl": true,
        "vinyl-source-stream>through2": true
      }
    },
    "vinyl-source-stream>through2": {
      "builtin": {
        "util.inherits": true
      },
      "globals": {
        "process.nextTick": true
      },
      "packages": {
        "readable-stream": true,
        "watchify>xtend": true
      }
    },
    "vinyl-sourcemaps-apply": {
      "packages": {
        "vinyl-sourcemaps-apply>source-map": true
      }
    },
    "vinyl>clone": {
      "globals": {
        "Buffer": true
      }
    },
    "vinyl>clone-buffer": {
      "builtin": {
        "buffer.Buffer": true
      }
    },
    "vinyl>clone-stats": {
      "builtin": {
        "fs.Stats": true
      }
    },
    "vinyl>cloneable-readable": {
      "packages": {
        "pumpify>inherits": true,
        "vinyl>cloneable-readable>process-nextick-args": true,
        "vinyl>cloneable-readable>through2": true
      }
    },
    "vinyl>cloneable-readable>process-nextick-args": {
      "globals": {
        "process.nextTick": true,
        "process.version": true
      }
    },
    "vinyl>cloneable-readable>through2": {
      "builtin": {
        "util.inherits": true
      },
      "globals": {
        "process.nextTick": true
      },
      "packages": {
        "readable-stream": true,
        "watchify>xtend": true
      }
    },
    "vinyl>remove-trailing-separator": {
      "globals": {
        "process.platform": true
      }
    },
    "vinyl>replace-ext": {
      "builtin": {
        "path.basename": true,
        "path.dirname": true,
        "path.extname": true,
        "path.join": true
      }
    },
    "watchify": {
      "builtin": {
        "path.join": true
      },
      "globals": {
        "clearTimeout": true,
        "setTimeout": true
      },
      "packages": {
        "chokidar": true,
        "chokidar>anymatch": true,
        "through2": true,
        "watchify>xtend": true
      }
    },
    "webpack>browserslist": {
      "builtin": {
        "fs.existsSync": true,
        "fs.readFileSync": true,
        "fs.statSync": true,
        "path.basename": true,
        "path.dirname": true,
        "path.join": true,
        "path.resolve": true
      },
      "globals": {
        "console.warn": true,
        "process.env": true,
        "process.versions.node": true
      },
      "packages": {
        "webpack>browserslist>caniuse-lite": true,
        "webpack>browserslist>electron-to-chromium": true,
        "webpack>browserslist>node-releases": true
      }
    },
    "webpack>eslint-scope": {
      "builtin": {
        "assert": true
      },
      "packages": {
        "eslint>eslint-scope>esrecurse": true,
        "webpack>eslint-scope>estraverse": true
      }
    },
    "webpack>json-parse-even-better-errors": {
      "globals": {
        "Buffer.isBuffer": true
      }
    },
    "yargs": {
      "builtin": {
        "assert": true,
        "fs": true,
        "path": true,
        "util": true
      },
      "globals": {
        "Error": true,
        "__dirname": true,
        "console": true,
        "process": true
      },
      "packages": {
        "yargs>cliui": true,
        "yargs>escalade": true,
        "yargs>get-caller-file": true,
        "yargs>require-directory": true,
        "yargs>string-width": true,
        "yargs>y18n": true,
        "yargs>yargs-parser": true
      }
    },
    "yargs>cliui": {
      "globals": {
        "process": true
      },
      "packages": {
        "eslint>strip-ansi": true,
        "yargs>cliui>wrap-ansi": true,
        "yargs>string-width": true
      }
    },
    "yargs>cliui>wrap-ansi": {
      "packages": {
        "chalk>ansi-styles": true,
        "eslint>strip-ansi": true,
        "yargs>string-width": true
      }
    },
    "yargs>escalade": {
      "builtin": {
        "fs.readdirSync": true,
        "fs.statSync": true,
        "path.dirname": true,
        "path.resolve": true
      }
    },
    "yargs>require-directory": {
      "builtin": {
        "fs.readdirSync": true,
        "fs.statSync": true,
        "path.dirname": true,
        "path.join": true,
        "path.resolve": true
      }
    },
    "yargs>string-width": {
      "packages": {
        "eslint>strip-ansi": true,
        "yargs>string-width>emoji-regex": true,
        "yargs>string-width>is-fullwidth-code-point": true
      }
    },
    "yargs>y18n": {
      "builtin": {
        "fs": true,
        "path": true,
        "util": true
      }
    },
    "yargs>yargs-parser": {
      "builtin": {
        "fs": true,
        "path": true,
        "util": true
      },
      "globals": {
        "process": true
      }
    }
  }
}<|MERGE_RESOLUTION|>--- conflicted
+++ resolved
@@ -1226,11 +1226,6 @@
         "readable-stream>util-deprecate": true
       }
     },
-<<<<<<< HEAD
-    "@metamask/build-utils": {
-      "packages": {
-        "@metamask/utils": true
-=======
     "@lavamoat/lavapack>through2": {
       "builtin": {
         "util.inherits": true
@@ -1275,7 +1270,11 @@
     "@lavamoat/lavapack>through2>readable-stream>string_decoder": {
       "packages": {
         "@lavamoat/lavapack>through2>readable-stream>safe-buffer": true
->>>>>>> e9fb912a
+      }
+    },
+    "@metamask/build-utils": {
+      "packages": {
+        "@metamask/utils": true
       }
     },
     "@metamask/eth-token-tracker>deep-equal>is-date-object": {
@@ -6431,8 +6430,8 @@
         "console.log": true
       },
       "packages": {
-        "@babel/core>@babel/parser": true,
-        "depcheck>@babel/traverse": true
+        "depcheck>@babel/traverse": true,
+        "lavamoat>lavamoat-tofu>@babel/parser": true
       }
     },
     "lodash": {
@@ -7810,20 +7809,15 @@
       },
       "packages": {
         "browserify>has>function-bind": true,
+        "depcheck>is-core-module>hasown": true,
         "string.prototype.matchall>es-abstract>has-proto": true,
-        "string.prototype.matchall>get-intrinsic>hasown": true,
         "string.prototype.matchall>has-symbols": true
       }
     },
-    "string.prototype.matchall>get-intrinsic>hasown": {
-      "packages": {
-        "browserify>has>function-bind": true
-      }
-    },
     "string.prototype.matchall>internal-slot": {
       "packages": {
+        "depcheck>is-core-module>hasown": true,
         "string.prototype.matchall>get-intrinsic": true,
-        "string.prototype.matchall>get-intrinsic>hasown": true,
         "string.prototype.matchall>side-channel": true
       }
     },
