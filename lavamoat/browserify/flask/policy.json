--- conflicted
+++ resolved
@@ -1614,16 +1614,14 @@
       "packages": {
         "@ethersproject/bignumber": true,
         "@ethersproject/bignumber>@ethersproject/bytes": true,
-        "@metamask/controllers": true,
         "@metamask/controllers>@ethersproject/providers": true,
         "@metamask/controllers>isomorphic-fetch": true,
+        "@metamask/smart-transactions-controller>@metamask/controllers": true,
         "@metamask/smart-transactions-controller>bignumber.js": true,
         "@metamask/smart-transactions-controller>fast-json-patch": true,
         "lodash": true
       }
     },
-<<<<<<< HEAD
-=======
     "@metamask/smart-transactions-controller>@metamask/controllers": {
       "globals": {
         "Headers": true,
@@ -1755,7 +1753,6 @@
         "msCrypto": true
       }
     },
->>>>>>> 23b412c1
     "@metamask/smart-transactions-controller>@metamask/controllers>nanoid": {
       "globals": {
         "crypto.getRandomValues": true
