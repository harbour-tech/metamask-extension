{
  "resources": {
    "@babel/runtime": {
      "globals": {
        "regeneratorRuntime": "write"
      }
    },
    "@babel/runtime>regenerator-runtime": {
      "globals": {
        "regeneratorRuntime": "write"
      }
    },
    "@download/blockies": {
      "globals": {
        "document.createElement": true
      }
    },
    "@ensdomains/content-hash": {
      "globals": {
        "console.warn": true
      },
      "packages": {
        "@ensdomains/content-hash>cids": true,
        "@ensdomains/content-hash>js-base64": true,
        "@ensdomains/content-hash>multicodec": true,
        "@ensdomains/content-hash>multihashes": true,
        "browserify>buffer": true
      }
    },
    "@ensdomains/content-hash>cids": {
      "packages": {
        "@ensdomains/content-hash>cids>multibase": true,
        "@ensdomains/content-hash>cids>multicodec": true,
        "@ensdomains/content-hash>cids>multihashes": true,
        "@ensdomains/content-hash>cids>uint8arrays": true
      }
    },
    "@ensdomains/content-hash>cids>multibase": {
      "globals": {
        "TextDecoder": true,
        "TextEncoder": true
      },
      "packages": {
        "@ensdomains/content-hash>cids>multibase>@multiformats/base-x": true
      }
    },
    "@ensdomains/content-hash>cids>multicodec": {
      "packages": {
        "@ensdomains/content-hash>cids>multicodec>varint": true,
        "@ensdomains/content-hash>cids>uint8arrays": true
      }
    },
    "@ensdomains/content-hash>cids>multihashes": {
      "packages": {
        "@ensdomains/content-hash>cids>multibase": true,
        "@ensdomains/content-hash>cids>uint8arrays": true,
        "@ensdomains/content-hash>multihashes>varint": true
      }
    },
    "@ensdomains/content-hash>cids>uint8arrays": {
      "globals": {
        "TextDecoder": true,
        "TextEncoder": true
      },
      "packages": {
        "@ensdomains/content-hash>cids>multibase": true
      }
    },
    "@ensdomains/content-hash>js-base64": {
      "globals": {
        "Base64": "write",
        "TextDecoder": true,
        "TextEncoder": true,
        "atob": true,
        "btoa": true,
        "define": true
      },
      "packages": {
        "browserify>buffer": true
      }
    },
    "@ensdomains/content-hash>multicodec": {
      "packages": {
        "@ensdomains/content-hash>multicodec>uint8arrays": true,
        "@ensdomains/content-hash>multicodec>varint": true
      }
    },
    "@ensdomains/content-hash>multicodec>uint8arrays": {
      "packages": {
        "@ensdomains/content-hash>multicodec>uint8arrays>multibase": true,
        "@ensdomains/content-hash>multihashes>web-encoding": true
      }
    },
    "@ensdomains/content-hash>multicodec>uint8arrays>multibase": {
      "packages": {
        "@ensdomains/content-hash>cids>multibase>@multiformats/base-x": true,
        "@ensdomains/content-hash>multihashes>web-encoding": true
      }
    },
    "@ensdomains/content-hash>multihashes": {
      "packages": {
        "@ensdomains/content-hash>multihashes>multibase": true,
        "@ensdomains/content-hash>multihashes>varint": true,
        "@ensdomains/content-hash>multihashes>web-encoding": true,
        "browserify>buffer": true
      }
    },
    "@ensdomains/content-hash>multihashes>multibase": {
      "packages": {
        "@ensdomains/content-hash>multihashes>multibase>base-x": true,
        "@ensdomains/content-hash>multihashes>web-encoding": true,
        "browserify>buffer": true
      }
    },
    "@ensdomains/content-hash>multihashes>multibase>base-x": {
      "packages": {
        "koa>content-disposition>safe-buffer": true
      }
    },
    "@ensdomains/content-hash>multihashes>web-encoding": {
      "globals": {
        "TextDecoder": true,
        "TextEncoder": true
      },
      "packages": {
        "browserify>util": true
      }
    },
    "@ethereumjs/common": {
      "packages": {
        "@ethereumjs/common>crc-32": true,
        "@ethereumjs/tx>@ethereumjs/util": true,
        "browserify>buffer": true,
        "browserify>events": true
      }
    },
    "@ethereumjs/common>crc-32": {
      "globals": {
        "DO_NOT_EXPORT_CRC": true,
        "define": true
      }
    },
    "@ethereumjs/tx": {
      "packages": {
        "@ethereumjs/common": true,
        "@ethereumjs/tx>@ethereumjs/rlp": true,
        "@ethereumjs/tx>@ethereumjs/util": true,
        "@ethereumjs/tx>ethereum-cryptography": true,
        "browserify>buffer": true,
        "browserify>insert-module-globals>is-buffer": true
      }
    },
    "@ethereumjs/tx>@ethereumjs/rlp": {
      "globals": {
        "TextEncoder": true
      }
    },
    "@ethereumjs/tx>@ethereumjs/util": {
      "globals": {
        "console.warn": true
      },
      "packages": {
        "@ethereumjs/tx>@ethereumjs/rlp": true,
        "@ethereumjs/tx>@ethereumjs/util>ethereum-cryptography": true,
        "@ethereumjs/tx>@ethereumjs/util>micro-ftch": true,
        "browserify>buffer": true,
        "browserify>events": true,
        "browserify>insert-module-globals>is-buffer": true
      }
    },
    "@ethereumjs/tx>@ethereumjs/util>ethereum-cryptography": {
      "globals": {
        "TextDecoder": true,
        "crypto": true
      },
      "packages": {
        "@ethereumjs/tx>@ethereumjs/util>ethereum-cryptography>@noble/hashes": true,
        "@ethereumjs/tx>ethereum-cryptography>@noble/curves": true
      }
    },
    "@ethereumjs/tx>@ethereumjs/util>ethereum-cryptography>@noble/hashes": {
      "globals": {
        "TextEncoder": true,
        "crypto": true
      }
    },
    "@ethereumjs/tx>@ethereumjs/util>micro-ftch": {
      "globals": {
        "Headers": true,
        "TextDecoder": true,
        "URL": true,
        "btoa": true,
        "fetch": true
      },
      "packages": {
        "browserify>browserify-zlib": true,
        "browserify>buffer": true,
        "browserify>https-browserify": true,
        "browserify>process": true,
        "browserify>stream-http": true,
        "browserify>url": true,
        "browserify>util": true
      }
    },
    "@ethereumjs/tx>ethereum-cryptography": {
      "globals": {
        "TextDecoder": true,
        "crypto": true
      },
      "packages": {
        "@ethereumjs/tx>ethereum-cryptography>@noble/hashes": true
      }
    },
    "@ethereumjs/tx>ethereum-cryptography>@noble/curves": {
      "globals": {
        "TextEncoder": true
      },
      "packages": {
        "@ethereumjs/tx>ethereum-cryptography>@noble/curves>@noble/hashes": true
      }
    },
    "@ethereumjs/tx>ethereum-cryptography>@noble/curves>@noble/hashes": {
      "globals": {
        "TextEncoder": true,
        "crypto": true
      }
    },
    "@ethereumjs/tx>ethereum-cryptography>@noble/hashes": {
      "globals": {
        "TextEncoder": true,
        "crypto": true
      }
    },
    "@ethersproject/abi": {
      "globals": {
        "console.log": true
      },
      "packages": {
        "@ethersproject/abi>@ethersproject/address": true,
        "@ethersproject/abi>@ethersproject/bytes": true,
        "@ethersproject/abi>@ethersproject/constants": true,
        "@ethersproject/abi>@ethersproject/hash": true,
        "@ethersproject/abi>@ethersproject/keccak256": true,
        "@ethersproject/abi>@ethersproject/logger": true,
        "@ethersproject/abi>@ethersproject/properties": true,
        "@ethersproject/abi>@ethersproject/strings": true,
        "@ethersproject/bignumber": true
      }
    },
    "@ethersproject/abi>@ethersproject/address": {
      "packages": {
        "@ethersproject/abi>@ethersproject/bytes": true,
        "@ethersproject/abi>@ethersproject/keccak256": true,
        "@ethersproject/abi>@ethersproject/logger": true,
        "@ethersproject/bignumber": true,
        "@ethersproject/providers>@ethersproject/rlp": true
      }
    },
    "@ethersproject/abi>@ethersproject/bytes": {
      "packages": {
        "@ethersproject/abi>@ethersproject/logger": true
      }
    },
    "@ethersproject/abi>@ethersproject/constants": {
      "packages": {
        "@ethersproject/bignumber": true
      }
    },
    "@ethersproject/abi>@ethersproject/hash": {
      "packages": {
        "@ethersproject/abi>@ethersproject/address": true,
        "@ethersproject/abi>@ethersproject/bytes": true,
        "@ethersproject/abi>@ethersproject/keccak256": true,
        "@ethersproject/abi>@ethersproject/logger": true,
        "@ethersproject/abi>@ethersproject/properties": true,
        "@ethersproject/abi>@ethersproject/strings": true,
        "@ethersproject/bignumber": true,
        "@ethersproject/providers>@ethersproject/base64": true
      }
    },
    "@ethersproject/abi>@ethersproject/keccak256": {
      "packages": {
        "@ethersproject/abi>@ethersproject/bytes": true,
        "@ethersproject/abi>@ethersproject/keccak256>js-sha3": true
      }
    },
    "@ethersproject/abi>@ethersproject/keccak256>js-sha3": {
      "globals": {
        "define": true
      },
      "packages": {
        "browserify>process": true
      }
    },
    "@ethersproject/abi>@ethersproject/logger": {
      "globals": {
        "console": true
      }
    },
    "@ethersproject/abi>@ethersproject/properties": {
      "packages": {
        "@ethersproject/abi>@ethersproject/logger": true
      }
    },
    "@ethersproject/abi>@ethersproject/strings": {
      "packages": {
        "@ethersproject/abi>@ethersproject/bytes": true,
        "@ethersproject/abi>@ethersproject/constants": true,
        "@ethersproject/abi>@ethersproject/logger": true
      }
    },
    "@ethersproject/bignumber": {
      "packages": {
        "@ethersproject/abi>@ethersproject/bytes": true,
        "@ethersproject/abi>@ethersproject/logger": true,
        "bn.js": true
      }
    },
    "@ethersproject/contracts": {
      "globals": {
        "setTimeout": true
      },
      "packages": {
        "@ethersproject/abi": true,
        "@ethersproject/abi>@ethersproject/address": true,
        "@ethersproject/abi>@ethersproject/bytes": true,
        "@ethersproject/abi>@ethersproject/logger": true,
        "@ethersproject/abi>@ethersproject/properties": true,
        "@ethersproject/bignumber": true,
        "@ethersproject/contracts>@ethersproject/abstract-provider": true,
        "@ethersproject/hdnode>@ethersproject/abstract-signer": true,
        "@ethersproject/hdnode>@ethersproject/transactions": true
      }
    },
    "@ethersproject/contracts>@ethersproject/abstract-provider": {
      "packages": {
        "@ethersproject/abi>@ethersproject/bytes": true,
        "@ethersproject/abi>@ethersproject/logger": true,
        "@ethersproject/abi>@ethersproject/properties": true,
        "@ethersproject/bignumber": true
      }
    },
    "@ethersproject/hdnode": {
      "packages": {
        "@ethersproject/abi>@ethersproject/bytes": true,
        "@ethersproject/abi>@ethersproject/logger": true,
        "@ethersproject/abi>@ethersproject/properties": true,
        "@ethersproject/abi>@ethersproject/strings": true,
        "@ethersproject/bignumber": true,
        "@ethersproject/hdnode>@ethersproject/basex": true,
        "@ethersproject/hdnode>@ethersproject/pbkdf2": true,
        "@ethersproject/hdnode>@ethersproject/sha2": true,
        "@ethersproject/hdnode>@ethersproject/signing-key": true,
        "@ethersproject/hdnode>@ethersproject/transactions": true,
        "@ethersproject/hdnode>@ethersproject/wordlists": true
      }
    },
    "@ethersproject/hdnode>@ethersproject/abstract-signer": {
      "packages": {
        "@ethersproject/abi>@ethersproject/logger": true,
        "@ethersproject/abi>@ethersproject/properties": true
      }
    },
    "@ethersproject/hdnode>@ethersproject/basex": {
      "packages": {
        "@ethersproject/abi>@ethersproject/bytes": true,
        "@ethersproject/abi>@ethersproject/properties": true
      }
    },
    "@ethersproject/hdnode>@ethersproject/pbkdf2": {
      "packages": {
        "@ethersproject/abi>@ethersproject/bytes": true,
        "@ethersproject/hdnode>@ethersproject/sha2": true
      }
    },
    "@ethersproject/hdnode>@ethersproject/sha2": {
      "packages": {
        "@ethersproject/abi>@ethersproject/bytes": true,
        "@ethersproject/abi>@ethersproject/logger": true,
        "ethereumjs-util>ethereum-cryptography>hash.js": true
      }
    },
    "@ethersproject/hdnode>@ethersproject/signing-key": {
      "packages": {
        "@ethersproject/abi>@ethersproject/bytes": true,
        "@ethersproject/abi>@ethersproject/logger": true,
        "@ethersproject/abi>@ethersproject/properties": true,
        "@metamask/ppom-validator>elliptic": true
      }
    },
    "@ethersproject/hdnode>@ethersproject/transactions": {
      "packages": {
        "@ethersproject/abi>@ethersproject/address": true,
        "@ethersproject/abi>@ethersproject/bytes": true,
        "@ethersproject/abi>@ethersproject/constants": true,
        "@ethersproject/abi>@ethersproject/keccak256": true,
        "@ethersproject/abi>@ethersproject/logger": true,
        "@ethersproject/abi>@ethersproject/properties": true,
        "@ethersproject/bignumber": true,
        "@ethersproject/hdnode>@ethersproject/signing-key": true,
        "@ethersproject/providers>@ethersproject/rlp": true
      }
    },
    "@ethersproject/hdnode>@ethersproject/wordlists": {
      "packages": {
        "@ethersproject/abi>@ethersproject/bytes": true,
        "@ethersproject/abi>@ethersproject/hash": true,
        "@ethersproject/abi>@ethersproject/logger": true,
        "@ethersproject/abi>@ethersproject/properties": true,
        "@ethersproject/abi>@ethersproject/strings": true
      }
    },
    "@ethersproject/providers": {
      "globals": {
        "WebSocket": true,
        "clearInterval": true,
        "clearTimeout": true,
        "console.log": true,
        "console.warn": true,
        "setInterval": true,
        "setTimeout": true
      },
      "packages": {
        "@ethersproject/abi>@ethersproject/address": true,
        "@ethersproject/abi>@ethersproject/bytes": true,
        "@ethersproject/abi>@ethersproject/constants": true,
        "@ethersproject/abi>@ethersproject/hash": true,
        "@ethersproject/abi>@ethersproject/logger": true,
        "@ethersproject/abi>@ethersproject/properties": true,
        "@ethersproject/abi>@ethersproject/strings": true,
        "@ethersproject/bignumber": true,
        "@ethersproject/contracts>@ethersproject/abstract-provider": true,
        "@ethersproject/hdnode>@ethersproject/abstract-signer": true,
        "@ethersproject/hdnode>@ethersproject/basex": true,
        "@ethersproject/hdnode>@ethersproject/sha2": true,
        "@ethersproject/hdnode>@ethersproject/transactions": true,
        "@ethersproject/providers>@ethersproject/base64": true,
        "@ethersproject/providers>@ethersproject/networks": true,
        "@ethersproject/providers>@ethersproject/random": true,
        "@ethersproject/providers>@ethersproject/web": true,
        "@ethersproject/providers>bech32": true
      }
    },
    "@ethersproject/providers>@ethersproject/base64": {
      "globals": {
        "atob": true,
        "btoa": true
      },
      "packages": {
        "@ethersproject/abi>@ethersproject/bytes": true
      }
    },
    "@ethersproject/providers>@ethersproject/networks": {
      "packages": {
        "@ethersproject/abi>@ethersproject/logger": true
      }
    },
    "@ethersproject/providers>@ethersproject/random": {
      "packages": {
        "@ethersproject/abi>@ethersproject/bytes": true,
        "@ethersproject/abi>@ethersproject/logger": true
      }
    },
    "@ethersproject/providers>@ethersproject/rlp": {
      "packages": {
        "@ethersproject/abi>@ethersproject/bytes": true,
        "@ethersproject/abi>@ethersproject/logger": true
      }
    },
    "@ethersproject/providers>@ethersproject/web": {
      "globals": {
        "clearTimeout": true,
        "fetch": true,
        "setTimeout": true
      },
      "packages": {
        "@ethersproject/abi>@ethersproject/bytes": true,
        "@ethersproject/abi>@ethersproject/logger": true,
        "@ethersproject/abi>@ethersproject/properties": true,
        "@ethersproject/abi>@ethersproject/strings": true,
        "@ethersproject/providers>@ethersproject/base64": true
      }
    },
    "@keystonehq/bc-ur-registry-eth": {
      "packages": {
        "@ethereumjs/tx>@ethereumjs/util": true,
        "@keystonehq/bc-ur-registry-eth>@keystonehq/bc-ur-registry": true,
        "@keystonehq/bc-ur-registry-eth>hdkey": true,
        "browserify>buffer": true,
        "uuid": true
      }
    },
    "@keystonehq/bc-ur-registry-eth>@keystonehq/bc-ur-registry": {
      "globals": {
        "define": true
      },
      "packages": {
        "@ngraveio/bc-ur": true,
        "browserify>buffer": true,
        "ethereumjs-util>ethereum-cryptography>bs58check": true,
        "mockttp>graphql-tag>tslib": true
      }
    },
    "@keystonehq/bc-ur-registry-eth>hdkey": {
      "packages": {
        "browserify>assert": true,
        "browserify>crypto-browserify": true,
        "ethereumjs-util>ethereum-cryptography>bs58check": true,
        "ethereumjs-util>ethereum-cryptography>secp256k1": true,
        "koa>content-disposition>safe-buffer": true
      }
    },
    "@keystonehq/metamask-airgapped-keyring": {
      "packages": {
        "@ethereumjs/tx": true,
        "@keystonehq/bc-ur-registry-eth": true,
        "@keystonehq/metamask-airgapped-keyring>@keystonehq/base-eth-keyring": true,
        "@keystonehq/metamask-airgapped-keyring>@metamask/obs-store": true,
        "browserify>buffer": true,
        "browserify>events": true,
        "ethereumjs-util>rlp": true,
        "uuid": true
      }
    },
    "@keystonehq/metamask-airgapped-keyring>@keystonehq/base-eth-keyring": {
      "packages": {
        "@ethereumjs/tx": true,
        "@ethereumjs/tx>@ethereumjs/util": true,
        "@keystonehq/bc-ur-registry-eth": true,
        "@keystonehq/bc-ur-registry-eth>hdkey": true,
        "@keystonehq/metamask-airgapped-keyring>@keystonehq/base-eth-keyring>rlp": true,
        "browserify>buffer": true,
        "uuid": true
      }
    },
    "@keystonehq/metamask-airgapped-keyring>@keystonehq/base-eth-keyring>rlp": {
      "globals": {
        "TextEncoder": true
      }
    },
    "@keystonehq/metamask-airgapped-keyring>@metamask/obs-store": {
      "packages": {
        "@keystonehq/metamask-airgapped-keyring>@metamask/obs-store>through2": true,
        "@metamask/safe-event-emitter": true,
        "browserify>stream-browserify": true
      }
    },
    "@keystonehq/metamask-airgapped-keyring>@metamask/obs-store>through2": {
      "packages": {
        "browserify>process": true,
        "browserify>util": true,
        "readable-stream": true,
        "watchify>xtend": true
      }
    },
    "@material-ui/core": {
      "globals": {
        "Image": true,
        "_formatMuiErrorMessage": true,
        "addEventListener": true,
        "clearInterval": true,
        "clearTimeout": true,
        "console.error": true,
        "console.warn": true,
        "document": true,
        "getComputedStyle": true,
        "getSelection": true,
        "innerHeight": true,
        "innerWidth": true,
        "matchMedia": true,
        "navigator": true,
        "performance.now": true,
        "removeEventListener": true,
        "requestAnimationFrame": true,
        "setInterval": true,
        "setTimeout": true
      },
      "packages": {
        "@babel/runtime": true,
        "@material-ui/core>@material-ui/styles": true,
        "@material-ui/core>@material-ui/system": true,
        "@material-ui/core>@material-ui/utils": true,
        "@material-ui/core>clsx": true,
        "@material-ui/core>popper.js": true,
        "@material-ui/core>react-transition-group": true,
        "prop-types": true,
        "prop-types>react-is": true,
        "react": true,
        "react-dom": true,
        "react-redux>hoist-non-react-statics": true
      }
    },
    "@material-ui/core>@material-ui/styles": {
      "globals": {
        "console.error": true,
        "console.warn": true,
        "document.createComment": true,
        "document.head": true
      },
      "packages": {
        "@babel/runtime": true,
        "@material-ui/core>@material-ui/styles>jss": true,
        "@material-ui/core>@material-ui/styles>jss-plugin-camel-case": true,
        "@material-ui/core>@material-ui/styles>jss-plugin-default-unit": true,
        "@material-ui/core>@material-ui/styles>jss-plugin-global": true,
        "@material-ui/core>@material-ui/styles>jss-plugin-nested": true,
        "@material-ui/core>@material-ui/styles>jss-plugin-props-sort": true,
        "@material-ui/core>@material-ui/styles>jss-plugin-rule-value-function": true,
        "@material-ui/core>@material-ui/styles>jss-plugin-vendor-prefixer": true,
        "@material-ui/core>@material-ui/utils": true,
        "@material-ui/core>clsx": true,
        "prop-types": true,
        "react": true,
        "react-redux>hoist-non-react-statics": true
      }
    },
    "@material-ui/core>@material-ui/styles>jss": {
      "globals": {
        "CSS": true,
        "document.createElement": true,
        "document.querySelector": true
      },
      "packages": {
        "@babel/runtime": true,
        "@material-ui/core>@material-ui/styles>jss>is-in-browser": true,
        "react-router-dom>tiny-warning": true
      }
    },
    "@material-ui/core>@material-ui/styles>jss-plugin-camel-case": {
      "packages": {
        "@material-ui/core>@material-ui/styles>jss-plugin-camel-case>hyphenate-style-name": true
      }
    },
    "@material-ui/core>@material-ui/styles>jss-plugin-default-unit": {
      "globals": {
        "CSS": true
      },
      "packages": {
        "@material-ui/core>@material-ui/styles>jss": true
      }
    },
    "@material-ui/core>@material-ui/styles>jss-plugin-global": {
      "packages": {
        "@babel/runtime": true,
        "@material-ui/core>@material-ui/styles>jss": true
      }
    },
    "@material-ui/core>@material-ui/styles>jss-plugin-nested": {
      "packages": {
        "@babel/runtime": true,
        "react-router-dom>tiny-warning": true
      }
    },
    "@material-ui/core>@material-ui/styles>jss-plugin-rule-value-function": {
      "packages": {
        "@material-ui/core>@material-ui/styles>jss": true,
        "react-router-dom>tiny-warning": true
      }
    },
    "@material-ui/core>@material-ui/styles>jss-plugin-vendor-prefixer": {
      "packages": {
        "@material-ui/core>@material-ui/styles>jss": true,
        "@material-ui/core>@material-ui/styles>jss-plugin-vendor-prefixer>css-vendor": true
      }
    },
    "@material-ui/core>@material-ui/styles>jss-plugin-vendor-prefixer>css-vendor": {
      "globals": {
        "document.createElement": true,
        "document.documentElement": true,
        "getComputedStyle": true
      },
      "packages": {
        "@babel/runtime": true,
        "@material-ui/core>@material-ui/styles>jss>is-in-browser": true
      }
    },
    "@material-ui/core>@material-ui/styles>jss>is-in-browser": {
      "globals": {
        "document": true
      }
    },
    "@material-ui/core>@material-ui/system": {
      "globals": {
        "console.error": true
      },
      "packages": {
        "@babel/runtime": true,
        "@material-ui/core>@material-ui/utils": true,
        "prop-types": true
      }
    },
    "@material-ui/core>@material-ui/utils": {
      "packages": {
        "@babel/runtime": true,
        "prop-types": true,
        "prop-types>react-is": true
      }
    },
    "@material-ui/core>popper.js": {
      "globals": {
        "MSInputMethodContext": true,
        "Node.DOCUMENT_POSITION_FOLLOWING": true,
        "cancelAnimationFrame": true,
        "console.warn": true,
        "define": true,
        "devicePixelRatio": true,
        "document": true,
        "getComputedStyle": true,
        "innerHeight": true,
        "innerWidth": true,
        "navigator": true,
        "requestAnimationFrame": true,
        "setTimeout": true
      }
    },
    "@material-ui/core>react-transition-group": {
      "globals": {
        "Element": true,
        "setTimeout": true
      },
      "packages": {
        "@material-ui/core>react-transition-group>dom-helpers": true,
        "prop-types": true,
        "react": true,
        "react-dom": true
      }
    },
    "@material-ui/core>react-transition-group>dom-helpers": {
      "packages": {
        "@babel/runtime": true
      }
    },
    "@metamask/address-book-controller": {
      "packages": {
        "@metamask/base-controller": true,
        "@metamask/controller-utils": true
      }
    },
    "@metamask/announcement-controller": {
      "packages": {
        "@metamask/base-controller": true
      }
    },
    "@metamask/approval-controller": {
      "globals": {
        "console.info": true
      },
      "packages": {
        "@metamask/approval-controller>nanoid": true,
        "@metamask/base-controller": true,
        "eth-rpc-errors": true
      }
    },
    "@metamask/approval-controller>nanoid": {
      "globals": {
        "crypto.getRandomValues": true
      }
    },
    "@metamask/assets-controllers": {
      "globals": {
        "Headers": true,
        "URL": true,
        "clearInterval": true,
        "clearTimeout": true,
        "console.info": true,
        "console.log": true,
        "setInterval": true,
        "setTimeout": true
      },
      "packages": {
        "@ethersproject/abi>@ethersproject/address": true,
        "@ethersproject/contracts": true,
        "@ethersproject/providers": true,
        "@metamask/assets-controllers>@metamask/abi-utils": true,
        "@metamask/assets-controllers>@metamask/rpc-errors": true,
        "@metamask/assets-controllers>abort-controller": true,
        "@metamask/assets-controllers>multiformats": true,
        "@metamask/base-controller": true,
        "@metamask/contract-metadata": true,
        "@metamask/controller-utils": true,
        "@metamask/metamask-eth-abis": true,
        "@metamask/utils": true,
        "browserify>events": true,
        "eth-json-rpc-filters>async-mutex": true,
        "eth-query": true,
        "ethereumjs-util": true,
        "single-call-balance-checker-abi": true,
        "uuid": true
      }
    },
    "@metamask/assets-controllers>@metamask/abi-utils": {
      "packages": {
        "@metamask/assets-controllers>@metamask/abi-utils>@metamask/utils": true,
        "superstruct": true
      }
    },
    "@metamask/assets-controllers>@metamask/abi-utils>@metamask/utils": {
      "globals": {
        "TextDecoder": true,
        "TextEncoder": true
      },
      "packages": {
        "browserify>buffer": true,
        "nock>debug": true,
        "semver": true,
        "superstruct": true
      }
    },
    "@metamask/assets-controllers>@metamask/rpc-errors": {
      "packages": {
        "@metamask/utils": true,
        "eth-rpc-errors>fast-safe-stringify": true
      }
    },
    "@metamask/assets-controllers>abort-controller": {
      "globals": {
        "AbortController": true
      }
    },
    "@metamask/assets-controllers>multiformats": {
      "globals": {
        "TextDecoder": true,
        "TextEncoder": true,
        "console.warn": true
      }
    },
    "@metamask/base-controller": {
      "globals": {
        "setTimeout": true
      },
      "packages": {
        "immer": true
      }
    },
    "@metamask/browser-passworder": {
      "globals": {
        "btoa": true,
        "crypto.getRandomValues": true,
        "crypto.subtle.decrypt": true,
        "crypto.subtle.deriveKey": true,
        "crypto.subtle.encrypt": true,
        "crypto.subtle.exportKey": true,
        "crypto.subtle.importKey": true
      },
      "packages": {
        "browserify>buffer": true
      }
    },
    "@metamask/controller-utils": {
      "globals": {
        "URL": true,
        "console.error": true,
        "fetch": true,
        "setTimeout": true
      },
      "packages": {
        "@metamask/controller-utils>@metamask/utils": true,
        "@metamask/controller-utils>@spruceid/siwe-parser": true,
        "browserify>buffer": true,
        "eslint>fast-deep-equal": true,
        "eth-ens-namehash": true,
        "ethereumjs-util": true,
        "ethjs>ethjs-unit": true
      }
    },
    "@metamask/controller-utils>@metamask/eth-query": {
      "packages": {
        "eth-query>json-rpc-random-id": true,
        "watchify>xtend": true
      }
    },
    "@metamask/controller-utils>@metamask/utils": {
      "globals": {
        "TextDecoder": true,
        "TextEncoder": true
      },
      "packages": {
        "@metamask/key-tree>@noble/hashes": true,
        "browserify>buffer": true,
        "nock>debug": true,
        "semver": true,
        "superstruct": true
      }
    },
    "@metamask/controller-utils>@spruceid/siwe-parser": {
      "globals": {
        "console.error": true,
        "console.log": true
      },
      "packages": {
        "@metamask/controller-utils>@spruceid/siwe-parser>apg-js": true
      }
    },
    "@metamask/controller-utils>@spruceid/siwe-parser>apg-js": {
      "globals": {
        "mode": true
      },
      "packages": {
        "browserify>buffer": true,
        "browserify>insert-module-globals>is-buffer": true
      }
    },
    "@metamask/controllers>web3": {
      "globals": {
        "XMLHttpRequest": true
      }
    },
    "@metamask/controllers>web3-provider-engine>cross-fetch>node-fetch": {
      "globals": {
        "fetch": true
      }
    },
    "@metamask/controllers>web3-provider-engine>eth-json-rpc-middleware>node-fetch": {
      "globals": {
        "fetch": true
      }
    },
    "@metamask/eth-json-rpc-middleware": {
      "globals": {
        "URL": true,
        "console.error": true,
        "setTimeout": true
      },
      "packages": {
        "@metamask/eth-json-rpc-middleware>@metamask/utils": true,
        "@metamask/eth-json-rpc-middleware>clone": true,
        "@metamask/eth-json-rpc-middleware>pify": true,
        "@metamask/eth-json-rpc-middleware>safe-stable-stringify": true,
        "@metamask/eth-snap-keyring>@metamask/eth-sig-util": true,
        "eth-rpc-errors": true,
        "json-rpc-engine": true
      }
    },
    "@metamask/eth-json-rpc-middleware>@metamask/utils": {
      "globals": {
        "TextDecoder": true,
        "TextEncoder": true
      },
      "packages": {
        "browserify>buffer": true,
        "nock>debug": true,
        "semver": true,
        "superstruct": true
      }
    },
    "@metamask/eth-json-rpc-middleware>clone": {
      "packages": {
        "browserify>buffer": true
      }
    },
    "@metamask/eth-keyring-controller": {
      "packages": {
        "@metamask/browser-passworder": true,
        "@metamask/eth-keyring-controller>@metamask/eth-hd-keyring": true,
        "@metamask/eth-keyring-controller>@metamask/eth-sig-util": true,
        "@metamask/eth-keyring-controller>@metamask/eth-simple-keyring": true,
        "@metamask/eth-keyring-controller>obs-store": true,
        "browserify>events": true
      }
    },
    "@metamask/eth-keyring-controller>@metamask/eth-hd-keyring": {
      "globals": {
        "TextEncoder": true
      },
      "packages": {
        "@ethereumjs/tx>@ethereumjs/util": true,
        "@metamask/eth-keyring-controller>@metamask/eth-hd-keyring>ethereum-cryptography": true,
        "@metamask/eth-snap-keyring>@metamask/eth-sig-util": true,
        "@metamask/scure-bip39": true,
        "browserify>buffer": true
      }
    },
    "@metamask/eth-keyring-controller>@metamask/eth-hd-keyring>ethereum-cryptography": {
      "globals": {
        "TextDecoder": true,
        "crypto": true
      },
      "packages": {
        "@metamask/eth-keyring-controller>@metamask/eth-hd-keyring>ethereum-cryptography>@noble/hashes": true,
        "@metamask/eth-keyring-controller>@metamask/eth-hd-keyring>ethereum-cryptography>@scure/bip32": true
      }
    },
    "@metamask/eth-keyring-controller>@metamask/eth-hd-keyring>ethereum-cryptography>@noble/hashes": {
      "globals": {
        "TextEncoder": true,
        "crypto": true
      }
    },
    "@metamask/eth-keyring-controller>@metamask/eth-hd-keyring>ethereum-cryptography>@noble/secp256k1": {
      "globals": {
        "crypto": true
      },
      "packages": {
        "browserify>browser-resolve": true
      }
    },
    "@metamask/eth-keyring-controller>@metamask/eth-hd-keyring>ethereum-cryptography>@scure/bip32": {
      "packages": {
        "@metamask/eth-keyring-controller>@metamask/eth-hd-keyring>ethereum-cryptography>@noble/secp256k1": true,
        "@metamask/eth-keyring-controller>@metamask/eth-hd-keyring>ethereum-cryptography>@scure/bip32>@noble/hashes": true,
        "@metamask/key-tree>@scure/base": true
      }
    },
    "@metamask/eth-keyring-controller>@metamask/eth-hd-keyring>ethereum-cryptography>@scure/bip32>@noble/hashes": {
      "globals": {
        "TextEncoder": true,
        "crypto": true
      }
    },
    "@metamask/eth-keyring-controller>@metamask/eth-sig-util": {
      "packages": {
        "@ethereumjs/tx>@ethereumjs/util": true,
        "@metamask/eth-keyring-controller>@metamask/eth-sig-util>ethereum-cryptography": true,
        "bn.js": true,
        "browserify>buffer": true,
        "eth-sig-util>ethereumjs-util>ethjs-util": true,
        "eth-sig-util>tweetnacl": true,
        "eth-sig-util>tweetnacl-util": true
      }
    },
    "@metamask/eth-keyring-controller>@metamask/eth-sig-util>ethereum-cryptography": {
      "globals": {
        "TextDecoder": true,
        "crypto": true
      },
      "packages": {
        "@metamask/eth-keyring-controller>@metamask/eth-sig-util>ethereum-cryptography>@noble/hashes": true
      }
    },
    "@metamask/eth-keyring-controller>@metamask/eth-sig-util>ethereum-cryptography>@noble/hashes": {
      "globals": {
        "TextEncoder": true,
        "crypto": true
      }
    },
    "@metamask/eth-keyring-controller>@metamask/eth-simple-keyring": {
      "packages": {
        "@ethereumjs/tx>@ethereumjs/util": true,
        "@metamask/eth-keyring-controller>@metamask/eth-simple-keyring>ethereum-cryptography": true,
        "@metamask/eth-snap-keyring>@metamask/eth-sig-util": true,
        "browserify>buffer": true,
        "browserify>events": true,
        "mocha>serialize-javascript>randombytes": true
      }
    },
    "@metamask/eth-keyring-controller>@metamask/eth-simple-keyring>ethereum-cryptography": {
      "globals": {
        "TextDecoder": true,
        "crypto": true
      },
      "packages": {
        "@metamask/eth-keyring-controller>@metamask/eth-simple-keyring>ethereum-cryptography>@noble/hashes": true
      }
    },
    "@metamask/eth-keyring-controller>@metamask/eth-simple-keyring>ethereum-cryptography>@noble/hashes": {
      "globals": {
        "TextEncoder": true,
        "crypto": true
      }
    },
    "@metamask/eth-keyring-controller>obs-store": {
      "packages": {
        "@metamask/eth-token-tracker>safe-event-emitter": true,
        "watchify>xtend": true
      }
    },
    "@metamask/eth-ledger-bridge-keyring": {
      "globals": {
        "addEventListener": true,
        "console.log": true,
        "document.createElement": true,
        "document.head.appendChild": true,
        "fetch": true,
        "removeEventListener": true
      },
      "packages": {
        "@ethereumjs/tx": true,
        "@metamask/eth-ledger-bridge-keyring>eth-sig-util": true,
        "@metamask/eth-ledger-bridge-keyring>hdkey": true,
        "browserify>buffer": true,
        "browserify>events": true,
        "ethereumjs-util": true
      }
    },
    "@metamask/eth-ledger-bridge-keyring>eth-sig-util": {
      "packages": {
        "@metamask/eth-ledger-bridge-keyring>eth-sig-util>ethereumjs-util": true,
        "browserify>buffer": true,
        "eth-sig-util>tweetnacl": true,
        "eth-sig-util>tweetnacl-util": true,
        "ethereumjs-abi": true
      }
    },
    "@metamask/eth-ledger-bridge-keyring>eth-sig-util>ethereumjs-util": {
      "packages": {
        "@metamask/ppom-validator>elliptic": true,
        "bn.js": true,
        "browserify>assert": true,
        "browserify>buffer": true,
        "eth-sig-util>ethereumjs-util>ethjs-util": true,
        "ethereumjs-util>create-hash": true,
        "ethereumjs-util>ethereum-cryptography": true,
        "ethereumjs-util>rlp": true,
        "koa>content-disposition>safe-buffer": true
      }
    },
    "@metamask/eth-ledger-bridge-keyring>hdkey": {
      "packages": {
        "@metamask/eth-ledger-bridge-keyring>hdkey>secp256k1": true,
        "@metamask/eth-trezor-keyring>hdkey>coinstring": true,
        "browserify>assert": true,
        "browserify>crypto-browserify": true,
        "koa>content-disposition>safe-buffer": true
      }
    },
    "@metamask/eth-ledger-bridge-keyring>hdkey>secp256k1": {
      "packages": {
        "@metamask/eth-trezor-keyring>hdkey>secp256k1>bip66": true,
        "@metamask/ppom-validator>elliptic": true,
        "bn.js": true,
        "browserify>insert-module-globals>is-buffer": true,
        "ethereumjs-util>create-hash": true,
        "koa>content-disposition>safe-buffer": true
      }
    },
    "@metamask/eth-snap-keyring>@metamask/eth-sig-util": {
      "packages": {
        "@ethereumjs/tx>@ethereumjs/util": true,
        "@metamask/eth-snap-keyring>@metamask/eth-sig-util>ethereum-cryptography": true,
        "bn.js": true,
        "browserify>buffer": true,
        "eth-sig-util>ethereumjs-util>ethjs-util": true,
        "eth-sig-util>tweetnacl": true,
        "eth-sig-util>tweetnacl-util": true
      }
    },
    "@metamask/eth-snap-keyring>@metamask/eth-sig-util>ethereum-cryptography": {
      "globals": {
        "TextDecoder": true,
        "crypto": true
      },
      "packages": {
        "@metamask/eth-snap-keyring>@metamask/eth-sig-util>ethereum-cryptography>@noble/hashes": true
      }
    },
    "@metamask/eth-snap-keyring>@metamask/eth-sig-util>ethereum-cryptography>@noble/hashes": {
      "globals": {
        "TextEncoder": true,
        "crypto": true
      }
    },
    "@metamask/eth-token-tracker": {
      "globals": {
        "console.warn": true
      },
      "packages": {
        "@babel/runtime": true,
        "@metamask/eth-token-tracker>deep-equal": true,
        "@metamask/eth-token-tracker>eth-block-tracker": true,
        "@metamask/eth-token-tracker>ethjs": true,
        "@metamask/eth-token-tracker>human-standard-token-abi": true,
        "@metamask/eth-token-tracker>safe-event-emitter": true,
        "ethjs-contract": true,
        "ethjs-query": true
      }
    },
    "@metamask/eth-token-tracker>deep-equal": {
      "packages": {
        "@metamask/eth-token-tracker>deep-equal>is-arguments": true,
        "@metamask/eth-token-tracker>deep-equal>is-date-object": true,
        "@ngraveio/bc-ur>assert>object-is": true,
        "globalthis>define-properties>object-keys": true,
        "string.prototype.matchall>es-abstract>is-regex": true,
        "string.prototype.matchall>regexp.prototype.flags": true
      }
    },
    "@metamask/eth-token-tracker>deep-equal>is-arguments": {
      "packages": {
        "koa>is-generator-function>has-tostringtag": true,
        "string.prototype.matchall>call-bind": true
      }
    },
    "@metamask/eth-token-tracker>deep-equal>is-date-object": {
      "packages": {
        "koa>is-generator-function>has-tostringtag": true
      }
    },
    "@metamask/eth-token-tracker>eth-block-tracker": {
      "globals": {
        "clearTimeout": true,
        "console.error": true,
        "setTimeout": true
      },
      "packages": {
        "@metamask/eth-token-tracker>eth-block-tracker>pify": true,
        "@metamask/eth-token-tracker>safe-event-emitter": true,
        "eth-query": true
      }
    },
    "@metamask/eth-token-tracker>ethjs": {
      "globals": {
        "clearInterval": true,
        "setInterval": true
      },
      "packages": {
        "@metamask/eth-token-tracker>ethjs>ethjs-abi": true,
        "@metamask/eth-token-tracker>ethjs>ethjs-contract": true,
        "@metamask/eth-token-tracker>ethjs>ethjs-query": true,
        "@metamask/eth-token-tracker>ethjs>ethjs-util": true,
        "bn.js": true,
        "browserify>buffer": true,
        "ethjs>ethjs-filter": true,
        "ethjs>ethjs-provider-http": true,
        "ethjs>ethjs-unit": true,
        "ethjs>js-sha3": true,
        "ethjs>number-to-bn": true
      }
    },
    "@metamask/eth-token-tracker>ethjs>ethjs-abi": {
      "packages": {
        "bn.js": true,
        "browserify>buffer": true,
        "ethjs>js-sha3": true,
        "ethjs>number-to-bn": true
      }
    },
    "@metamask/eth-token-tracker>ethjs>ethjs-contract": {
      "packages": {
        "@metamask/eth-token-tracker>ethjs>ethjs-contract>ethjs-abi": true,
        "@metamask/eth-token-tracker>ethjs>ethjs-util": true,
        "ethjs-query>babel-runtime": true,
        "ethjs>ethjs-filter": true,
        "ethjs>js-sha3": true,
        "promise-to-callback": true
      }
    },
    "@metamask/eth-token-tracker>ethjs>ethjs-contract>ethjs-abi": {
      "packages": {
        "bn.js": true,
        "browserify>buffer": true,
        "ethjs>js-sha3": true,
        "ethjs>number-to-bn": true
      }
    },
    "@metamask/eth-token-tracker>ethjs>ethjs-query": {
      "globals": {
        "console": true
      },
      "packages": {
        "ethjs-query>babel-runtime": true,
        "ethjs-query>ethjs-format": true,
        "ethjs-query>ethjs-rpc": true,
        "promise-to-callback": true
      }
    },
    "@metamask/eth-token-tracker>ethjs>ethjs-util": {
      "packages": {
        "browserify>buffer": true,
        "ethjs>ethjs-util>is-hex-prefixed": true,
        "ethjs>ethjs-util>strip-hex-prefix": true
      }
    },
    "@metamask/eth-token-tracker>safe-event-emitter": {
      "globals": {
        "setTimeout": true
      },
      "packages": {
        "browserify>util": true,
        "webpack>events": true
      }
    },
    "@metamask/eth-trezor-keyring": {
      "globals": {
        "setTimeout": true
      },
      "packages": {
        "@ethereumjs/tx": true,
        "@ethereumjs/tx>@ethereumjs/util": true,
        "@metamask/eth-trezor-keyring>@metamask/utils": true,
        "@metamask/eth-trezor-keyring>@trezor/connect-plugin-ethereum": true,
        "@metamask/eth-trezor-keyring>@trezor/connect-web": true,
        "@metamask/eth-trezor-keyring>hdkey": true,
        "browserify>buffer": true,
        "browserify>events": true
      }
    },
    "@metamask/eth-trezor-keyring>@metamask/utils": {
      "globals": {
        "TextDecoder": true,
        "TextEncoder": true
      },
      "packages": {
        "browserify>buffer": true,
        "nock>debug": true,
        "semver": true,
        "superstruct": true
      }
    },
    "@metamask/eth-trezor-keyring>@trezor/connect-plugin-ethereum": {
      "packages": {
        "@metamask/eth-snap-keyring>@metamask/eth-sig-util": true
      }
    },
    "@metamask/eth-trezor-keyring>@trezor/connect-web": {
      "globals": {
        "addEventListener": true,
        "btoa": true,
        "chrome": true,
        "clearInterval": true,
        "clearTimeout": true,
        "console.warn": true,
        "document.body": true,
        "document.createElement": true,
        "document.createTextNode": true,
        "document.getElementById": true,
        "document.querySelectorAll": true,
        "navigator.usb.requestDevice": true,
        "open": true,
        "removeEventListener": true,
        "setInterval": true,
        "setTimeout": true
      },
      "packages": {
        "@metamask/eth-trezor-keyring>@trezor/connect-web>@trezor/connect": true,
        "@metamask/eth-trezor-keyring>@trezor/connect-web>@trezor/utils": true,
        "browserify>events": true,
        "mockttp>graphql-tag>tslib": true
      }
    },
    "@metamask/eth-trezor-keyring>@trezor/connect-web>@trezor/connect": {
      "globals": {
        "__TREZOR_CONNECT_SRC": true,
        "chrome": true,
        "console.error": true,
        "console.log": true,
        "console.warn": true,
        "location": true,
        "navigator": true
      },
      "packages": {
        "@metamask/eth-trezor-keyring>@trezor/connect-web>@trezor/connect>@trezor/transport": true,
        "mockttp>graphql-tag>tslib": true
      }
    },
    "@metamask/eth-trezor-keyring>@trezor/connect-web>@trezor/connect>@trezor/transport": {
      "globals": {
        "fetch": true,
        "navigator.usb": true,
        "onconnect": "write",
        "setTimeout": true
      },
      "packages": {
        "@metamask/eth-trezor-keyring>@trezor/connect-web>@trezor/connect>@trezor/transport>bytebuffer": true,
        "@metamask/eth-trezor-keyring>@trezor/connect-web>@trezor/connect>@trezor/transport>long": true,
        "@metamask/eth-trezor-keyring>@trezor/connect-web>@trezor/connect>@trezor/transport>protobufjs": true,
        "@metamask/eth-trezor-keyring>@trezor/connect-web>@trezor/utils": true,
        "browserify>buffer": true,
        "browserify>events": true,
        "lavamoat>json-stable-stringify": true
      }
    },
    "@metamask/eth-trezor-keyring>@trezor/connect-web>@trezor/connect>@trezor/transport>bytebuffer": {
      "globals": {
        "console": true,
        "define": true
      },
      "packages": {
        "@metamask/eth-trezor-keyring>@trezor/connect-web>@trezor/connect>@trezor/transport>bytebuffer>long": true
      }
    },
    "@metamask/eth-trezor-keyring>@trezor/connect-web>@trezor/connect>@trezor/transport>bytebuffer>long": {
      "globals": {
        "define": true
      }
    },
    "@metamask/eth-trezor-keyring>@trezor/connect-web>@trezor/connect>@trezor/transport>long": {
      "globals": {
        "WebAssembly.Instance": true,
        "WebAssembly.Module": true
      }
    },
    "@metamask/eth-trezor-keyring>@trezor/connect-web>@trezor/connect>@trezor/transport>protobufjs": {
      "globals": {
        "process": true,
        "setTimeout": true
      },
      "packages": {
        "@metamask/eth-trezor-keyring>@trezor/connect-web>@trezor/connect>@trezor/transport>protobufjs>@protobufjs/aspromise": true,
        "@metamask/eth-trezor-keyring>@trezor/connect-web>@trezor/connect>@trezor/transport>protobufjs>@protobufjs/base64": true,
        "@metamask/eth-trezor-keyring>@trezor/connect-web>@trezor/connect>@trezor/transport>protobufjs>@protobufjs/codegen": true,
        "@metamask/eth-trezor-keyring>@trezor/connect-web>@trezor/connect>@trezor/transport>protobufjs>@protobufjs/eventemitter": true,
        "@metamask/eth-trezor-keyring>@trezor/connect-web>@trezor/connect>@trezor/transport>protobufjs>@protobufjs/fetch": true,
        "@metamask/eth-trezor-keyring>@trezor/connect-web>@trezor/connect>@trezor/transport>protobufjs>@protobufjs/float": true,
        "@metamask/eth-trezor-keyring>@trezor/connect-web>@trezor/connect>@trezor/transport>protobufjs>@protobufjs/inquire": true,
        "@metamask/eth-trezor-keyring>@trezor/connect-web>@trezor/connect>@trezor/transport>protobufjs>@protobufjs/path": true,
        "@metamask/eth-trezor-keyring>@trezor/connect-web>@trezor/connect>@trezor/transport>protobufjs>@protobufjs/pool": true,
        "@metamask/eth-trezor-keyring>@trezor/connect-web>@trezor/connect>@trezor/transport>protobufjs>@protobufjs/utf8": true
      }
    },
    "@metamask/eth-trezor-keyring>@trezor/connect-web>@trezor/connect>@trezor/transport>protobufjs>@protobufjs/codegen": {
      "globals": {
        "console.log": true
      }
    },
    "@metamask/eth-trezor-keyring>@trezor/connect-web>@trezor/connect>@trezor/transport>protobufjs>@protobufjs/fetch": {
      "globals": {
        "XMLHttpRequest": true
      },
      "packages": {
        "@metamask/eth-trezor-keyring>@trezor/connect-web>@trezor/connect>@trezor/transport>protobufjs>@protobufjs/aspromise": true,
        "@metamask/eth-trezor-keyring>@trezor/connect-web>@trezor/connect>@trezor/transport>protobufjs>@protobufjs/inquire": true
      }
    },
    "@metamask/eth-trezor-keyring>@trezor/connect-web>@trezor/utils": {
      "globals": {
        "AbortController": true,
        "clearTimeout": true,
        "setTimeout": true
      },
      "packages": {
        "browserify>buffer": true
      }
    },
    "@metamask/eth-trezor-keyring>hdkey": {
      "packages": {
        "@metamask/eth-trezor-keyring>hdkey>coinstring": true,
        "@metamask/eth-trezor-keyring>hdkey>secp256k1": true,
        "browserify>assert": true,
        "browserify>crypto-browserify": true,
        "koa>content-disposition>safe-buffer": true
      }
    },
    "@metamask/eth-trezor-keyring>hdkey>coinstring": {
      "packages": {
        "@metamask/eth-trezor-keyring>hdkey>coinstring>bs58": true,
        "browserify>buffer": true,
        "ethereumjs-util>create-hash": true
      }
    },
    "@metamask/eth-trezor-keyring>hdkey>secp256k1": {
      "packages": {
        "@metamask/eth-trezor-keyring>hdkey>secp256k1>bip66": true,
        "@metamask/ppom-validator>elliptic": true,
        "bn.js": true,
        "browserify>insert-module-globals>is-buffer": true,
        "ethereumjs-util>create-hash": true,
        "koa>content-disposition>safe-buffer": true
      }
    },
    "@metamask/eth-trezor-keyring>hdkey>secp256k1>bip66": {
      "packages": {
        "koa>content-disposition>safe-buffer": true
      }
    },
    "@metamask/etherscan-link": {
      "globals": {
        "URL": true
      }
    },
    "@metamask/gas-fee-controller": {
      "globals": {
        "clearInterval": true,
        "console.error": true,
        "setInterval": true
      },
      "packages": {
        "@metamask/base-controller": true,
        "@metamask/controller-utils": true,
        "eth-query": true,
        "ethereumjs-util": true,
        "ethjs>ethjs-unit": true,
        "uuid": true
      }
    },
    "@metamask/jazzicon": {
      "globals": {
        "document.createElement": true,
        "document.createElementNS": true
      },
      "packages": {
        "@metamask/jazzicon>color": true,
        "@metamask/jazzicon>mersenne-twister": true
      }
    },
    "@metamask/jazzicon>color": {
      "packages": {
        "@metamask/jazzicon>color>clone": true,
        "@metamask/jazzicon>color>color-convert": true,
        "@metamask/jazzicon>color>color-string": true
      }
    },
    "@metamask/jazzicon>color>clone": {
      "packages": {
        "browserify>buffer": true
      }
    },
    "@metamask/jazzicon>color>color-convert": {
      "packages": {
        "@metamask/jazzicon>color>color-convert>color-name": true
      }
    },
    "@metamask/jazzicon>color>color-string": {
      "packages": {
        "jest-canvas-mock>moo-color>color-name": true
      }
    },
    "@metamask/key-tree>@noble/ed25519": {
<<<<<<< HEAD
=======
      "globals": {
        "crypto": true
      },
      "packages": {
        "browserify>browser-resolve": true
      }
    },
    "@metamask/key-tree>@noble/hashes": {
      "globals": {
        "TextEncoder": true,
        "crypto": true
      }
    },
    "@metamask/key-tree>@noble/secp256k1": {
      "globals": {
        "crypto": true
      },
      "packages": {
        "browserify>browser-resolve": true
      }
    },
    "@metamask/key-tree>@scure/base": {
      "globals": {
        "TextDecoder": true,
        "TextEncoder": true
      }
    },
    "@metamask/keyring-controller": {
      "packages": {
        "@metamask/base-controller": true,
        "@metamask/keyring-controller>@metamask/eth-keyring-controller": true,
        "@metamask/keyring-controller>@metamask/utils": true,
        "@metamask/keyring-controller>ethereumjs-wallet": true,
        "eth-json-rpc-filters>async-mutex": true,
        "ethereumjs-util": true
      }
    },
    "@metamask/keyring-controller>@metamask/eth-keyring-controller": {
      "globals": {
        "console.error": true
      },
      "packages": {
        "@metamask/browser-passworder": true,
        "@metamask/eth-keyring-controller>@metamask/eth-hd-keyring": true,
        "@metamask/eth-keyring-controller>@metamask/eth-simple-keyring": true,
        "@metamask/keyring-controller>@metamask/eth-keyring-controller>@metamask/eth-sig-util": true,
        "@metamask/keyring-controller>@metamask/utils": true,
        "@metamask/obs-store": true,
        "browserify>events": true
      }
    },
    "@metamask/keyring-controller>@metamask/eth-keyring-controller>@metamask/eth-sig-util": {
      "packages": {
        "@ethereumjs/tx>@ethereumjs/util": true,
        "@metamask/keyring-controller>@metamask/eth-keyring-controller>@metamask/eth-sig-util>ethereum-cryptography": true,
        "bn.js": true,
        "browserify>buffer": true,
        "eth-sig-util>ethereumjs-util>ethjs-util": true,
        "eth-sig-util>tweetnacl": true,
        "eth-sig-util>tweetnacl-util": true
      }
    },
    "@metamask/keyring-controller>@metamask/eth-keyring-controller>@metamask/eth-sig-util>ethereum-cryptography": {
>>>>>>> ab378000
      "globals": {
        "TextDecoder": true,
        "crypto": true
      },
      "packages": {
        "@metamask/keyring-controller>@metamask/eth-keyring-controller>@metamask/eth-sig-util>ethereum-cryptography>@noble/hashes": true
      }
    },
    "@metamask/keyring-controller>@metamask/eth-keyring-controller>@metamask/eth-sig-util>ethereum-cryptography>@noble/hashes": {
      "globals": {
        "TextEncoder": true,
        "crypto": true
      }
    },
    "@metamask/keyring-controller>@metamask/utils": {
      "globals": {
        "TextDecoder": true,
        "TextEncoder": true
      },
      "packages": {
        "@metamask/key-tree>@noble/hashes": true,
        "browserify>buffer": true,
        "nock>debug": true,
        "semver": true,
        "superstruct": true
      }
    },
    "@metamask/keyring-controller>ethereumjs-wallet": {
      "packages": {
        "@metamask/keyring-controller>ethereumjs-wallet>ethereumjs-util": true,
        "@truffle/codec>utf8": true,
        "browserify>buffer": true,
        "browserify>crypto-browserify": true,
        "eth-lattice-keyring>gridplus-sdk>aes-js": true,
        "ethereumjs-util>ethereum-cryptography": true,
        "ethereumjs-util>ethereum-cryptography>bs58check": true,
        "ethereumjs-util>ethereum-cryptography>scrypt-js": true,
        "mocha>serialize-javascript>randombytes": true,
        "uuid": true
      }
    },
    "@metamask/keyring-controller>ethereumjs-wallet>ethereumjs-util": {
      "packages": {
        "bn.js": true,
        "browserify>assert": true,
        "browserify>buffer": true,
        "browserify>insert-module-globals>is-buffer": true,
        "ethereumjs-util>create-hash": true,
        "ethereumjs-util>ethereum-cryptography": true,
        "ethereumjs-util>rlp": true
      }
    },
    "@metamask/logo": {
      "globals": {
        "addEventListener": true,
        "document.body.appendChild": true,
        "document.createElementNS": true,
        "innerHeight": true,
        "innerWidth": true,
        "requestAnimationFrame": true
      },
      "packages": {
        "@metamask/logo>gl-mat4": true,
        "@metamask/logo>gl-vec3": true
      }
    },
    "@metamask/message-manager": {
      "packages": {
        "@metamask/base-controller": true,
        "@metamask/controller-utils": true,
        "@metamask/message-manager>@metamask/eth-sig-util": true,
        "@metamask/message-manager>jsonschema": true,
        "browserify>buffer": true,
        "browserify>events": true,
        "ethereumjs-util": true,
        "uuid": true
      }
    },
    "@metamask/message-manager>@metamask/eth-sig-util": {
      "packages": {
        "@ethereumjs/tx>@ethereumjs/util": true,
        "@metamask/message-manager>@metamask/eth-sig-util>ethereum-cryptography": true,
        "bn.js": true,
        "browserify>buffer": true,
        "eth-sig-util>ethereumjs-util>ethjs-util": true,
        "eth-sig-util>tweetnacl": true,
        "eth-sig-util>tweetnacl-util": true
      }
    },
    "@metamask/message-manager>@metamask/eth-sig-util>ethereum-cryptography": {
      "globals": {
        "TextDecoder": true,
        "crypto": true
      },
      "packages": {
        "@metamask/message-manager>@metamask/eth-sig-util>ethereum-cryptography>@noble/hashes": true
      }
    },
    "@metamask/message-manager>@metamask/eth-sig-util>ethereum-cryptography>@noble/hashes": {
      "globals": {
        "TextEncoder": true,
        "crypto": true
      }
    },
    "@metamask/message-manager>jsonschema": {
      "packages": {
        "browserify>url": true
      }
    },
    "@metamask/network-controller": {
      "globals": {
        "URL": true,
        "btoa": true,
        "fetch": true,
        "setTimeout": true
      },
      "packages": {
        "@metamask/base-controller": true,
        "@metamask/controller-utils": true,
        "@metamask/controller-utils>@metamask/eth-query": true,
        "@metamask/eth-json-rpc-middleware": true,
        "@metamask/network-controller>@metamask/eth-json-rpc-infura": true,
        "@metamask/network-controller>@metamask/eth-json-rpc-provider": true,
        "@metamask/network-controller>@metamask/swappable-obj-proxy": true,
        "@metamask/network-controller>@metamask/utils": true,
        "@metamask/network-controller>eth-block-tracker": true,
        "browserify>assert": true,
        "eth-rpc-errors": true,
        "json-rpc-engine": true,
        "uuid": true
      }
    },
    "@metamask/network-controller>@metamask/eth-json-rpc-infura": {
      "globals": {
        "setTimeout": true
      },
      "packages": {
        "@metamask/network-controller>@metamask/eth-json-rpc-infura>@metamask/utils": true,
        "@metamask/network-controller>@metamask/eth-json-rpc-provider": true,
        "eth-rpc-errors": true,
        "json-rpc-engine": true,
        "node-fetch": true
      }
    },
    "@metamask/network-controller>@metamask/eth-json-rpc-infura>@metamask/utils": {
      "globals": {
        "TextDecoder": true,
        "TextEncoder": true
      },
      "packages": {
        "browserify>buffer": true,
        "nock>debug": true,
        "semver": true,
        "superstruct": true
      }
    },
    "@metamask/network-controller>@metamask/eth-json-rpc-provider": {
      "packages": {
        "@metamask/safe-event-emitter": true,
        "json-rpc-engine": true
      }
    },
    "@metamask/network-controller>@metamask/utils": {
      "globals": {
        "TextDecoder": true,
        "TextEncoder": true
      },
      "packages": {
        "@metamask/key-tree>@noble/hashes": true,
        "browserify>buffer": true,
        "nock>debug": true,
        "semver": true,
        "superstruct": true
      }
    },
    "@metamask/network-controller>eth-block-tracker": {
      "globals": {
        "clearTimeout": true,
        "console.error": true,
        "setTimeout": true
      },
      "packages": {
        "@metamask/network-controller>eth-block-tracker>@metamask/safe-event-emitter": true,
        "@metamask/network-controller>eth-block-tracker>pify": true,
        "@metamask/utils": true,
        "eth-query>json-rpc-random-id": true
      }
    },
    "@metamask/network-controller>eth-block-tracker>@metamask/safe-event-emitter": {
      "globals": {
        "setTimeout": true
      },
      "packages": {
        "browserify>events": true
      }
    },
    "@metamask/notification-controller>nanoid": {
      "globals": {
        "crypto.getRandomValues": true
      }
    },
    "@metamask/obs-store": {
      "packages": {
        "@metamask/obs-store>through2": true,
        "@metamask/safe-event-emitter": true,
        "browserify>stream-browserify": true
      }
    },
    "@metamask/obs-store>through2": {
      "packages": {
        "browserify>process": true,
        "browserify>util": true,
        "readable-stream": true,
        "watchify>xtend": true
      }
    },
    "@metamask/permission-controller": {
      "globals": {
        "console.error": true
      },
      "packages": {
        "@metamask/base-controller": true,
        "@metamask/controller-utils": true,
        "@metamask/permission-controller>nanoid": true,
        "@metamask/utils": true,
        "deep-freeze-strict": true,
        "eth-rpc-errors": true,
        "immer": true,
        "json-rpc-engine": true
      }
    },
    "@metamask/permission-controller>nanoid": {
      "globals": {
        "crypto.getRandomValues": true
      }
    },
    "@metamask/phishing-controller": {
      "globals": {
        "fetch": true
      },
      "packages": {
        "@metamask/base-controller": true,
        "@metamask/controller-utils": true,
        "@metamask/phishing-warning>eth-phishing-detect": true,
        "punycode": true
      }
    },
    "@metamask/phishing-warning>eth-phishing-detect": {
      "packages": {
        "eslint>optionator>fast-levenshtein": true
      }
    },
    "@metamask/ppom-validator>elliptic": {
      "packages": {
        "@metamask/ppom-validator>elliptic>brorand": true,
        "@metamask/ppom-validator>elliptic>hmac-drbg": true,
        "@metamask/ppom-validator>elliptic>minimalistic-assert": true,
        "@metamask/ppom-validator>elliptic>minimalistic-crypto-utils": true,
        "bn.js": true,
        "ethereumjs-util>ethereum-cryptography>hash.js": true,
        "pumpify>inherits": true
      }
    },
    "@metamask/ppom-validator>elliptic>brorand": {
      "globals": {
        "crypto": true,
        "msCrypto": true
      },
      "packages": {
        "browserify>browser-resolve": true
      }
    },
    "@metamask/ppom-validator>elliptic>hmac-drbg": {
      "packages": {
        "@metamask/ppom-validator>elliptic>minimalistic-assert": true,
        "@metamask/ppom-validator>elliptic>minimalistic-crypto-utils": true,
        "ethereumjs-util>ethereum-cryptography>hash.js": true
      }
    },
    "@metamask/rpc-methods": {
      "packages": {
        "@metamask/browser-passworder": true,
        "@metamask/key-tree>@noble/hashes": true,
        "@metamask/permission-controller": true,
        "@metamask/rpc-methods>@metamask/key-tree": true,
        "@metamask/rpc-methods>@metamask/utils": true,
        "@metamask/rpc-methods>nanoid": true,
        "@metamask/snaps-ui": true,
        "@metamask/snaps-utils": true,
        "eth-rpc-errors": true,
        "superstruct": true
      }
    },
    "@metamask/rpc-methods-flask>nanoid": {
      "globals": {
        "crypto.getRandomValues": true
      }
    },
    "@metamask/rpc-methods>@metamask/key-tree": {
      "packages": {
        "@metamask/key-tree>@noble/ed25519": true,
        "@metamask/key-tree>@noble/hashes": true,
        "@metamask/key-tree>@noble/secp256k1": true,
        "@metamask/key-tree>@scure/base": true,
        "@metamask/rpc-methods>@metamask/utils": true,
        "@metamask/scure-bip39": true
      }
    },
    "@metamask/rpc-methods>@metamask/utils": {
      "globals": {
        "TextDecoder": true,
        "TextEncoder": true
      },
      "packages": {
        "@metamask/key-tree>@noble/hashes": true,
        "browserify>buffer": true,
        "nock>debug": true,
        "semver": true,
        "superstruct": true
      }
    },
    "@metamask/rpc-methods>nanoid": {
      "globals": {
        "crypto.getRandomValues": true
      }
    },
    "@metamask/safe-event-emitter": {
      "globals": {
        "setTimeout": true
      },
      "packages": {
        "browserify>events": true
      }
    },
    "@metamask/scure-bip39": {
      "globals": {
        "TextEncoder": true
      },
      "packages": {
        "@metamask/key-tree>@scure/base": true,
        "@metamask/scure-bip39>@noble/hashes": true
      }
    },
    "@metamask/scure-bip39>@noble/hashes": {
      "globals": {
        "TextEncoder": true,
        "crypto": true
      }
    },
    "@metamask/signature-controller": {
      "globals": {
        "console.info": true
      },
      "packages": {
        "@metamask/base-controller": true,
        "@metamask/controller-utils": true,
        "@metamask/message-manager": true,
        "browserify>buffer": true,
        "browserify>events": true,
        "eth-rpc-errors": true,
        "ethereumjs-util": true,
        "lodash": true
      }
    },
    "@metamask/smart-transactions-controller": {
      "globals": {
        "URLSearchParams": true,
        "clearInterval": true,
        "console.error": true,
        "console.log": true,
        "fetch": true,
        "setInterval": true
      },
      "packages": {
        "@ethersproject/abi>@ethersproject/bytes": true,
        "@ethersproject/bignumber": true,
        "@ethersproject/providers": true,
        "@metamask/base-controller": true,
        "@metamask/controller-utils": true,
        "@metamask/smart-transactions-controller>bignumber.js": true,
        "fast-json-patch": true,
        "lodash": true
      }
    },
    "@metamask/smart-transactions-controller>@metamask/controllers>nanoid": {
      "globals": {
        "crypto.getRandomValues": true
      }
    },
    "@metamask/smart-transactions-controller>bignumber.js": {
      "globals": {
        "crypto": true,
        "define": true
      }
    },
    "@metamask/snaps-controllers-flask>nanoid": {
      "globals": {
        "crypto.getRandomValues": true
      }
    },
    "@metamask/snaps-controllers>nanoid": {
      "globals": {
        "crypto.getRandomValues": true
      }
    },
    "@metamask/snaps-ui": {
      "packages": {
        "@metamask/snaps-ui>@metamask/utils": true,
        "superstruct": true
      }
    },
    "@metamask/snaps-ui>@metamask/utils": {
      "globals": {
        "TextDecoder": true,
        "TextEncoder": true
      },
      "packages": {
        "@metamask/key-tree>@noble/hashes": true,
        "browserify>buffer": true,
        "nock>debug": true,
        "semver": true,
        "superstruct": true
      }
    },
    "@metamask/snaps-utils": {
      "globals": {
        "TextDecoder": true,
        "URL": true,
        "console.error": true,
        "console.log": true,
        "console.warn": true,
        "document.body.appendChild": true,
        "document.createElement": true
      },
      "packages": {
        "@metamask/key-tree>@noble/hashes": true,
        "@metamask/key-tree>@scure/base": true,
        "@metamask/snaps-utils>@metamask/key-tree": true,
        "@metamask/snaps-utils>@metamask/utils": true,
        "@metamask/snaps-utils>cron-parser": true,
        "@metamask/snaps-utils>fast-json-stable-stringify": true,
        "@metamask/snaps-utils>rfdc": true,
        "@metamask/snaps-utils>validate-npm-package-name": true,
        "semver": true,
        "superstruct": true
      }
    },
    "@metamask/snaps-utils>@metamask/key-tree": {
      "packages": {
        "@metamask/key-tree>@noble/ed25519": true,
        "@metamask/key-tree>@noble/hashes": true,
        "@metamask/key-tree>@noble/secp256k1": true,
        "@metamask/key-tree>@scure/base": true,
        "@metamask/scure-bip39": true,
        "@metamask/snaps-utils>@metamask/utils": true
      }
    },
    "@metamask/snaps-utils>@metamask/utils": {
      "globals": {
        "TextDecoder": true,
        "TextEncoder": true
      },
      "packages": {
        "@metamask/key-tree>@noble/hashes": true,
        "browserify>buffer": true,
        "nock>debug": true,
        "semver": true,
        "superstruct": true
      }
    },
    "@metamask/snaps-utils>cron-parser": {
      "packages": {
        "browserify>browser-resolve": true,
        "luxon": true
      }
    },
    "@metamask/snaps-utils>rfdc": {
      "packages": {
        "browserify>buffer": true
      }
    },
    "@metamask/snaps-utils>validate-npm-package-name": {
      "packages": {
        "@metamask/snaps-utils>validate-npm-package-name>builtins": true
      }
    },
    "@metamask/snaps-utils>validate-npm-package-name>builtins": {
      "packages": {
        "browserify>process": true,
        "semver": true
      }
    },
    "@metamask/subject-metadata-controller": {
      "packages": {
        "@metamask/subject-metadata-controller>@metamask/base-controller": true
      }
    },
    "@metamask/subject-metadata-controller>@metamask/base-controller": {
      "packages": {
        "immer": true
      }
    },
    "@metamask/utils": {
      "globals": {
        "TextDecoder": true,
        "TextEncoder": true
      },
      "packages": {
        "browserify>buffer": true,
        "nock>debug": true,
        "semver": true,
        "superstruct": true
      }
    },
    "@ngraveio/bc-ur": {
      "packages": {
        "@ngraveio/bc-ur>@apocentre/alias-sampling": true,
        "@ngraveio/bc-ur>bignumber.js": true,
        "@ngraveio/bc-ur>cbor-sync": true,
        "@ngraveio/bc-ur>crc": true,
        "@ngraveio/bc-ur>jsbi": true,
        "addons-linter>sha.js": true,
        "browserify>assert": true,
        "browserify>buffer": true
      }
    },
    "@ngraveio/bc-ur>assert>object-is": {
      "packages": {
        "globalthis>define-properties": true,
        "string.prototype.matchall>call-bind": true
      }
    },
    "@ngraveio/bc-ur>bignumber.js": {
      "globals": {
        "crypto": true,
        "define": true
      }
    },
    "@ngraveio/bc-ur>cbor-sync": {
      "globals": {
        "define": true
      },
      "packages": {
        "browserify>buffer": true
      }
    },
    "@ngraveio/bc-ur>crc": {
      "packages": {
        "browserify>buffer": true
      }
    },
    "@ngraveio/bc-ur>jsbi": {
      "globals": {
        "define": true
      }
    },
    "@popperjs/core": {
      "globals": {
        "Element": true,
        "HTMLElement": true,
        "ShadowRoot": true,
        "console.error": true,
        "console.warn": true,
        "document": true,
        "navigator.userAgent": true
      }
    },
    "@reduxjs/toolkit": {
      "globals": {
        "AbortController": true,
        "__REDUX_DEVTOOLS_EXTENSION_COMPOSE__": true,
        "__REDUX_DEVTOOLS_EXTENSION__": true,
        "console.error": true,
        "console.info": true,
        "console.warn": true
      },
      "packages": {
        "@reduxjs/toolkit>reselect": true,
        "immer": true,
        "redux": true,
        "redux-thunk": true
      }
    },
    "@segment/loosely-validate-event": {
      "packages": {
        "@segment/loosely-validate-event>component-type": true,
        "@segment/loosely-validate-event>join-component": true,
        "browserify>assert": true,
        "browserify>buffer": true
      }
    },
    "@sentry/browser": {
      "globals": {
        "TextDecoder": true,
        "TextEncoder": true,
        "XMLHttpRequest": true,
        "__SENTRY_DEBUG__": true,
        "__SENTRY_RELEASE__": true,
        "indexedDB.open": true,
        "setTimeout": true
      },
      "packages": {
        "@sentry/browser>@sentry-internal/tracing": true,
        "@sentry/browser>@sentry/core": true,
        "@sentry/browser>@sentry/replay": true,
        "@sentry/utils": true
      }
    },
    "@sentry/browser>@sentry-internal/tracing": {
      "globals": {
        "Headers": true,
        "PerformanceObserver": true,
        "Request": true,
        "__SENTRY_DEBUG__": true,
        "addEventListener": true,
        "performance.getEntriesByType": true,
        "removeEventListener": true
      },
      "packages": {
        "@sentry/browser>@sentry/core": true,
        "@sentry/utils": true
      }
    },
    "@sentry/browser>@sentry/core": {
      "globals": {
        "__SENTRY_DEBUG__": true,
        "__SENTRY_TRACING__": true,
        "clearInterval": true,
        "clearTimeout": true,
        "console.warn": true,
        "setInterval": true,
        "setTimeout": true
      },
      "packages": {
        "@sentry/utils": true
      }
    },
    "@sentry/browser>@sentry/replay": {
      "globals": {
        "Blob": true,
        "CSSConditionRule": true,
        "CSSGroupingRule": true,
        "CSSMediaRule": true,
        "CSSSupportsRule": true,
        "DragEvent": true,
        "Element": true,
        "FormData": true,
        "HTMLCanvasElement": true,
        "HTMLElement.prototype": true,
        "HTMLFormElement": true,
        "HTMLImageElement": true,
        "HTMLInputElement.prototype": true,
        "HTMLOptionElement.prototype": true,
        "HTMLSelectElement.prototype": true,
        "HTMLTextAreaElement.prototype": true,
        "Headers": true,
        "ImageData": true,
        "MouseEvent": true,
        "MutationObserver": true,
        "Node.prototype.contains": true,
        "PerformanceObserver": true,
        "TextEncoder": true,
        "URL": true,
        "URLSearchParams": true,
        "Worker": true,
        "Zone": true,
        "__SENTRY_DEBUG__": true,
        "__rrMutationObserver": true,
        "clearTimeout": true,
        "console.error": true,
        "console.warn": true,
        "document": true,
        "innerHeight": true,
        "innerWidth": true,
        "location.href": true,
        "pageXOffset": true,
        "pageYOffset": true,
        "requestAnimationFrame": true,
        "setTimeout": true
      },
      "packages": {
        "@sentry/browser>@sentry/core": true,
        "@sentry/utils": true,
        "browserify>process": true
      }
    },
    "@sentry/integrations": {
      "globals": {
        "Request": true,
        "__SENTRY_DEBUG__": true,
        "console.log": true
      },
      "packages": {
        "@sentry/utils": true,
        "localforage": true
      }
    },
    "@sentry/utils": {
      "globals": {
        "CustomEvent": true,
        "DOMError": true,
        "DOMException": true,
        "Element": true,
        "ErrorEvent": true,
        "Event": true,
        "Headers": true,
        "Request": true,
        "Response": true,
        "TextEncoder": true,
        "URL": true,
        "XMLHttpRequest.prototype": true,
        "__SENTRY_BROWSER_BUNDLE__": true,
        "__SENTRY_DEBUG__": true,
        "clearTimeout": true,
        "console.error": true,
        "document": true,
        "new": true,
        "setTimeout": true,
        "target": true
      },
      "packages": {
        "browserify>process": true
      }
    },
    "@truffle/codec": {
      "packages": {
        "@truffle/codec>@truffle/abi-utils": true,
        "@truffle/codec>@truffle/compile-common": true,
        "@truffle/codec>big.js": true,
        "@truffle/codec>cbor": true,
        "@truffle/codec>utf8": true,
        "@truffle/codec>web3-utils": true,
        "bn.js": true,
        "browserify>buffer": true,
        "browserify>os-browserify": true,
        "browserify>util": true,
        "lodash": true,
        "nock>debug": true,
        "semver": true
      }
    },
    "@truffle/codec>@truffle/abi-utils": {
      "packages": {
        "@truffle/codec>@truffle/abi-utils>change-case": true,
        "@truffle/codec>@truffle/abi-utils>fast-check": true,
        "@truffle/codec>web3-utils": true
      }
    },
    "@truffle/codec>@truffle/abi-utils>change-case": {
      "packages": {
        "@truffle/codec>@truffle/abi-utils>change-case>camel-case": true,
        "@truffle/codec>@truffle/abi-utils>change-case>constant-case": true,
        "@truffle/codec>@truffle/abi-utils>change-case>dot-case": true,
        "@truffle/codec>@truffle/abi-utils>change-case>header-case": true,
        "@truffle/codec>@truffle/abi-utils>change-case>is-lower-case": true,
        "@truffle/codec>@truffle/abi-utils>change-case>is-upper-case": true,
        "@truffle/codec>@truffle/abi-utils>change-case>lower-case": true,
        "@truffle/codec>@truffle/abi-utils>change-case>lower-case-first": true,
        "@truffle/codec>@truffle/abi-utils>change-case>no-case": true,
        "@truffle/codec>@truffle/abi-utils>change-case>param-case": true,
        "@truffle/codec>@truffle/abi-utils>change-case>pascal-case": true,
        "@truffle/codec>@truffle/abi-utils>change-case>path-case": true,
        "@truffle/codec>@truffle/abi-utils>change-case>sentence-case": true,
        "@truffle/codec>@truffle/abi-utils>change-case>snake-case": true,
        "@truffle/codec>@truffle/abi-utils>change-case>swap-case": true,
        "@truffle/codec>@truffle/abi-utils>change-case>title-case": true,
        "@truffle/codec>@truffle/abi-utils>change-case>upper-case": true,
        "@truffle/codec>@truffle/abi-utils>change-case>upper-case-first": true
      }
    },
    "@truffle/codec>@truffle/abi-utils>change-case>camel-case": {
      "packages": {
        "@truffle/codec>@truffle/abi-utils>change-case>no-case": true,
        "@truffle/codec>@truffle/abi-utils>change-case>upper-case": true
      }
    },
    "@truffle/codec>@truffle/abi-utils>change-case>constant-case": {
      "packages": {
        "@truffle/codec>@truffle/abi-utils>change-case>snake-case": true,
        "@truffle/codec>@truffle/abi-utils>change-case>upper-case": true
      }
    },
    "@truffle/codec>@truffle/abi-utils>change-case>dot-case": {
      "packages": {
        "@truffle/codec>@truffle/abi-utils>change-case>no-case": true
      }
    },
    "@truffle/codec>@truffle/abi-utils>change-case>header-case": {
      "packages": {
        "@truffle/codec>@truffle/abi-utils>change-case>no-case": true,
        "@truffle/codec>@truffle/abi-utils>change-case>upper-case": true
      }
    },
    "@truffle/codec>@truffle/abi-utils>change-case>is-lower-case": {
      "packages": {
        "@truffle/codec>@truffle/abi-utils>change-case>lower-case": true
      }
    },
    "@truffle/codec>@truffle/abi-utils>change-case>is-upper-case": {
      "packages": {
        "@truffle/codec>@truffle/abi-utils>change-case>upper-case": true
      }
    },
    "@truffle/codec>@truffle/abi-utils>change-case>lower-case-first": {
      "packages": {
        "@truffle/codec>@truffle/abi-utils>change-case>lower-case": true
      }
    },
    "@truffle/codec>@truffle/abi-utils>change-case>no-case": {
      "packages": {
        "@truffle/codec>@truffle/abi-utils>change-case>lower-case": true
      }
    },
    "@truffle/codec>@truffle/abi-utils>change-case>param-case": {
      "packages": {
        "@truffle/codec>@truffle/abi-utils>change-case>no-case": true
      }
    },
    "@truffle/codec>@truffle/abi-utils>change-case>pascal-case": {
      "packages": {
        "@truffle/codec>@truffle/abi-utils>change-case>camel-case": true,
        "@truffle/codec>@truffle/abi-utils>change-case>upper-case-first": true
      }
    },
    "@truffle/codec>@truffle/abi-utils>change-case>path-case": {
      "packages": {
        "@truffle/codec>@truffle/abi-utils>change-case>no-case": true
      }
    },
    "@truffle/codec>@truffle/abi-utils>change-case>sentence-case": {
      "packages": {
        "@truffle/codec>@truffle/abi-utils>change-case>no-case": true,
        "@truffle/codec>@truffle/abi-utils>change-case>upper-case-first": true
      }
    },
    "@truffle/codec>@truffle/abi-utils>change-case>snake-case": {
      "packages": {
        "@truffle/codec>@truffle/abi-utils>change-case>no-case": true
      }
    },
    "@truffle/codec>@truffle/abi-utils>change-case>swap-case": {
      "packages": {
        "@truffle/codec>@truffle/abi-utils>change-case>lower-case": true,
        "@truffle/codec>@truffle/abi-utils>change-case>upper-case": true
      }
    },
    "@truffle/codec>@truffle/abi-utils>change-case>title-case": {
      "packages": {
        "@truffle/codec>@truffle/abi-utils>change-case>no-case": true,
        "@truffle/codec>@truffle/abi-utils>change-case>upper-case": true
      }
    },
    "@truffle/codec>@truffle/abi-utils>change-case>upper-case-first": {
      "packages": {
        "@truffle/codec>@truffle/abi-utils>change-case>upper-case": true
      }
    },
    "@truffle/codec>@truffle/abi-utils>fast-check": {
      "globals": {
        "clearTimeout": true,
        "console.log": true,
        "setTimeout": true
      },
      "packages": {
        "@truffle/codec>@truffle/abi-utils>fast-check>pure-rand": true,
        "browserify>buffer": true
      }
    },
    "@truffle/codec>@truffle/compile-common": {
      "packages": {
        "@truffle/codec>@truffle/compile-common>@truffle/error": true,
        "@truffle/codec>@truffle/compile-common>colors": true,
        "browserify>path-browserify": true
      }
    },
    "@truffle/codec>@truffle/compile-common>colors": {
      "globals": {
        "console.log": true
      },
      "packages": {
        "browserify>os-browserify": true,
        "browserify>process": true,
        "browserify>util": true
      }
    },
    "@truffle/codec>big.js": {
      "globals": {
        "define": true
      }
    },
    "@truffle/codec>cbor": {
      "globals": {
        "TextDecoder": true
      },
      "packages": {
        "@truffle/codec>cbor>bignumber.js": true,
        "@truffle/codec>cbor>nofilter": true,
        "browserify>buffer": true,
        "browserify>insert-module-globals>is-buffer": true,
        "browserify>stream-browserify": true,
        "browserify>url": true,
        "browserify>util": true
      }
    },
    "@truffle/codec>cbor>bignumber.js": {
      "globals": {
        "crypto": true,
        "define": true
      }
    },
    "@truffle/codec>cbor>nofilter": {
      "packages": {
        "browserify>buffer": true,
        "browserify>stream-browserify": true,
        "browserify>util": true
      }
    },
    "@truffle/codec>web3-utils": {
      "globals": {
        "setTimeout": true
      },
      "packages": {
        "@truffle/codec>utf8": true,
        "@truffle/codec>web3-utils>ethereum-bloom-filters": true,
        "bn.js": true,
        "browserify>buffer": true,
        "ethereumjs-util": true,
        "ethjs>ethjs-unit": true,
        "ethjs>number-to-bn": true,
        "mocha>serialize-javascript>randombytes": true
      }
    },
    "@truffle/codec>web3-utils>ethereum-bloom-filters": {
      "packages": {
        "@truffle/codec>web3-utils>ethereum-bloom-filters>js-sha3": true
      }
    },
    "@truffle/codec>web3-utils>ethereum-bloom-filters>js-sha3": {
      "globals": {
        "define": true
      },
      "packages": {
        "browserify>process": true
      }
    },
    "@truffle/decoder": {
      "packages": {
        "@truffle/codec": true,
        "@truffle/codec>@truffle/abi-utils": true,
        "@truffle/codec>@truffle/compile-common": true,
        "@truffle/codec>web3-utils": true,
        "@truffle/decoder>@truffle/encoder": true,
        "@truffle/decoder>@truffle/source-map-utils": true,
        "bn.js": true,
        "nock>debug": true
      }
    },
    "@truffle/decoder>@truffle/encoder": {
      "packages": {
        "@ethersproject/abi>@ethersproject/address": true,
        "@ethersproject/bignumber": true,
        "@truffle/codec": true,
        "@truffle/codec>@truffle/abi-utils": true,
        "@truffle/codec>@truffle/compile-common": true,
        "@truffle/codec>big.js": true,
        "@truffle/codec>web3-utils": true,
        "@truffle/decoder>@truffle/encoder>@ensdomains/ensjs": true,
        "@truffle/decoder>@truffle/encoder>bignumber.js": true,
        "lodash": true,
        "nock>debug": true
      }
    },
    "@truffle/decoder>@truffle/encoder>@ensdomains/ensjs": {
      "globals": {
        "console.log": true,
        "console.warn": true,
        "registries": true
      },
      "packages": {
        "@babel/runtime": true,
        "@truffle/decoder>@truffle/encoder>@ensdomains/ensjs>@ensdomains/address-encoder": true,
        "@truffle/decoder>@truffle/encoder>@ensdomains/ensjs>@ensdomains/ens": true,
        "@truffle/decoder>@truffle/encoder>@ensdomains/ensjs>@ensdomains/resolver": true,
        "@truffle/decoder>@truffle/encoder>@ensdomains/ensjs>content-hash": true,
        "@truffle/decoder>@truffle/encoder>@ensdomains/ensjs>ethers": true,
        "@truffle/decoder>@truffle/encoder>@ensdomains/ensjs>js-sha3": true,
        "browserify>buffer": true,
        "eth-ens-namehash": true,
        "ethereumjs-util>ethereum-cryptography>bs58check>bs58": true
      }
    },
    "@truffle/decoder>@truffle/encoder>@ensdomains/ensjs>@ensdomains/address-encoder": {
      "globals": {
        "console": true
      },
      "packages": {
        "bn.js": true,
        "browserify>buffer": true,
        "browserify>crypto-browserify": true,
        "ethereumjs-util>create-hash>ripemd160": true
      }
    },
    "@truffle/decoder>@truffle/encoder>@ensdomains/ensjs>content-hash": {
      "packages": {
        "@truffle/decoder>@truffle/encoder>@ensdomains/ensjs>content-hash>cids": true,
        "@truffle/decoder>@truffle/encoder>@ensdomains/ensjs>content-hash>multicodec": true,
        "@truffle/decoder>@truffle/encoder>@ensdomains/ensjs>content-hash>multihashes": true,
        "browserify>buffer": true
      }
    },
    "@truffle/decoder>@truffle/encoder>@ensdomains/ensjs>content-hash>cids": {
      "packages": {
        "@truffle/decoder>@truffle/encoder>@ensdomains/ensjs>content-hash>cids>class-is": true,
        "@truffle/decoder>@truffle/encoder>@ensdomains/ensjs>content-hash>cids>multibase": true,
        "@truffle/decoder>@truffle/encoder>@ensdomains/ensjs>content-hash>cids>multicodec": true,
        "@truffle/decoder>@truffle/encoder>@ensdomains/ensjs>content-hash>multihashes": true,
        "browserify>buffer": true
      }
    },
    "@truffle/decoder>@truffle/encoder>@ensdomains/ensjs>content-hash>cids>multibase": {
      "packages": {
        "@ensdomains/content-hash>multihashes>multibase>base-x": true,
        "browserify>buffer": true
      }
    },
    "@truffle/decoder>@truffle/encoder>@ensdomains/ensjs>content-hash>cids>multicodec": {
      "packages": {
        "@ensdomains/content-hash>multihashes>varint": true,
        "browserify>buffer": true
      }
    },
    "@truffle/decoder>@truffle/encoder>@ensdomains/ensjs>content-hash>multicodec": {
      "packages": {
        "@ensdomains/content-hash>multihashes>varint": true,
        "browserify>buffer": true
      }
    },
    "@truffle/decoder>@truffle/encoder>@ensdomains/ensjs>content-hash>multihashes": {
      "packages": {
        "@ensdomains/content-hash>multihashes>varint": true,
        "@truffle/decoder>@truffle/encoder>@ensdomains/ensjs>content-hash>multihashes>multibase": true,
        "browserify>buffer": true
      }
    },
    "@truffle/decoder>@truffle/encoder>@ensdomains/ensjs>content-hash>multihashes>multibase": {
      "packages": {
        "@ensdomains/content-hash>multihashes>multibase>base-x": true,
        "browserify>buffer": true
      }
    },
    "@truffle/decoder>@truffle/encoder>@ensdomains/ensjs>ethers": {
      "packages": {
        "@ethersproject/abi": true,
        "@ethersproject/abi>@ethersproject/address": true,
        "@ethersproject/abi>@ethersproject/bytes": true,
        "@ethersproject/abi>@ethersproject/constants": true,
        "@ethersproject/abi>@ethersproject/hash": true,
        "@ethersproject/abi>@ethersproject/keccak256": true,
        "@ethersproject/abi>@ethersproject/logger": true,
        "@ethersproject/abi>@ethersproject/properties": true,
        "@ethersproject/abi>@ethersproject/strings": true,
        "@ethersproject/bignumber": true,
        "@ethersproject/contracts": true,
        "@ethersproject/hdnode": true,
        "@ethersproject/hdnode>@ethersproject/abstract-signer": true,
        "@ethersproject/hdnode>@ethersproject/basex": true,
        "@ethersproject/hdnode>@ethersproject/sha2": true,
        "@ethersproject/hdnode>@ethersproject/signing-key": true,
        "@ethersproject/hdnode>@ethersproject/transactions": true,
        "@ethersproject/hdnode>@ethersproject/wordlists": true,
        "@ethersproject/providers": true,
        "@ethersproject/providers>@ethersproject/base64": true,
        "@ethersproject/providers>@ethersproject/random": true,
        "@ethersproject/providers>@ethersproject/rlp": true,
        "@ethersproject/providers>@ethersproject/web": true,
        "@truffle/decoder>@truffle/encoder>@ensdomains/ensjs>ethers>@ethersproject/json-wallets": true,
        "@truffle/decoder>@truffle/encoder>@ensdomains/ensjs>ethers>@ethersproject/solidity": true,
        "@truffle/decoder>@truffle/encoder>@ensdomains/ensjs>ethers>@ethersproject/units": true,
        "@truffle/decoder>@truffle/encoder>@ensdomains/ensjs>ethers>@ethersproject/wallet": true
      }
    },
    "@truffle/decoder>@truffle/encoder>@ensdomains/ensjs>ethers>@ethersproject/json-wallets": {
      "packages": {
        "@ethersproject/abi>@ethersproject/address": true,
        "@ethersproject/abi>@ethersproject/bytes": true,
        "@ethersproject/abi>@ethersproject/keccak256": true,
        "@ethersproject/abi>@ethersproject/logger": true,
        "@ethersproject/abi>@ethersproject/properties": true,
        "@ethersproject/abi>@ethersproject/strings": true,
        "@ethersproject/hdnode": true,
        "@ethersproject/hdnode>@ethersproject/pbkdf2": true,
        "@ethersproject/hdnode>@ethersproject/transactions": true,
        "@ethersproject/providers>@ethersproject/random": true,
        "@truffle/decoder>@truffle/encoder>@ensdomains/ensjs>ethers>@ethersproject/json-wallets>aes-js": true,
        "ethereumjs-util>ethereum-cryptography>scrypt-js": true
      }
    },
    "@truffle/decoder>@truffle/encoder>@ensdomains/ensjs>ethers>@ethersproject/json-wallets>aes-js": {
      "globals": {
        "define": true
      }
    },
    "@truffle/decoder>@truffle/encoder>@ensdomains/ensjs>ethers>@ethersproject/solidity": {
      "packages": {
        "@ethersproject/abi>@ethersproject/bytes": true,
        "@ethersproject/abi>@ethersproject/keccak256": true,
        "@ethersproject/abi>@ethersproject/logger": true,
        "@ethersproject/abi>@ethersproject/strings": true,
        "@ethersproject/bignumber": true,
        "@ethersproject/hdnode>@ethersproject/sha2": true
      }
    },
    "@truffle/decoder>@truffle/encoder>@ensdomains/ensjs>ethers>@ethersproject/units": {
      "packages": {
        "@ethersproject/abi>@ethersproject/logger": true,
        "@ethersproject/bignumber": true
      }
    },
    "@truffle/decoder>@truffle/encoder>@ensdomains/ensjs>ethers>@ethersproject/wallet": {
      "packages": {
        "@ethersproject/abi>@ethersproject/address": true,
        "@ethersproject/abi>@ethersproject/bytes": true,
        "@ethersproject/abi>@ethersproject/hash": true,
        "@ethersproject/abi>@ethersproject/keccak256": true,
        "@ethersproject/abi>@ethersproject/logger": true,
        "@ethersproject/abi>@ethersproject/properties": true,
        "@ethersproject/contracts>@ethersproject/abstract-provider": true,
        "@ethersproject/hdnode": true,
        "@ethersproject/hdnode>@ethersproject/abstract-signer": true,
        "@ethersproject/hdnode>@ethersproject/signing-key": true,
        "@ethersproject/hdnode>@ethersproject/transactions": true,
        "@ethersproject/providers>@ethersproject/random": true,
        "@truffle/decoder>@truffle/encoder>@ensdomains/ensjs>ethers>@ethersproject/json-wallets": true
      }
    },
    "@truffle/decoder>@truffle/encoder>@ensdomains/ensjs>js-sha3": {
      "globals": {
        "define": true
      },
      "packages": {
        "browserify>process": true
      }
    },
    "@truffle/decoder>@truffle/encoder>bignumber.js": {
      "globals": {
        "crypto": true,
        "define": true
      }
    },
    "@truffle/decoder>@truffle/source-map-utils": {
      "packages": {
        "@truffle/codec": true,
        "@truffle/codec>web3-utils": true,
        "@truffle/decoder>@truffle/source-map-utils>@truffle/code-utils": true,
        "@truffle/decoder>@truffle/source-map-utils>json-pointer": true,
        "@truffle/decoder>@truffle/source-map-utils>node-interval-tree": true,
        "nock>debug": true
      }
    },
    "@truffle/decoder>@truffle/source-map-utils>@truffle/code-utils": {
      "packages": {
        "@truffle/codec>cbor": true,
        "browserify>buffer": true
      }
    },
    "@truffle/decoder>@truffle/source-map-utils>json-pointer": {
      "packages": {
        "@truffle/decoder>@truffle/source-map-utils>json-pointer>foreach": true
      }
    },
    "@truffle/decoder>@truffle/source-map-utils>node-interval-tree": {
      "packages": {
        "@truffle/decoder>@truffle/source-map-utils>node-interval-tree>shallowequal": true
      }
    },
    "@zxing/browser": {
      "globals": {
        "HTMLElement": true,
        "HTMLImageElement": true,
        "HTMLVideoElement": true,
        "clearTimeout": true,
        "console.error": true,
        "console.warn": true,
        "document": true,
        "navigator": true,
        "setTimeout": true
      },
      "packages": {
        "@zxing/library": true
      }
    },
    "@zxing/library": {
      "globals": {
        "HTMLImageElement": true,
        "HTMLVideoElement": true,
        "TextDecoder": true,
        "TextEncoder": true,
        "URL.createObjectURL": true,
        "btoa": true,
        "console.log": true,
        "console.warn": true,
        "document": true,
        "navigator": true,
        "setTimeout": true
      },
      "packages": {
        "@zxing/library>ts-custom-error": true
      }
    },
    "addons-linter>sha.js": {
      "packages": {
        "koa>content-disposition>safe-buffer": true,
        "pumpify>inherits": true
      }
    },
    "await-semaphore": {
      "packages": {
        "browserify>process": true,
        "browserify>timers-browserify": true
      }
    },
    "base32-encode": {
      "packages": {
        "base32-encode>to-data-view": true
      }
    },
    "bignumber.js": {
      "globals": {
        "crypto": true,
        "define": true
      }
    },
    "bn.js": {
      "globals": {
        "Buffer": true
      },
      "packages": {
        "browserify>browser-resolve": true
      }
    },
    "bowser": {
      "globals": {
        "define": true
      }
    },
    "browserify>assert": {
      "globals": {
        "Buffer": true
      },
      "packages": {
        "browserify>assert>util": true,
        "react>object-assign": true
      }
    },
    "browserify>assert>util": {
      "globals": {
        "console.error": true,
        "console.log": true,
        "console.trace": true,
        "process": true
      },
      "packages": {
        "browserify>assert>util>inherits": true,
        "browserify>process": true
      }
    },
    "browserify>browser-resolve": {
      "packages": {
        "ethjs-query>babel-runtime>core-js": true
      }
    },
    "browserify>browserify-zlib": {
      "packages": {
        "browserify>assert": true,
        "browserify>browserify-zlib>pako": true,
        "browserify>buffer": true,
        "browserify>process": true,
        "browserify>stream-browserify": true,
        "browserify>util": true
      }
    },
    "browserify>buffer": {
      "globals": {
        "console": true
      },
      "packages": {
        "base64-js": true,
        "browserify>buffer>ieee754": true
      }
    },
    "browserify>crypto-browserify": {
      "packages": {
        "browserify>crypto-browserify>browserify-cipher": true,
        "browserify>crypto-browserify>browserify-sign": true,
        "browserify>crypto-browserify>create-ecdh": true,
        "browserify>crypto-browserify>create-hmac": true,
        "browserify>crypto-browserify>diffie-hellman": true,
        "browserify>crypto-browserify>pbkdf2": true,
        "browserify>crypto-browserify>public-encrypt": true,
        "browserify>crypto-browserify>randomfill": true,
        "ethereumjs-util>create-hash": true,
        "mocha>serialize-javascript>randombytes": true
      }
    },
    "browserify>crypto-browserify>browserify-cipher": {
      "packages": {
        "browserify>crypto-browserify>browserify-cipher>browserify-des": true,
        "browserify>crypto-browserify>browserify-cipher>evp_bytestokey": true,
        "ethereumjs-util>ethereum-cryptography>browserify-aes": true
      }
    },
    "browserify>crypto-browserify>browserify-cipher>browserify-des": {
      "packages": {
        "browserify>buffer": true,
        "browserify>crypto-browserify>browserify-cipher>browserify-des>des.js": true,
        "ethereumjs-util>create-hash>cipher-base": true,
        "pumpify>inherits": true
      }
    },
    "browserify>crypto-browserify>browserify-cipher>browserify-des>des.js": {
      "packages": {
        "@metamask/ppom-validator>elliptic>minimalistic-assert": true,
        "pumpify>inherits": true
      }
    },
    "browserify>crypto-browserify>browserify-cipher>evp_bytestokey": {
      "packages": {
        "ethereumjs-util>create-hash>md5.js": true,
        "koa>content-disposition>safe-buffer": true
      }
    },
    "browserify>crypto-browserify>browserify-sign": {
      "packages": {
        "@metamask/ppom-validator>elliptic": true,
        "bn.js": true,
        "browserify>buffer": true,
        "browserify>crypto-browserify>create-hmac": true,
        "browserify>crypto-browserify>public-encrypt>browserify-rsa": true,
        "browserify>crypto-browserify>public-encrypt>parse-asn1": true,
        "browserify>stream-browserify": true,
        "ethereumjs-util>create-hash": true,
        "pumpify>inherits": true
      }
    },
    "browserify>crypto-browserify>create-ecdh": {
      "packages": {
        "@metamask/ppom-validator>elliptic": true,
        "bn.js": true,
        "browserify>buffer": true
      }
    },
    "browserify>crypto-browserify>create-hmac": {
      "packages": {
        "addons-linter>sha.js": true,
        "ethereumjs-util>create-hash": true,
        "ethereumjs-util>create-hash>cipher-base": true,
        "ethereumjs-util>create-hash>ripemd160": true,
        "koa>content-disposition>safe-buffer": true,
        "pumpify>inherits": true
      }
    },
    "browserify>crypto-browserify>diffie-hellman": {
      "packages": {
        "bn.js": true,
        "browserify>buffer": true,
        "browserify>crypto-browserify>diffie-hellman>miller-rabin": true,
        "mocha>serialize-javascript>randombytes": true
      }
    },
    "browserify>crypto-browserify>diffie-hellman>miller-rabin": {
      "packages": {
        "@metamask/ppom-validator>elliptic>brorand": true,
        "bn.js": true
      }
    },
    "browserify>crypto-browserify>pbkdf2": {
      "globals": {
        "crypto": true,
        "process": true,
        "queueMicrotask": true,
        "setImmediate": true,
        "setTimeout": true
      },
      "packages": {
        "addons-linter>sha.js": true,
        "browserify>process": true,
        "ethereumjs-util>create-hash": true,
        "ethereumjs-util>create-hash>ripemd160": true,
        "koa>content-disposition>safe-buffer": true
      }
    },
    "browserify>crypto-browserify>public-encrypt": {
      "packages": {
        "bn.js": true,
        "browserify>buffer": true,
        "browserify>crypto-browserify>public-encrypt>browserify-rsa": true,
        "browserify>crypto-browserify>public-encrypt>parse-asn1": true,
        "ethereumjs-util>create-hash": true,
        "mocha>serialize-javascript>randombytes": true
      }
    },
    "browserify>crypto-browserify>public-encrypt>browserify-rsa": {
      "packages": {
        "bn.js": true,
        "browserify>buffer": true,
        "mocha>serialize-javascript>randombytes": true
      }
    },
    "browserify>crypto-browserify>public-encrypt>parse-asn1": {
      "packages": {
        "browserify>buffer": true,
        "browserify>crypto-browserify>browserify-cipher>evp_bytestokey": true,
        "browserify>crypto-browserify>pbkdf2": true,
        "browserify>crypto-browserify>public-encrypt>parse-asn1>asn1.js": true,
        "ethereumjs-util>ethereum-cryptography>browserify-aes": true
      }
    },
    "browserify>crypto-browserify>public-encrypt>parse-asn1>asn1.js": {
      "packages": {
        "@metamask/ppom-validator>elliptic>minimalistic-assert": true,
        "bn.js": true,
        "browserify>buffer": true,
        "browserify>vm-browserify": true,
        "pumpify>inherits": true
      }
    },
    "browserify>crypto-browserify>randomfill": {
      "globals": {
        "crypto": true,
        "msCrypto": true
      },
      "packages": {
        "browserify>process": true,
        "koa>content-disposition>safe-buffer": true,
        "mocha>serialize-javascript>randombytes": true
      }
    },
    "browserify>events": {
      "globals": {
        "console": true
      }
    },
    "browserify>has": {
      "packages": {
        "browserify>has>function-bind": true
      }
    },
    "browserify>https-browserify": {
      "packages": {
        "browserify>stream-http": true,
        "browserify>url": true
      }
    },
    "browserify>os-browserify": {
      "globals": {
        "location": true,
        "navigator": true
      }
    },
    "browserify>path-browserify": {
      "packages": {
        "browserify>process": true
      }
    },
    "browserify>process": {
      "globals": {
        "clearTimeout": true,
        "setTimeout": true
      }
    },
    "browserify>punycode": {
      "globals": {
        "define": true
      }
    },
    "browserify>stream-browserify": {
      "packages": {
        "browserify>events": true,
        "pumpify>inherits": true,
        "readable-stream": true
      }
    },
    "browserify>stream-http": {
      "globals": {
        "AbortController": true,
        "Blob": true,
        "MSStreamReader": true,
        "ReadableStream": true,
        "WritableStream": true,
        "XDomainRequest": true,
        "XMLHttpRequest": true,
        "clearTimeout": true,
        "fetch": true,
        "location.protocol.search": true,
        "setTimeout": true
      },
      "packages": {
        "browserify>buffer": true,
        "browserify>process": true,
        "browserify>stream-http>builtin-status-codes": true,
        "browserify>stream-http>readable-stream": true,
        "browserify>url": true,
        "pumpify>inherits": true,
        "watchify>xtend": true
      }
    },
    "browserify>stream-http>readable-stream": {
      "packages": {
        "browserify>browser-resolve": true,
        "browserify>buffer": true,
        "browserify>events": true,
        "browserify>process": true,
        "browserify>string_decoder": true,
        "pumpify>inherits": true,
        "readable-stream>util-deprecate": true
      }
    },
    "browserify>string_decoder": {
      "packages": {
        "koa>content-disposition>safe-buffer": true
      }
    },
    "browserify>timers-browserify": {
      "globals": {
        "clearInterval": true,
        "clearTimeout": true,
        "setInterval": true,
        "setTimeout": true
      },
      "packages": {
        "browserify>process": true
      }
    },
    "browserify>url": {
      "packages": {
        "browserify>punycode": true,
        "browserify>querystring-es3": true
      }
    },
    "browserify>util": {
      "globals": {
        "console.error": true,
        "console.log": true,
        "console.trace": true,
        "process": true
      },
      "packages": {
        "browserify>process": true,
        "browserify>util>inherits": true
      }
    },
    "browserify>vm-browserify": {
      "globals": {
        "document.body.appendChild": true,
        "document.body.removeChild": true,
        "document.createElement": true
      }
    },
    "classnames": {
      "globals": {
        "classNames": "write",
        "define": true
      }
    },
    "copy-to-clipboard": {
      "globals": {
        "clipboardData": true,
        "console.error": true,
        "console.warn": true,
        "document.body.appendChild": true,
        "document.body.removeChild": true,
        "document.createElement": true,
        "document.createRange": true,
        "document.execCommand": true,
        "document.getSelection": true,
        "navigator.userAgent": true,
        "prompt": true
      },
      "packages": {
        "copy-to-clipboard>toggle-selection": true
      }
    },
    "copy-to-clipboard>toggle-selection": {
      "globals": {
        "document.activeElement": true,
        "document.getSelection": true
      }
    },
    "currency-formatter": {
      "packages": {
        "currency-formatter>accounting": true,
        "currency-formatter>locale-currency": true,
        "react>object-assign": true
      }
    },
    "currency-formatter>accounting": {
      "globals": {
        "define": true
      }
    },
    "currency-formatter>locale-currency": {
      "globals": {
        "countryCode": true
      }
    },
    "debounce-stream": {
      "packages": {
        "debounce-stream>debounce": true,
        "debounce-stream>duplexer": true,
        "debounce-stream>through": true
      }
    },
    "debounce-stream>debounce": {
      "globals": {
        "clearTimeout": true,
        "setTimeout": true
      }
    },
    "debounce-stream>duplexer": {
      "packages": {
        "browserify>stream-browserify": true
      }
    },
    "debounce-stream>through": {
      "packages": {
        "browserify>process": true,
        "browserify>stream-browserify": true
      }
    },
    "depcheck>@vue/compiler-sfc>postcss>nanoid": {
      "globals": {
        "crypto.getRandomValues": true
      }
    },
    "dependency-tree>precinct>detective-postcss>postcss>nanoid": {
      "globals": {
        "crypto.getRandomValues": true
      }
    },
    "end-of-stream": {
      "packages": {
        "browserify>process": true,
        "pump>once": true
      }
    },
    "eslint>optionator>fast-levenshtein": {
      "globals": {
        "Intl": true,
        "Levenshtein": "write",
        "console.log": true,
        "define": true,
        "importScripts": true,
        "postMessage": true
      }
    },
    "eth-ens-namehash": {
      "globals": {
        "name": "write"
      },
      "packages": {
        "browserify>buffer": true,
        "eth-ens-namehash>idna-uts46-hx": true,
        "eth-ens-namehash>js-sha3": true
      }
    },
    "eth-ens-namehash>idna-uts46-hx": {
      "globals": {
        "define": true
      },
      "packages": {
        "browserify>punycode": true
      }
    },
    "eth-ens-namehash>js-sha3": {
      "packages": {
        "browserify>process": true
      }
    },
    "eth-json-rpc-filters": {
      "globals": {
        "console.error": true
      },
      "packages": {
        "@metamask/safe-event-emitter": true,
        "eth-json-rpc-filters>async-mutex": true,
        "eth-query": true,
        "json-rpc-engine": true,
        "pify": true
      }
    },
    "eth-json-rpc-filters>async-mutex": {
      "globals": {
        "setTimeout": true
      },
      "packages": {
        "mockttp>graphql-tag>tslib": true
      }
    },
    "eth-keyring-controller>@metamask/browser-passworder": {
      "globals": {
        "crypto": true
      }
    },
    "eth-lattice-keyring": {
      "globals": {
        "addEventListener": true,
        "browser": true,
        "clearInterval": true,
        "fetch": true,
        "open": true,
        "setInterval": true
      },
      "packages": {
        "@ethereumjs/tx>@ethereumjs/util": true,
        "bn.js": true,
        "browserify>buffer": true,
        "browserify>crypto-browserify": true,
        "browserify>events": true,
        "eth-lattice-keyring>@ethereumjs/tx": true,
        "eth-lattice-keyring>gridplus-sdk": true,
        "eth-lattice-keyring>rlp": true
      }
    },
    "eth-lattice-keyring>@ethereumjs/tx": {
      "packages": {
        "@ethereumjs/common": true,
        "@ethereumjs/tx>@ethereumjs/rlp": true,
        "@ethereumjs/tx>@ethereumjs/util": true,
        "@ethersproject/providers": true,
        "browserify>buffer": true,
        "browserify>insert-module-globals>is-buffer": true,
        "eth-lattice-keyring>@ethereumjs/tx>@chainsafe/ssz": true,
        "eth-lattice-keyring>@ethereumjs/tx>ethereum-cryptography": true
      }
    },
    "eth-lattice-keyring>@ethereumjs/tx>@chainsafe/ssz": {
      "packages": {
        "browserify": true,
        "browserify>buffer": true,
        "eth-lattice-keyring>@ethereumjs/tx>@chainsafe/ssz>@chainsafe/persistent-merkle-tree": true,
        "eth-lattice-keyring>@ethereumjs/tx>@chainsafe/ssz>case": true
      }
    },
    "eth-lattice-keyring>@ethereumjs/tx>@chainsafe/ssz>@chainsafe/persistent-merkle-tree": {
      "globals": {
        "WeakRef": true
      },
      "packages": {
        "browserify": true
      }
    },
    "eth-lattice-keyring>@ethereumjs/tx>ethereum-cryptography": {
      "globals": {
        "TextDecoder": true,
        "crypto": true
      },
      "packages": {
        "eth-lattice-keyring>@ethereumjs/tx>ethereum-cryptography>@noble/hashes": true
      }
    },
    "eth-lattice-keyring>@ethereumjs/tx>ethereum-cryptography>@noble/hashes": {
      "globals": {
        "TextEncoder": true,
        "crypto": true
      }
    },
    "eth-lattice-keyring>gridplus-sdk": {
      "globals": {
        "AbortController": true,
        "Request": true,
        "URL": true,
        "__values": true,
        "caches": true,
        "clearTimeout": true,
        "console.error": true,
        "console.log": true,
        "console.warn": true,
        "fetch": true,
        "setTimeout": true
      },
      "packages": {
        "@ethereumjs/common>crc-32": true,
        "@ethersproject/abi": true,
        "@metamask/ppom-validator>elliptic": true,
        "bn.js": true,
        "browserify>buffer": true,
        "eth-lattice-keyring>gridplus-sdk>@ethereumjs/common": true,
        "eth-lattice-keyring>gridplus-sdk>@ethereumjs/tx": true,
        "eth-lattice-keyring>gridplus-sdk>aes-js": true,
        "eth-lattice-keyring>gridplus-sdk>bech32": true,
        "eth-lattice-keyring>gridplus-sdk>bignumber.js": true,
        "eth-lattice-keyring>gridplus-sdk>bitwise": true,
        "eth-lattice-keyring>gridplus-sdk>borc": true,
        "eth-lattice-keyring>gridplus-sdk>eth-eip712-util-browser": true,
        "eth-lattice-keyring>gridplus-sdk>js-sha3": true,
        "eth-lattice-keyring>gridplus-sdk>rlp": true,
        "eth-lattice-keyring>gridplus-sdk>secp256k1": true,
        "eth-lattice-keyring>gridplus-sdk>uuid": true,
        "ethereumjs-util>ethereum-cryptography>bs58check": true,
        "ethereumjs-util>ethereum-cryptography>hash.js": true,
        "lodash": true
      }
    },
    "eth-lattice-keyring>gridplus-sdk>@ethereumjs/common": {
      "packages": {
        "@ethereumjs/common>crc-32": true,
        "@ethereumjs/tx>@ethereumjs/util": true,
        "browserify>buffer": true,
        "browserify>events": true
      }
    },
    "eth-lattice-keyring>gridplus-sdk>@ethereumjs/tx": {
      "packages": {
        "@ethereumjs/tx>@ethereumjs/rlp": true,
        "@ethereumjs/tx>@ethereumjs/util": true,
        "@ethersproject/providers": true,
        "browserify>buffer": true,
        "browserify>insert-module-globals>is-buffer": true,
        "eth-lattice-keyring>@ethereumjs/tx>@chainsafe/ssz": true,
        "eth-lattice-keyring>gridplus-sdk>@ethereumjs/tx>@ethereumjs/common": true,
        "eth-lattice-keyring>gridplus-sdk>@ethereumjs/tx>ethereum-cryptography": true
      }
    },
    "eth-lattice-keyring>gridplus-sdk>@ethereumjs/tx>@ethereumjs/common": {
      "packages": {
        "@ethereumjs/common>crc-32": true,
        "@ethereumjs/tx>@ethereumjs/util": true,
        "browserify>buffer": true,
        "browserify>events": true
      }
    },
    "eth-lattice-keyring>gridplus-sdk>@ethereumjs/tx>ethereum-cryptography": {
      "globals": {
        "TextDecoder": true,
        "crypto": true
      },
      "packages": {
        "eth-lattice-keyring>gridplus-sdk>@ethereumjs/tx>ethereum-cryptography>@noble/hashes": true
      }
    },
    "eth-lattice-keyring>gridplus-sdk>@ethereumjs/tx>ethereum-cryptography>@noble/hashes": {
      "globals": {
        "TextEncoder": true,
        "crypto": true
      }
    },
    "eth-lattice-keyring>gridplus-sdk>aes-js": {
      "globals": {
        "define": true
      }
    },
    "eth-lattice-keyring>gridplus-sdk>bignumber.js": {
      "globals": {
        "crypto": true,
        "define": true
      }
    },
    "eth-lattice-keyring>gridplus-sdk>bitwise": {
      "packages": {
        "browserify>buffer": true
      }
    },
    "eth-lattice-keyring>gridplus-sdk>borc": {
      "globals": {
        "console": true
      },
      "packages": {
        "browserify>buffer": true,
        "browserify>buffer>ieee754": true,
        "eth-lattice-keyring>gridplus-sdk>borc>bignumber.js": true,
        "eth-lattice-keyring>gridplus-sdk>borc>iso-url": true
      }
    },
    "eth-lattice-keyring>gridplus-sdk>borc>bignumber.js": {
      "globals": {
        "crypto": true,
        "define": true
      }
    },
    "eth-lattice-keyring>gridplus-sdk>borc>iso-url": {
      "globals": {
        "URL": true,
        "URLSearchParams": true,
        "location": true
      }
    },
    "eth-lattice-keyring>gridplus-sdk>eth-eip712-util-browser": {
      "globals": {
        "intToBuffer": true
      },
      "packages": {
        "bn.js": true,
        "eth-lattice-keyring>gridplus-sdk>eth-eip712-util-browser>buffer": true,
        "eth-lattice-keyring>gridplus-sdk>eth-eip712-util-browser>js-sha3": true
      }
    },
    "eth-lattice-keyring>gridplus-sdk>eth-eip712-util-browser>buffer": {
      "globals": {
        "console": true
      },
      "packages": {
        "base64-js": true,
        "browserify>buffer>ieee754": true
      }
    },
    "eth-lattice-keyring>gridplus-sdk>eth-eip712-util-browser>js-sha3": {
      "globals": {
        "define": true
      },
      "packages": {
        "browserify>process": true
      }
    },
    "eth-lattice-keyring>gridplus-sdk>js-sha3": {
      "globals": {
        "define": true
      },
      "packages": {
        "browserify>process": true
      }
    },
    "eth-lattice-keyring>gridplus-sdk>rlp": {
      "globals": {
        "TextEncoder": true
      }
    },
    "eth-lattice-keyring>gridplus-sdk>secp256k1": {
      "packages": {
        "@metamask/ppom-validator>elliptic": true
      }
    },
    "eth-lattice-keyring>gridplus-sdk>uuid": {
      "globals": {
        "crypto": true
      }
    },
    "eth-lattice-keyring>rlp": {
      "globals": {
        "TextEncoder": true
      }
    },
    "eth-method-registry": {
      "packages": {
        "ethjs": true
      }
    },
    "eth-query": {
      "packages": {
        "eth-query>json-rpc-random-id": true,
        "nock>debug": true,
        "watchify>xtend": true
      }
    },
    "eth-rpc-errors": {
      "packages": {
        "eth-rpc-errors>fast-safe-stringify": true
      }
    },
    "eth-sig-util": {
      "packages": {
        "browserify>buffer": true,
        "eth-sig-util>ethereumjs-util": true,
        "eth-sig-util>tweetnacl": true,
        "eth-sig-util>tweetnacl-util": true,
        "ethereumjs-abi": true
      }
    },
    "eth-sig-util>ethereumjs-util": {
      "packages": {
        "@metamask/ppom-validator>elliptic": true,
        "bn.js": true,
        "browserify>assert": true,
        "browserify>buffer": true,
        "eth-sig-util>ethereumjs-util>ethjs-util": true,
        "ethereumjs-util>create-hash": true,
        "ethereumjs-util>ethereum-cryptography": true,
        "ethereumjs-util>rlp": true,
        "koa>content-disposition>safe-buffer": true
      }
    },
    "eth-sig-util>ethereumjs-util>ethjs-util": {
      "packages": {
        "browserify>buffer": true,
        "ethjs>ethjs-util>is-hex-prefixed": true,
        "ethjs>ethjs-util>strip-hex-prefix": true
      }
    },
    "eth-sig-util>tweetnacl": {
      "globals": {
        "crypto": true,
        "msCrypto": true,
        "nacl": "write"
      },
      "packages": {
        "browserify>browser-resolve": true
      }
    },
    "eth-sig-util>tweetnacl-util": {
      "globals": {
        "atob": true,
        "btoa": true
      },
      "packages": {
        "browserify>browser-resolve": true
      }
    },
    "ethereumjs-abi": {
      "packages": {
        "bn.js": true,
        "browserify>buffer": true,
        "ethereumjs-abi>ethereumjs-util": true
      }
    },
    "ethereumjs-abi>ethereumjs-util": {
      "packages": {
        "@metamask/ppom-validator>elliptic": true,
        "bn.js": true,
        "browserify>assert": true,
        "browserify>buffer": true,
        "eth-sig-util>ethereumjs-util>ethjs-util": true,
        "ethereumjs-util>create-hash": true,
        "ethereumjs-util>ethereum-cryptography": true,
        "ethereumjs-util>rlp": true
      }
    },
    "ethereumjs-util": {
      "packages": {
        "bn.js": true,
        "browserify>assert": true,
        "browserify>buffer": true,
        "browserify>insert-module-globals>is-buffer": true,
        "ethereumjs-util>create-hash": true,
        "ethereumjs-util>ethereum-cryptography": true,
        "ethereumjs-util>rlp": true
      }
    },
    "ethereumjs-util>create-hash": {
      "packages": {
        "addons-linter>sha.js": true,
        "ethereumjs-util>create-hash>cipher-base": true,
        "ethereumjs-util>create-hash>md5.js": true,
        "ethereumjs-util>create-hash>ripemd160": true,
        "pumpify>inherits": true
      }
    },
    "ethereumjs-util>create-hash>cipher-base": {
      "packages": {
        "browserify>stream-browserify": true,
        "browserify>string_decoder": true,
        "koa>content-disposition>safe-buffer": true,
        "pumpify>inherits": true
      }
    },
    "ethereumjs-util>create-hash>md5.js": {
      "packages": {
        "ethereumjs-util>create-hash>md5.js>hash-base": true,
        "koa>content-disposition>safe-buffer": true,
        "pumpify>inherits": true
      }
    },
    "ethereumjs-util>create-hash>md5.js>hash-base": {
      "packages": {
        "ethereumjs-util>create-hash>md5.js>hash-base>readable-stream": true,
        "koa>content-disposition>safe-buffer": true,
        "pumpify>inherits": true
      }
    },
    "ethereumjs-util>create-hash>md5.js>hash-base>readable-stream": {
      "packages": {
        "browserify>browser-resolve": true,
        "browserify>buffer": true,
        "browserify>events": true,
        "browserify>process": true,
        "browserify>string_decoder": true,
        "pumpify>inherits": true,
        "readable-stream>util-deprecate": true
      }
    },
    "ethereumjs-util>create-hash>ripemd160": {
      "packages": {
        "browserify>buffer": true,
        "ethereumjs-util>create-hash>md5.js>hash-base": true,
        "pumpify>inherits": true
      }
    },
    "ethereumjs-util>ethereum-cryptography": {
      "packages": {
        "browserify>assert": true,
        "browserify>buffer": true,
        "browserify>crypto-browserify>create-hmac": true,
        "ethereumjs-util>ethereum-cryptography>bs58check": true,
        "ethereumjs-util>ethereum-cryptography>hash.js": true,
        "ethereumjs-util>ethereum-cryptography>keccak": true,
        "ethereumjs-util>ethereum-cryptography>secp256k1": true,
        "koa>content-disposition>safe-buffer": true,
        "mocha>serialize-javascript>randombytes": true
      }
    },
    "ethereumjs-util>ethereum-cryptography>browserify-aes": {
      "packages": {
        "browserify>buffer": true,
        "browserify>crypto-browserify>browserify-cipher>evp_bytestokey": true,
        "ethereumjs-util>create-hash>cipher-base": true,
        "ethereumjs-util>ethereum-cryptography>browserify-aes>buffer-xor": true,
        "koa>content-disposition>safe-buffer": true,
        "pumpify>inherits": true
      }
    },
    "ethereumjs-util>ethereum-cryptography>browserify-aes>buffer-xor": {
      "packages": {
        "browserify>buffer": true
      }
    },
    "ethereumjs-util>ethereum-cryptography>bs58check": {
      "packages": {
        "ethereumjs-util>create-hash": true,
        "ethereumjs-util>ethereum-cryptography>bs58check>bs58": true,
        "koa>content-disposition>safe-buffer": true
      }
    },
    "ethereumjs-util>ethereum-cryptography>bs58check>bs58": {
      "packages": {
        "@ensdomains/content-hash>multihashes>multibase>base-x": true
      }
    },
    "ethereumjs-util>ethereum-cryptography>hash.js": {
      "packages": {
        "@metamask/ppom-validator>elliptic>minimalistic-assert": true,
        "pumpify>inherits": true
      }
    },
    "ethereumjs-util>ethereum-cryptography>keccak": {
      "packages": {
        "browserify>buffer": true,
        "ethereumjs-util>ethereum-cryptography>keccak>readable-stream": true
      }
    },
    "ethereumjs-util>ethereum-cryptography>keccak>readable-stream": {
      "packages": {
        "browserify>browser-resolve": true,
        "browserify>buffer": true,
        "browserify>events": true,
        "browserify>process": true,
        "browserify>string_decoder": true,
        "pumpify>inherits": true,
        "readable-stream>util-deprecate": true
      }
    },
    "ethereumjs-util>ethereum-cryptography>scrypt-js": {
      "globals": {
        "define": true,
        "setTimeout": true
      },
      "packages": {
        "browserify>timers-browserify": true
      }
    },
    "ethereumjs-util>ethereum-cryptography>secp256k1": {
      "packages": {
        "@metamask/ppom-validator>elliptic": true
      }
    },
    "ethereumjs-util>rlp": {
      "packages": {
        "bn.js": true,
        "browserify>buffer": true
      }
    },
    "ethereumjs-wallet>randombytes": {
      "globals": {
        "crypto.getRandomValues": true
      }
    },
    "ethers>@ethersproject/random": {
      "globals": {
        "crypto.getRandomValues": true
      }
    },
    "ethjs": {
      "globals": {
        "clearInterval": true,
        "setInterval": true
      },
      "packages": {
        "bn.js": true,
        "browserify>buffer": true,
        "ethjs-contract": true,
        "ethjs-query": true,
        "ethjs>ethjs-abi": true,
        "ethjs>ethjs-filter": true,
        "ethjs>ethjs-provider-http": true,
        "ethjs>ethjs-unit": true,
        "ethjs>ethjs-util": true,
        "ethjs>js-sha3": true,
        "ethjs>number-to-bn": true
      }
    },
    "ethjs-contract": {
      "packages": {
        "ethjs-contract>ethjs-abi": true,
        "ethjs-contract>ethjs-util": true,
        "ethjs-query>babel-runtime": true,
        "ethjs>ethjs-filter": true,
        "ethjs>js-sha3": true,
        "promise-to-callback": true
      }
    },
    "ethjs-contract>ethjs-abi": {
      "packages": {
        "bn.js": true,
        "browserify>buffer": true,
        "ethjs>js-sha3": true,
        "ethjs>number-to-bn": true
      }
    },
    "ethjs-contract>ethjs-util": {
      "packages": {
        "browserify>buffer": true,
        "ethjs>ethjs-util>is-hex-prefixed": true,
        "ethjs>ethjs-util>strip-hex-prefix": true
      }
    },
    "ethjs-query": {
      "globals": {
        "console": true
      },
      "packages": {
        "ethjs-query>ethjs-format": true,
        "ethjs-query>ethjs-rpc": true,
        "promise-to-callback": true
      }
    },
    "ethjs-query>babel-runtime": {
      "packages": {
        "@babel/runtime": true,
        "@babel/runtime>regenerator-runtime": true,
        "ethjs-query>babel-runtime>core-js": true
      }
    },
    "ethjs-query>babel-runtime>core-js": {
      "globals": {
        "PromiseRejectionEvent": true,
        "__e": "write",
        "__g": "write",
        "document.createTextNode": true,
        "postMessage": true,
        "setTimeout": true
      }
    },
    "ethjs-query>ethjs-format": {
      "packages": {
        "ethjs-query>ethjs-format>ethjs-schema": true,
        "ethjs-query>ethjs-format>ethjs-util": true,
        "ethjs>ethjs-util>strip-hex-prefix": true,
        "ethjs>number-to-bn": true
      }
    },
    "ethjs-query>ethjs-format>ethjs-util": {
      "packages": {
        "browserify>buffer": true,
        "ethjs>ethjs-util>is-hex-prefixed": true,
        "ethjs>ethjs-util>strip-hex-prefix": true
      }
    },
    "ethjs-query>ethjs-rpc": {
      "packages": {
        "promise-to-callback": true
      }
    },
    "ethjs>ethjs-abi": {
      "packages": {
        "bn.js": true,
        "browserify>buffer": true,
        "ethjs>js-sha3": true,
        "ethjs>number-to-bn": true
      }
    },
    "ethjs>ethjs-filter": {
      "globals": {
        "clearInterval": true,
        "setInterval": true
      }
    },
    "ethjs>ethjs-provider-http": {
      "packages": {
        "ethjs>ethjs-provider-http>xhr2": true
      }
    },
    "ethjs>ethjs-provider-http>xhr2": {
      "globals": {
        "XMLHttpRequest": true
      }
    },
    "ethjs>ethjs-unit": {
      "packages": {
        "bn.js": true,
        "ethjs>number-to-bn": true
      }
    },
    "ethjs>ethjs-util": {
      "packages": {
        "browserify>buffer": true,
        "ethjs>ethjs-util>is-hex-prefixed": true,
        "ethjs>ethjs-util>strip-hex-prefix": true
      }
    },
    "ethjs>ethjs-util>strip-hex-prefix": {
      "packages": {
        "ethjs>ethjs-util>is-hex-prefixed": true
      }
    },
    "ethjs>js-sha3": {
      "packages": {
        "browserify>process": true
      }
    },
    "ethjs>number-to-bn": {
      "packages": {
        "bn.js": true,
        "ethjs>ethjs-util>strip-hex-prefix": true
      }
    },
    "extension-port-stream": {
      "packages": {
        "browserify>buffer": true,
        "browserify>stream-browserify": true
      }
    },
    "fast-json-patch": {
      "globals": {
        "addEventListener": true,
        "clearTimeout": true,
        "removeEventListener": true,
        "setTimeout": true
      }
    },
    "fuse.js": {
      "globals": {
        "console": true,
        "define": true
      }
    },
    "globalthis>define-properties": {
      "packages": {
        "globalthis>define-properties>has-property-descriptors": true,
        "globalthis>define-properties>object-keys": true
      }
    },
    "globalthis>define-properties>has-property-descriptors": {
      "packages": {
        "string.prototype.matchall>get-intrinsic": true
      }
    },
    "json-rpc-engine": {
      "packages": {
        "@metamask/safe-event-emitter": true,
        "eth-rpc-errors": true
      }
    },
    "json-rpc-middleware-stream": {
      "globals": {
        "console.warn": true,
        "setTimeout": true
      },
      "packages": {
        "@metamask/safe-event-emitter": true,
        "readable-stream": true
      }
    },
    "koa>content-disposition>safe-buffer": {
      "packages": {
        "browserify>buffer": true
      }
    },
    "koa>is-generator-function>has-tostringtag": {
      "packages": {
        "string.prototype.matchall>has-symbols": true
      }
    },
    "lavamoat>json-stable-stringify": {
      "packages": {
        "lavamoat>json-stable-stringify>jsonify": true
      }
    },
    "localforage": {
      "globals": {
        "Blob": true,
        "BlobBuilder": true,
        "FileReader": true,
        "IDBKeyRange": true,
        "MSBlobBuilder": true,
        "MozBlobBuilder": true,
        "OIndexedDB": true,
        "WebKitBlobBuilder": true,
        "atob": true,
        "btoa": true,
        "console.error": true,
        "console.info": true,
        "console.warn": true,
        "define": true,
        "fetch": true,
        "indexedDB": true,
        "localStorage": true,
        "mozIndexedDB": true,
        "msIndexedDB": true,
        "navigator.platform": true,
        "navigator.userAgent": true,
        "openDatabase": true,
        "setTimeout": true,
        "webkitIndexedDB": true
      }
    },
    "lodash": {
      "globals": {
        "clearTimeout": true,
        "define": true,
        "setTimeout": true
      }
    },
    "loglevel": {
      "globals": {
        "console": true,
        "define": true,
        "document.cookie": true,
        "localStorage": true,
        "log": "write",
        "navigator": true
      }
    },
    "luxon": {
      "globals": {
        "Intl": true
      }
    },
    "mocha>serialize-javascript>randombytes": {
      "globals": {
        "crypto": true,
        "msCrypto": true
      },
      "packages": {
        "browserify>process": true,
        "koa>content-disposition>safe-buffer": true
      }
    },
    "mockttp>graphql-tag>tslib": {
      "globals": {
        "define": true
      }
    },
    "nanoid": {
      "globals": {
        "crypto": true,
        "msCrypto": true,
        "navigator": true
      }
    },
    "nock>debug": {
      "globals": {
        "console": true,
        "document": true,
        "localStorage": true,
        "navigator": true,
        "process": true
      },
      "packages": {
        "browserify>process": true,
        "nock>debug>ms": true
      }
    },
    "node-fetch": {
      "globals": {
        "Headers": true,
        "Request": true,
        "Response": true,
        "fetch": true
      }
    },
    "nonce-tracker": {
      "packages": {
        "await-semaphore": true,
        "browserify>assert": true,
        "ethjs-query": true
      }
    },
    "obj-multiplex": {
      "globals": {
        "console.warn": true
      },
      "packages": {
        "end-of-stream": true,
        "pump>once": true,
        "readable-stream": true
      }
    },
    "promise-to-callback": {
      "packages": {
        "promise-to-callback>is-fn": true,
        "promise-to-callback>set-immediate-shim": true
      }
    },
    "promise-to-callback>set-immediate-shim": {
      "globals": {
        "setTimeout.apply": true
      },
      "packages": {
        "browserify>timers-browserify": true
      }
    },
    "prop-types": {
      "globals": {
        "console": true
      },
      "packages": {
        "prop-types>react-is": true,
        "react>object-assign": true
      }
    },
    "prop-types>react-is": {
      "globals": {
        "console": true
      }
    },
    "pump": {
      "packages": {
        "browserify>browser-resolve": true,
        "browserify>process": true,
        "end-of-stream": true,
        "pump>once": true
      }
    },
    "pump>once": {
      "packages": {
        "pump>once>wrappy": true
      }
    },
    "qrcode-generator": {
      "globals": {
        "define": true
      }
    },
    "qrcode.react": {
      "globals": {
        "Path2D": true,
        "devicePixelRatio": true
      },
      "packages": {
        "prop-types": true,
        "qrcode.react>qr.js": true,
        "react": true
      }
    },
    "react": {
      "globals": {
        "console": true
      },
      "packages": {
        "prop-types": true,
        "react>object-assign": true
      }
    },
    "react-devtools": {
      "packages": {
        "react-devtools>react-devtools-core": true
      }
    },
    "react-devtools>react-devtools-core": {
      "globals": {
        "WebSocket": true,
        "setTimeout": true
      }
    },
    "react-dnd-html5-backend": {
      "globals": {
        "addEventListener": true,
        "clearTimeout": true,
        "removeEventListener": true
      }
    },
    "react-dom": {
      "globals": {
        "HTMLIFrameElement": true,
        "MSApp": true,
        "__REACT_DEVTOOLS_GLOBAL_HOOK__": true,
        "addEventListener": true,
        "clearTimeout": true,
        "clipboardData": true,
        "console": true,
        "dispatchEvent": true,
        "document": true,
        "event": "write",
        "jest": true,
        "location.protocol": true,
        "navigator.userAgent.indexOf": true,
        "performance": true,
        "removeEventListener": true,
        "self": true,
        "setTimeout": true,
        "top": true,
        "trustedTypes": true
      },
      "packages": {
        "prop-types": true,
        "react": true,
        "react-dom>scheduler": true,
        "react>object-assign": true
      }
    },
    "react-dom>scheduler": {
      "globals": {
        "MessageChannel": true,
        "cancelAnimationFrame": true,
        "clearTimeout": true,
        "console": true,
        "navigator": true,
        "performance": true,
        "requestAnimationFrame": true,
        "setTimeout": true
      }
    },
    "react-focus-lock": {
      "globals": {
        "addEventListener": true,
        "console.error": true,
        "console.warn": true,
        "document": true,
        "removeEventListener": true,
        "setTimeout": true
      },
      "packages": {
        "@babel/runtime": true,
        "prop-types": true,
        "react": true,
        "react-focus-lock>focus-lock": true,
        "react-focus-lock>react-clientside-effect": true,
        "react-focus-lock>use-callback-ref": true,
        "react-focus-lock>use-sidecar": true
      }
    },
    "react-focus-lock>focus-lock": {
      "globals": {
        "HTMLIFrameElement": true,
        "Node.DOCUMENT_FRAGMENT_NODE": true,
        "Node.DOCUMENT_NODE": true,
        "Node.DOCUMENT_POSITION_CONTAINED_BY": true,
        "Node.DOCUMENT_POSITION_CONTAINS": true,
        "Node.ELEMENT_NODE": true,
        "console.error": true,
        "console.warn": true,
        "document": true,
        "getComputedStyle": true,
        "setTimeout": true
      },
      "packages": {
        "mockttp>graphql-tag>tslib": true
      }
    },
    "react-focus-lock>react-clientside-effect": {
      "packages": {
        "@babel/runtime": true,
        "react": true
      }
    },
    "react-focus-lock>use-callback-ref": {
      "packages": {
        "react": true
      }
    },
    "react-focus-lock>use-sidecar": {
      "globals": {
        "console.error": true
      },
      "packages": {
        "mockttp>graphql-tag>tslib": true,
        "react": true,
        "react-focus-lock>use-sidecar>detect-node-es": true
      }
    },
    "react-idle-timer": {
      "globals": {
        "clearTimeout": true,
        "document": true,
        "setTimeout": true
      },
      "packages": {
        "prop-types": true,
        "react": true
      }
    },
    "react-inspector": {
      "globals": {
        "Node": true,
        "chromeDark": true,
        "chromeLight": true
      },
      "packages": {
        "react": true
      }
    },
    "react-popper": {
      "globals": {
        "document": true
      },
      "packages": {
        "@popperjs/core": true,
        "react": true,
        "react-popper>react-fast-compare": true,
        "react-popper>warning": true
      }
    },
    "react-popper>react-fast-compare": {
      "globals": {
        "Element": true,
        "console.warn": true
      }
    },
    "react-popper>warning": {
      "globals": {
        "console": true
      }
    },
    "react-redux": {
      "globals": {
        "console": true,
        "document": true
      },
      "packages": {
        "@babel/runtime": true,
        "prop-types": true,
        "prop-types>react-is": true,
        "react": true,
        "react-dom": true,
        "react-redux>hoist-non-react-statics": true,
        "redux": true
      }
    },
    "react-redux>hoist-non-react-statics": {
      "packages": {
        "prop-types>react-is": true
      }
    },
    "react-responsive-carousel": {
      "globals": {
        "HTMLElement": true,
        "addEventListener": true,
        "clearTimeout": true,
        "console.warn": true,
        "document": true,
        "getComputedStyle": true,
        "removeEventListener": true,
        "setTimeout": true
      },
      "packages": {
        "classnames": true,
        "react": true,
        "react-dom": true,
        "react-responsive-carousel>react-easy-swipe": true
      }
    },
    "react-responsive-carousel>react-easy-swipe": {
      "globals": {
        "addEventListener": true,
        "define": true,
        "document.addEventListener": true,
        "document.removeEventListener": true
      },
      "packages": {
        "prop-types": true,
        "react": true
      }
    },
    "react-router-dom": {
      "packages": {
        "prop-types": true,
        "react": true,
        "react-router-dom>history": true,
        "react-router-dom>react-router": true,
        "react-router-dom>tiny-invariant": true,
        "react-router-dom>tiny-warning": true
      }
    },
    "react-router-dom>history": {
      "globals": {
        "addEventListener": true,
        "confirm": true,
        "document": true,
        "history": true,
        "location": true,
        "navigator.userAgent": true,
        "removeEventListener": true
      },
      "packages": {
        "react-router-dom>history>resolve-pathname": true,
        "react-router-dom>history>value-equal": true,
        "react-router-dom>tiny-invariant": true,
        "react-router-dom>tiny-warning": true
      }
    },
    "react-router-dom>react-router": {
      "packages": {
        "prop-types": true,
        "prop-types>react-is": true,
        "react": true,
        "react-redux>hoist-non-react-statics": true,
        "react-router-dom>react-router>history": true,
        "react-router-dom>react-router>mini-create-react-context": true,
        "react-router-dom>tiny-invariant": true,
        "react-router-dom>tiny-warning": true,
        "sinon>nise>path-to-regexp": true
      }
    },
    "react-router-dom>react-router>history": {
      "globals": {
        "addEventListener": true,
        "confirm": true,
        "document": true,
        "history": true,
        "location": true,
        "navigator.userAgent": true,
        "removeEventListener": true
      },
      "packages": {
        "react-router-dom>history>resolve-pathname": true,
        "react-router-dom>history>value-equal": true,
        "react-router-dom>tiny-invariant": true,
        "react-router-dom>tiny-warning": true
      }
    },
    "react-router-dom>react-router>mini-create-react-context": {
      "packages": {
        "@babel/runtime": true,
        "prop-types": true,
        "react": true,
        "react-router-dom>react-router>mini-create-react-context>gud": true,
        "react-router-dom>tiny-warning": true
      }
    },
    "react-router-dom>tiny-warning": {
      "globals": {
        "console": true
      }
    },
    "react-simple-file-input": {
      "globals": {
        "File": true,
        "FileReader": true,
        "console.warn": true
      },
      "packages": {
        "prop-types": true,
        "react": true
      }
    },
    "react-tippy": {
      "globals": {
        "Element": true,
        "MSStream": true,
        "MutationObserver": true,
        "addEventListener": true,
        "clearTimeout": true,
        "console.error": true,
        "console.warn": true,
        "define": true,
        "document": true,
        "getComputedStyle": true,
        "innerHeight": true,
        "innerWidth": true,
        "navigator.maxTouchPoints": true,
        "navigator.msMaxTouchPoints": true,
        "navigator.userAgent": true,
        "performance": true,
        "requestAnimationFrame": true,
        "setTimeout": true
      },
      "packages": {
        "react": true,
        "react-dom": true,
        "react-tippy>popper.js": true
      }
    },
    "react-tippy>popper.js": {
      "globals": {
        "MSInputMethodContext": true,
        "Node.DOCUMENT_POSITION_FOLLOWING": true,
        "cancelAnimationFrame": true,
        "console.warn": true,
        "define": true,
        "devicePixelRatio": true,
        "document": true,
        "getComputedStyle": true,
        "innerHeight": true,
        "innerWidth": true,
        "navigator.userAgent": true,
        "requestAnimationFrame": true,
        "setTimeout": true
      }
    },
    "react-toggle-button": {
      "globals": {
        "clearTimeout": true,
        "console.warn": true,
        "define": true,
        "performance": true,
        "setTimeout": true
      },
      "packages": {
        "react": true
      }
    },
    "readable-stream": {
      "packages": {
        "browserify>browser-resolve": true,
        "browserify>events": true,
        "browserify>process": true,
        "browserify>timers-browserify": true,
        "pumpify>inherits": true,
        "readable-stream>core-util-is": true,
        "readable-stream>isarray": true,
        "readable-stream>process-nextick-args": true,
        "readable-stream>safe-buffer": true,
        "readable-stream>string_decoder": true,
        "readable-stream>util-deprecate": true
      }
    },
    "readable-stream>core-util-is": {
      "packages": {
        "browserify>insert-module-globals>is-buffer": true
      }
    },
    "readable-stream>process-nextick-args": {
      "packages": {
        "browserify>process": true
      }
    },
    "readable-stream>safe-buffer": {
      "packages": {
        "browserify>buffer": true
      }
    },
    "readable-stream>string_decoder": {
      "packages": {
        "readable-stream>safe-buffer": true
      }
    },
    "readable-stream>util-deprecate": {
      "globals": {
        "console.trace": true,
        "console.warn": true,
        "localStorage": true
      }
    },
    "redux": {
      "globals": {
        "console": true
      },
      "packages": {
        "@babel/runtime": true
      }
    },
    "semver": {
      "globals": {
        "console.error": true
      },
      "packages": {
        "browserify>process": true,
        "semver>lru-cache": true
      }
    },
    "semver>lru-cache": {
      "packages": {
        "semver>lru-cache>yallist": true
      }
    },
    "sinon>nise>path-to-regexp": {
      "packages": {
        "sinon>nise>path-to-regexp>isarray": true
      }
    },
    "string.prototype.matchall>call-bind": {
      "packages": {
        "browserify>has>function-bind": true,
        "string.prototype.matchall>get-intrinsic": true
      }
    },
    "string.prototype.matchall>es-abstract>is-regex": {
      "packages": {
        "koa>is-generator-function>has-tostringtag": true,
        "string.prototype.matchall>call-bind": true
      }
    },
    "string.prototype.matchall>get-intrinsic": {
      "globals": {
        "AggregateError": true,
        "FinalizationRegistry": true,
        "WeakRef": true
      },
      "packages": {
        "browserify>has": true,
        "browserify>has>function-bind": true,
        "string.prototype.matchall>es-abstract>has-proto": true,
        "string.prototype.matchall>has-symbols": true
      }
    },
    "string.prototype.matchall>regexp.prototype.flags": {
      "packages": {
        "globalthis>define-properties": true,
        "string.prototype.matchall>call-bind": true,
        "string.prototype.matchall>regexp.prototype.flags>functions-have-names": true
      }
    },
    "superstruct": {
      "globals": {
        "console.warn": true,
        "define": true
      }
    },
    "uuid": {
      "globals": {
        "crypto": true,
        "msCrypto": true
      }
    },
    "web3": {
      "globals": {
        "XMLHttpRequest": true
      }
    },
    "web3-stream-provider": {
      "globals": {
        "setTimeout": true
      },
      "packages": {
        "browserify>util": true,
        "readable-stream": true,
        "web3-stream-provider>uuid": true
      }
    },
    "web3-stream-provider>uuid": {
      "globals": {
        "crypto": true,
        "msCrypto": true
      }
    },
    "webextension-polyfill": {
      "globals": {
        "browser": true,
        "chrome": true,
        "console.error": true,
        "console.warn": true,
        "define": true
      }
    },
    "webpack>events": {
      "globals": {
        "console": true
      }
    }
  }
}<|MERGE_RESOLUTION|>--- conflicted
+++ resolved
@@ -1505,8 +1505,6 @@
       }
     },
     "@metamask/key-tree>@noble/ed25519": {
-<<<<<<< HEAD
-=======
       "globals": {
         "crypto": true
       },
@@ -1570,7 +1568,6 @@
       }
     },
     "@metamask/keyring-controller>@metamask/eth-keyring-controller>@metamask/eth-sig-util>ethereum-cryptography": {
->>>>>>> ab378000
       "globals": {
         "TextDecoder": true,
         "crypto": true
