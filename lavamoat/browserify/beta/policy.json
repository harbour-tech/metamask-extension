--- conflicted
+++ resolved
@@ -741,7 +741,7 @@
       },
       "packages": {
         "@ethereumjs/tx>@ethereumjs/util": true,
-        "@metamask/ens-controller>@metamask/controller-utils>@spruceid/siwe-parser": true,
+        "@metamask/controller-utils>@spruceid/siwe-parser": true,
         "@metamask/ethjs>@metamask/ethjs-unit": true,
         "@metamask/utils": true,
         "bn.js": true,
@@ -831,7 +831,7 @@
       },
       "packages": {
         "@ethereumjs/tx>@ethereumjs/util": true,
-        "@metamask/ens-controller>@metamask/controller-utils>@spruceid/siwe-parser": true,
+        "@metamask/controller-utils>@spruceid/siwe-parser": true,
         "@metamask/ethjs>@metamask/ethjs-unit": true,
         "@metamask/utils": true,
         "bn.js": true,
@@ -968,22 +968,13 @@
       },
       "packages": {
         "@ethereumjs/tx>@ethereumjs/util": true,
-        "@metamask/ens-controller>@metamask/controller-utils>@spruceid/siwe-parser": true,
+        "@metamask/controller-utils>@spruceid/siwe-parser": true,
         "@metamask/ethjs>@metamask/ethjs-unit": true,
         "@metamask/utils": true,
         "bn.js": true,
         "browserify>buffer": true,
         "eslint>fast-deep-equal": true,
         "eth-ens-namehash": true
-      }
-    },
-    "@metamask/ens-controller>@metamask/controller-utils>@spruceid/siwe-parser": {
-      "globals": {
-        "console.error": true,
-        "console.log": true
-      },
-      "packages": {
-        "@metamask/controller-utils>@spruceid/siwe-parser>apg-js": true
       }
     },
     "@metamask/eth-json-rpc-filters": {
@@ -1604,7 +1595,7 @@
       },
       "packages": {
         "@ethereumjs/tx>@ethereumjs/util": true,
-        "@metamask/ens-controller>@metamask/controller-utils>@spruceid/siwe-parser": true,
+        "@metamask/controller-utils>@spruceid/siwe-parser": true,
         "@metamask/ethjs>@metamask/ethjs-unit": true,
         "@metamask/utils": true,
         "bn.js": true,
@@ -1777,21 +1768,14 @@
         "setTimeout": true
       },
       "packages": {
-<<<<<<< HEAD
         "immer": true
-=======
-        "@ethereumjs/tx>@ethereumjs/util": true,
-        "@metamask/ens-controller>@metamask/controller-utils>@spruceid/siwe-parser": true,
-        "@metamask/ethjs>@metamask/ethjs-unit": true,
-        "@metamask/utils": true,
-        "bn.js": true,
-        "browserify>buffer": true,
-        "eslint>fast-deep-equal": true,
-        "eth-ens-namehash": true
->>>>>>> 6327468c
       }
     },
     "@metamask/phishing-warning>eth-phishing-detect": {
+      "globals": {
+        "console.log": true,
+        "console.trace": true
+      },
       "packages": {
         "eslint>optionator>fast-levenshtein": true
       }
@@ -1932,7 +1916,7 @@
       },
       "packages": {
         "@ethereumjs/tx>@ethereumjs/util": true,
-        "@metamask/ens-controller>@metamask/controller-utils>@spruceid/siwe-parser": true,
+        "@metamask/controller-utils>@spruceid/siwe-parser": true,
         "@metamask/ethjs>@metamask/ethjs-unit": true,
         "@metamask/utils": true,
         "bn.js": true,
@@ -2013,7 +1997,7 @@
         "setTimeout": true
       },
       "packages": {
-        "@metamask/ens-controller>@metamask/controller-utils>@spruceid/siwe-parser": true,
+        "@metamask/controller-utils>@spruceid/siwe-parser": true,
         "@metamask/ethjs>@metamask/ethjs-unit": true,
         "@metamask/smart-transactions-controller>@metamask/controller-utils>@ethereumjs/util": true,
         "@metamask/utils": true,
@@ -2122,9 +2106,9 @@
         "setTimeout": true
       },
       "packages": {
+        "@metamask/controller-utils>@spruceid/siwe-parser": true,
         "@metamask/ethjs>@metamask/ethjs-unit": true,
         "@metamask/smart-transactions-controller>@metamask/transaction-controller>@ethereumjs/util": true,
-        "@metamask/smart-transactions-controller>@metamask/transaction-controller>@metamask/controller-utils>@spruceid/siwe-parser": true,
         "@metamask/utils": true,
         "bn.js": true,
         "browserify>buffer": true,
@@ -2132,7 +2116,6 @@
         "eth-ens-namehash": true
       }
     },
-<<<<<<< HEAD
     "@metamask/smart-transactions-controller>@metamask/transaction-controller>@metamask/gas-fee-controller": {
       "globals": {
         "clearInterval": true,
@@ -2197,16 +2180,6 @@
         "@metamask/smart-transactions-controller>@metamask/transaction-controller>@metamask/gas-fee-controller>@metamask/base-controller": true,
         "@metamask/snaps-utils>fast-json-stable-stringify": true,
         "uuid": true
-=======
-    "@metamask/smart-transactions-controller>@metamask/transaction-controller>@metamask/controller-utils>@spruceid/siwe-parser": {
-      "globals": {
-        "console.error": true,
-        "console.log": true
-      },
-      "packages": {
-        "@metamask/controller-utils>@spruceid/siwe-parser>apg-js": true,
-        "@noble/hashes": true
->>>>>>> 6327468c
       }
     },
     "@metamask/smart-transactions-controller>@metamask/transaction-controller>eth-method-registry": {
@@ -2627,6 +2600,7 @@
         "XMLHttpRequest": true,
         "__SENTRY_DEBUG__": true,
         "__SENTRY_RELEASE__": true,
+        "console.log": true,
         "indexedDB.open": true,
         "setTimeout": true
       },
@@ -2699,6 +2673,7 @@
         "__rrMutationObserver": true,
         "clearTimeout": true,
         "console.error": true,
+        "console.log": true,
         "console.warn": true,
         "document": true,
         "innerHeight": true,
@@ -2744,6 +2719,7 @@
         "__SENTRY_DEBUG__": true,
         "clearTimeout": true,
         "console.error": true,
+        "console.log": true,
         "document": true,
         "setTimeout": true
       },
