{
  "resources": {
    "3box": {
      "globals": {
        "console.error": true,
        "console.log": true,
        "console.warn": true,
        "fetch": true,
        "setTimeout": true
      },
      "packages": {
        "3box-orbitdb-plugins": true,
        "3id-resolver": true,
        "@babel/runtime": true,
        "buffer": true,
        "did-jwt": true,
        "elliptic": true,
        "ethers": true,
        "graphql-request": true,
        "https-did-resolver": true,
        "ipfs": true,
        "ipfs-did-document": true,
        "ipfs-log": true,
        "ipfs-mini": true,
        "is-ipfs": true,
        "js-sha256": true,
        "multihashes": true,
        "muport-did-resolver": true,
        "node-fetch": true,
        "orbit-db": true,
        "orbit-db-access-controllers": true,
        "orbit-db-identity-provider": true,
        "orbit-db-pubsub": true,
        "process": true,
        "store": true,
        "tweetnacl": true,
        "tweetnacl-util": true
      }
    },
    "3box-orbitdb-plugins": {
      "globals": {
        "console.log": true
      },
      "packages": {
        "base64url": true,
        "did-jwt": true,
        "did-resolver": true,
        "events": true,
        "ipfs-log": true,
        "is-ipfs": true,
        "orbit-db-access-controllers": true,
        "orbit-db-io": true,
        "safe-buffer": true
      }
    },
    "3id-resolver": {
      "packages": {
        "@babel/runtime": true,
        "base64url": true,
        "did-jwt": true,
        "did-resolver": true,
        "ipfs-did-document": true
      }
    },
    "@babel/runtime": {
      "packages": {
        "regenerator-runtime": true
      }
    },
    "@download/blockies": {
      "globals": {
        "document.createElement": true
      }
    },
    "@ensdomains/content-hash": {
      "globals": {
        "console.warn": true
      },
      "packages": {
        "buffer": true,
        "cids": true,
        "js-base64": true,
        "multicodec": true,
        "multihashes": true
      }
    },
    "@eth-optimism/contracts": {
      "packages": {
        "@ethersproject/abstract-provider": true,
        "ethers": true
      }
    },
    "@ethereumjs/common": {
      "packages": {
        "buffer": true,
        "crc-32": true,
        "ethereumjs-util": true,
        "events": true
      }
    },
    "@ethereumjs/tx": {
      "packages": {
        "@ethereumjs/common": true,
        "buffer": true,
        "ethereumjs-util": true,
        "is-buffer": true
      }
    },
    "@ethersproject/abi": {
      "globals": {
        "console.log": true
      },
      "packages": {
        "@ethersproject/address": true,
        "@ethersproject/bignumber": true,
        "@ethersproject/bytes": true,
        "@ethersproject/constants": true,
        "@ethersproject/hash": true,
        "@ethersproject/keccak256": true,
        "@ethersproject/logger": true,
        "@ethersproject/properties": true,
        "@ethersproject/strings": true
      }
    },
    "@ethersproject/abstract-provider": {
      "packages": {
        "@ethersproject/bignumber": true,
        "@ethersproject/bytes": true,
        "@ethersproject/logger": true,
        "@ethersproject/properties": true
      }
    },
    "@ethersproject/abstract-signer": {
      "packages": {
        "@ethersproject/logger": true,
        "@ethersproject/properties": true
      }
    },
    "@ethersproject/address": {
      "packages": {
        "@ethersproject/bignumber": true,
        "@ethersproject/bytes": true,
        "@ethersproject/keccak256": true,
        "@ethersproject/logger": true,
        "@ethersproject/rlp": true
      }
    },
    "@ethersproject/base64": {
      "globals": {
        "atob": true,
        "btoa": true
      },
      "packages": {
        "@ethersproject/bytes": true
      }
    },
    "@ethersproject/basex": {
      "packages": {
        "@ethersproject/bytes": true,
        "@ethersproject/properties": true
      }
    },
    "@ethersproject/bignumber": {
      "packages": {
        "@ethersproject/bytes": true,
        "@ethersproject/logger": true,
        "bn.js": true
      }
    },
    "@ethersproject/bytes": {
      "packages": {
        "@ethersproject/logger": true
      }
    },
    "@ethersproject/constants": {
      "packages": {
        "@ethersproject/bignumber": true
      }
    },
    "@ethersproject/contracts": {
      "globals": {
        "setTimeout": true
      },
      "packages": {
        "@ethersproject/abi": true,
        "@ethersproject/abstract-provider": true,
        "@ethersproject/abstract-signer": true,
        "@ethersproject/address": true,
        "@ethersproject/bignumber": true,
        "@ethersproject/bytes": true,
        "@ethersproject/logger": true,
        "@ethersproject/properties": true,
        "@ethersproject/transactions": true
      }
    },
    "@ethersproject/hash": {
      "packages": {
        "@ethersproject/address": true,
        "@ethersproject/bignumber": true,
        "@ethersproject/bytes": true,
        "@ethersproject/keccak256": true,
        "@ethersproject/logger": true,
        "@ethersproject/properties": true,
        "@ethersproject/strings": true
      }
    },
    "@ethersproject/hdnode": {
      "packages": {
        "@ethersproject/basex": true,
        "@ethersproject/bignumber": true,
        "@ethersproject/bytes": true,
        "@ethersproject/logger": true,
        "@ethersproject/pbkdf2": true,
        "@ethersproject/properties": true,
        "@ethersproject/sha2": true,
        "@ethersproject/signing-key": true,
        "@ethersproject/strings": true,
        "@ethersproject/transactions": true,
        "@ethersproject/wordlists": true
      }
    },
    "@ethersproject/json-wallets": {
      "packages": {
        "@ethersproject/address": true,
        "@ethersproject/bytes": true,
        "@ethersproject/hdnode": true,
        "@ethersproject/keccak256": true,
        "@ethersproject/logger": true,
        "@ethersproject/pbkdf2": true,
        "@ethersproject/properties": true,
        "@ethersproject/random": true,
        "@ethersproject/strings": true,
        "@ethersproject/transactions": true,
        "aes-js": true,
        "scrypt-js": true
      }
    },
    "@ethersproject/keccak256": {
      "packages": {
        "@ethersproject/bytes": true,
        "js-sha3": true
      }
    },
    "@ethersproject/logger": {
      "globals": {
        "console": true
      }
    },
    "@ethersproject/networks": {
      "packages": {
        "@ethersproject/logger": true
      }
    },
    "@ethersproject/pbkdf2": {
      "packages": {
        "@ethersproject/bytes": true,
        "@ethersproject/sha2": true
      }
    },
    "@ethersproject/properties": {
      "packages": {
        "@ethersproject/logger": true
      }
    },
    "@ethersproject/providers": {
      "globals": {
        "WebSocket": true,
        "clearInterval": true,
        "clearTimeout": true,
        "console.log": true,
        "console.warn": true,
        "name": true,
        "setInterval": true,
        "setTimeout": true
      },
      "packages": {
        "@ethersproject/abstract-provider": true,
        "@ethersproject/abstract-signer": true,
        "@ethersproject/address": true,
        "@ethersproject/basex": true,
        "@ethersproject/bignumber": true,
        "@ethersproject/bytes": true,
        "@ethersproject/constants": true,
        "@ethersproject/hash": true,
        "@ethersproject/logger": true,
        "@ethersproject/networks": true,
        "@ethersproject/properties": true,
        "@ethersproject/random": true,
        "@ethersproject/sha2": true,
        "@ethersproject/strings": true,
        "@ethersproject/transactions": true,
        "@ethersproject/web": true,
        "bech32": true
      }
    },
    "@ethersproject/random": {
      "packages": {
        "@ethersproject/bytes": true,
        "@ethersproject/logger": true
      }
    },
    "@ethersproject/rlp": {
      "packages": {
        "@ethersproject/bytes": true,
        "@ethersproject/logger": true
      }
    },
    "@ethersproject/sha2": {
      "packages": {
        "@ethersproject/bytes": true,
        "@ethersproject/logger": true,
        "hash.js": true
      }
    },
    "@ethersproject/signing-key": {
      "packages": {
        "@ethersproject/bytes": true,
        "@ethersproject/logger": true,
        "@ethersproject/properties": true,
        "elliptic": true
      }
    },
    "@ethersproject/solidity": {
      "packages": {
        "@ethersproject/bignumber": true,
        "@ethersproject/bytes": true,
        "@ethersproject/keccak256": true,
        "@ethersproject/logger": true,
        "@ethersproject/sha2": true,
        "@ethersproject/strings": true
      }
    },
    "@ethersproject/strings": {
      "packages": {
        "@ethersproject/bytes": true,
        "@ethersproject/constants": true,
        "@ethersproject/logger": true
      }
    },
    "@ethersproject/transactions": {
      "globals": {
        "console.log": true
      },
      "packages": {
        "@ethersproject/address": true,
        "@ethersproject/bignumber": true,
        "@ethersproject/bytes": true,
        "@ethersproject/constants": true,
        "@ethersproject/keccak256": true,
        "@ethersproject/logger": true,
        "@ethersproject/properties": true,
        "@ethersproject/rlp": true,
        "@ethersproject/signing-key": true
      }
    },
    "@ethersproject/units": {
      "packages": {
        "@ethersproject/bignumber": true,
        "@ethersproject/logger": true
      }
    },
    "@ethersproject/wallet": {
      "packages": {
        "@ethersproject/abstract-provider": true,
        "@ethersproject/abstract-signer": true,
        "@ethersproject/address": true,
        "@ethersproject/bytes": true,
        "@ethersproject/hash": true,
        "@ethersproject/hdnode": true,
        "@ethersproject/json-wallets": true,
        "@ethersproject/keccak256": true,
        "@ethersproject/logger": true,
        "@ethersproject/properties": true,
        "@ethersproject/random": true,
        "@ethersproject/signing-key": true,
        "@ethersproject/transactions": true
      }
    },
    "@ethersproject/web": {
      "globals": {
        "clearTimeout": true,
        "fetch": true,
        "setTimeout": true
      },
      "packages": {
        "@ethersproject/base64": true,
        "@ethersproject/bytes": true,
        "@ethersproject/logger": true,
        "@ethersproject/properties": true,
        "@ethersproject/strings": true
      }
    },
    "@ethersproject/wordlists": {
      "packages": {
        "@ethersproject/bytes": true,
        "@ethersproject/hash": true,
        "@ethersproject/logger": true,
        "@ethersproject/properties": true,
        "@ethersproject/strings": true
      }
    },
    "@formatjs/intl-relativetimeformat": {
      "globals": {
        "Intl": true
      },
      "packages": {
        "@formatjs/intl-utils": true
      }
    },
    "@formatjs/intl-utils": {
      "globals": {
        "Intl.getCanonicalLocales": true
      }
    },
    "@keystonehq/base-eth-keyring": {
      "packages": {
        "@ethereumjs/tx": true,
        "@keystonehq/bc-ur-registry-eth": true,
        "buffer": true,
        "ethereumjs-util": true,
        "hdkey": true,
        "uuid": true
      }
    },
    "@keystonehq/bc-ur-registry": {
      "globals": {
        "define": true
      },
      "packages": {
        "@ngraveio/bc-ur": true,
        "bs58check": true,
        "buffer": true
      }
    },
    "@keystonehq/bc-ur-registry-eth": {
      "packages": {
        "@keystonehq/bc-ur-registry": true,
        "buffer": true,
        "ethereumjs-util": true,
        "hdkey": true,
        "uuid": true
      }
    },
    "@keystonehq/metamask-airgapped-keyring": {
      "packages": {
        "@ethereumjs/tx": true,
        "@keystonehq/base-eth-keyring": true,
        "@keystonehq/bc-ur-registry-eth": true,
        "@metamask/obs-store": true,
        "buffer": true,
        "events": true,
        "rlp": true,
        "uuid": true
      }
    },
    "@material-ui/core": {
      "globals": {
        "Image": true,
        "_formatMuiErrorMessage": true,
        "addEventListener": true,
        "clearInterval": true,
        "clearTimeout": true,
        "console.error": true,
        "console.warn": true,
        "document": true,
        "getComputedStyle": true,
        "getSelection": true,
        "innerHeight": true,
        "innerWidth": true,
        "matchMedia": true,
        "navigator": true,
        "performance.now": true,
        "removeEventListener": true,
        "requestAnimationFrame": true,
        "setInterval": true,
        "setTimeout": true
      },
      "packages": {
        "@babel/runtime": true,
        "@material-ui/styles": true,
        "@material-ui/system": true,
        "@material-ui/utils": true,
        "clsx": true,
        "hoist-non-react-statics": true,
        "popper.js": true,
        "prop-types": true,
        "react": true,
        "react-dom": true,
        "react-is": true,
        "react-transition-group": true
      }
    },
    "@material-ui/styles": {
      "globals": {
        "console.error": true,
        "console.warn": true,
        "document.createComment": true,
        "document.head": true
      },
      "packages": {
        "@babel/runtime": true,
        "@material-ui/utils": true,
        "clsx": true,
        "hoist-non-react-statics": true,
        "jss": true,
        "jss-plugin-camel-case": true,
        "jss-plugin-default-unit": true,
        "jss-plugin-global": true,
        "jss-plugin-nested": true,
        "jss-plugin-props-sort": true,
        "jss-plugin-rule-value-function": true,
        "jss-plugin-vendor-prefixer": true,
        "prop-types": true,
        "react": true
      }
    },
    "@material-ui/system": {
      "globals": {
        "console.error": true
      },
      "packages": {
        "@babel/runtime": true,
        "@material-ui/utils": true,
        "prop-types": true
      }
    },
    "@material-ui/utils": {
      "packages": {
        "@babel/runtime": true,
        "prop-types": true,
        "react-is": true
      }
    },
    "@metamask/controllers": {
      "globals": {
        "Headers": true,
        "URL": true,
        "clearInterval": true,
        "clearTimeout": true,
        "console.error": true,
        "console.log": true,
        "fetch": true,
        "setInterval": true,
        "setTimeout": true
      },
      "packages": {
        "@ethereumjs/common": true,
        "@ethereumjs/tx": true,
        "@metamask/contract-metadata": true,
        "@metamask/metamask-eth-abis": true,
        "abort-controller": true,
        "async-mutex": true,
        "buffer": true,
        "deep-freeze-strict": true,
        "eth-ens-namehash": true,
        "eth-json-rpc-infura": true,
        "eth-keyring-controller": true,
        "eth-method-registry": true,
        "eth-phishing-detect": true,
        "eth-query": true,
        "eth-rpc-errors": true,
        "eth-sig-util": true,
        "ethereumjs-util": true,
        "ethereumjs-wallet": true,
        "ethers": true,
        "ethjs-unit": true,
        "events": true,
        "fast-deep-equal": true,
        "immer": true,
        "isomorphic-fetch": true,
        "json-rpc-engine": true,
        "jsonschema": true,
        "multiformats": true,
        "nanoid": true,
        "punycode": true,
        "single-call-balance-checker-abi": true,
        "uuid": true,
        "web3": true,
        "web3-provider-engine": true
      }
    },
    "@metamask/eth-ledger-bridge-keyring": {
      "globals": {
        "addEventListener": true,
        "console.log": true,
        "document.createElement": true,
        "document.head.appendChild": true,
        "fetch": true,
        "removeEventListener": true
      },
      "packages": {
        "@ethereumjs/tx": true,
        "buffer": true,
        "eth-sig-util": true,
        "ethereumjs-util": true,
        "events": true,
        "hdkey": true
      }
    },
    "@metamask/eth-sig-util": {
      "packages": {
        "buffer": true,
        "ethereumjs-abi": true,
        "ethereumjs-util": true,
        "ethjs-util": true,
        "tweetnacl": true,
        "tweetnacl-util": true
      }
    },
    "@metamask/eth-token-tracker": {
      "globals": {
        "console.warn": true
      },
      "packages": {
        "@babel/runtime": true,
        "deep-equal": true,
        "eth-block-tracker": true,
        "ethjs": true,
        "ethjs-contract": true,
        "ethjs-query": true,
        "human-standard-token-abi": true,
        "safe-event-emitter": true
      }
    },
    "@metamask/etherscan-link": {
      "globals": {
        "URL": true
      }
    },
    "@metamask/jazzicon": {
      "globals": {
        "document.createElement": true,
        "document.createElementNS": true
      },
      "packages": {
        "color": true,
        "mersenne-twister": true
      }
    },
    "@metamask/key-tree": {
      "packages": {
        "bip39": true,
        "buffer": true,
        "crypto-browserify": true,
        "is-buffer": true,
        "keccak": true,
        "secp256k1": true
      }
    },
    "@metamask/logo": {
      "globals": {
        "addEventListener": true,
        "document.body.appendChild": true,
        "document.createElementNS": true,
        "innerHeight": true,
        "innerWidth": true,
        "requestAnimationFrame": true
      },
      "packages": {
        "gl-mat4": true,
        "gl-vec3": true
      }
    },
    "@metamask/object-multiplex": {
      "globals": {
        "console.warn": true
      },
      "packages": {
        "end-of-stream": true,
        "once": true,
        "readable-stream": true
      }
    },
    "@metamask/obs-store": {
      "globals": {
        "localStorage": true
      },
      "packages": {
        "@metamask/safe-event-emitter": true,
        "stream-browserify": true,
        "through2": true
      }
    },
    "@metamask/post-message-stream": {
      "globals": {
        "addEventListener": true,
        "location.origin": true,
        "onmessage": "write",
        "postMessage": true,
        "removeEventListener": true
      },
      "packages": {
        "readable-stream": true
      }
    },
    "@metamask/rpc-methods": {
      "packages": {
        "@metamask/controllers": true,
        "@metamask/key-tree": true,
        "@metamask/snap-controllers": true,
        "eth-rpc-errors": true
      }
    },
    "@metamask/safe-event-emitter": {
      "globals": {
        "setTimeout": true
      },
      "packages": {
        "events": true
      }
    },
    "@metamask/smart-transactions-controller": {
      "globals": {
        "URLSearchParams": true,
        "clearInterval": true,
        "console.error": true,
        "console.log": true,
        "fetch": true,
        "setInterval": true,
        "setTimeout": true
      },
      "packages": {
        "@metamask/controllers": true,
        "bignumber.js": true,
        "ethers": true,
        "fast-json-patch": true,
        "isomorphic-fetch": true,
        "lodash": true
      }
    },
    "@metamask/snap-controllers": {
      "globals": {
        "URL": true,
        "Worker": true,
        "clearTimeout": true,
        "console.error": true,
        "console.log": true,
<<<<<<< HEAD
        "console.warn": true,
=======
>>>>>>> bc8d4a3a
        "setTimeout": true
      },
      "packages": {
        "@metamask/controllers": true,
        "@metamask/execution-environments": true,
        "@metamask/object-multiplex": true,
        "@metamask/obs-store": true,
        "@metamask/post-message-stream": true,
        "@metamask/safe-event-emitter": true,
        "ajv": true,
        "buffer": true,
        "concat-stream": true,
        "cross-fetch": true,
        "crypto-browserify": true,
        "eth-rpc-errors": true,
        "fast-deep-equal": true,
        "gunzip-maybe": true,
        "json-rpc-engine": true,
        "json-rpc-middleware-stream": true,
        "nanoid": true,
        "pump": true,
        "readable-web-to-node-stream": true,
        "semver": true,
        "tar-stream": true
      }
    },
    "@ngraveio/bc-ur": {
      "packages": {
        "@apocentre/alias-sampling": true,
        "assert": true,
        "bignumber.js": true,
        "buffer": true,
        "cbor-sync": true,
        "crc": true,
        "jsbi": true,
        "sha.js": true
      }
    },
    "@popperjs/core": {
      "globals": {
        "Element": true,
        "HTMLElement": true,
        "ShadowRoot": true,
        "console.error": true,
        "console.warn": true,
        "document": true,
        "navigator.userAgent": true
      }
    },
    "@reduxjs/toolkit": {
      "globals": {
        "AbortController": true,
        "__REDUX_DEVTOOLS_EXTENSION_COMPOSE__": true,
        "__REDUX_DEVTOOLS_EXTENSION__": true,
        "console.error": true,
        "console.info": true,
        "console.warn": true
      },
      "packages": {
        "immer": true,
        "redux": true,
        "redux-thunk": true,
        "reselect": true
      }
    },
    "@segment/loosely-validate-event": {
      "packages": {
        "assert": true,
        "buffer": true,
        "component-type": true,
        "join-component": true
      }
    },
    "@sentry/browser": {
      "globals": {
        "XMLHttpRequest": true,
        "setTimeout": true
      },
      "packages": {
        "@sentry/core": true,
        "@sentry/types": true,
        "@sentry/utils": true,
        "tslib": true
      }
    },
    "@sentry/core": {
      "globals": {
        "clearInterval": true,
        "setInterval": true
      },
      "packages": {
        "@sentry/hub": true,
        "@sentry/minimal": true,
        "@sentry/types": true,
        "@sentry/utils": true,
        "tslib": true
      }
    },
    "@sentry/hub": {
      "globals": {
        "clearInterval": true,
        "setInterval": true
      },
      "packages": {
        "@sentry/types": true,
        "@sentry/utils": true,
        "tslib": true
      }
    },
    "@sentry/integrations": {
      "globals": {
        "clearTimeout": true,
        "console.error": true,
        "console.log": true,
        "setTimeout": true
      },
      "packages": {
        "@sentry/types": true,
        "@sentry/utils": true,
        "localforage": true,
        "tslib": true
      }
    },
    "@sentry/minimal": {
      "packages": {
        "@sentry/hub": true,
        "tslib": true
      }
    },
    "@sentry/utils": {
      "globals": {
        "CustomEvent": true,
        "DOMError": true,
        "DOMException": true,
        "Element": true,
        "ErrorEvent": true,
        "Event": true,
        "Headers": true,
        "Request": true,
        "Response": true,
        "XMLHttpRequest.prototype": true,
        "clearTimeout": true,
        "console.error": true,
        "document": true,
        "setTimeout": true
      },
      "packages": {
        "process": true,
        "tslib": true
      }
    },
    "@sindresorhus/is": {
      "packages": {
        "is-buffer": true,
        "util": true
      }
    },
    "@truffle/abi-utils": {
      "packages": {
        "change-case": true,
        "faker": true,
        "fast-check": true
      }
    },
    "@truffle/code-utils": {
      "packages": {
        "buffer": true,
        "cbor": true
      }
    },
    "@truffle/codec": {
      "packages": {
        "@truffle/abi-utils": true,
        "@truffle/compile-common": true,
        "big.js": true,
        "bn.js": true,
        "buffer": true,
        "cbor": true,
        "debug": true,
        "lodash.clonedeep": true,
        "lodash.escaperegexp": true,
        "lodash.partition": true,
        "lodash.sum": true,
        "semver": true,
        "utf8": true,
        "util": true,
        "web3-utils": true
      }
    },
    "@truffle/compile-common": {
      "packages": {
        "@truffle/error": true,
        "colors": true,
        "path-browserify": true
      }
    },
    "@truffle/decoder": {
      "packages": {
        "@truffle/abi-utils": true,
        "@truffle/codec": true,
        "@truffle/compile-common": true,
        "@truffle/source-map-utils": true,
        "bn.js": true,
        "debug": true,
        "web3-utils": true
      }
    },
    "@truffle/source-map-utils": {
      "packages": {
        "@truffle/code-utils": true,
        "@truffle/codec": true,
        "debug": true,
        "json-pointer": true,
        "node-interval-tree": true,
        "web3-utils": true
      }
    },
    "@zxing/browser": {
      "globals": {
        "HTMLElement": true,
        "HTMLImageElement": true,
        "HTMLVideoElement": true,
        "URL.createObjectURL": true,
        "clearTimeout": true,
        "console.error": true,
        "console.warn": true,
        "document": true,
        "navigator": true,
        "setTimeout": true
      },
      "packages": {
        "@zxing/library": true
      }
    },
    "@zxing/library": {
      "globals": {
        "TextDecoder": true,
        "TextEncoder": true,
        "btoa": true,
        "clearTimeout": true,
        "define": true,
        "document.createElement": true,
        "document.createElementNS": true,
        "document.getElementById": true,
        "navigator.mediaDevices.enumerateDevices": true,
        "navigator.mediaDevices.getUserMedia": true,
        "setTimeout": true
      }
    },
    "abort-controller": {
      "globals": {
        "AbortController": true
      }
    },
    "abstract-leveldown": {
      "packages": {
        "buffer": true,
        "immediate": true,
        "is-buffer": true,
        "level-supports": true,
        "process": true,
        "xtend": true
      }
    },
    "accounting": {
      "globals": {
        "define": true
      }
    },
    "aes-js": {
      "globals": {
        "define": true
      }
    },
    "ajv": {
      "packages": {
        "fast-deep-equal": true
      }
    },
    "analytics-node": {
      "globals": {
        "clearTimeout": true,
        "console.log": true,
        "setImmediate": true,
        "setTimeout": true
      },
      "packages": {
        "@segment/loosely-validate-event": true,
        "assert": true,
        "axios": true,
        "axios-retry": true,
        "lodash.isstring": true,
        "md5": true,
        "ms": true,
        "process": true,
        "remove-trailing-slash": true,
        "uuid": true
      }
    },
    "asap": {
      "globals": {
        "clearInterval": true,
        "clearTimeout": true,
        "document.createTextNode": true,
        "setInterval": true,
        "setTimeout": true
      }
    },
    "asn1.js": {
      "packages": {
        "bn.js": true,
        "buffer": true,
        "inherits": true,
        "minimalistic-assert": true,
        "vm-browserify": true
      }
    },
    "assemblyscript": {
      "globals": {
        "WebAssembly.Instance": true,
        "WebAssembly.Module": true,
        "WebAssembly.instantiateStreaming": true,
        "console.log": true
      }
    },
    "assert": {
      "globals": {
        "Buffer": true
      },
      "packages": {
        "object-assign": true,
        "util": true
      }
    },
    "async": {
      "globals": {
        "clearTimeout": true,
        "setTimeout": true
      },
      "packages": {
        "lodash": true,
        "process": true,
        "timers-browserify": true
      }
    },
    "async-iterator-to-pull-stream": {
      "packages": {
        "get-iterator": true,
        "pull-stream-to-async-iterator": true
      }
    },
    "async-iterator-to-stream": {
      "packages": {
        "process": true,
        "readable-stream": true
      }
    },
    "async-mutex": {
      "globals": {
        "setTimeout": true
      },
      "packages": {
        "tslib": true
      }
    },
    "await-semaphore": {
      "packages": {
        "process": true,
        "timers-browserify": true
      }
    },
    "axios": {
      "globals": {
        "FormData": true,
        "URLSearchParams": true,
        "XMLHttpRequest": true,
        "btoa": true,
        "console.warn": true,
        "document": true,
        "location.href": true,
        "navigator": true,
        "setTimeout": true
      },
      "packages": {
        "process": true
      }
    },
    "axios-retry": {
      "globals": {
        "setTimeout": true
      },
      "packages": {
        "is-retry-allowed": true
      }
    },
    "babel-runtime": {
      "packages": {
        "core-js": true,
        "regenerator-runtime": true
      }
    },
    "backoff": {
      "globals": {
        "clearTimeout": true,
        "setTimeout": true
      },
      "packages": {
        "events": true,
        "precond": true,
        "util": true
      }
    },
    "base-x": {
      "packages": {
        "safe-buffer": true
      }
    },
    "base32-encode": {
      "packages": {
        "to-data-view": true
      }
    },
    "base64url": {
      "packages": {
        "buffer": true
      }
    },
    "big.js": {
      "globals": {
        "define": true
      }
    },
    "bignumber.js": {
      "globals": {
        "crypto": true,
        "define": true
      },
      "packages": {
        "crypto-browserify": true
      }
    },
    "bip39": {
      "packages": {
        "buffer": true,
        "create-hash": true,
        "pbkdf2": true,
        "randombytes": true,
        "safe-buffer": true,
        "unorm": true
      }
    },
    "bip66": {
      "packages": {
        "safe-buffer": true
      }
    },
    "bitwise": {
      "packages": {
        "buffer": true
      }
    },
    "bl": {
      "packages": {
        "buffer": true,
        "inherits": true,
        "readable-stream": true,
        "util": true
      }
    },
    "blakejs": {
      "globals": {
        "console.log": true
      },
      "packages": {
        "buffer": true
      }
    },
    "blob": {
      "globals": {
        "Blob": true,
        "MSBlobBuilder": true,
        "MozBlobBuilder": true,
        "WebKitBlobBuilder": true
      }
    },
    "bn.js": {
      "globals": {
        "Buffer": true
      },
      "packages": {
        "browser-resolve": true
      }
    },
    "borc": {
      "globals": {
        "console": true
      },
      "packages": {
        "bignumber.js": true,
        "buffer": true,
        "ieee754": true,
        "iso-url": true
      }
    },
    "brorand": {
      "globals": {
        "crypto": true,
        "msCrypto": true
      },
      "packages": {
        "browser-resolve": true
      }
    },
    "browser-passworder": {
      "globals": {
        "btoa": true,
        "crypto.getRandomValues": true,
        "crypto.subtle.decrypt": true,
        "crypto.subtle.deriveKey": true,
        "crypto.subtle.encrypt": true,
        "crypto.subtle.importKey": true
      },
      "packages": {
        "browserify-unibabel": true
      }
    },
    "browserify-aes": {
      "packages": {
        "buffer": true,
        "buffer-xor": true,
        "cipher-base": true,
        "evp_bytestokey": true,
        "inherits": true,
        "safe-buffer": true
      }
    },
    "browserify-cipher": {
      "packages": {
        "browserify-aes": true,
        "browserify-des": true,
        "evp_bytestokey": true
      }
    },
    "browserify-des": {
      "packages": {
        "buffer": true,
        "cipher-base": true,
        "des.js": true,
        "inherits": true
      }
    },
    "browserify-rsa": {
      "packages": {
        "bn.js": true,
        "buffer": true,
        "randombytes": true
      }
    },
    "browserify-sign": {
      "packages": {
        "bn.js": true,
        "browserify-rsa": true,
        "buffer": true,
        "create-hash": true,
        "create-hmac": true,
        "elliptic": true,
        "inherits": true,
        "parse-asn1": true,
        "stream-browserify": true
      }
    },
    "browserify-unibabel": {
      "globals": {
        "atob": true,
        "btoa": true
      }
    },
    "browserify-zlib": {
      "packages": {
        "assert": true,
        "buffer": true,
        "pako": true,
        "process": true,
        "readable-stream": true,
        "util": true
      }
    },
    "bs58": {
      "packages": {
        "base-x": true
      }
    },
    "bs58check": {
      "packages": {
        "bs58": true,
        "create-hash": true,
        "safe-buffer": true
      }
    },
    "btoa": {
      "packages": {
        "buffer": true
      }
    },
    "buffer": {
      "globals": {
        "console": true
      },
      "packages": {
        "base64-js": true,
        "ieee754": true
      }
    },
    "buffer-from": {
      "packages": {
        "buffer": true
      }
    },
    "buffer-split": {
      "packages": {
        "buffer-indexof": true
      }
    },
    "buffer-xor": {
      "packages": {
        "buffer": true
      }
    },
    "call-bind": {
      "packages": {
        "function-bind": true,
        "get-intrinsic": true
      }
    },
    "camel-case": {
      "packages": {
        "no-case": true,
        "upper-case": true
      }
    },
    "cbor": {
      "globals": {
        "TextDecoder": true
      },
      "packages": {
        "bignumber.js": true,
        "buffer": true,
        "is-buffer": true,
        "nofilter": true,
        "stream-browserify": true,
        "url": true,
        "util": true
      }
    },
    "cbor-sync": {
      "globals": {
        "define": true
      },
      "packages": {
        "buffer": true
      }
    },
    "change-case": {
      "packages": {
        "camel-case": true,
        "constant-case": true,
        "dot-case": true,
        "header-case": true,
        "is-lower-case": true,
        "is-upper-case": true,
        "lower-case": true,
        "lower-case-first": true,
        "no-case": true,
        "param-case": true,
        "pascal-case": true,
        "path-case": true,
        "sentence-case": true,
        "snake-case": true,
        "swap-case": true,
        "title-case": true,
        "upper-case": true,
        "upper-case-first": true
      }
    },
    "cids": {
      "packages": {
        "buffer": true,
        "class-is": true,
        "is-buffer": true,
        "multibase": true,
        "multicodec": true,
        "multihashes": true,
        "uint8arrays": true
      }
    },
    "cipher-base": {
      "packages": {
        "inherits": true,
        "safe-buffer": true,
        "stream-browserify": true,
        "string_decoder": true
      }
    },
    "classnames": {
      "globals": {
        "classNames": "write",
        "define": true
      }
    },
    "clone": {
      "packages": {
        "buffer": true
      }
    },
    "coinstring": {
      "packages": {
        "bs58": true,
        "buffer": true,
        "create-hash": true
      }
    },
    "color": {
      "packages": {
        "clone": true,
        "color-convert": true,
        "color-string": true
      }
    },
    "color-convert": {
      "packages": {
        "color-name": true
      }
    },
    "color-string": {
      "packages": {
        "color-name": true
      }
    },
    "colors": {
      "globals": {
        "console.log": true
      },
      "packages": {
        "os-browserify": true,
        "process": true,
        "util": true
      }
    },
    "concat-stream": {
      "packages": {
        "buffer": true,
        "inherits": true,
        "readable-stream": true
      }
    },
    "constant-case": {
      "packages": {
        "snake-case": true,
        "upper-case": true
      }
    },
    "cookiejar": {
      "globals": {
        "console.warn": true
      }
    },
    "copy-to-clipboard": {
      "globals": {
        "clipboardData": true,
        "console.error": true,
        "console.warn": true,
        "document.body.appendChild": true,
        "document.body.removeChild": true,
        "document.createElement": true,
        "document.createRange": true,
        "document.execCommand": true,
        "document.getSelection": true,
        "navigator.userAgent": true,
        "prompt": true
      },
      "packages": {
        "toggle-selection": true
      }
    },
    "core-js": {
      "globals": {
        "PromiseRejectionEvent": true,
        "__e": "write",
        "__g": "write",
        "document.createTextNode": true,
        "postMessage": true,
        "setTimeout": true
      }
    },
    "core-util-is": {
      "packages": {
        "is-buffer": true
      }
    },
    "crc": {
      "packages": {
        "buffer": true
      }
    },
    "crc-32": {
      "globals": {
        "DO_NOT_EXPORT_CRC": true,
        "define": true
      }
    },
    "create-ecdh": {
      "packages": {
        "bn.js": true,
        "buffer": true,
        "elliptic": true
      }
    },
    "create-hash": {
      "packages": {
        "cipher-base": true,
        "inherits": true,
        "md5.js": true,
        "ripemd160": true,
        "sha.js": true
      }
    },
    "create-hmac": {
      "packages": {
        "cipher-base": true,
        "create-hash": true,
        "inherits": true,
        "ripemd160": true,
        "safe-buffer": true,
        "sha.js": true
      }
    },
    "cross-fetch": {
      "globals": {
        "Blob": true,
        "FileReader": true,
        "FormData": true,
        "URLSearchParams.prototype.isPrototypeOf": true,
        "XMLHttpRequest": true
      }
    },
    "crypto-browserify": {
      "packages": {
        "browserify-cipher": true,
        "browserify-sign": true,
        "create-ecdh": true,
        "create-hash": true,
        "create-hmac": true,
        "diffie-hellman": true,
        "pbkdf2": true,
        "public-encrypt": true,
        "randombytes": true,
        "randomfill": true
      }
    },
    "crypto-js": {
      "globals": {
        "define": true
      }
    },
    "css-vendor": {
      "globals": {
        "document.createElement": true,
        "document.documentElement": true,
        "getComputedStyle": true
      },
      "packages": {
        "@babel/runtime": true,
        "is-in-browser": true
      }
    },
    "currency-formatter": {
      "packages": {
        "accounting": true,
        "locale-currency": true,
        "object-assign": true
      }
    },
    "data-queue": {
      "packages": {
        "events": true
      }
    },
    "datastore-core": {
      "packages": {
        "async": true,
        "buffer": true,
        "interface-datastore": true,
        "pull-many": true,
        "pull-stream": true
      }
    },
    "datastore-level": {
      "packages": {
        "buffer": true,
        "encoding-down": true,
        "interface-datastore": true,
        "level-js": true,
        "levelup": true,
        "pull-stream": true
      }
    },
    "datastore-pubsub": {
      "packages": {
        "assert": true,
        "buffer": true,
        "debug": true,
        "err-code": true,
        "interface-datastore": true,
        "multibase": true
      }
    },
    "debounce": {
      "globals": {
        "clearTimeout": true,
        "setTimeout": true
      }
    },
    "debounce-stream": {
      "packages": {
        "debounce": true,
        "duplexer": true,
        "through": true
      }
    },
    "debug": {
      "globals": {
        "chrome": true,
        "console": true,
        "document": true,
        "localStorage": true,
        "navigator": true,
        "process": true
      },
      "packages": {
        "ms": true,
        "process": true
      }
    },
    "deep-equal": {
      "packages": {
        "is-arguments": true,
        "is-date-object": true,
        "is-regex": true,
        "object-is": true,
        "object-keys": true,
        "regexp.prototype.flags": true
      }
    },
    "deep-extend": {
      "packages": {
        "buffer": true
      }
    },
    "deferred-leveldown": {
      "packages": {
        "abstract-leveldown": true,
        "inherits": true
      }
    },
    "define-properties": {
      "packages": {
        "object-keys": true
      }
    },
    "des.js": {
      "packages": {
        "inherits": true,
        "minimalistic-assert": true
      }
    },
    "did-jwt": {
      "packages": {
        "@babel/runtime": true,
        "@stablelib/utf8": true,
        "base64url": true,
        "buffer": true,
        "did-resolver": true,
        "elliptic": true,
        "js-sha256": true,
        "js-sha3": true,
        "tweetnacl": true,
        "tweetnacl-util": true,
        "uport-base64url": true
      }
    },
    "diffie-hellman": {
      "packages": {
        "bn.js": true,
        "buffer": true,
        "miller-rabin": true,
        "randombytes": true
      }
    },
    "dlv": {
      "globals": {
        "define": true
      }
    },
    "dnd-core": {
      "packages": {
        "asap": true,
        "invariant": true,
        "lodash": true,
        "redux": true
      }
    },
    "dom-helpers": {
      "globals": {
        "document": true,
        "setTimeout": true
      },
      "packages": {
        "@babel/runtime": true
      }
    },
    "dot-case": {
      "packages": {
        "no-case": true
      }
    },
    "drbg.js": {
      "packages": {
        "buffer": true,
        "create-hmac": true
      }
    },
    "duplexer": {
      "packages": {
        "stream-browserify": true
      }
    },
    "duplexify": {
      "packages": {
        "buffer": true,
        "end-of-stream": true,
        "inherits": true,
        "process": true,
        "readable-stream": true,
        "stream-shift": true
      }
    },
    "elliptic": {
      "packages": {
        "bn.js": true,
        "brorand": true,
        "hash.js": true,
        "hmac-drbg": true,
        "inherits": true,
        "minimalistic-assert": true,
        "minimalistic-crypto-utils": true
      }
    },
    "encoding-down": {
      "packages": {
        "abstract-leveldown": true,
        "inherits": true,
        "level-codec": true,
        "level-errors": true
      }
    },
    "end-of-stream": {
      "packages": {
        "once": true,
        "process": true
      }
    },
    "engine.io-client": {
      "globals": {
        "MozWebSocket": true,
        "WebSocket": true,
        "XDomainRequest": true,
        "XMLHttpRequest": true,
        "addEventListener": true,
        "attachEvent": true,
        "clearTimeout": true,
        "document": true,
        "location": true,
        "navigator": true,
        "setTimeout": true
      },
      "packages": {
        "browser-resolve": true,
        "buffer": true,
        "component-emitter": true,
        "component-inherit": true,
        "debug": true,
        "engine.io-parser": true,
        "has-cors": true,
        "indexof": true,
        "parseqs": true,
        "parseuri": true,
        "yeast": true
      }
    },
    "engine.io-parser": {
      "globals": {
        "FileReader": true,
        "btoa": true,
        "navigator": true
      },
      "packages": {
        "after": true,
        "arraybuffer.slice": true,
        "base64-arraybuffer": true,
        "blob": true,
        "has-binary2": true
      }
    },
    "errno": {
      "packages": {
        "prr": true
      }
    },
    "eth-block-tracker": {
      "globals": {
        "clearTimeout": true,
        "console.error": true,
        "setTimeout": true
      },
      "packages": {
        "@metamask/safe-event-emitter": true,
        "eth-query": true,
        "json-rpc-random-id": true,
        "pify": true,
        "safe-event-emitter": true
      }
    },
    "eth-eip712-util-browser": {
      "globals": {
        "intToBuffer": true
      },
      "packages": {
        "bn.js": true,
        "buffer": true,
        "js-sha3": true
      }
    },
    "eth-ens-namehash": {
      "globals": {
        "name": "write"
      },
      "packages": {
        "buffer": true,
        "idna-uts46": true,
        "idna-uts46-hx": true,
        "js-sha3": true
      }
    },
    "eth-hd-keyring": {
      "packages": {
        "bip39": true,
        "eth-sig-util": true,
        "eth-simple-keyring": true,
        "ethereumjs-wallet": true
      }
    },
    "eth-json-rpc-filters": {
      "globals": {
        "console.error": true,
        "results": "write"
      },
      "packages": {
        "await-semaphore": true,
        "eth-json-rpc-middleware": true,
        "eth-query": true,
        "json-rpc-engine": true,
        "lodash.flatmap": true,
        "pify": true,
        "safe-event-emitter": true
      }
    },
    "eth-json-rpc-infura": {
      "globals": {
        "setTimeout": true
      },
      "packages": {
        "eth-json-rpc-middleware": true,
        "eth-rpc-errors": true,
        "json-rpc-engine": true,
        "node-fetch": true
      }
    },
    "eth-json-rpc-middleware": {
      "globals": {
        "URL": true,
        "btoa": true,
        "console.error": true,
        "fetch": true,
        "setTimeout": true
      },
      "packages": {
        "@metamask/safe-event-emitter": true,
        "browser-resolve": true,
        "btoa": true,
        "clone": true,
        "eth-rpc-errors": true,
        "eth-sig-util": true,
        "json-rpc-engine": true,
        "json-stable-stringify": true,
        "node-fetch": true,
        "pify": true,
        "safe-event-emitter": true,
        "url": true
      }
    },
    "eth-keyring-controller": {
      "packages": {
        "bip39": true,
        "browser-passworder": true,
        "eth-hd-keyring": true,
        "eth-sig-util": true,
        "eth-simple-keyring": true,
        "ethereumjs-util": true,
        "events": true,
        "loglevel": true,
        "obs-store": true
      }
    },
    "eth-lattice-keyring": {
      "globals": {
        "addEventListener": true,
        "browser": true,
        "clearInterval": true,
        "open": true,
        "setInterval": true
      },
      "packages": {
        "@ethereumjs/common": true,
        "@ethereumjs/tx": true,
        "bignumber.js": true,
        "buffer": true,
        "crypto-browserify": true,
        "ethereumjs-util": true,
        "events": true,
        "gridplus-sdk": true
      }
    },
    "eth-method-registry": {
      "packages": {
        "ethjs": true
      }
    },
    "eth-phishing-detect": {
      "packages": {
        "fast-levenshtein": true
      }
    },
    "eth-query": {
      "packages": {
        "json-rpc-random-id": true,
        "xtend": true
      }
    },
    "eth-rpc-errors": {
      "packages": {
        "fast-safe-stringify": true
      }
    },
    "eth-sig-util": {
      "packages": {
        "buffer": true,
        "ethereumjs-abi": true,
        "ethereumjs-util": true,
        "tweetnacl": true,
        "tweetnacl-util": true
      }
    },
    "eth-simple-keyring": {
      "packages": {
        "buffer": true,
        "eth-sig-util": true,
        "ethereumjs-util": true,
        "ethereumjs-wallet": true,
        "events": true
      }
    },
    "eth-trezor-keyring": {
      "globals": {
        "setTimeout": true
      },
      "packages": {
        "@ethereumjs/tx": true,
        "buffer": true,
        "ethereumjs-util": true,
        "events": true,
        "hdkey": true,
        "trezor-connect": true
      }
    },
    "ethereum-bloom-filters": {
      "packages": {
        "js-sha3": true
      }
    },
    "ethereum-cryptography": {
      "packages": {
        "assert": true,
        "bs58check": true,
        "buffer": true,
        "create-hmac": true,
        "hash.js": true,
        "keccak": true,
        "randombytes": true,
        "safe-buffer": true,
        "secp256k1": true
      }
    },
    "ethereumjs-abi": {
      "packages": {
        "bn.js": true,
        "buffer": true,
        "ethereumjs-util": true
      }
    },
    "ethereumjs-util": {
      "packages": {
        "assert": true,
        "bn.js": true,
        "buffer": true,
        "create-hash": true,
        "elliptic": true,
        "ethereum-cryptography": true,
        "ethjs-util": true,
        "is-buffer": true,
        "keccak": true,
        "rlp": true,
        "safe-buffer": true,
        "secp256k1": true
      }
    },
    "ethereumjs-wallet": {
      "packages": {
        "aes-js": true,
        "bs58check": true,
        "buffer": true,
        "crypto-browserify": true,
        "ethereum-cryptography": true,
        "ethereumjs-util": true,
        "randombytes": true,
        "safe-buffer": true,
        "scrypt-js": true,
        "scryptsy": true,
        "utf8": true,
        "uuid": true
      }
    },
    "ethers": {
      "globals": {
        "MessageChannel": true,
        "XMLHttpRequest": true,
        "atob": true,
        "btoa": true,
        "clearInterval": true,
        "clearTimeout": true,
        "console": true,
        "crypto.getRandomValues": true,
        "define": true,
        "setInterval": true,
        "setTimeout": true
      },
      "packages": {
        "@ethersproject/abi": true,
        "@ethersproject/abstract-signer": true,
        "@ethersproject/address": true,
        "@ethersproject/base64": true,
        "@ethersproject/basex": true,
        "@ethersproject/bignumber": true,
        "@ethersproject/bytes": true,
        "@ethersproject/constants": true,
        "@ethersproject/contracts": true,
        "@ethersproject/hash": true,
        "@ethersproject/hdnode": true,
        "@ethersproject/json-wallets": true,
        "@ethersproject/keccak256": true,
        "@ethersproject/logger": true,
        "@ethersproject/properties": true,
        "@ethersproject/providers": true,
        "@ethersproject/random": true,
        "@ethersproject/rlp": true,
        "@ethersproject/sha2": true,
        "@ethersproject/signing-key": true,
        "@ethersproject/solidity": true,
        "@ethersproject/strings": true,
        "@ethersproject/transactions": true,
        "@ethersproject/units": true,
        "@ethersproject/wallet": true,
        "@ethersproject/web": true,
        "@ethersproject/wordlists": true
      }
    },
    "ethjs": {
      "globals": {
        "clearInterval": true,
        "setInterval": true
      },
      "packages": {
        "bn.js": true,
        "buffer": true,
        "ethjs-abi": true,
        "ethjs-contract": true,
        "ethjs-filter": true,
        "ethjs-provider-http": true,
        "ethjs-query": true,
        "ethjs-unit": true,
        "ethjs-util": true,
        "js-sha3": true,
        "number-to-bn": true
      }
    },
    "ethjs-abi": {
      "packages": {
        "bn.js": true,
        "buffer": true,
        "js-sha3": true,
        "number-to-bn": true
      }
    },
    "ethjs-contract": {
      "packages": {
        "babel-runtime": true,
        "ethjs-abi": true,
        "ethjs-filter": true,
        "ethjs-util": true,
        "js-sha3": true,
        "promise-to-callback": true
      }
    },
    "ethjs-ens": {
      "packages": {
        "eth-ens-namehash": true,
        "ethereum-ens-network-map": true,
        "ethjs-contract": true,
        "ethjs-query": true
      }
    },
    "ethjs-filter": {
      "globals": {
        "clearInterval": true,
        "setInterval": true
      }
    },
    "ethjs-format": {
      "packages": {
        "ethjs-schema": true,
        "ethjs-util": true,
        "number-to-bn": true,
        "strip-hex-prefix": true
      }
    },
    "ethjs-provider-http": {
      "packages": {
        "xhr2": true
      }
    },
    "ethjs-query": {
      "globals": {
        "console": true
      },
      "packages": {
        "babel-runtime": true,
        "ethjs-format": true,
        "ethjs-rpc": true,
        "promise-to-callback": true
      }
    },
    "ethjs-rpc": {
      "packages": {
        "promise-to-callback": true
      }
    },
    "ethjs-unit": {
      "packages": {
        "bn.js": true,
        "number-to-bn": true
      }
    },
    "ethjs-util": {
      "packages": {
        "buffer": true,
        "is-hex-prefixed": true,
        "strip-hex-prefix": true
      }
    },
    "events": {
      "globals": {
        "console": true
      }
    },
    "evp_bytestokey": {
      "packages": {
        "md5.js": true,
        "safe-buffer": true
      }
    },
    "extension-port-stream": {
      "packages": {
        "buffer": true,
        "stream-browserify": true
      }
    },
    "faker": {
      "globals": {
        "console.error": true,
        "console.log": true,
        "dbg": "write"
      }
    },
    "fast-check": {
      "globals": {
        "clearTimeout": true,
        "console.log": true,
        "setTimeout": true
      },
      "packages": {
        "buffer": true,
        "pure-rand": true
      }
    },
    "fast-json-patch": {
      "globals": {
        "addEventListener": true,
        "clearTimeout": true,
        "removeEventListener": true,
        "setTimeout": true
      },
      "packages": {
        "fast-deep-equal": true
      }
    },
    "fast-levenshtein": {
      "globals": {
        "Intl": true,
        "Levenshtein": "write",
        "console.log": true,
        "define": true,
        "importScripts": true,
        "postMessage": true
      }
    },
    "fs-constants": {
      "packages": {
        "constants-browserify": true
      }
    },
    "fsm-event": {
      "packages": {
        "assert": true,
        "events": true,
        "fsm": true
      }
    },
    "fuse.js": {
      "globals": {
        "console": true,
        "define": true
      }
    },
    "get-browser-rtc": {
      "globals": {
        "RTCIceCandidate": true,
        "RTCPeerConnection": true,
        "RTCSessionDescription": true,
        "mozRTCIceCandidate": true,
        "mozRTCPeerConnection": true,
        "mozRTCSessionDescription": true,
        "webkitRTCIceCandidate": true,
        "webkitRTCPeerConnection": true,
        "webkitRTCSessionDescription": true
      }
    },
    "get-intrinsic": {
      "globals": {
        "AggregateError": true,
        "FinalizationRegistry": true,
        "WeakRef": true
      },
      "packages": {
        "function-bind": true,
        "has": true,
        "has-symbols": true
      }
    },
    "graphql-request": {
      "globals": {
        "fetch": true
      },
      "packages": {
        "cross-fetch": true
      }
    },
    "gridplus-sdk": {
      "globals": {
        "console.error": true,
        "console.warn": true,
        "setTimeout": true
      },
      "packages": {
        "aes-js": true,
        "bech32": true,
        "bignumber.js": true,
        "bitwise": true,
        "borc": true,
        "bs58check": true,
        "buffer": true,
        "crc-32": true,
        "elliptic": true,
        "eth-eip712-util-browser": true,
        "hash.js": true,
        "js-sha3": true,
        "rlp-browser": true,
        "secp256k1": true,
        "superagent": true
      }
    },
    "gunzip-maybe": {
      "packages": {
        "browserify-zlib": true,
        "is-deflate": true,
        "is-gzip": true,
        "peek-stream": true,
        "pumpify": true,
        "through2": true
      }
    },
    "hamt-sharding": {
      "packages": {
        "is-buffer": true,
        "sparse-array": true
      }
    },
    "has": {
      "packages": {
        "function-bind": true
      }
    },
    "has-binary2": {
      "globals": {
        "Blob": true,
        "File": true
      },
      "packages": {
        "buffer": true,
        "isarray": true
      }
    },
    "has-cors": {
      "globals": {
        "XMLHttpRequest": true
      }
    },
    "hash-base": {
      "packages": {
        "inherits": true,
        "safe-buffer": true,
        "stream-browserify": true
      }
    },
    "hash.js": {
      "packages": {
        "inherits": true,
        "minimalistic-assert": true
      }
    },
    "hdkey": {
      "packages": {
        "assert": true,
        "bs58check": true,
        "coinstring": true,
        "crypto-browserify": true,
        "safe-buffer": true,
        "secp256k1": true
      }
    },
    "header-case": {
      "packages": {
        "no-case": true,
        "upper-case": true
      }
    },
    "heap": {
      "globals": {
        "define": true
      }
    },
    "hi-base32": {
      "globals": {
        "define": true
      },
      "packages": {
        "process": true
      }
    },
    "history": {
      "globals": {
        "addEventListener": true,
        "confirm": true,
        "document": true,
        "history": true,
        "location": true,
        "navigator.userAgent": true,
        "removeEventListener": true
      },
      "packages": {
        "resolve-pathname": true,
        "tiny-invariant": true,
        "tiny-warning": true,
        "value-equal": true
      }
    },
    "hmac-drbg": {
      "packages": {
        "hash.js": true,
        "minimalistic-assert": true,
        "minimalistic-crypto-utils": true
      }
    },
    "hoist-non-react-statics": {
      "packages": {
        "react-is": true
      }
    },
    "https-browserify": {
      "packages": {
        "stream-http": true,
        "url": true
      }
    },
    "https-did-resolver": {
      "globals": {
        "XMLHttpRequest": true
      },
      "packages": {
        "browser-resolve": true,
        "did-resolver": true
      }
    },
    "human-to-milliseconds": {
      "packages": {
        "promisify-es6": true
      }
    },
    "idb-readable-stream": {
      "globals": {
        "IDBKeyRange.bound": true,
        "IDBKeyRange.lowerBound": true,
        "IDBKeyRange.upperBound": true
      },
      "packages": {
        "stream-browserify": true,
        "xtend": true
      }
    },
    "idna-uts46": {
      "globals": {
        "define": true
      },
      "packages": {
        "punycode": true
      }
    },
    "idna-uts46-hx": {
      "globals": {
        "define": true
      },
      "packages": {
        "punycode": true
      }
    },
    "immediate": {
      "globals": {
        "MessageChannel": true,
        "MutationObserver": true,
        "WebKitMutationObserver": true,
        "clearTimeout": true,
        "document.createElement": true,
        "document.createTextNode": true,
        "document.documentElement.appendChild": true,
        "setImmediate": true,
        "setTimeout": true
      },
      "packages": {
        "process": true
      }
    },
    "interface-connection": {
      "packages": {
        "pull-defer": true
      }
    },
    "interface-datastore": {
      "packages": {
        "async": true,
        "buffer": true,
        "class-is": true,
        "err-code": true,
        "os-browserify": true,
        "path-browserify": true,
        "pull-defer": true,
        "pull-stream": true,
        "uuid": true
      }
    },
    "ip": {
      "packages": {
        "buffer": true,
        "os-browserify": true
      }
    },
    "ipfs": {
      "globals": {
        "AbortController": true,
        "clearInterval": true,
        "clearTimeout": true,
        "console.log": true,
        "fetch": true,
        "setInterval": true,
        "setTimeout": true
      },
      "packages": {
        "async": true,
        "async-iterator-all": true,
        "async-iterator-to-pull-stream": true,
        "async-iterator-to-stream": true,
        "base32.js": true,
        "bignumber.js": true,
        "browser-resolve": true,
        "buffer": true,
        "callbackify": true,
        "cids": true,
        "class-is": true,
        "datastore-core": true,
        "datastore-pubsub": true,
        "debug": true,
        "dlv": true,
        "err-code": true,
        "events": true,
        "fnv1a": true,
        "fsm-event": true,
        "human-to-milliseconds": true,
        "interface-datastore": true,
        "ipfs-bitswap": true,
        "ipfs-block": true,
        "ipfs-block-service": true,
        "ipfs-mfs": true,
        "ipfs-repo": true,
        "ipfs-unixfs": true,
        "ipfs-unixfs-exporter": true,
        "ipfs-unixfs-importer": true,
        "ipfs-utils": true,
        "ipld": true,
        "ipld-dag-cbor": true,
        "ipld-dag-pb": true,
        "ipld-raw": true,
        "ipns": true,
        "is-buffer": true,
        "is-ipfs": true,
        "is-pull-stream": true,
        "is-stream": true,
        "iso-url": true,
        "just-flatten-it": true,
        "kind-of": true,
        "libp2p": true,
        "libp2p-bootstrap": true,
        "libp2p-crypto": true,
        "libp2p-kad-dht": true,
        "libp2p-keychain": true,
        "libp2p-record": true,
        "libp2p-secio": true,
        "libp2p-webrtc-star": true,
        "libp2p-websocket-star-multi": true,
        "libp2p-websockets": true,
        "mafmt": true,
        "merge-options": true,
        "multiaddr": true,
        "multiaddr-to-uri": true,
        "multibase": true,
        "multicodec": true,
        "multihashes": true,
        "multihashing-async": true,
        "peer-book": true,
        "peer-id": true,
        "peer-info": true,
        "promisify-es6": true,
        "protons": true,
        "pull-cat": true,
        "pull-defer": true,
        "pull-mplex": true,
        "pull-pushable": true,
        "pull-sort": true,
        "pull-stream": true,
        "pull-stream-to-async-iterator": true,
        "pull-stream-to-stream": true,
        "pull-traverse": true,
        "readable-stream": true,
        "receptacle": true,
        "stream-to-pull-stream": true,
        "superstruct": true,
        "timers-browserify": true,
        "varint": true
      }
    },
    "ipfs-bitswap": {
      "globals": {
        "clearInterval": true,
        "clearTimeout": true,
        "setInterval": true,
        "setTimeout": true
      },
      "packages": {
        "assert": true,
        "async": true,
        "bignumber.js": true,
        "cids": true,
        "debug": true,
        "events": true,
        "ipfs-block": true,
        "just-debounce-it": true,
        "lodash.isequalwith": true,
        "moving-average": true,
        "multicodec": true,
        "multihashing-async": true,
        "protons": true,
        "pull-length-prefixed": true,
        "pull-stream": true,
        "varint-decoder": true
      }
    },
    "ipfs-block": {
      "packages": {
        "cids": true,
        "class-is": true,
        "is-buffer": true
      }
    },
    "ipfs-block-service": {
      "packages": {
        "async": true
      }
    },
    "ipfs-log": {
      "globals": {
        "clearTimeout": true,
        "console.warn": true,
        "setTimeout": true
      },
      "packages": {
        "buffer": true,
        "json-stringify-deterministic": true,
        "orbit-db-io": true,
        "p-each-series": true,
        "p-map": true,
        "p-whilst": true
      }
    },
    "ipfs-mfs": {
      "globals": {
        "Blob": true,
        "FileReader": true
      },
      "packages": {
        "assert": true,
        "async-iterator-last": true,
        "browser-resolve": true,
        "buffer": true,
        "cids": true,
        "debug": true,
        "err-code": true,
        "hamt-sharding": true,
        "interface-datastore": true,
        "ipfs-unixfs": true,
        "ipfs-unixfs-exporter": true,
        "ipfs-unixfs-importer": true,
        "ipld-dag-pb": true,
        "mortice": true,
        "multicodec": true,
        "multihashes": true,
        "promisify-es6": true
      }
    },
    "ipfs-mini": {
      "globals": {
        "XMLHttpRequest": true
      }
    },
    "ipfs-pubsub-1on1": {
      "globals": {
        "clearInterval": true,
        "setInterval": true
      },
      "packages": {
        "events": true,
        "path-browserify": true,
        "safe-buffer": true
      }
    },
    "ipfs-pubsub-peer-monitor": {
      "globals": {
        "clearInterval": true,
        "setInterval": true,
        "setTimeout": true
      },
      "packages": {
        "events": true
      }
    },
    "ipfs-repo": {
      "packages": {
        "assert": true,
        "async": true,
        "base32.js": true,
        "bignumber.js": true,
        "buffer": true,
        "cids": true,
        "datastore-core": true,
        "datastore-level": true,
        "debug": true,
        "dlv": true,
        "interface-datastore": true,
        "ipfs-block": true,
        "just-safe-set": true,
        "path-browserify": true,
        "pull-stream": true,
        "sort-keys": true,
        "timers-browserify": true
      }
    },
    "ipfs-unixfs": {
      "packages": {
        "protons": true
      }
    },
    "ipfs-unixfs-exporter": {
      "packages": {
        "async-iterator-last": true,
        "buffer": true,
        "cids": true,
        "err-code": true,
        "hamt-sharding": true,
        "ipfs-unixfs": true,
        "ipfs-unixfs-importer": true,
        "is-buffer": true
      }
    },
    "ipfs-unixfs-importer": {
      "packages": {
        "async-iterator-all": true,
        "async-iterator-batch": true,
        "async-iterator-first": true,
        "bl": true,
        "buffer": true,
        "deep-extend": true,
        "err-code": true,
        "hamt-sharding": true,
        "ipfs-unixfs": true,
        "ipld-dag-pb": true,
        "multicodec": true,
        "multihashes": true,
        "multihashing-async": true,
        "rabin-wasm": true,
        "superstruct": true
      }
    },
    "ipfs-utils": {
      "globals": {
        "FileReader": true
      },
      "packages": {
        "is-buffer": true,
        "is-pull-stream": true,
        "is-stream": true,
        "kind-of": true,
        "readable-stream": true
      }
    },
    "ipld": {
      "packages": {
        "cids": true,
        "ipfs-block": true,
        "ipld-dag-cbor": true,
        "ipld-dag-pb": true,
        "ipld-raw": true,
        "is-buffer": true,
        "merge-options": true,
        "multicodec": true,
        "promisify-es6": true,
        "typical": true
      }
    },
    "ipld-dag-cbor": {
      "packages": {
        "borc": true,
        "buffer": true,
        "cids": true,
        "is-buffer": true,
        "is-circular": true,
        "multicodec": true,
        "multihashing-async": true
      }
    },
    "ipld-dag-pb": {
      "packages": {
        "assert": true,
        "buffer": true,
        "cids": true,
        "class-is": true,
        "is-buffer": true,
        "multicodec": true,
        "multihashing-async": true,
        "protons": true,
        "stable": true
      }
    },
    "ipld-raw": {
      "packages": {
        "cids": true,
        "multicodec": true,
        "multihashing-async": true
      }
    },
    "ipns": {
      "packages": {
        "base32-encode": true,
        "buffer": true,
        "debug": true,
        "interface-datastore": true,
        "libp2p-crypto": true,
        "multihashes": true,
        "peer-id": true,
        "protons": true,
        "timestamp-nano": true
      }
    },
    "is-dom": {
      "globals": {
        "Node": true
      },
      "packages": {
        "is-object": true,
        "is-window": true
      }
    },
    "is-in-browser": {
      "globals": {
        "document": true
      }
    },
    "is-ip": {
      "packages": {
        "ip-regex": true
      }
    },
    "is-ipfs": {
      "packages": {
        "bs58": true,
        "buffer": true,
        "cids": true,
        "mafmt": true,
        "multiaddr": true,
        "multibase": true,
        "multihashes": true
      }
    },
    "is-lower-case": {
      "packages": {
        "lower-case": true
      }
    },
    "is-regex": {
      "packages": {
        "call-bind": true,
        "has-symbols": true
      }
    },
    "is-upper-case": {
      "packages": {
        "upper-case": true
      }
    },
    "iso-random-stream": {
      "globals": {
        "crypto": true,
        "msCrypto": true
      },
      "packages": {
        "buffer": true
      }
    },
    "iso-url": {
      "globals": {
        "URL": true,
        "URLSearchParams": true,
        "location": true
      }
    },
    "isomorphic-fetch": {
      "globals": {
        "fetch.bind": true
      },
      "packages": {
        "whatwg-fetch": true
      }
    },
    "js-base64": {
      "globals": {
        "Base64": "write",
        "TextDecoder": true,
        "TextEncoder": true,
        "atob": true,
        "btoa": true,
        "define": true
      },
      "packages": {
        "buffer": true
      }
    },
    "js-sha256": {
      "globals": {
        "define": true
      },
      "packages": {
        "process": true
      }
    },
    "js-sha3": {
      "globals": {
        "define": true
      },
      "packages": {
        "process": true
      }
    },
    "jsbi": {
      "globals": {
        "define": true
      }
    },
    "json-pointer": {
      "packages": {
        "foreach": true
      }
    },
    "json-rpc-engine": {
      "packages": {
        "@metamask/safe-event-emitter": true,
        "eth-rpc-errors": true,
        "safe-event-emitter": true
      }
    },
    "json-rpc-middleware-stream": {
      "globals": {
        "setTimeout": true
      },
      "packages": {
        "@metamask/safe-event-emitter": true,
        "readable-stream": true
      }
    },
    "json-stable-stringify": {
      "packages": {
        "jsonify": true
      }
    },
    "jsonschema": {
      "packages": {
        "url": true
      }
    },
    "jss": {
      "globals": {
        "CSS": true,
        "document.createElement": true,
        "document.querySelector": true
      },
      "packages": {
        "@babel/runtime": true,
        "is-in-browser": true,
        "tiny-warning": true
      }
    },
    "jss-plugin-camel-case": {
      "packages": {
        "hyphenate-style-name": true
      }
    },
    "jss-plugin-default-unit": {
      "globals": {
        "CSS": true
      },
      "packages": {
        "jss": true
      }
    },
    "jss-plugin-global": {
      "packages": {
        "@babel/runtime": true,
        "jss": true
      }
    },
    "jss-plugin-nested": {
      "packages": {
        "@babel/runtime": true,
        "tiny-warning": true
      }
    },
    "jss-plugin-rule-value-function": {
      "packages": {
        "jss": true,
        "tiny-warning": true
      }
    },
    "jss-plugin-vendor-prefixer": {
      "packages": {
        "css-vendor": true,
        "jss": true
      }
    },
    "just-debounce-it": {
      "globals": {
        "clearTimeout": true,
        "setTimeout": true
      }
    },
    "k-bucket": {
      "packages": {
        "events": true,
        "randombytes": true
      }
    },
    "keccak": {
      "packages": {
        "buffer": true,
        "inherits": true,
        "readable-stream": true,
        "safe-buffer": true,
        "stream-browserify": true
      }
    },
    "latency-monitor": {
      "globals": {
        "clearInterval": true,
        "clearTimeout": true,
        "document": true,
        "performance": true,
        "setInterval": true,
        "setTimeout": true
      },
      "packages": {
        "debug": true,
        "events": true,
        "lodash": true,
        "process": true
      }
    },
    "level-codec": {
      "packages": {
        "buffer": true
      }
    },
    "level-errors": {
      "packages": {
        "errno": true
      }
    },
    "level-iterator-stream": {
      "packages": {
        "inherits": true,
        "readable-stream": true,
        "xtend": true
      }
    },
    "level-js": {
      "globals": {
        "IDBKeyRange.bound": true,
        "IDBKeyRange.lowerBound": true,
        "IDBKeyRange.only": true,
        "IDBKeyRange.upperBound": true,
        "indexedDB": true
      },
      "packages": {
        "abstract-leveldown": true,
        "buffer": true,
        "idb-readable-stream": true,
        "immediate": true,
        "inherits": true,
        "is-buffer": true,
        "ltgt": true,
        "process": true,
        "stream-browserify": true,
        "typedarray-to-buffer": true,
        "util": true,
        "xtend": true
      }
    },
    "level-supports": {
      "packages": {
        "xtend": true
      }
    },
    "levelup": {
      "packages": {
        "assert": true,
        "deferred-leveldown": true,
        "events": true,
        "level-errors": true,
        "level-iterator-stream": true,
        "process": true,
        "util": true,
        "xtend": true
      }
    },
    "libp2p": {
      "packages": {
        "async": true,
        "debug": true,
        "err-code": true,
        "events": true,
        "fsm-event": true,
        "is-buffer": true,
        "libp2p-connection-manager": true,
        "libp2p-floodsub": true,
        "libp2p-ping": true,
        "libp2p-switch": true,
        "libp2p-websockets": true,
        "multiaddr": true,
        "once": true,
        "peer-book": true,
        "peer-id": true,
        "peer-info": true,
        "process": true,
        "superstruct": true
      }
    },
    "libp2p-bootstrap": {
      "globals": {
        "clearInterval": true,
        "setInterval": true
      },
      "packages": {
        "async": true,
        "debug": true,
        "events": true,
        "mafmt": true,
        "multiaddr": true,
        "peer-id": true,
        "peer-info": true
      }
    },
    "libp2p-circuit": {
      "packages": {
        "async": true,
        "debug": true,
        "events": true,
        "interface-connection": true,
        "mafmt": true,
        "multiaddr": true,
        "once": true,
        "peer-id": true,
        "peer-info": true,
        "protons": true,
        "pull-handshake": true,
        "pull-length-prefixed": true,
        "pull-stream": true
      }
    },
    "libp2p-connection-manager": {
      "packages": {
        "debug": true,
        "events": true,
        "latency-monitor": true
      }
    },
    "libp2p-crypto": {
      "globals": {
        "crypto": true,
        "msCrypto": true
      },
      "packages": {
        "asn1.js": true,
        "async": true,
        "browserify-aes": true,
        "bs58": true,
        "buffer": true,
        "iso-random-stream": true,
        "libp2p-crypto-secp256k1": true,
        "multihashing-async": true,
        "node-forge": true,
        "protons": true,
        "tweetnacl": true
      }
    },
    "libp2p-crypto-secp256k1": {
      "packages": {
        "async": true,
        "bs58": true,
        "multihashing-async": true,
        "secp256k1": true
      }
    },
    "libp2p-floodsub": {
      "packages": {
        "assert": true,
        "async": true,
        "debug": true,
        "libp2p-pubsub": true,
        "pull-length-prefixed": true,
        "pull-stream": true
      }
    },
    "libp2p-identify": {
      "globals": {
        "console.warn": true
      },
      "packages": {
        "buffer": true,
        "multiaddr": true,
        "peer-id": true,
        "peer-info": true,
        "protons": true,
        "pull-length-prefixed": true,
        "pull-stream": true
      }
    },
    "libp2p-kad-dht": {
      "globals": {
        "clearInterval": true,
        "clearTimeout": true,
        "setInterval": true,
        "setTimeout": true
      },
      "packages": {
        "abort-controller": true,
        "assert": true,
        "async": true,
        "base32.js": true,
        "buffer": true,
        "cids": true,
        "debug": true,
        "err-code": true,
        "events": true,
        "hashlru": true,
        "heap": true,
        "interface-datastore": true,
        "is-buffer": true,
        "k-bucket": true,
        "libp2p-crypto": true,
        "libp2p-record": true,
        "multihashes": true,
        "multihashing-async": true,
        "p-queue": true,
        "p-times": true,
        "peer-id": true,
        "peer-info": true,
        "promise-to-callback": true,
        "promisify-es6": true,
        "protons": true,
        "pull-length-prefixed": true,
        "pull-stream": true,
        "pull-stream-to-async-iterator": true,
        "varint": true,
        "xor-distance": true
      }
    },
    "libp2p-keychain": {
      "globals": {
        "setTimeout": true
      },
      "packages": {
        "async": true,
        "buffer": true,
        "err-code": true,
        "interface-datastore": true,
        "libp2p-crypto": true,
        "merge-options": true,
        "node-forge": true,
        "pull-stream": true,
        "sanitize-filename": true
      }
    },
    "libp2p-ping": {
      "packages": {
        "debug": true,
        "events": true,
        "libp2p-crypto": true,
        "pull-handshake": true,
        "pull-stream": true
      }
    },
    "libp2p-pubsub": {
      "packages": {
        "async": true,
        "bs58": true,
        "buffer": true,
        "debug": true,
        "err-code": true,
        "events": true,
        "is-buffer": true,
        "libp2p-crypto": true,
        "protons": true,
        "pull-length-prefixed": true,
        "pull-pushable": true,
        "pull-stream": true,
        "time-cache": true
      }
    },
    "libp2p-record": {
      "packages": {
        "assert": true,
        "async": true,
        "buffer": true,
        "buffer-split": true,
        "err-code": true,
        "is-buffer": true,
        "multihashing-async": true,
        "protons": true
      }
    },
    "libp2p-secio": {
      "packages": {
        "assert": true,
        "async": true,
        "buffer": true,
        "debug": true,
        "interface-connection": true,
        "libp2p-crypto": true,
        "multihashing-async": true,
        "once": true,
        "peer-id": true,
        "peer-info": true,
        "protons": true,
        "pull-defer": true,
        "pull-handshake": true,
        "pull-length-prefixed": true,
        "pull-stream": true
      }
    },
    "libp2p-switch": {
      "packages": {
        "assert": true,
        "async": true,
        "bignumber.js": true,
        "class-is": true,
        "debug": true,
        "err-code": true,
        "events": true,
        "fsm-event": true,
        "hashlru": true,
        "interface-connection": true,
        "libp2p-circuit": true,
        "libp2p-identify": true,
        "moving-average": true,
        "multiaddr": true,
        "multistream-select": true,
        "once": true,
        "peer-id": true,
        "peer-info": true,
        "pull-stream": true,
        "retimer": true
      }
    },
    "libp2p-webrtc-star": {
      "packages": {
        "async": true,
        "class-is": true,
        "debug": true,
        "events": true,
        "interface-connection": true,
        "mafmt": true,
        "multiaddr": true,
        "once": true,
        "peer-id": true,
        "peer-info": true,
        "simple-peer": true,
        "socket.io-client": true,
        "stream-to-pull-stream": true,
        "webrtcsupport": true
      }
    },
    "libp2p-websocket-star": {
      "globals": {
        "console.error": true
      },
      "packages": {
        "async": true,
        "buffer": true,
        "class-is": true,
        "debug": true,
        "events": true,
        "interface-connection": true,
        "libp2p-crypto": true,
        "mafmt": true,
        "multiaddr": true,
        "once": true,
        "peer-id": true,
        "peer-info": true,
        "pull-stream": true,
        "socket.io-client": true,
        "socket.io-pull-stream": true,
        "uuid": true
      }
    },
    "libp2p-websocket-star-multi": {
      "globals": {
        "setTimeout": true
      },
      "packages": {
        "async": true,
        "debug": true,
        "events": true,
        "libp2p-websocket-star": true,
        "mafmt": true,
        "multiaddr": true,
        "once": true
      }
    },
    "libp2p-websockets": {
      "packages": {
        "class-is": true,
        "debug": true,
        "interface-connection": true,
        "mafmt": true,
        "multiaddr": true,
        "multiaddr-to-uri": true,
        "os-browserify": true,
        "pull-ws": true
      }
    },
    "locale-currency": {
      "globals": {
        "countryCode": true
      }
    },
    "localforage": {
      "globals": {
        "Blob": true,
        "BlobBuilder": true,
        "FileReader": true,
        "IDBKeyRange": true,
        "MSBlobBuilder": true,
        "MozBlobBuilder": true,
        "OIndexedDB": true,
        "WebKitBlobBuilder": true,
        "atob": true,
        "btoa": true,
        "console.error": true,
        "console.info": true,
        "console.warn": true,
        "define": true,
        "fetch": true,
        "indexedDB": true,
        "localStorage": true,
        "mozIndexedDB": true,
        "msIndexedDB": true,
        "navigator.platform": true,
        "navigator.userAgent": true,
        "openDatabase": true,
        "setTimeout": true,
        "webkitIndexedDB": true
      }
    },
    "lodash": {
      "globals": {
        "define": true
      }
    },
    "lodash.throttle": {
      "globals": {
        "clearTimeout": true,
        "setTimeout": true
      }
    },
    "loglevel": {
      "globals": {
        "console": true,
        "define": true,
        "document.cookie": true,
        "localStorage": true,
        "log": "write"
      }
    },
    "logplease": {
      "globals": {
        "LOG": true,
        "console.error": true,
        "console.log": true
      },
      "packages": {
        "browser-resolve": true,
        "events": true,
        "process": true,
        "util": true
      }
    },
    "lower-case-first": {
      "packages": {
        "lower-case": true
      }
    },
    "lru": {
      "packages": {
        "events": true,
        "inherits": true
      }
    },
    "lru-cache": {
      "packages": {
        "yallist": true
      }
    },
    "ltgt": {
      "packages": {
        "is-buffer": true
      }
    },
    "luxon": {
      "globals": {
        "Intl": true
      }
    },
    "mafmt": {
      "packages": {
        "multiaddr": true
      }
    },
    "md5": {
      "packages": {
        "charenc": true,
        "crypt": true,
        "is-buffer": true
      }
    },
    "md5.js": {
      "packages": {
        "hash-base": true,
        "inherits": true,
        "safe-buffer": true
      }
    },
    "merge-options": {
      "packages": {
        "is-plain-obj": true
      }
    },
    "miller-rabin": {
      "packages": {
        "bn.js": true,
        "brorand": true
      }
    },
    "mini-create-react-context": {
      "packages": {
        "@babel/runtime": true,
        "gud": true,
        "prop-types": true,
        "react": true,
        "tiny-warning": true
      }
    },
    "mortice": {
      "globals": {
        "Worker": true
      },
      "packages": {
        "browser-resolve": true,
        "events": true,
        "observable-webworkers": true,
        "p-queue": true,
        "process": true,
        "promise-timeout": true,
        "shortid": true
      }
    },
    "multiaddr": {
      "packages": {
        "bs58": true,
        "buffer": true,
        "class-is": true,
        "hi-base32": true,
        "ip": true,
        "is-ip": true,
        "varint": true
      }
    },
    "multiaddr-to-uri": {
      "packages": {
        "multiaddr": true
      }
    },
    "multibase": {
      "globals": {
        "TextDecoder": true,
        "TextEncoder": true
      },
      "packages": {
        "@multiformats/base-x": true,
        "base-x": true,
        "buffer": true,
        "web-encoding": true
      }
    },
    "multicodec": {
      "packages": {
        "buffer": true,
        "uint8arrays": true,
        "varint": true
      }
    },
    "multiformats": {
      "globals": {
        "TextDecoder": true,
        "TextEncoder": true,
        "console.warn": true
      }
    },
    "multihashes": {
      "packages": {
        "bs58": true,
        "buffer": true,
        "multibase": true,
        "uint8arrays": true,
        "varint": true,
        "web-encoding": true
      }
    },
    "multihashing-async": {
      "globals": {
        "crypto": true,
        "msCrypto": true
      },
      "packages": {
        "blakejs": true,
        "buffer": true,
        "err-code": true,
        "js-sha3": true,
        "multihashes": true,
        "murmurhash3js": true,
        "murmurhash3js-revisited": true,
        "nodeify": true,
        "process": true
      }
    },
    "multistream-select": {
      "packages": {
        "assert": true,
        "async": true,
        "buffer": true,
        "debug": true,
        "err-code": true,
        "interface-connection": true,
        "once": true,
        "pull-handshake": true,
        "pull-length-prefixed": true,
        "pull-stream": true,
        "semver": true,
        "varint": true
      }
    },
    "muport-did-resolver": {
      "packages": {
        "@babel/runtime": true,
        "did-resolver": true,
        "node-fetch": true
      }
    },
    "murmurhash3js": {
      "globals": {
        "define": true
      }
    },
    "murmurhash3js-revisited": {
      "globals": {
        "define": true
      }
    },
    "nanoid": {
      "globals": {
        "crypto": true,
        "msCrypto": true,
        "navigator": true
      }
    },
    "no-case": {
      "packages": {
        "lower-case": true
      }
    },
    "node-forge": {
      "globals": {
        "Blob": true,
        "MutationObserver": true,
        "QuotaExceededError": true,
        "URL.createObjectURL": true,
        "URL.revokeObjectURL": true,
        "Worker": true,
        "addEventListener": true,
        "document": true,
        "jQuery": true,
        "localStorage": true,
        "navigator": true,
        "postMessage": true,
        "removeEventListener": true,
        "setTimeout": true
      },
      "packages": {
        "browser-resolve": true,
        "process": true,
        "timers-browserify": true
      }
    },
    "node-interval-tree": {
      "packages": {
        "shallowequal": true
      }
    },
    "nodeify": {
      "globals": {
        "setTimeout": true
      },
      "packages": {
        "is-promise": true,
        "process": true,
        "promise": true,
        "timers-browserify": true
      }
    },
    "nofilter": {
      "packages": {
        "buffer": true,
        "stream-browserify": true,
        "util": true
      }
    },
    "nonce-tracker": {
      "packages": {
        "assert": true,
        "await-semaphore": true,
        "ethjs-query": true
      }
    },
    "number-to-bn": {
      "packages": {
        "bn.js": true,
        "strip-hex-prefix": true
      }
    },
    "obj-multiplex": {
      "globals": {
        "console.warn": true
      },
      "packages": {
        "end-of-stream": true,
        "once": true,
        "readable-stream": true
      }
    },
    "obs-store": {
      "packages": {
        "safe-event-emitter": true,
        "xtend": true
      }
    },
    "once": {
      "packages": {
        "wrappy": true
      }
    },
    "orbit-db": {
      "globals": {
        "console.log": true
      },
      "packages": {
        "cids": true,
        "ipfs-pubsub-1on1": true,
        "logplease": true,
        "multihashes": true,
        "orbit-db-access-controllers": true,
        "orbit-db-cache": true,
        "orbit-db-counterstore": true,
        "orbit-db-docstore": true,
        "orbit-db-eventstore": true,
        "orbit-db-feedstore": true,
        "orbit-db-identity-provider": true,
        "orbit-db-io": true,
        "orbit-db-keystore": true,
        "orbit-db-kvstore": true,
        "orbit-db-pubsub": true,
        "path-browserify": true
      }
    },
    "orbit-db-access-controllers": {
      "globals": {
        "console.log": true
      },
      "packages": {
        "events": true,
        "orbit-db-io": true,
        "p-map-series": true,
        "path-browserify": true,
        "safe-buffer": true
      }
    },
    "orbit-db-cache": {
      "packages": {
        "level-js": true,
        "logplease": true,
        "path-browserify": true
      }
    },
    "orbit-db-counterstore": {
      "packages": {
        "crdts": true,
        "orbit-db-store": true
      }
    },
    "orbit-db-docstore": {
      "packages": {
        "orbit-db-store": true,
        "p-map": true,
        "readable-stream": true
      }
    },
    "orbit-db-eventstore": {
      "packages": {
        "orbit-db-store": true
      }
    },
    "orbit-db-feedstore": {
      "packages": {
        "orbit-db-eventstore": true
      }
    },
    "orbit-db-identity-provider": {
      "packages": {
        "orbit-db-keystore": true
      }
    },
    "orbit-db-io": {
      "packages": {
        "buffer": true,
        "cids": true,
        "ipld-dag-pb": true
      }
    },
    "orbit-db-keystore": {
      "globals": {
        "console.error": true,
        "console.log": true
      },
      "packages": {
        "elliptic": true,
        "level-js": true,
        "levelup": true,
        "libp2p-crypto": true,
        "lru": true,
        "safe-buffer": true,
        "secp256k1": true
      }
    },
    "orbit-db-kvstore": {
      "packages": {
        "orbit-db-store": true
      }
    },
    "orbit-db-pubsub": {
      "packages": {
        "buffer": true,
        "ipfs-pubsub-peer-monitor": true,
        "logplease": true,
        "p-series": true
      }
    },
    "orbit-db-store": {
      "globals": {
        "clearInterval": true,
        "console.error": true,
        "console.warn": true,
        "setInterval": true,
        "setTimeout": true
      },
      "packages": {
        "buffer": true,
        "events": true,
        "ipfs-log": true,
        "logplease": true,
        "orbit-db-io": true,
        "p-each-series": true,
        "p-map": true,
        "readable-stream": true
      }
    },
    "os-browserify": {
      "globals": {
        "location": true,
        "navigator": true
      }
    },
    "p-each-series": {
      "packages": {
        "p-reduce": true
      }
    },
    "p-map-series": {
      "packages": {
        "p-reduce": true
      }
    },
    "p-queue": {
      "globals": {
        "clearInterval": true,
        "setInterval": true,
        "setTimeout": true
      },
      "packages": {
        "eventemitter3": true
      }
    },
    "p-series": {
      "packages": {
        "@sindresorhus/is": true,
        "p-reduce": true
      }
    },
    "p-times": {
      "packages": {
        "p-map": true
      }
    },
    "param-case": {
      "packages": {
        "no-case": true
      }
    },
    "parse-asn1": {
      "packages": {
        "asn1.js": true,
        "browserify-aes": true,
        "buffer": true,
        "evp_bytestokey": true,
        "pbkdf2": true
      }
    },
    "pascal-case": {
      "packages": {
        "camel-case": true,
        "upper-case-first": true
      }
    },
    "path-browserify": {
      "packages": {
        "process": true
      }
    },
    "path-case": {
      "packages": {
        "no-case": true
      }
    },
    "path-to-regexp": {
      "packages": {
        "isarray": true
      }
    },
    "pbkdf2": {
      "globals": {
        "crypto": true,
        "process": true
      },
      "packages": {
        "create-hash": true,
        "process": true,
        "ripemd160": true,
        "safe-buffer": true,
        "sha.js": true
      }
    },
    "peek-stream": {
      "packages": {
        "buffer": true,
        "buffer-from": true,
        "duplexify": true,
        "through2": true
      }
    },
    "peer-book": {
      "packages": {
        "bs58": true,
        "is-buffer": true,
        "peer-id": true,
        "peer-info": true
      }
    },
    "peer-id": {
      "packages": {
        "assert": true,
        "async": true,
        "buffer": true,
        "class-is": true,
        "libp2p-crypto": true,
        "multihashes": true
      }
    },
    "peer-info": {
      "packages": {
        "assert": true,
        "multiaddr": true,
        "peer-id": true,
        "unique-by": true
      }
    },
    "popper.js": {
      "globals": {
        "MSInputMethodContext": true,
        "Node.DOCUMENT_POSITION_FOLLOWING": true,
        "cancelAnimationFrame": true,
        "console.warn": true,
        "define": true,
        "devicePixelRatio": true,
        "document": true,
        "getComputedStyle": true,
        "innerHeight": true,
        "innerWidth": true,
        "navigator": true,
        "requestAnimationFrame": true,
        "setTimeout": true
      }
    },
    "precond": {
      "packages": {
        "util": true
      }
    },
    "process": {
      "globals": {
        "clearTimeout": true,
        "setTimeout": true
      }
    },
    "process-nextick-args": {
      "packages": {
        "process": true
      }
    },
    "promise": {
      "globals": {
        "setImediate": true,
        "setTimeout": true
      },
      "packages": {
        "is-promise": true,
        "process": true
      }
    },
    "promise-timeout": {
      "globals": {
        "clearTimeout": true,
        "setTimeout": true
      }
    },
    "promise-to-callback": {
      "packages": {
        "is-fn": true,
        "set-immediate-shim": true
      }
    },
    "prop-types": {
      "globals": {
        "console": true
      },
      "packages": {
        "object-assign": true,
        "react-is": true
      }
    },
    "protons": {
      "packages": {
        "buffer": true,
        "is-buffer": true,
        "protocol-buffers-schema": true,
        "safe-buffer": true,
        "signed-varint": true,
        "varint": true
      }
    },
    "public-encrypt": {
      "packages": {
        "bn.js": true,
        "browserify-rsa": true,
        "buffer": true,
        "create-hash": true,
        "parse-asn1": true,
        "randombytes": true
      }
    },
    "pubnub": {
      "globals": {
        "ActiveXObject": true,
        "XMLHttpRequest": true,
        "addEventListener": true,
        "btoa": true,
        "clearInterval": true,
        "clearTimeout": true,
        "console": true,
        "define": true,
        "localStorage.getItem": true,
        "localStorage.setItem": true,
        "location": true,
        "navigator": true,
        "setInterval": true,
        "setTimeout": true
      }
    },
    "pull-handshake": {
      "packages": {
        "pull-cat": true,
        "pull-pair": true,
        "pull-pushable": true,
        "pull-reader": true
      }
    },
    "pull-length-prefixed": {
      "packages": {
        "pull-pushable": true,
        "pull-reader": true,
        "safe-buffer": true,
        "varint": true
      }
    },
    "pull-mplex": {
      "packages": {
        "async": true,
        "buffer": true,
        "debug": true,
        "events": true,
        "interface-connection": true,
        "looper": true,
        "pull-abortable": true,
        "pull-pushable": true,
        "pull-stream": true,
        "pull-through": true,
        "varint": true
      }
    },
    "pull-reader": {
      "globals": {
        "cb": true,
        "clearTimeout": true,
        "setTimeout": true
      },
      "packages": {
        "buffer": true
      }
    },
    "pull-sort": {
      "packages": {
        "pull-defer": true,
        "pull-stream": true
      }
    },
    "pull-stream": {
      "globals": {
        "console.log": true
      }
    },
    "pull-stream-to-async-iterator": {
      "packages": {
        "pull-stream": true
      }
    },
    "pull-stream-to-stream": {
      "packages": {
        "process": true,
        "stream-browserify": true,
        "timers-browserify": true
      }
    },
    "pull-through": {
      "packages": {
        "looper": true
      }
    },
    "pull-ws": {
      "globals": {
        "WebSocket": true,
        "location": true
      },
      "packages": {
        "browser-resolve": true,
        "events": true,
        "https-browserify": true,
        "process": true,
        "relative-url": true,
        "safe-buffer": true,
        "stream-http": true,
        "timers-browserify": true,
        "url": true
      }
    },
    "pump": {
      "packages": {
        "browser-resolve": true,
        "end-of-stream": true,
        "once": true,
        "process": true
      }
    },
    "pumpify": {
      "packages": {
        "duplexify": true,
        "inherits": true,
        "pump": true
      }
    },
    "punycode": {
      "globals": {
        "define": true
      }
    },
    "qrcode-generator": {
      "globals": {
        "define": true
      }
    },
    "qrcode.react": {
      "globals": {
        "Path2D": true,
        "devicePixelRatio": true
      },
      "packages": {
        "prop-types": true,
        "qr.js": true,
        "react": true
      }
    },
    "rabin-wasm": {
      "globals": {
        "Blob": true,
        "Response": true,
        "WebAssembly": true
      },
      "packages": {
        "assemblyscript": true
      }
    },
    "randombytes": {
      "globals": {
        "crypto": true,
        "msCrypto": true
      },
      "packages": {
        "process": true,
        "safe-buffer": true
      }
    },
    "randomfill": {
      "globals": {
        "crypto": true,
        "msCrypto": true
      },
      "packages": {
        "process": true,
        "randombytes": true,
        "safe-buffer": true
      }
    },
    "react": {
      "globals": {
        "console": true
      },
      "packages": {
        "object-assign": true,
        "prop-types": true
      }
    },
    "react-dnd": {
      "globals": {
        "console.error": true
      },
      "packages": {
        "disposables": true,
        "dnd-core": true,
        "hoist-non-react-statics": true,
        "invariant": true,
        "lodash": true,
        "prop-types": true,
        "react": true,
        "shallowequal": true
      }
    },
    "react-dnd-html5-backend": {
      "globals": {
        "Image": true,
        "console.warn": true,
        "devicePixelRatio": true,
        "document": true,
        "navigator.userAgent": true,
        "safari": true,
        "setTimeout": true
      }
    },
    "react-dom": {
      "globals": {
        "MSApp": true,
        "__REACT_DEVTOOLS_GLOBAL_HOOK__": true,
        "addEventListener": true,
        "clearTimeout": true,
        "clipboardData": true,
        "console": true,
        "dispatchEvent": true,
        "document": true,
        "event": "write",
        "jest": true,
        "location.protocol": true,
        "navigator.userAgent.indexOf": true,
        "performance": true,
        "removeEventListener": true,
        "self": true,
        "setTimeout": true,
        "top": true,
        "trustedTypes": true
      },
      "packages": {
        "object-assign": true,
        "prop-types": true,
        "react": true,
        "scheduler": true
      }
    },
    "react-easy-swipe": {
      "globals": {
        "addEventListener": true,
        "define": true,
        "document.addEventListener": true,
        "document.removeEventListener": true
      },
      "packages": {
        "prop-types": true,
        "react": true
      }
    },
    "react-fast-compare": {
      "globals": {
        "Element": true,
        "console.warn": true
      }
    },
    "react-idle-timer": {
      "globals": {
        "clearTimeout": true,
        "document": true,
        "setTimeout": true
      },
      "packages": {
        "prop-types": true,
        "react": true
      }
    },
    "react-inspector": {
      "globals": {
        "Node.CDATA_SECTION_NODE": true,
        "Node.COMMENT_NODE": true,
        "Node.DOCUMENT_FRAGMENT_NODE": true,
        "Node.DOCUMENT_NODE": true,
        "Node.DOCUMENT_TYPE_NODE": true,
        "Node.ELEMENT_NODE": true,
        "Node.PROCESSING_INSTRUCTION_NODE": true,
        "Node.TEXT_NODE": true
      },
      "packages": {
        "babel-runtime": true,
        "is-dom": true,
        "prop-types": true,
        "react": true
      }
    },
    "react-is": {
      "globals": {
        "console": true
      }
    },
    "react-popper": {
      "globals": {
        "document": true
      },
      "packages": {
        "@popperjs/core": true,
        "react": true,
        "react-fast-compare": true,
        "warning": true
      }
    },
    "react-redux": {
      "globals": {
        "console": true,
        "document": true
      },
      "packages": {
        "@babel/runtime": true,
        "hoist-non-react-statics": true,
        "prop-types": true,
        "react": true,
        "react-dom": true,
        "react-is": true,
        "redux": true
      }
    },
    "react-responsive-carousel": {
      "globals": {
        "HTMLElement": true,
        "clearTimeout": true,
        "console.warn": true,
        "document": true,
        "getComputedStyle": true,
        "setTimeout": true
      },
      "packages": {
        "classnames": true,
        "react": true,
        "react-dom": true,
        "react-easy-swipe": true
      }
    },
    "react-router": {
      "packages": {
        "history": true,
        "hoist-non-react-statics": true,
        "mini-create-react-context": true,
        "path-to-regexp": true,
        "prop-types": true,
        "react": true,
        "react-is": true,
        "tiny-invariant": true,
        "tiny-warning": true
      }
    },
    "react-router-dom": {
      "packages": {
        "history": true,
        "prop-types": true,
        "react": true,
        "react-router": true,
        "tiny-invariant": true,
        "tiny-warning": true
      }
    },
    "react-simple-file-input": {
      "globals": {
        "File": true,
        "FileReader": true,
        "console.warn": true
      },
      "packages": {
        "prop-types": true,
        "react": true
      }
    },
    "react-tippy": {
      "globals": {
        "Element": true,
        "MSStream": true,
        "MutationObserver": true,
        "addEventListener": true,
        "clearTimeout": true,
        "console.error": true,
        "console.warn": true,
        "define": true,
        "document": true,
        "getComputedStyle": true,
        "innerHeight": true,
        "innerWidth": true,
        "navigator.maxTouchPoints": true,
        "navigator.msMaxTouchPoints": true,
        "navigator.userAgent": true,
        "performance": true,
        "requestAnimationFrame": true,
        "setTimeout": true
      },
      "packages": {
        "popper.js": true,
        "react": true,
        "react-dom": true
      }
    },
    "react-toggle-button": {
      "globals": {
        "clearTimeout": true,
        "console.warn": true,
        "define": true,
        "performance": true,
        "setTimeout": true
      },
      "packages": {
        "react": true
      }
    },
    "react-transition-group": {
      "globals": {
        "Element": true,
        "clearTimeout": true,
        "setTimeout": true
      },
      "packages": {
        "chain-function": true,
        "dom-helpers": true,
        "prop-types": true,
        "react": true,
        "react-dom": true,
        "warning": true
      }
    },
    "readable-stream": {
      "packages": {
        "browser-resolve": true,
        "buffer": true,
        "core-util-is": true,
        "events": true,
        "inherits": true,
        "isarray": true,
        "process": true,
        "process-nextick-args": true,
        "safe-buffer": true,
        "string_decoder": true,
        "timers-browserify": true,
        "util-deprecate": true
      }
    },
    "readable-web-to-node-stream": {
      "packages": {
        "readable-stream": true
      }
    },
    "receptacle": {
      "globals": {
        "clearTimeout": true,
        "setTimeout": true
      },
      "packages": {
        "ms": true
      }
    },
    "redux": {
      "globals": {
        "console": true
      },
      "packages": {
        "@babel/runtime": true
      }
    },
    "regenerator-runtime": {
      "globals": {
        "regeneratorRuntime": "write"
      }
    },
    "regexp.prototype.flags": {
      "packages": {
        "call-bind": true,
        "define-properties": true
      }
    },
    "relative-url": {
      "packages": {
        "url": true
      }
    },
    "retimer": {
      "globals": {
        "clearTimeout": true,
        "setTimeout": true
      }
    },
    "ripemd160": {
      "packages": {
        "buffer": true,
        "hash-base": true,
        "inherits": true
      }
    },
    "rlp": {
      "packages": {
        "bn.js": true,
        "buffer": true
      }
    },
    "rlp-browser": {
      "packages": {
        "assert": true,
        "buffer": true
      }
    },
    "safe-buffer": {
      "packages": {
        "buffer": true
      }
    },
    "safe-event-emitter": {
      "globals": {
        "setTimeout": true
      },
      "packages": {
        "events": true,
        "util": true
      }
    },
    "sanitize-filename": {
      "packages": {
        "truncate-utf8-bytes": true
      }
    },
    "scheduler": {
      "globals": {
        "MessageChannel": true,
        "cancelAnimationFrame": true,
        "clearTimeout": true,
        "console": true,
        "navigator": true,
        "performance": true,
        "requestAnimationFrame": true,
        "setTimeout": true
      }
    },
    "scrypt-js": {
      "globals": {
        "define": true,
        "setTimeout": true
      },
      "packages": {
        "timers-browserify": true
      }
    },
    "scryptsy": {
      "packages": {
        "buffer": true,
        "pbkdf2": true
      }
    },
    "secp256k1": {
      "packages": {
        "bip66": true,
        "bn.js": true,
        "create-hash": true,
        "drbg.js": true,
        "elliptic": true,
        "is-buffer": true,
        "safe-buffer": true
      }
    },
    "semaphore": {
      "globals": {
        "define": true,
        "setTimeout": true
      },
      "packages": {
        "process": true
      }
    },
    "semver": {
      "globals": {
        "console": true
      },
      "packages": {
        "lru-cache": true,
        "process": true
      }
    },
    "sentence-case": {
      "packages": {
        "no-case": true,
        "upper-case-first": true
      }
    },
    "set-immediate-shim": {
      "globals": {
        "setTimeout.apply": true
      },
      "packages": {
        "timers-browserify": true
      }
    },
    "sha.js": {
      "packages": {
        "inherits": true,
        "safe-buffer": true
      }
    },
    "shortid": {
      "globals": {
        "crypto": true,
        "msCrypto": true
      },
      "packages": {
        "nanoid": true
      }
    },
    "signed-varint": {
      "packages": {
        "varint": true
      }
    },
    "simple-peer": {
      "globals": {
        "clearInterval": true,
        "console.warn": true,
        "setInterval": true,
        "setTimeout": true
      },
      "packages": {
        "buffer": true,
        "debug": true,
        "get-browser-rtc": true,
        "inherits": true,
        "randombytes": true,
        "readable-stream": true
      }
    },
    "snake-case": {
      "packages": {
        "no-case": true
      }
    },
    "socket.io-client": {
      "globals": {
        "clearTimeout": true,
        "location": true,
        "setTimeout": true
      },
      "packages": {
        "backo2": true,
        "component-bind": true,
        "component-emitter": true,
        "debug": true,
        "engine.io-client": true,
        "has-binary2": true,
        "indexof": true,
        "parseqs": true,
        "parseuri": true,
        "socket.io-parser": true,
        "to-array": true
      }
    },
    "socket.io-parser": {
      "globals": {
        "Blob": true,
        "File": true,
        "FileReader": true
      },
      "packages": {
        "buffer": true,
        "component-emitter": true,
        "debug": true,
        "isarray": true
      }
    },
    "socket.io-pull-stream": {
      "globals": {
        "console.error": true
      },
      "packages": {
        "buffer": true,
        "data-queue": true,
        "debug": true,
        "pull-stream": true,
        "uuid": true
      }
    },
    "sort-keys": {
      "packages": {
        "is-plain-obj": true
      }
    },
    "stable": {
      "globals": {
        "define": true
      }
    },
    "store": {
      "globals": {
        "ActiveXObject": true,
        "console": true
      }
    },
    "stream-browserify": {
      "packages": {
        "events": true,
        "inherits": true,
        "readable-stream": true
      }
    },
    "stream-http": {
      "globals": {
        "AbortController": true,
        "Blob": true,
        "MSStreamReader": true,
        "ReadableStream": true,
        "WritableStream": true,
        "XDomainRequest": true,
        "XMLHttpRequest": true,
        "clearTimeout": true,
        "fetch": true,
        "location.protocol.search": true,
        "setTimeout": true
      },
      "packages": {
        "buffer": true,
        "builtin-status-codes": true,
        "inherits": true,
        "process": true,
        "readable-stream": true,
        "url": true,
        "xtend": true
      }
    },
    "stream-to-pull-stream": {
      "globals": {
        "console.error": true
      },
      "packages": {
        "looper": true,
        "process": true,
        "pull-stream": true
      }
    },
    "string_decoder": {
      "packages": {
        "safe-buffer": true
      }
    },
    "strip-hex-prefix": {
      "packages": {
        "is-hex-prefixed": true
      }
    },
    "superagent": {
      "globals": {
        "ActiveXObject": true,
        "XMLHttpRequest": true,
        "btoa": true,
        "clearTimeout": true,
        "console.error": true,
        "console.trace": true,
        "console.warn": true,
        "setTimeout": true
      },
      "packages": {
        "component-emitter": true
      }
    },
    "swap-case": {
      "packages": {
        "lower-case": true,
        "upper-case": true
      }
    },
    "tar-stream": {
      "packages": {
        "bl": true,
        "buffer": true,
        "end-of-stream": true,
        "fs-constants": true,
        "inherits": true,
        "process": true,
        "readable-stream": true,
        "string_decoder": true,
        "util": true
      }
    },
    "textarea-caret": {
      "globals": {
        "document.body.appendChild": true,
        "document.body.removeChild": true,
        "document.createElement": true,
        "document.querySelector": true,
        "getCaretCoordinates": "write",
        "getComputedStyle": true,
        "mozInnerScreenX": true
      }
    },
    "through": {
      "packages": {
        "process": true,
        "stream-browserify": true
      }
    },
    "through2": {
      "packages": {
        "process": true,
        "readable-stream": true,
        "util": true,
        "xtend": true
      }
    },
    "time-cache": {
      "packages": {
        "lodash.throttle": true
      }
    },
    "timers-browserify": {
      "globals": {
        "clearInterval": true,
        "clearTimeout": true,
        "setInterval": true,
        "setTimeout": true
      },
      "packages": {
        "process": true
      }
    },
    "tiny-warning": {
      "globals": {
        "console": true
      }
    },
    "title-case": {
      "packages": {
        "no-case": true,
        "upper-case": true
      }
    },
    "toggle-selection": {
      "globals": {
        "document.activeElement": true,
        "document.getSelection": true
      }
    },
    "trezor-connect": {
      "globals": {
        "__TREZOR_CONNECT_SRC": true,
        "addEventListener": true,
        "btoa": true,
        "chrome": true,
        "clearInterval": true,
        "clearTimeout": true,
        "console": true,
        "document.body": true,
        "document.createElement": true,
        "document.createTextNode": true,
        "document.getElementById": true,
        "document.querySelectorAll": true,
        "location": true,
        "navigator": true,
        "open": true,
        "removeEventListener": true,
        "setInterval": true,
        "setTimeout": true
      },
      "packages": {
        "@babel/runtime": true,
        "@metamask/eth-sig-util": true,
        "cross-fetch": true,
        "events": true
      }
    },
    "truncate-utf8-bytes": {
      "packages": {
        "utf8-byte-length": true
      }
    },
    "tslib": {
      "globals": {
        "define": true
      }
    },
    "tweetnacl": {
      "globals": {
        "crypto": true,
        "msCrypto": true,
        "nacl": "write"
      },
      "packages": {
        "browser-resolve": true
      }
    },
    "tweetnacl-util": {
      "globals": {
        "atob": true,
        "btoa": true
      },
      "packages": {
        "browser-resolve": true
      }
    },
    "typedarray-to-buffer": {
      "packages": {
        "buffer": true,
        "is-typedarray": true
      }
    },
    "typical": {
      "globals": {
        "define": true
      }
    },
    "uint8arrays": {
      "globals": {
        "TextDecoder": true,
        "TextEncoder": true
      },
      "packages": {
        "multibase": true,
        "web-encoding": true
      }
    },
    "unorm": {
      "globals": {
        "define": true
      }
    },
    "uport-base64url": {
      "packages": {
        "buffer": true
      }
    },
    "upper-case-first": {
      "packages": {
        "upper-case": true
      }
    },
    "url": {
      "packages": {
        "punycode": true,
        "querystring-es3": true
      }
    },
    "utf8": {
      "globals": {
        "define": true
      }
    },
    "util": {
      "globals": {
        "console.error": true,
        "console.log": true,
        "console.trace": true,
        "process": true
      },
      "packages": {
        "inherits": true,
        "process": true
      }
    },
    "util-deprecate": {
      "globals": {
        "console.trace": true,
        "console.warn": true,
        "localStorage": true
      }
    },
    "uuid": {
      "globals": {
        "crypto": true,
        "msCrypto": true
      }
    },
    "varint-decoder": {
      "packages": {
        "is-buffer": true,
        "varint": true
      }
    },
    "vm-browserify": {
      "globals": {
        "document.body.appendChild": true,
        "document.body.removeChild": true,
        "document.createElement": true
      }
    },
    "warning": {
      "globals": {
        "console": true
      }
    },
    "web-encoding": {
      "globals": {
        "TextDecoder": true,
        "TextEncoder": true
      },
      "packages": {
        "util": true
      }
    },
    "web3": {
      "globals": {
        "Web3": "write",
        "XMLHttpRequest": "write",
        "clearTimeout": true,
        "console.error": true,
        "setTimeout": true
      },
      "packages": {
        "bignumber.js": true,
        "buffer": true,
        "crypto-js": true,
        "utf8": true,
        "xhr2-cookies": true
      }
    },
    "web3-provider-engine": {
      "globals": {
        "WebSocket": true,
        "console": true,
        "setTimeout": true
      },
      "packages": {
        "@ethereumjs/tx": true,
        "async": true,
        "backoff": true,
        "browser-resolve": true,
        "buffer": true,
        "eth-block-tracker": true,
        "eth-json-rpc-filters": true,
        "eth-json-rpc-infura": true,
        "eth-json-rpc-middleware": true,
        "eth-sig-util": true,
        "ethereumjs-util": true,
        "events": true,
        "json-stable-stringify": true,
        "semaphore": true,
        "util": true,
        "xtend": true
      }
    },
    "web3-stream-provider": {
      "globals": {
        "setTimeout": true
      },
      "packages": {
        "readable-stream": true,
        "util": true,
        "uuid": true
      }
    },
    "web3-utils": {
      "globals": {
        "setTimeout": true
      },
      "packages": {
        "bn.js": true,
        "eth-lib": true,
        "ethereum-bloom-filters": true,
        "ethjs-unit": true,
        "is-buffer": true,
        "number-to-bn": true,
        "randombytes": true,
        "utf8": true
      }
    },
    "webextension-polyfill": {
      "globals": {
        "browser": true,
        "chrome": true,
        "console.error": true,
        "console.warn": true,
        "define": true
      }
    },
    "webrtcsupport": {
      "globals": {
        "AudioContext": true,
        "MediaStream": true,
        "RTCIceCandidate": true,
        "RTCPeerConnection": true,
        "RTCSessionDescription": true,
        "document": true,
        "location.protocol": true,
        "mozRTCIceCandidate": true,
        "mozRTCPeerConnection": true,
        "mozRTCSessionDescription": true,
        "navigator.getUserMedia": true,
        "navigator.mozGetUserMedia": true,
        "navigator.msGetUserMedia": true,
        "navigator.userAgent.match": true,
        "navigator.webkitGetUserMedia": true,
        "webkitAudioContext": true,
        "webkitMediaStream": true,
        "webkitRTCPeerConnection": true
      }
    },
    "whatwg-fetch": {
      "globals": {
        "Blob": true,
        "FileReader": true,
        "FormData": true,
        "URLSearchParams.prototype.isPrototypeOf": true,
        "XMLHttpRequest": true,
        "define": true,
        "setTimeout": true
      }
    },
    "xhr2": {
      "globals": {
        "XMLHttpRequest": true
      }
    },
    "xhr2-cookies": {
      "globals": {
        "console.warn": true
      },
      "packages": {
        "buffer": true,
        "cookiejar": true,
        "https-browserify": true,
        "os-browserify": true,
        "process": true,
        "stream-http": true,
        "url": true
      }
    },
    "xor-distance": {
      "packages": {
        "buffer": true
      }
    }
  }
}<|MERGE_RESOLUTION|>--- conflicted
+++ resolved
@@ -735,10 +735,6 @@
         "clearTimeout": true,
         "console.error": true,
         "console.log": true,
-<<<<<<< HEAD
-        "console.warn": true,
-=======
->>>>>>> bc8d4a3a
         "setTimeout": true
       },
       "packages": {
