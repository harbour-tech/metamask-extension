{
  "resources": {
    "@babel/runtime": {
      "globals": {
        "regeneratorRuntime": "write"
      }
    },
    "@ensdomains/content-hash": {
      "globals": {
        "console.warn": true
      },
      "packages": {
        "@ensdomains/content-hash>cids": true,
        "@ensdomains/content-hash>js-base64": true,
        "@ensdomains/content-hash>multicodec": true,
        "@ensdomains/content-hash>multihashes": true,
        "browserify>buffer": true
      }
    },
    "@ensdomains/content-hash>cids": {
      "packages": {
        "@ensdomains/content-hash>cids>multibase": true,
        "@ensdomains/content-hash>cids>multihashes": true,
        "@ensdomains/content-hash>cids>uint8arrays": true,
        "@ensdomains/content-hash>multicodec": true
      }
    },
    "@ensdomains/content-hash>cids>multibase": {
      "globals": {
        "TextDecoder": true,
        "TextEncoder": true
      },
      "packages": {
        "@ensdomains/content-hash>cids>multibase>@multiformats/base-x": true
      }
    },
    "@ensdomains/content-hash>cids>multihashes": {
      "packages": {
        "@ensdomains/content-hash>cids>multibase": true,
        "@ensdomains/content-hash>cids>multihashes>varint": true,
        "@ensdomains/content-hash>cids>uint8arrays": true
      }
    },
    "@ensdomains/content-hash>cids>uint8arrays": {
      "globals": {
        "TextDecoder": true,
        "TextEncoder": true
      },
      "packages": {
        "@ensdomains/content-hash>cids>multibase": true
      }
    },
    "@ensdomains/content-hash>js-base64": {
      "globals": {
        "Base64": "write",
        "TextDecoder": true,
        "TextEncoder": true,
        "atob": true,
        "btoa": true,
        "define": true
      },
      "packages": {
        "browserify>buffer": true
      }
    },
    "@ensdomains/content-hash>multicodec": {
      "packages": {
        "@ensdomains/content-hash>multicodec>uint8arrays": true,
        "sass-embedded>varint": true
      }
    },
    "@ensdomains/content-hash>multicodec>uint8arrays": {
      "globals": {
        "Buffer": true,
        "TextDecoder": true,
        "TextEncoder": true
      },
      "packages": {
        "@metamask/assets-controllers>multiformats": true
      }
    },
    "@ensdomains/content-hash>multihashes": {
      "packages": {
        "@ensdomains/content-hash>multihashes>multibase": true,
        "@ensdomains/content-hash>multihashes>varint": true,
        "@ensdomains/content-hash>multihashes>web-encoding": true,
        "browserify>buffer": true
      }
    },
    "@ensdomains/content-hash>multihashes>multibase": {
      "packages": {
        "@ensdomains/content-hash>multihashes>multibase>base-x": true,
        "@ensdomains/content-hash>multihashes>web-encoding": true,
        "browserify>buffer": true
      }
    },
    "@ensdomains/content-hash>multihashes>multibase>base-x": {
      "packages": {
        "koa>content-disposition>safe-buffer": true
      }
    },
    "@ensdomains/content-hash>multihashes>web-encoding": {
      "globals": {
        "TextDecoder": true,
        "TextEncoder": true
      },
      "packages": {
        "browserify>util": true
      }
    },
    "@ethereumjs/tx": {
      "packages": {
        "@ethereumjs/tx>@ethereumjs/common": true,
        "@ethereumjs/tx>@ethereumjs/rlp": true,
        "@ethereumjs/tx>@ethereumjs/util": true,
        "@ethereumjs/tx>ethereum-cryptography": true,
        "browserify>buffer": true,
        "browserify>insert-module-globals>is-buffer": true
      }
    },
    "@ethereumjs/tx>@ethereumjs/common": {
      "packages": {
        "@ethereumjs/tx>@ethereumjs/common>crc-32": true,
        "@ethereumjs/tx>@ethereumjs/util": true,
        "browserify>buffer": true,
        "webpack>events": true
      }
    },
    "@ethereumjs/tx>@ethereumjs/common>crc-32": {
      "globals": {
        "DO_NOT_EXPORT_CRC": true,
        "define": true
      }
    },
    "@ethereumjs/tx>@ethereumjs/rlp": {
      "globals": {
        "TextEncoder": true
      }
    },
    "@ethereumjs/tx>@ethereumjs/util": {
      "globals": {
        "console.warn": true
      },
      "packages": {
        "@ethereumjs/tx>@ethereumjs/rlp": true,
        "@ethereumjs/tx>@ethereumjs/util>micro-ftch": true,
        "@ethereumjs/tx>ethereum-cryptography": true,
        "browserify>buffer": true,
        "browserify>insert-module-globals>is-buffer": true,
        "webpack>events": true
      }
    },
    "@ethereumjs/tx>@ethereumjs/util>micro-ftch": {
      "globals": {
        "Headers": true,
        "TextDecoder": true,
        "URL": true,
        "btoa": true,
        "fetch": true
      },
      "packages": {
        "browserify>browserify-zlib": true,
        "browserify>buffer": true,
        "browserify>https-browserify": true,
        "browserify>process": true,
        "browserify>stream-http": true,
        "browserify>url": true,
        "browserify>util": true
      }
    },
    "@ethereumjs/tx>ethereum-cryptography": {
      "globals": {
        "TextDecoder": true,
        "crypto": true
      },
      "packages": {
        "@ethereumjs/tx>ethereum-cryptography>@noble/curves": true,
        "@ethereumjs/tx>ethereum-cryptography>@noble/hashes": true,
        "@ethereumjs/tx>ethereum-cryptography>@scure/bip32": true
      }
    },
    "@ethereumjs/tx>ethereum-cryptography>@noble/curves": {
      "globals": {
        "TextEncoder": true
      },
      "packages": {
        "@ethereumjs/tx>ethereum-cryptography>@noble/hashes": true
      }
    },
    "@ethereumjs/tx>ethereum-cryptography>@noble/hashes": {
      "globals": {
        "TextEncoder": true,
        "crypto": true
      }
    },
    "@ethereumjs/tx>ethereum-cryptography>@scure/bip32": {
      "packages": {
        "@ethereumjs/tx>ethereum-cryptography>@scure/bip32>@noble/curves": true,
        "@ethereumjs/tx>ethereum-cryptography>@scure/bip32>@noble/hashes": true,
        "@metamask/utils>@scure/base": true
      }
    },
    "@ethereumjs/tx>ethereum-cryptography>@scure/bip32>@noble/curves": {
      "globals": {
        "TextEncoder": true
      },
      "packages": {
        "@ethereumjs/tx>ethereum-cryptography>@scure/bip32>@noble/hashes": true
      }
    },
    "@ethereumjs/tx>ethereum-cryptography>@scure/bip32>@noble/hashes": {
      "globals": {
        "TextEncoder": true,
        "crypto": true
      }
    },
    "@ethersproject/abi": {
      "globals": {
        "console.log": true
      },
      "packages": {
        "@ethersproject/abi>@ethersproject/address": true,
        "@ethersproject/abi>@ethersproject/bytes": true,
        "@ethersproject/abi>@ethersproject/constants": true,
        "@ethersproject/abi>@ethersproject/hash": true,
        "@ethersproject/abi>@ethersproject/keccak256": true,
        "@ethersproject/abi>@ethersproject/logger": true,
        "@ethersproject/abi>@ethersproject/properties": true,
        "@ethersproject/abi>@ethersproject/strings": true,
        "@ethersproject/bignumber": true
      }
    },
    "@ethersproject/abi>@ethersproject/address": {
      "packages": {
        "@ethersproject/abi>@ethersproject/bytes": true,
        "@ethersproject/abi>@ethersproject/keccak256": true,
        "@ethersproject/abi>@ethersproject/logger": true,
        "@ethersproject/bignumber": true,
        "@ethersproject/providers>@ethersproject/rlp": true
      }
    },
    "@ethersproject/abi>@ethersproject/bytes": {
      "packages": {
        "@ethersproject/abi>@ethersproject/logger": true
      }
    },
    "@ethersproject/abi>@ethersproject/constants": {
      "packages": {
        "@ethersproject/bignumber": true
      }
    },
    "@ethersproject/abi>@ethersproject/hash": {
      "packages": {
        "@ethersproject/abi>@ethersproject/address": true,
        "@ethersproject/abi>@ethersproject/bytes": true,
        "@ethersproject/abi>@ethersproject/keccak256": true,
        "@ethersproject/abi>@ethersproject/logger": true,
        "@ethersproject/abi>@ethersproject/properties": true,
        "@ethersproject/abi>@ethersproject/strings": true,
        "@ethersproject/bignumber": true,
        "@ethersproject/providers>@ethersproject/base64": true
      }
    },
    "@ethersproject/abi>@ethersproject/keccak256": {
      "packages": {
        "@ethersproject/abi>@ethersproject/bytes": true,
        "@metamask/ethjs>js-sha3": true
      }
    },
    "@ethersproject/abi>@ethersproject/logger": {
      "globals": {
        "console": true
      }
    },
    "@ethersproject/abi>@ethersproject/properties": {
      "packages": {
        "@ethersproject/abi>@ethersproject/logger": true
      }
    },
    "@ethersproject/abi>@ethersproject/strings": {
      "packages": {
        "@ethersproject/abi>@ethersproject/bytes": true,
        "@ethersproject/abi>@ethersproject/constants": true,
        "@ethersproject/abi>@ethersproject/logger": true
      }
    },
    "@ethersproject/bignumber": {
      "packages": {
        "@ethersproject/abi>@ethersproject/bytes": true,
        "@ethersproject/abi>@ethersproject/logger": true,
        "bn.js": true
      }
    },
    "@ethersproject/contracts": {
      "globals": {
        "setTimeout": true
      },
      "packages": {
        "@ethersproject/abi": true,
        "@ethersproject/abi>@ethersproject/address": true,
        "@ethersproject/abi>@ethersproject/bytes": true,
        "@ethersproject/abi>@ethersproject/logger": true,
        "@ethersproject/abi>@ethersproject/properties": true,
        "@ethersproject/bignumber": true,
        "@ethersproject/hdnode>@ethersproject/abstract-signer": true,
        "@ethersproject/hdnode>@ethersproject/transactions": true,
        "@metamask/test-bundler>@ethersproject/abstract-provider": true
      }
    },
    "@ethersproject/hdnode": {
      "packages": {
        "@ethersproject/abi>@ethersproject/bytes": true,
        "@ethersproject/abi>@ethersproject/logger": true,
        "@ethersproject/abi>@ethersproject/properties": true,
        "@ethersproject/abi>@ethersproject/strings": true,
        "@ethersproject/bignumber": true,
        "@ethersproject/hdnode>@ethersproject/basex": true,
        "@ethersproject/hdnode>@ethersproject/pbkdf2": true,
        "@ethersproject/hdnode>@ethersproject/sha2": true,
        "@ethersproject/hdnode>@ethersproject/signing-key": true,
        "@ethersproject/hdnode>@ethersproject/transactions": true,
        "@ethersproject/hdnode>@ethersproject/wordlists": true
      }
    },
    "@ethersproject/hdnode>@ethersproject/abstract-signer": {
      "packages": {
        "@ethersproject/abi>@ethersproject/logger": true,
        "@ethersproject/abi>@ethersproject/properties": true
      }
    },
    "@ethersproject/hdnode>@ethersproject/basex": {
      "packages": {
        "@ethersproject/abi>@ethersproject/bytes": true,
        "@ethersproject/abi>@ethersproject/properties": true
      }
    },
    "@ethersproject/hdnode>@ethersproject/pbkdf2": {
      "packages": {
        "@ethersproject/abi>@ethersproject/bytes": true,
        "@ethersproject/hdnode>@ethersproject/sha2": true
      }
    },
    "@ethersproject/hdnode>@ethersproject/sha2": {
      "packages": {
        "@ethersproject/abi>@ethersproject/bytes": true,
        "@ethersproject/abi>@ethersproject/logger": true,
        "ethereumjs-util>ethereum-cryptography>hash.js": true
      }
    },
    "@ethersproject/hdnode>@ethersproject/signing-key": {
      "packages": {
        "@ethersproject/abi>@ethersproject/bytes": true,
        "@ethersproject/abi>@ethersproject/logger": true,
        "@ethersproject/abi>@ethersproject/properties": true,
        "@metamask/ppom-validator>elliptic": true
      }
    },
    "@ethersproject/hdnode>@ethersproject/transactions": {
      "packages": {
        "@ethersproject/abi>@ethersproject/address": true,
        "@ethersproject/abi>@ethersproject/bytes": true,
        "@ethersproject/abi>@ethersproject/constants": true,
        "@ethersproject/abi>@ethersproject/keccak256": true,
        "@ethersproject/abi>@ethersproject/logger": true,
        "@ethersproject/abi>@ethersproject/properties": true,
        "@ethersproject/bignumber": true,
        "@ethersproject/hdnode>@ethersproject/signing-key": true,
        "@ethersproject/providers>@ethersproject/rlp": true
      }
    },
    "@ethersproject/hdnode>@ethersproject/wordlists": {
      "packages": {
        "@ethersproject/abi>@ethersproject/bytes": true,
        "@ethersproject/abi>@ethersproject/hash": true,
        "@ethersproject/abi>@ethersproject/logger": true,
        "@ethersproject/abi>@ethersproject/properties": true,
        "@ethersproject/abi>@ethersproject/strings": true
      }
    },
    "@ethersproject/providers": {
      "globals": {
        "WebSocket": true,
        "clearInterval": true,
        "clearTimeout": true,
        "console.log": true,
        "console.warn": true,
        "setInterval": true,
        "setTimeout": true
      },
      "packages": {
        "@ethersproject/abi>@ethersproject/address": true,
        "@ethersproject/abi>@ethersproject/bytes": true,
        "@ethersproject/abi>@ethersproject/constants": true,
        "@ethersproject/abi>@ethersproject/hash": true,
        "@ethersproject/abi>@ethersproject/logger": true,
        "@ethersproject/abi>@ethersproject/properties": true,
        "@ethersproject/abi>@ethersproject/strings": true,
        "@ethersproject/bignumber": true,
        "@ethersproject/hdnode>@ethersproject/abstract-signer": true,
        "@ethersproject/hdnode>@ethersproject/basex": true,
        "@ethersproject/hdnode>@ethersproject/sha2": true,
        "@ethersproject/hdnode>@ethersproject/transactions": true,
        "@ethersproject/providers>@ethersproject/base64": true,
        "@ethersproject/providers>@ethersproject/random": true,
        "@ethersproject/providers>@ethersproject/web": true,
        "@ethersproject/providers>bech32": true,
        "@metamask/test-bundler>@ethersproject/abstract-provider": true,
        "@metamask/test-bundler>@ethersproject/networks": true
      }
    },
    "@ethersproject/providers>@ethersproject/base64": {
      "globals": {
        "atob": true,
        "btoa": true
      },
      "packages": {
        "@ethersproject/abi>@ethersproject/bytes": true
      }
    },
    "@ethersproject/providers>@ethersproject/random": {
      "globals": {
        "crypto.getRandomValues": true
      },
      "packages": {
        "@ethersproject/abi>@ethersproject/bytes": true,
        "@ethersproject/abi>@ethersproject/logger": true
      }
    },
    "@ethersproject/providers>@ethersproject/rlp": {
      "packages": {
        "@ethersproject/abi>@ethersproject/bytes": true,
        "@ethersproject/abi>@ethersproject/logger": true
      }
    },
    "@ethersproject/providers>@ethersproject/web": {
      "globals": {
        "clearTimeout": true,
        "fetch": true,
        "setTimeout": true
      },
      "packages": {
        "@ethersproject/abi>@ethersproject/bytes": true,
        "@ethersproject/abi>@ethersproject/logger": true,
        "@ethersproject/abi>@ethersproject/properties": true,
        "@ethersproject/abi>@ethersproject/strings": true,
        "@ethersproject/providers>@ethersproject/base64": true
      }
    },
    "@keystonehq/bc-ur-registry-eth": {
      "packages": {
        "@ethereumjs/tx>@ethereumjs/util": true,
        "@keystonehq/bc-ur-registry-eth>@keystonehq/bc-ur-registry": true,
        "@metamask/eth-trezor-keyring>hdkey": true,
        "browserify>buffer": true,
        "uuid": true
      }
    },
    "@keystonehq/bc-ur-registry-eth>@keystonehq/bc-ur-registry": {
      "globals": {
        "define": true
      },
      "packages": {
        "@ngraveio/bc-ur": true,
        "@trezor/connect-web>tslib": true,
        "browserify>buffer": true,
        "ethereumjs-util>ethereum-cryptography>bs58check": true,
        "ganache>abstract-level>buffer": true
      }
    },
    "@keystonehq/metamask-airgapped-keyring": {
      "packages": {
        "@ethereumjs/tx": true,
        "@keystonehq/bc-ur-registry-eth": true,
        "@keystonehq/metamask-airgapped-keyring>@keystonehq/base-eth-keyring": true,
        "@keystonehq/metamask-airgapped-keyring>@metamask/obs-store": true,
        "@keystonehq/metamask-airgapped-keyring>rlp": true,
        "browserify>buffer": true,
        "uuid": true,
        "webpack>events": true
      }
    },
    "@keystonehq/metamask-airgapped-keyring>@keystonehq/base-eth-keyring": {
      "packages": {
        "@ethereumjs/tx": true,
        "@ethereumjs/tx>@ethereumjs/util": true,
        "@keystonehq/bc-ur-registry-eth": true,
        "@metamask/eth-trezor-keyring>hdkey": true,
        "browserify>buffer": true,
        "eth-lattice-keyring>rlp": true,
        "uuid": true
      }
    },
    "@keystonehq/metamask-airgapped-keyring>@metamask/obs-store": {
      "packages": {
        "@keystonehq/metamask-airgapped-keyring>@metamask/obs-store>@metamask/safe-event-emitter": true,
        "@keystonehq/metamask-airgapped-keyring>@metamask/obs-store>through2": true,
        "stream-browserify": true
      }
    },
    "@keystonehq/metamask-airgapped-keyring>@metamask/obs-store>@metamask/safe-event-emitter": {
      "globals": {
        "setTimeout": true
      },
      "packages": {
        "webpack>events": true
      }
    },
    "@keystonehq/metamask-airgapped-keyring>@metamask/obs-store>through2": {
      "packages": {
        "browserify>process": true,
        "browserify>util": true,
        "readable-stream": true,
        "watchify>xtend": true
      }
    },
    "@keystonehq/metamask-airgapped-keyring>rlp": {
      "packages": {
        "bn.js": true,
        "browserify>buffer": true
      }
    },
    "@lavamoat/lavadome-react": {
      "globals": {
        "Document.prototype": true,
        "DocumentFragment.prototype": true,
        "Element.prototype": true,
        "Node.prototype": true,
        "console.warn": true,
        "document": true
      },
      "packages": {
        "react": true
      }
    },
    "@material-ui/core": {
      "globals": {
        "Image": true,
        "_formatMuiErrorMessage": true,
        "addEventListener": true,
        "clearInterval": true,
        "clearTimeout": true,
        "console.error": true,
        "console.warn": true,
        "document": true,
        "getComputedStyle": true,
        "getSelection": true,
        "innerHeight": true,
        "innerWidth": true,
        "matchMedia": true,
        "navigator": true,
        "performance.now": true,
        "removeEventListener": true,
        "requestAnimationFrame": true,
        "setInterval": true,
        "setTimeout": true
      },
      "packages": {
        "@babel/runtime": true,
        "@material-ui/core>@material-ui/styles": true,
        "@material-ui/core>@material-ui/system": true,
        "@material-ui/core>@material-ui/utils": true,
        "@material-ui/core>clsx": true,
        "@material-ui/core>popper.js": true,
        "@material-ui/core>react-transition-group": true,
        "prop-types": true,
        "prop-types>react-is": true,
        "react": true,
        "react-dom": true,
        "react-redux>hoist-non-react-statics": true
      }
    },
    "@material-ui/core>@material-ui/styles": {
      "globals": {
        "console.error": true,
        "console.warn": true,
        "document.createComment": true,
        "document.head": true
      },
      "packages": {
        "@babel/runtime": true,
        "@material-ui/core>@material-ui/styles>jss": true,
        "@material-ui/core>@material-ui/styles>jss-plugin-camel-case": true,
        "@material-ui/core>@material-ui/styles>jss-plugin-default-unit": true,
        "@material-ui/core>@material-ui/styles>jss-plugin-global": true,
        "@material-ui/core>@material-ui/styles>jss-plugin-nested": true,
        "@material-ui/core>@material-ui/styles>jss-plugin-props-sort": true,
        "@material-ui/core>@material-ui/styles>jss-plugin-rule-value-function": true,
        "@material-ui/core>@material-ui/styles>jss-plugin-vendor-prefixer": true,
        "@material-ui/core>@material-ui/utils": true,
        "@material-ui/core>clsx": true,
        "prop-types": true,
        "react": true,
        "react-redux>hoist-non-react-statics": true
      }
    },
    "@material-ui/core>@material-ui/styles>jss": {
      "globals": {
        "CSS": true,
        "document.createElement": true,
        "document.querySelector": true
      },
      "packages": {
        "@babel/runtime": true,
        "@material-ui/core>@material-ui/styles>jss>is-in-browser": true,
        "react-router-dom>tiny-warning": true
      }
    },
    "@material-ui/core>@material-ui/styles>jss-plugin-camel-case": {
      "packages": {
        "@material-ui/core>@material-ui/styles>jss-plugin-camel-case>hyphenate-style-name": true
      }
    },
    "@material-ui/core>@material-ui/styles>jss-plugin-default-unit": {
      "globals": {
        "CSS": true
      },
      "packages": {
        "@material-ui/core>@material-ui/styles>jss": true
      }
    },
    "@material-ui/core>@material-ui/styles>jss-plugin-global": {
      "packages": {
        "@babel/runtime": true,
        "@material-ui/core>@material-ui/styles>jss": true
      }
    },
    "@material-ui/core>@material-ui/styles>jss-plugin-nested": {
      "packages": {
        "@babel/runtime": true,
        "react-router-dom>tiny-warning": true
      }
    },
    "@material-ui/core>@material-ui/styles>jss-plugin-rule-value-function": {
      "packages": {
        "@material-ui/core>@material-ui/styles>jss": true,
        "react-router-dom>tiny-warning": true
      }
    },
    "@material-ui/core>@material-ui/styles>jss-plugin-vendor-prefixer": {
      "packages": {
        "@material-ui/core>@material-ui/styles>jss": true,
        "@material-ui/core>@material-ui/styles>jss-plugin-vendor-prefixer>css-vendor": true
      }
    },
    "@material-ui/core>@material-ui/styles>jss-plugin-vendor-prefixer>css-vendor": {
      "globals": {
        "document.createElement": true,
        "document.documentElement": true,
        "getComputedStyle": true
      },
      "packages": {
        "@babel/runtime": true,
        "@material-ui/core>@material-ui/styles>jss>is-in-browser": true
      }
    },
    "@material-ui/core>@material-ui/styles>jss>is-in-browser": {
      "globals": {
        "document": true
      }
    },
    "@material-ui/core>@material-ui/system": {
      "globals": {
        "console.error": true
      },
      "packages": {
        "@babel/runtime": true,
        "@material-ui/core>@material-ui/utils": true,
        "prop-types": true
      }
    },
    "@material-ui/core>@material-ui/utils": {
      "packages": {
        "@babel/runtime": true,
        "prop-types": true,
        "prop-types>react-is": true
      }
    },
    "@material-ui/core>popper.js": {
      "globals": {
        "MSInputMethodContext": true,
        "Node.DOCUMENT_POSITION_FOLLOWING": true,
        "cancelAnimationFrame": true,
        "console.warn": true,
        "define": true,
        "devicePixelRatio": true,
        "document": true,
        "getComputedStyle": true,
        "innerHeight": true,
        "innerWidth": true,
        "navigator": true,
        "requestAnimationFrame": true,
        "setTimeout": true
      }
    },
    "@material-ui/core>react-transition-group": {
      "globals": {
        "Element": true,
        "setTimeout": true
      },
      "packages": {
        "@material-ui/core>react-transition-group>dom-helpers": true,
        "prop-types": true,
        "react": true,
        "react-dom": true
      }
    },
    "@material-ui/core>react-transition-group>dom-helpers": {
      "packages": {
        "@babel/runtime": true
      }
    },
    "@metamask/abi-utils": {
      "packages": {
        "@metamask/utils": true,
        "superstruct": true
      }
    },
    "@metamask/accounts-controller": {
      "packages": {
        "@ethereumjs/tx>@ethereumjs/util": true,
        "@ethereumjs/tx>ethereum-cryptography": true,
        "@metamask/base-controller": true,
        "@metamask/eth-snap-keyring": true,
        "@metamask/keyring-api": true,
        "@metamask/keyring-controller": true,
        "uuid": true
      }
    },
    "@metamask/address-book-controller": {
      "packages": {
        "@metamask/address-book-controller>@metamask/controller-utils": true,
        "@metamask/base-controller": true
      }
    },
    "@metamask/address-book-controller>@metamask/controller-utils": {
      "globals": {
        "URL": true,
        "console.error": true,
        "fetch": true,
        "setTimeout": true
      },
      "packages": {
        "@ethereumjs/tx>@ethereumjs/util": true,
        "@metamask/controller-utils>@spruceid/siwe-parser": true,
        "@metamask/ethjs>@metamask/ethjs-unit": true,
        "@metamask/utils": true,
        "bn.js": true,
        "browserify>buffer": true,
        "eslint>fast-deep-equal": true,
        "eth-ens-namehash": true
      }
    },
    "@metamask/announcement-controller": {
      "packages": {
        "@metamask/announcement-controller>@metamask/base-controller": true
      }
    },
    "@metamask/announcement-controller>@metamask/base-controller": {
      "globals": {
        "setTimeout": true
      },
      "packages": {
        "immer": true
      }
    },
    "@metamask/approval-controller": {
      "globals": {
        "console.info": true
      },
      "packages": {
        "@metamask/approval-controller>@metamask/base-controller": true,
        "@metamask/approval-controller>nanoid": true,
        "@metamask/providers>@metamask/rpc-errors": true
      }
    },
    "@metamask/approval-controller>@metamask/base-controller": {
      "globals": {
        "setTimeout": true
      },
      "packages": {
        "immer": true
      }
    },
    "@metamask/approval-controller>nanoid": {
      "globals": {
        "crypto.getRandomValues": true
      }
    },
    "@metamask/assets-controllers": {
      "globals": {
        "AbortController": true,
        "Headers": true,
        "URL": true,
        "clearInterval": true,
        "clearTimeout": true,
        "console.error": true,
        "console.log": true,
        "setInterval": true,
        "setTimeout": true
      },
      "packages": {
        "@ethereumjs/tx>@ethereumjs/util": true,
        "@ethersproject/abi>@ethersproject/address": true,
        "@ethersproject/contracts": true,
        "@ethersproject/providers": true,
        "@metamask/abi-utils": true,
        "@metamask/assets-controllers>@metamask/controller-utils": true,
        "@metamask/assets-controllers>@metamask/metamask-eth-abis": true,
        "@metamask/assets-controllers>@metamask/polling-controller": true,
        "@metamask/assets-controllers>cockatiel": true,
        "@metamask/assets-controllers>multiformats": true,
        "@metamask/base-controller": true,
        "@metamask/contract-metadata": true,
        "@metamask/eth-query": true,
        "@metamask/name-controller>async-mutex": true,
        "@metamask/providers>@metamask/rpc-errors": true,
        "@metamask/utils": true,
        "bn.js": true,
        "lodash": true,
        "single-call-balance-checker-abi": true,
        "uuid": true,
        "webpack>events": true
      }
    },
    "@metamask/assets-controllers>@metamask/controller-utils": {
      "globals": {
        "URL": true,
        "console.error": true,
        "fetch": true,
        "setTimeout": true
      },
      "packages": {
        "@ethereumjs/tx>@ethereumjs/util": true,
        "@metamask/controller-utils>@spruceid/siwe-parser": true,
        "@metamask/ethjs>@metamask/ethjs-unit": true,
        "@metamask/utils": true,
        "bn.js": true,
        "browserify>buffer": true,
        "eslint>fast-deep-equal": true,
        "eth-ens-namehash": true
      }
    },
    "@metamask/assets-controllers>@metamask/polling-controller": {
      "globals": {
        "clearTimeout": true,
        "console.error": true,
        "setTimeout": true
      },
      "packages": {
        "@metamask/base-controller": true,
        "@metamask/snaps-utils>fast-json-stable-stringify": true,
        "uuid": true
      }
    },
    "@metamask/assets-controllers>cockatiel": {
      "globals": {
        "AbortController": true,
        "AbortSignal": true,
        "WeakRef": true,
        "clearTimeout": true,
        "performance": true,
        "setTimeout": true
      },
      "packages": {
        "browserify>process": true
      }
    },
    "@metamask/assets-controllers>multiformats": {
      "globals": {
        "TextDecoder": true,
        "TextEncoder": true,
        "console.warn": true,
        "crypto.subtle.digest": true
      }
    },
    "@metamask/base-controller": {
      "globals": {
        "setTimeout": true
      },
      "packages": {
        "immer": true
      }
    },
    "@metamask/browser-passworder": {
      "globals": {
        "CryptoKey": true,
        "btoa": true,
        "crypto.getRandomValues": true,
        "crypto.subtle.decrypt": true,
        "crypto.subtle.deriveKey": true,
        "crypto.subtle.encrypt": true,
        "crypto.subtle.exportKey": true,
        "crypto.subtle.importKey": true
      },
      "packages": {
        "@metamask/utils": true,
        "browserify>buffer": true
      }
    },
    "@metamask/controller-utils": {
      "globals": {
        "URL": true,
        "console.error": true,
        "fetch": true,
        "setTimeout": true
      },
      "packages": {
        "@ethereumjs/tx>@ethereumjs/util": true,
        "@metamask/controller-utils>@spruceid/siwe-parser": true,
        "@metamask/ethjs>@metamask/ethjs-unit": true,
        "@metamask/utils": true,
        "bn.js": true,
        "browserify>buffer": true,
        "eslint>fast-deep-equal": true,
        "eth-ens-namehash": true
      }
    },
    "@metamask/controller-utils>@spruceid/siwe-parser": {
      "globals": {
        "console.error": true,
        "console.log": true
      },
      "packages": {
        "@metamask/controller-utils>@spruceid/siwe-parser>apg-js": true,
        "@noble/hashes": true
      }
    },
    "@metamask/controller-utils>@spruceid/siwe-parser>apg-js": {
      "globals": {
        "mode": true
      },
      "packages": {
        "browserify>buffer": true,
        "browserify>insert-module-globals>is-buffer": true
      }
    },
    "@metamask/controllers>web3": {
      "globals": {
        "XMLHttpRequest": true
      }
    },
    "@metamask/controllers>web3-provider-engine>cross-fetch>node-fetch": {
      "globals": {
        "fetch": true
      }
    },
    "@metamask/controllers>web3-provider-engine>eth-json-rpc-middleware>node-fetch": {
      "globals": {
        "fetch": true
      }
    },
    "@metamask/ens-controller": {
      "packages": {
        "@ethersproject/providers": true,
        "@metamask/base-controller": true,
        "@metamask/ens-controller>@metamask/controller-utils": true,
        "@metamask/utils": true,
        "ethereum-ens-network-map": true,
        "punycode": true
      }
    },
    "@metamask/ens-controller>@metamask/controller-utils": {
      "globals": {
        "URL": true,
        "console.error": true,
        "fetch": true,
        "setTimeout": true
      },
      "packages": {
        "@ethereumjs/tx>@ethereumjs/util": true,
        "@metamask/controller-utils>@spruceid/siwe-parser": true,
        "@metamask/ethjs>@metamask/ethjs-unit": true,
        "@metamask/utils": true,
        "bn.js": true,
        "browserify>buffer": true,
        "eslint>fast-deep-equal": true,
        "eth-ens-namehash": true
      }
    },
    "@metamask/eth-json-rpc-filters": {
      "globals": {
        "console.error": true
      },
      "packages": {
        "@metamask/eth-json-rpc-filters>@metamask/eth-query": true,
        "@metamask/name-controller>async-mutex": true,
        "@metamask/providers>@metamask/json-rpc-engine": true,
        "@metamask/safe-event-emitter": true,
        "pify": true
      }
    },
    "@metamask/eth-json-rpc-filters>@metamask/eth-query": {
      "packages": {
        "@metamask/eth-query>json-rpc-random-id": true,
        "watchify>xtend": true
      }
    },
    "@metamask/eth-json-rpc-middleware": {
      "globals": {
        "URL": true,
        "console.error": true,
        "setTimeout": true
      },
      "packages": {
        "@metamask/eth-json-rpc-middleware>safe-stable-stringify": true,
        "@metamask/eth-sig-util": true,
        "@metamask/providers>@metamask/json-rpc-engine": true,
        "@metamask/providers>@metamask/rpc-errors": true,
        "@metamask/utils": true,
        "pify": true,
        "sass-loader>klona": true
      }
    },
    "@metamask/eth-json-rpc-middleware>@metamask/eth-json-rpc-provider": {
      "packages": {
        "@metamask/providers>@metamask/json-rpc-engine": true,
        "@metamask/safe-event-emitter": true
      }
    },
    "@metamask/eth-keyring-controller": {
      "globals": {
        "console.error": true
      },
      "packages": {
        "@metamask/browser-passworder": true,
        "@metamask/eth-keyring-controller>@metamask/obs-store": true,
        "@metamask/eth-sig-util": true,
        "@metamask/keyring-controller>@metamask/eth-hd-keyring": true,
        "@metamask/keyring-controller>@metamask/eth-simple-keyring": true,
        "@metamask/utils": true,
        "webpack>events": true
      }
    },
    "@metamask/eth-keyring-controller>@metamask/obs-store": {
      "packages": {
        "@metamask/eth-keyring-controller>@metamask/obs-store>readable-stream": true,
        "@metamask/safe-event-emitter": true
      }
    },
    "@metamask/eth-keyring-controller>@metamask/obs-store>readable-stream": {
      "packages": {
        "browserify>browser-resolve": true,
        "browserify>buffer": true,
        "browserify>process": true,
        "browserify>string_decoder": true,
        "pumpify>inherits": true,
        "readable-stream>util-deprecate": true,
        "webpack>events": true
      }
    },
    "@metamask/eth-ledger-bridge-keyring": {
      "globals": {
        "addEventListener": true,
        "console.log": true,
        "document.createElement": true,
        "document.head.appendChild": true,
        "fetch": true,
        "removeEventListener": true
      },
      "packages": {
        "@ethereumjs/tx": true,
        "@ethereumjs/tx>@ethereumjs/rlp": true,
        "@ethereumjs/tx>@ethereumjs/util": true,
        "@metamask/eth-sig-util": true,
        "@metamask/eth-trezor-keyring>hdkey": true,
        "browserify>buffer": true,
        "webpack>events": true
      }
    },
    "@metamask/eth-query": {
      "packages": {
        "@metamask/eth-query>json-rpc-random-id": true,
        "watchify>xtend": true
      }
    },
    "@metamask/eth-sig-util": {
      "packages": {
        "@ethereumjs/tx>@ethereumjs/util": true,
        "@ethereumjs/tx>ethereum-cryptography": true,
        "@metamask/abi-utils": true,
        "@metamask/eth-sig-util>tweetnacl": true,
        "@metamask/eth-sig-util>tweetnacl-util": true,
        "@metamask/utils": true,
        "browserify>buffer": true
      }
    },
    "@metamask/eth-sig-util>tweetnacl": {
      "globals": {
        "crypto": true,
        "msCrypto": true,
        "nacl": "write"
      },
      "packages": {
        "browserify>browser-resolve": true
      }
    },
    "@metamask/eth-sig-util>tweetnacl-util": {
      "globals": {
        "atob": true,
        "btoa": true
      },
      "packages": {
        "browserify>browser-resolve": true
      }
    },
    "@metamask/eth-snap-keyring": {
      "globals": {
        "console.error": true
      },
      "packages": {
        "@ethereumjs/tx": true,
        "@metamask/eth-sig-util": true,
        "@metamask/eth-snap-keyring>@metamask/keyring-api": true,
        "@metamask/eth-snap-keyring>uuid": true,
        "@metamask/utils": true,
        "superstruct": true,
        "webpack>events": true
      }
    },
    "@metamask/eth-snap-keyring>@metamask/keyring-api": {
      "packages": {
        "@metamask/eth-snap-keyring>uuid": true,
        "@metamask/utils": true,
        "superstruct": true
      }
    },
    "@metamask/eth-snap-keyring>uuid": {
      "globals": {
        "crypto": true
      }
    },
    "@metamask/eth-token-tracker": {
      "globals": {
        "console.warn": true
      },
      "packages": {
        "@babel/runtime": true,
        "@metamask/eth-token-tracker>deep-equal": true,
        "@metamask/eth-token-tracker>eth-block-tracker": true,
        "@metamask/ethjs-contract": true,
        "@metamask/ethjs-query": true,
        "@metamask/safe-event-emitter": true,
        "bn.js": true,
        "human-standard-token-abi": true
      }
    },
    "@metamask/eth-token-tracker>deep-equal": {
      "packages": {
        "@lavamoat/lavapack>json-stable-stringify>isarray": true,
        "@lavamoat/lavapack>json-stable-stringify>object-keys": true,
        "@metamask/eth-token-tracker>deep-equal>es-get-iterator": true,
        "@metamask/eth-token-tracker>deep-equal>is-date-object": true,
        "@metamask/eth-token-tracker>deep-equal>which-boxed-primitive": true,
        "@metamask/eth-token-tracker>deep-equal>which-collection": true,
        "@ngraveio/bc-ur>assert>object-is": true,
        "browserify>util>is-arguments": true,
        "browserify>util>which-typed-array": true,
        "gulp>vinyl-fs>object.assign": true,
        "string.prototype.matchall>call-bind": true,
        "string.prototype.matchall>es-abstract>array-buffer-byte-length": true,
        "string.prototype.matchall>es-abstract>is-array-buffer": true,
        "string.prototype.matchall>es-abstract>is-regex": true,
        "string.prototype.matchall>es-abstract>is-shared-array-buffer": true,
        "string.prototype.matchall>get-intrinsic": true,
        "string.prototype.matchall>regexp.prototype.flags": true,
        "string.prototype.matchall>side-channel": true
      }
    },
    "@metamask/eth-token-tracker>deep-equal>es-get-iterator": {
      "packages": {
        "@lavamoat/lavapack>json-stable-stringify>isarray": true,
        "@metamask/eth-token-tracker>deep-equal>es-get-iterator>is-map": true,
        "@metamask/eth-token-tracker>deep-equal>es-get-iterator>is-set": true,
        "@metamask/eth-token-tracker>deep-equal>es-get-iterator>stop-iteration-iterator": true,
        "browserify>process": true,
        "browserify>util>is-arguments": true,
        "eslint-plugin-react>array-includes>is-string": true,
        "string.prototype.matchall>call-bind": true,
        "string.prototype.matchall>get-intrinsic": true,
        "string.prototype.matchall>has-symbols": true
      }
    },
    "@metamask/eth-token-tracker>deep-equal>es-get-iterator>stop-iteration-iterator": {
      "globals": {
        "StopIteration": true
      },
      "packages": {
        "string.prototype.matchall>internal-slot": true
      }
    },
    "@metamask/eth-token-tracker>deep-equal>is-date-object": {
      "packages": {
        "koa>is-generator-function>has-tostringtag": true
      }
    },
    "@metamask/eth-token-tracker>deep-equal>which-boxed-primitive": {
      "packages": {
        "@metamask/eth-token-tracker>deep-equal>which-boxed-primitive>is-bigint": true,
        "@metamask/eth-token-tracker>deep-equal>which-boxed-primitive>is-boolean-object": true,
        "@metamask/eth-token-tracker>deep-equal>which-boxed-primitive>is-number-object": true,
        "eslint-plugin-react>array-includes>is-string": true,
        "string.prototype.matchall>es-abstract>es-to-primitive>is-symbol": true
      }
    },
    "@metamask/eth-token-tracker>deep-equal>which-boxed-primitive>is-bigint": {
      "packages": {
        "string.prototype.matchall>es-abstract>unbox-primitive>has-bigints": true
      }
    },
    "@metamask/eth-token-tracker>deep-equal>which-boxed-primitive>is-boolean-object": {
      "packages": {
        "koa>is-generator-function>has-tostringtag": true,
        "string.prototype.matchall>call-bind": true
      }
    },
    "@metamask/eth-token-tracker>deep-equal>which-boxed-primitive>is-number-object": {
      "packages": {
        "koa>is-generator-function>has-tostringtag": true
      }
    },
    "@metamask/eth-token-tracker>deep-equal>which-collection": {
      "packages": {
        "@metamask/eth-token-tracker>deep-equal>es-get-iterator>is-map": true,
        "@metamask/eth-token-tracker>deep-equal>es-get-iterator>is-set": true,
        "@metamask/eth-token-tracker>deep-equal>which-collection>is-weakmap": true,
        "@metamask/eth-token-tracker>deep-equal>which-collection>is-weakset": true
      }
    },
    "@metamask/eth-token-tracker>deep-equal>which-collection>is-weakset": {
      "packages": {
        "string.prototype.matchall>call-bind": true,
        "string.prototype.matchall>get-intrinsic": true
      }
    },
    "@metamask/eth-token-tracker>eth-block-tracker": {
      "globals": {
        "clearTimeout": true,
        "console.error": true,
        "setTimeout": true
      },
      "packages": {
        "@metamask/eth-query>json-rpc-random-id": true,
        "@metamask/safe-event-emitter": true,
        "@metamask/utils": true,
        "pify": true
      }
    },
    "@metamask/eth-trezor-keyring": {
      "globals": {
        "setTimeout": true
      },
      "packages": {
        "@ethereumjs/tx": true,
        "@ethereumjs/tx>@ethereumjs/util": true,
        "@metamask/eth-trezor-keyring>@trezor/connect-plugin-ethereum": true,
        "@metamask/eth-trezor-keyring>hdkey": true,
        "@trezor/connect-web": true,
        "browserify>buffer": true,
        "webpack>events": true
      }
    },
    "@metamask/eth-trezor-keyring>@trezor/connect-plugin-ethereum": {
      "packages": {
        "@metamask/eth-sig-util": true,
        "@trezor/connect-web>tslib": true
      }
    },
    "@metamask/eth-trezor-keyring>hdkey": {
      "packages": {
        "browserify>assert": true,
        "browserify>crypto-browserify": true,
        "ethereumjs-util>create-hash>ripemd160": true,
        "ethereumjs-util>ethereum-cryptography>bs58check": true,
        "ganache>secp256k1": true,
        "koa>content-disposition>safe-buffer": true
      }
    },
    "@metamask/etherscan-link": {
      "globals": {
        "URL": true
      }
    },
    "@metamask/ethjs": {
      "globals": {
        "clearInterval": true,
        "setInterval": true
      },
      "packages": {
        "@metamask/ethjs-contract": true,
        "@metamask/ethjs-query": true,
        "@metamask/ethjs>@metamask/ethjs-filter": true,
        "@metamask/ethjs>@metamask/ethjs-provider-http": true,
        "@metamask/ethjs>@metamask/ethjs-unit": true,
        "@metamask/ethjs>@metamask/ethjs-util": true,
        "@metamask/ethjs>@metamask/number-to-bn": true,
        "@metamask/ethjs>ethjs-abi": true,
        "@metamask/ethjs>js-sha3": true,
        "bn.js": true,
        "browserify>buffer": true
      }
    },
    "@metamask/ethjs-contract": {
      "packages": {
        "@babel/runtime": true,
        "@metamask/ethjs>@metamask/ethjs-filter": true,
        "@metamask/ethjs>@metamask/ethjs-util": true,
        "@metamask/ethjs>ethjs-abi": true,
        "@metamask/ethjs>js-sha3": true,
        "promise-to-callback": true
      }
    },
    "@metamask/ethjs-query": {
      "globals": {
        "console": true
      },
      "packages": {
        "@metamask/ethjs-query>@metamask/ethjs-format": true,
        "@metamask/ethjs-query>@metamask/ethjs-rpc": true,
        "promise-to-callback": true
      }
    },
    "@metamask/ethjs-query>@metamask/ethjs-format": {
      "packages": {
        "@metamask/ethjs-query>@metamask/ethjs-format>ethjs-schema": true,
        "@metamask/ethjs>@metamask/ethjs-util": true,
        "@metamask/ethjs>@metamask/ethjs-util>strip-hex-prefix": true,
        "@metamask/ethjs>@metamask/number-to-bn": true
      }
    },
    "@metamask/ethjs-query>@metamask/ethjs-rpc": {
      "packages": {
        "promise-to-callback": true
      }
    },
    "@metamask/ethjs>@metamask/ethjs-filter": {
      "globals": {
        "clearInterval": true,
        "setInterval": true
      }
    },
    "@metamask/ethjs>@metamask/ethjs-provider-http": {
      "packages": {
        "@metamask/ethjs>@metamask/ethjs-provider-http>xhr2": true
      }
    },
    "@metamask/ethjs>@metamask/ethjs-provider-http>xhr2": {
      "globals": {
        "XMLHttpRequest": true
      }
    },
    "@metamask/ethjs>@metamask/ethjs-unit": {
      "packages": {
        "@metamask/ethjs>@metamask/number-to-bn": true,
        "bn.js": true
      }
    },
    "@metamask/ethjs>@metamask/ethjs-util": {
      "packages": {
        "@metamask/ethjs>@metamask/ethjs-util>is-hex-prefixed": true,
        "@metamask/ethjs>@metamask/ethjs-util>strip-hex-prefix": true,
        "browserify>buffer": true
      }
    },
    "@metamask/ethjs>@metamask/ethjs-util>strip-hex-prefix": {
      "packages": {
        "@metamask/ethjs>@metamask/ethjs-util>is-hex-prefixed": true
      }
    },
    "@metamask/ethjs>@metamask/number-to-bn": {
      "packages": {
        "@metamask/ethjs>@metamask/ethjs-util>strip-hex-prefix": true,
        "bn.js": true
      }
    },
    "@metamask/ethjs>ethjs-abi": {
      "packages": {
        "@metamask/ethjs>ethjs-abi>number-to-bn": true,
        "@metamask/ethjs>js-sha3": true,
        "bn.js": true,
        "browserify>buffer": true
      }
    },
    "@metamask/ethjs>ethjs-abi>number-to-bn": {
      "packages": {
        "@metamask/ethjs>@metamask/ethjs-util>strip-hex-prefix": true,
        "bn.js": true
      }
    },
    "@metamask/ethjs>js-sha3": {
      "globals": {
        "define": true
      },
      "packages": {
        "browserify>process": true
      }
    },
    "@metamask/gas-fee-controller": {
      "globals": {
        "clearInterval": true,
        "console.error": true,
        "setInterval": true
      },
      "packages": {
        "@metamask/controller-utils": true,
        "@metamask/eth-query": true,
        "@metamask/ethjs>@metamask/ethjs-unit": true,
        "@metamask/gas-fee-controller>@metamask/polling-controller": true,
        "bn.js": true,
        "browserify>buffer": true,
        "uuid": true
      }
    },
    "@metamask/gas-fee-controller>@metamask/polling-controller": {
      "globals": {
        "clearTimeout": true,
        "console.error": true,
        "setTimeout": true
      },
      "packages": {
        "@metamask/gas-fee-controller>@metamask/polling-controller>@metamask/base-controller": true,
        "@metamask/snaps-utils>fast-json-stable-stringify": true,
        "uuid": true
      }
    },
    "@metamask/gas-fee-controller>@metamask/polling-controller>@metamask/base-controller": {
      "globals": {
        "setTimeout": true
      },
      "packages": {
        "immer": true
      }
    },
    "@metamask/jazzicon": {
      "globals": {
        "document.createElement": true,
        "document.createElementNS": true
      },
      "packages": {
        "@metamask/jazzicon>color": true,
        "@metamask/jazzicon>mersenne-twister": true
      }
    },
    "@metamask/jazzicon>color": {
      "packages": {
        "@metamask/jazzicon>color>clone": true,
        "@metamask/jazzicon>color>color-convert": true,
        "@metamask/jazzicon>color>color-string": true
      }
    },
    "@metamask/jazzicon>color>clone": {
      "packages": {
        "browserify>buffer": true
      }
    },
    "@metamask/jazzicon>color>color-convert": {
      "packages": {
        "@metamask/jazzicon>color>color-convert>color-name": true
      }
    },
    "@metamask/jazzicon>color>color-string": {
      "packages": {
        "jest-canvas-mock>moo-color>color-name": true
      }
    },
    "@metamask/keyring-api": {
      "packages": {
        "@metamask/keyring-api>uuid": true,
        "@metamask/utils": true,
        "superstruct": true
      }
    },
    "@metamask/keyring-api>uuid": {
      "globals": {
        "crypto": true
      }
    },
    "@metamask/keyring-controller": {
      "packages": {
        "@ethereumjs/tx>@ethereumjs/util": true,
        "@metamask/base-controller": true,
        "@metamask/browser-passworder": true,
        "@metamask/eth-sig-util": true,
        "@metamask/keyring-controller>@metamask/eth-hd-keyring": true,
        "@metamask/keyring-controller>@metamask/eth-simple-keyring": true,
        "@metamask/keyring-controller>ethereumjs-wallet": true,
        "@metamask/name-controller>async-mutex": true,
        "@metamask/utils": true
      }
    },
    "@metamask/keyring-controller>@metamask/eth-hd-keyring": {
      "globals": {
        "TextEncoder": true
      },
      "packages": {
        "@ethereumjs/tx>@ethereumjs/util": true,
        "@ethereumjs/tx>ethereum-cryptography": true,
        "@metamask/eth-sig-util": true,
        "@metamask/scure-bip39": true,
        "@metamask/utils": true,
        "browserify>buffer": true
      }
    },
    "@metamask/keyring-controller>@metamask/eth-simple-keyring": {
      "packages": {
        "@ethereumjs/tx>@ethereumjs/util": true,
        "@ethereumjs/tx>ethereum-cryptography": true,
        "@metamask/eth-sig-util": true,
        "@metamask/utils": true,
        "browserify>buffer": true,
        "mocha>serialize-javascript>randombytes": true
      }
    },
    "@metamask/keyring-controller>ethereumjs-wallet": {
      "packages": {
        "@metamask/keyring-controller>ethereumjs-wallet>ethereum-cryptography": true,
        "@metamask/keyring-controller>ethereumjs-wallet>ethereumjs-util": true,
        "@metamask/keyring-controller>ethereumjs-wallet>utf8": true,
        "browserify>buffer": true,
        "browserify>crypto-browserify": true,
        "eth-lattice-keyring>gridplus-sdk>aes-js": true,
        "ethereumjs-util>ethereum-cryptography>bs58check": true,
        "ethereumjs-util>ethereum-cryptography>scrypt-js": true,
        "mocha>serialize-javascript>randombytes": true,
        "uuid": true
      }
    },
    "@metamask/keyring-controller>ethereumjs-wallet>ethereum-cryptography": {
      "packages": {
        "browserify>assert": true,
        "browserify>buffer": true,
        "browserify>crypto-browserify>create-hmac": true,
        "ethereumjs-util>ethereum-cryptography>bs58check": true,
        "ethereumjs-util>ethereum-cryptography>hash.js": true,
        "ganache>keccak": true,
        "ganache>secp256k1": true,
        "koa>content-disposition>safe-buffer": true,
        "mocha>serialize-javascript>randombytes": true
      }
    },
    "@metamask/keyring-controller>ethereumjs-wallet>ethereumjs-util": {
      "packages": {
        "@metamask/keyring-controller>ethereumjs-wallet>ethereum-cryptography": true,
        "@metamask/keyring-controller>ethereumjs-wallet>ethereumjs-util>rlp": true,
        "bn.js": true,
        "browserify>assert": true,
        "browserify>buffer": true,
        "browserify>insert-module-globals>is-buffer": true,
        "ethereumjs-util>create-hash": true
      }
    },
    "@metamask/keyring-controller>ethereumjs-wallet>ethereumjs-util>rlp": {
      "packages": {
        "bn.js": true,
        "browserify>buffer": true
      }
    },
    "@metamask/logging-controller": {
      "packages": {
        "@metamask/base-controller": true,
        "uuid": true
      }
    },
    "@metamask/logo": {
      "globals": {
        "addEventListener": true,
        "document.body.appendChild": true,
        "document.createElementNS": true,
        "innerHeight": true,
        "innerWidth": true,
        "requestAnimationFrame": true
      },
      "packages": {
        "@metamask/logo>gl-mat4": true,
        "@metamask/logo>gl-vec3": true
      }
    },
    "@metamask/message-manager": {
      "packages": {
        "@metamask/base-controller": true,
        "@metamask/eth-sig-util": true,
        "@metamask/message-manager>@metamask/controller-utils": true,
        "@metamask/message-manager>jsonschema": true,
        "@metamask/utils": true,
        "browserify>buffer": true,
        "uuid": true,
        "webpack>events": true
      }
    },
    "@metamask/message-manager>@metamask/controller-utils": {
      "globals": {
        "URL": true,
        "console.error": true,
        "fetch": true,
        "setTimeout": true
      },
      "packages": {
        "@ethereumjs/tx>@ethereumjs/util": true,
        "@metamask/controller-utils>@spruceid/siwe-parser": true,
        "@metamask/ethjs>@metamask/ethjs-unit": true,
        "@metamask/utils": true,
        "bn.js": true,
        "browserify>buffer": true,
        "eslint>fast-deep-equal": true,
        "eth-ens-namehash": true
      }
    },
    "@metamask/message-manager>jsonschema": {
      "packages": {
        "browserify>url": true
      }
    },
    "@metamask/name-controller": {
      "globals": {
        "fetch": true
      },
      "packages": {
        "@metamask/base-controller": true,
        "@metamask/name-controller>async-mutex": true,
        "@metamask/utils": true
      }
    },
    "@metamask/name-controller>async-mutex": {
      "globals": {
        "setTimeout": true
      },
      "packages": {
        "@trezor/connect-web>tslib": true
      }
    },
    "@metamask/network-controller": {
      "globals": {
        "URL": true,
        "btoa": true,
        "fetch": true,
        "setTimeout": true
      },
      "packages": {
        "@metamask/controller-utils": true,
        "@metamask/eth-json-rpc-middleware": true,
        "@metamask/eth-query": true,
        "@metamask/eth-token-tracker>eth-block-tracker": true,
        "@metamask/network-controller>@metamask/base-controller": true,
        "@metamask/network-controller>@metamask/eth-json-rpc-infura": true,
        "@metamask/network-controller>@metamask/eth-json-rpc-provider": true,
        "@metamask/network-controller>@metamask/json-rpc-engine": true,
        "@metamask/network-controller>@metamask/swappable-obj-proxy": true,
        "@metamask/providers>@metamask/rpc-errors": true,
        "@metamask/utils": true,
        "browserify>assert": true,
        "uuid": true
      }
    },
    "@metamask/network-controller>@metamask/base-controller": {
      "globals": {
        "setTimeout": true
      },
      "packages": {
        "immer": true
      }
    },
    "@metamask/network-controller>@metamask/eth-json-rpc-infura": {
      "globals": {
        "setTimeout": true
      },
      "packages": {
        "@metamask/eth-json-rpc-middleware>@metamask/eth-json-rpc-provider": true,
        "@metamask/providers>@metamask/json-rpc-engine": true,
        "@metamask/providers>@metamask/rpc-errors": true,
        "@metamask/utils": true,
        "node-fetch": true
      }
    },
    "@metamask/network-controller>@metamask/eth-json-rpc-provider": {
      "packages": {
        "@metamask/network-controller>@metamask/json-rpc-engine": true,
        "@metamask/safe-event-emitter": true
      }
    },
    "@metamask/network-controller>@metamask/json-rpc-engine": {
      "packages": {
        "@metamask/providers>@metamask/rpc-errors": true,
        "@metamask/safe-event-emitter": true,
        "@metamask/utils": true
      }
    },
    "@metamask/notification-controller>nanoid": {
      "globals": {
        "crypto.getRandomValues": true
      }
    },
    "@metamask/obs-store": {
      "packages": {
        "@metamask/obs-store>@metamask/safe-event-emitter": true,
        "@metamask/obs-store>through2": true,
        "stream-browserify": true
      }
    },
    "@metamask/obs-store>@metamask/safe-event-emitter": {
      "globals": {
        "setTimeout": true
      },
      "packages": {
        "webpack>events": true
      }
    },
    "@metamask/obs-store>through2": {
      "packages": {
        "browserify>process": true,
        "browserify>util": true,
        "readable-stream": true,
        "watchify>xtend": true
      }
    },
    "@metamask/permission-controller": {
      "globals": {
        "console.error": true
      },
      "packages": {
        "@metamask/controller-utils": true,
        "@metamask/permission-controller>@metamask/base-controller": true,
        "@metamask/permission-controller>@metamask/json-rpc-engine": true,
        "@metamask/permission-controller>nanoid": true,
        "@metamask/providers>@metamask/rpc-errors": true,
        "@metamask/utils": true,
        "deep-freeze-strict": true,
        "immer": true
      }
    },
    "@metamask/permission-controller>@metamask/base-controller": {
      "globals": {
        "setTimeout": true
      },
      "packages": {
        "immer": true
      }
    },
    "@metamask/permission-controller>@metamask/json-rpc-engine": {
      "packages": {
        "@metamask/providers>@metamask/rpc-errors": true,
        "@metamask/safe-event-emitter": true,
        "@metamask/utils": true
      }
    },
    "@metamask/permission-controller>nanoid": {
      "globals": {
        "crypto.getRandomValues": true
      }
    },
    "@metamask/permission-log-controller": {
      "packages": {
        "@metamask/base-controller": true,
        "@metamask/utils": true
      }
    },
    "@metamask/phishing-controller": {
      "globals": {
        "fetch": true
      },
      "packages": {
        "@metamask/controller-utils": true,
        "@metamask/phishing-controller>@metamask/base-controller": true,
        "@metamask/phishing-warning>eth-phishing-detect": true,
        "punycode": true
      }
    },
    "@metamask/phishing-controller>@metamask/base-controller": {
      "globals": {
        "setTimeout": true
      },
      "packages": {
        "immer": true
      }
    },
    "@metamask/phishing-warning>eth-phishing-detect": {
      "packages": {
        "eslint>optionator>fast-levenshtein": true
      }
    },
    "@metamask/ppom-validator>elliptic": {
      "packages": {
        "@metamask/ppom-validator>elliptic>brorand": true,
        "@metamask/ppom-validator>elliptic>hmac-drbg": true,
        "@metamask/ppom-validator>elliptic>minimalistic-assert": true,
        "@metamask/ppom-validator>elliptic>minimalistic-crypto-utils": true,
        "bn.js": true,
        "ethereumjs-util>ethereum-cryptography>hash.js": true,
        "pumpify>inherits": true
      }
    },
    "@metamask/ppom-validator>elliptic>brorand": {
      "globals": {
        "crypto": true,
        "msCrypto": true
      },
      "packages": {
        "browserify>browser-resolve": true
      }
    },
    "@metamask/ppom-validator>elliptic>hmac-drbg": {
      "packages": {
        "@metamask/ppom-validator>elliptic>minimalistic-assert": true,
        "@metamask/ppom-validator>elliptic>minimalistic-crypto-utils": true,
        "ethereumjs-util>ethereum-cryptography>hash.js": true
      }
    },
    "@metamask/providers>@metamask/json-rpc-engine": {
      "packages": {
        "@metamask/providers>@metamask/rpc-errors": true,
        "@metamask/safe-event-emitter": true,
        "@metamask/utils": true
      }
    },
    "@metamask/providers>@metamask/rpc-errors": {
      "packages": {
        "@metamask/utils": true,
        "eth-rpc-errors>fast-safe-stringify": true
      }
    },
    "@metamask/queued-request-controller": {
      "packages": {
        "@metamask/providers>@metamask/rpc-errors": true,
        "@metamask/queued-request-controller>@metamask/base-controller": true,
        "@metamask/queued-request-controller>@metamask/json-rpc-engine": true,
        "@metamask/selected-network-controller": true,
        "@metamask/utils": true
      }
    },
    "@metamask/queued-request-controller>@metamask/base-controller": {
      "globals": {
        "setTimeout": true
      },
      "packages": {
        "immer": true
      }
    },
    "@metamask/queued-request-controller>@metamask/json-rpc-engine": {
      "packages": {
        "@metamask/providers>@metamask/rpc-errors": true,
        "@metamask/safe-event-emitter": true,
        "@metamask/utils": true
      }
    },
    "@metamask/rpc-methods-flask>nanoid": {
      "globals": {
        "crypto.getRandomValues": true
      }
    },
    "@metamask/rpc-methods>nanoid": {
      "globals": {
        "crypto.getRandomValues": true
      }
    },
    "@metamask/safe-event-emitter": {
      "globals": {
        "setTimeout": true
      },
      "packages": {
        "webpack>events": true
      }
    },
    "@metamask/scure-bip39": {
      "globals": {
        "TextEncoder": true
      },
      "packages": {
        "@metamask/scure-bip39>@noble/hashes": true,
        "@metamask/utils>@scure/base": true
      }
    },
    "@metamask/scure-bip39>@noble/hashes": {
      "globals": {
        "TextEncoder": true,
        "crypto": true
      }
    },
    "@metamask/selected-network-controller": {
      "packages": {
        "@metamask/network-controller>@metamask/swappable-obj-proxy": true,
        "@metamask/selected-network-controller>@metamask/base-controller": true
      }
    },
    "@metamask/selected-network-controller>@metamask/base-controller": {
      "globals": {
        "setTimeout": true
      },
      "packages": {
        "immer": true
      }
    },
    "@metamask/signature-controller": {
      "globals": {
        "console.info": true
      },
      "packages": {
        "@metamask/base-controller": true,
        "@metamask/logging-controller": true,
        "@metamask/message-manager": true,
        "@metamask/providers>@metamask/rpc-errors": true,
        "@metamask/signature-controller>@metamask/controller-utils": true,
        "browserify>buffer": true,
        "ethereumjs-util": true,
        "lodash": true,
        "webpack>events": true
      }
    },
    "@metamask/signature-controller>@metamask/controller-utils": {
      "globals": {
        "URL": true,
        "console.error": true,
        "fetch": true,
        "setTimeout": true
      },
      "packages": {
        "@ethereumjs/tx>@ethereumjs/util": true,
        "@metamask/controller-utils>@spruceid/siwe-parser": true,
        "@metamask/ethjs>@metamask/ethjs-unit": true,
        "@metamask/utils": true,
        "bn.js": true,
        "browserify>buffer": true,
        "eslint>fast-deep-equal": true,
        "eth-ens-namehash": true
      }
    },
    "@metamask/smart-transactions-controller": {
      "globals": {
        "URLSearchParams": true,
        "clearInterval": true,
        "console.error": true,
        "console.log": true,
        "fetch": true,
        "setInterval": true
      },
      "packages": {
        "@ethersproject/abi>@ethersproject/bytes": true,
<<<<<<< HEAD
        "@metamask/eth-query": true,
        "@metamask/smart-transactions-controller>@ethereumjs/tx": true,
        "@metamask/smart-transactions-controller>@ethereumjs/util": true,
        "@metamask/smart-transactions-controller>@metamask/controller-utils": true,
=======
        "@metamask/controller-utils": true,
        "@metamask/eth-query": true,
        "@metamask/smart-transactions-controller>@ethereumjs/tx": true,
        "@metamask/smart-transactions-controller>@ethereumjs/util": true,
>>>>>>> fbd28c8d
        "@metamask/smart-transactions-controller>@metamask/polling-controller": true,
        "@metamask/smart-transactions-controller>@metamask/transaction-controller": true,
        "@metamask/smart-transactions-controller>bignumber.js": true,
        "browserify>buffer": true,
        "fast-json-patch": true,
        "lodash": true,
        "webpack>events": true
      }
    },
    "@metamask/smart-transactions-controller>@babel/runtime": {
      "globals": {
        "regeneratorRuntime": "write"
      }
    },
    "@metamask/smart-transactions-controller>@ethereumjs/tx": {
      "packages": {
        "@ethereumjs/tx>ethereum-cryptography": true,
        "@metamask/smart-transactions-controller>@ethereumjs/tx>@ethereumjs/common": true,
        "@metamask/smart-transactions-controller>@ethereumjs/tx>@ethereumjs/rlp": true,
        "@metamask/smart-transactions-controller>@ethereumjs/util": true
      }
    },
    "@metamask/smart-transactions-controller>@ethereumjs/tx>@ethereumjs/common": {
      "packages": {
        "@metamask/smart-transactions-controller>@ethereumjs/util": true,
        "webpack>events": true
      }
    },
    "@metamask/smart-transactions-controller>@ethereumjs/tx>@ethereumjs/rlp": {
      "globals": {
        "TextEncoder": true
      }
    },
    "@metamask/smart-transactions-controller>@ethereumjs/util": {
      "globals": {
        "console.warn": true,
        "fetch": true
      },
      "packages": {
        "@ethereumjs/tx>ethereum-cryptography": true,
        "@metamask/smart-transactions-controller>@ethereumjs/util>@ethereumjs/rlp": true,
        "webpack>events": true
      }
    },
    "@metamask/smart-transactions-controller>@ethereumjs/util>@ethereumjs/rlp": {
      "globals": {
        "TextEncoder": true
      }
    },
    "@metamask/smart-transactions-controller>@metamask/base-controller": {
      "globals": {
        "setTimeout": true
      },
      "packages": {
        "immer": true
      }
    },
    "@metamask/smart-transactions-controller>@metamask/controllers>nanoid": {
      "globals": {
        "crypto.getRandomValues": true
      }
    },
    "@metamask/smart-transactions-controller>@metamask/network-controller": {
      "globals": {
        "URL": true,
        "btoa": true,
        "fetch": true,
        "setTimeout": true
      },
      "packages": {
<<<<<<< HEAD
        "@metamask/controller-utils>@spruceid/siwe-parser": true,
        "@metamask/ethjs>@metamask/ethjs-unit": true,
        "@metamask/smart-transactions-controller>@metamask/controller-utils>@ethereumjs/util": true,
=======
        "@metamask/controller-utils": true,
        "@metamask/eth-json-rpc-middleware": true,
        "@metamask/eth-query": true,
        "@metamask/eth-token-tracker>eth-block-tracker": true,
        "@metamask/network-controller>@metamask/eth-json-rpc-infura": true,
        "@metamask/network-controller>@metamask/swappable-obj-proxy": true,
        "@metamask/providers>@metamask/rpc-errors": true,
        "@metamask/smart-transactions-controller>@metamask/base-controller": true,
        "@metamask/smart-transactions-controller>@metamask/network-controller>@metamask/eth-json-rpc-provider": true,
        "@metamask/smart-transactions-controller>@metamask/network-controller>@metamask/json-rpc-engine": true,
>>>>>>> fbd28c8d
        "@metamask/utils": true,
        "browserify>assert": true,
        "uuid": true
      }
    },
    "@metamask/smart-transactions-controller>@metamask/network-controller>@metamask/eth-json-rpc-provider": {
      "packages": {
        "@metamask/safe-event-emitter": true,
        "@metamask/smart-transactions-controller>@metamask/network-controller>@metamask/json-rpc-engine": true
      }
    },
    "@metamask/smart-transactions-controller>@metamask/network-controller>@metamask/json-rpc-engine": {
      "packages": {
        "@metamask/providers>@metamask/rpc-errors": true,
        "@metamask/safe-event-emitter": true,
        "@metamask/utils": true
      }
    },
    "@metamask/smart-transactions-controller>@metamask/polling-controller": {
      "globals": {
        "clearTimeout": true,
        "console.error": true,
        "setTimeout": true
      },
      "packages": {
        "@metamask/smart-transactions-controller>@metamask/base-controller": true,
        "@metamask/snaps-utils>fast-json-stable-stringify": true,
        "uuid": true
      }
    },
    "@metamask/smart-transactions-controller>@metamask/polling-controller": {
      "globals": {
        "clearTimeout": true,
        "console.error": true,
        "setTimeout": true
      },
      "packages": {
        "@metamask/base-controller": true,
        "@metamask/snaps-utils>fast-json-stable-stringify": true,
        "uuid": true
      }
    },
    "@metamask/smart-transactions-controller>@metamask/transaction-controller": {
      "globals": {
        "clearTimeout": true,
        "console.error": true,
        "fetch": true,
        "setTimeout": true
      },
      "packages": {
        "@ethereumjs/tx>@ethereumjs/common": true,
        "@ethersproject/abi": true,
        "@ethersproject/contracts": true,
        "@ethersproject/providers": true,
        "@metamask/controller-utils": true,
        "@metamask/eth-query": true,
        "@metamask/metamask-eth-abis": true,
        "@metamask/name-controller>async-mutex": true,
        "@metamask/providers>@metamask/rpc-errors": true,
        "@metamask/smart-transactions-controller>@metamask/base-controller": true,
        "@metamask/smart-transactions-controller>@metamask/network-controller": true,
        "@metamask/smart-transactions-controller>@metamask/transaction-controller>@ethereumjs/tx": true,
        "@metamask/smart-transactions-controller>@metamask/transaction-controller>@ethereumjs/util": true,
<<<<<<< HEAD
        "@metamask/smart-transactions-controller>@metamask/transaction-controller>@metamask/base-controller": true,
        "@metamask/smart-transactions-controller>@metamask/transaction-controller>@metamask/controller-utils": true,
=======
>>>>>>> fbd28c8d
        "@metamask/smart-transactions-controller>@metamask/transaction-controller>@metamask/gas-fee-controller": true,
        "@metamask/smart-transactions-controller>@metamask/transaction-controller>eth-method-registry": true,
        "@metamask/transaction-controller>nonce-tracker": true,
        "@metamask/utils": true,
        "bn.js": true,
        "browserify>buffer": true,
        "fast-json-patch": true,
        "lodash": true,
        "uuid": true,
        "webpack>events": true
      }
    },
    "@metamask/smart-transactions-controller>@metamask/transaction-controller>@ethereumjs/tx": {
      "packages": {
        "@ethereumjs/tx>@ethereumjs/common": true,
        "@ethereumjs/tx>@ethereumjs/rlp": true,
        "@ethereumjs/tx>ethereum-cryptography": true,
        "@metamask/smart-transactions-controller>@metamask/transaction-controller>@ethereumjs/util": true,
        "browserify>buffer": true,
        "browserify>insert-module-globals>is-buffer": true
      }
    },
    "@metamask/smart-transactions-controller>@metamask/transaction-controller>@ethereumjs/util": {
      "globals": {
        "console.warn": true
      },
      "packages": {
        "@ethereumjs/tx>@ethereumjs/rlp": true,
        "@ethereumjs/tx>@ethereumjs/util>micro-ftch": true,
        "@ethereumjs/tx>ethereum-cryptography": true,
        "browserify>buffer": true,
        "browserify>insert-module-globals>is-buffer": true,
        "webpack>events": true
      }
    },
    "@metamask/smart-transactions-controller>@metamask/transaction-controller>@metamask/gas-fee-controller": {
      "globals": {
        "clearInterval": true,
        "console.error": true,
        "setInterval": true
      },
      "packages": {
<<<<<<< HEAD
        "@metamask/controller-utils>@spruceid/siwe-parser": true,
        "@metamask/ethjs>@metamask/ethjs-unit": true,
        "@metamask/smart-transactions-controller>@metamask/transaction-controller>@ethereumjs/util": true,
        "@metamask/utils": true,
        "bn.js": true,
        "browserify>buffer": true,
        "eslint>fast-deep-equal": true,
        "eth-ens-namehash": true
      }
    },
    "@metamask/smart-transactions-controller>@metamask/transaction-controller>@metamask/gas-fee-controller": {
      "globals": {
        "clearInterval": true,
        "console.error": true,
        "setInterval": true
      },
      "packages": {
        "@metamask/eth-query": true,
        "@metamask/ethjs>@metamask/ethjs-unit": true,
        "@metamask/smart-transactions-controller>@metamask/transaction-controller>@metamask/gas-fee-controller>@metamask/controller-utils": true,
        "@metamask/smart-transactions-controller>@metamask/transaction-controller>@metamask/gas-fee-controller>@metamask/polling-controller": true,
        "bn.js": true,
        "uuid": true
      }
    },
    "@metamask/smart-transactions-controller>@metamask/transaction-controller>@metamask/gas-fee-controller>@metamask/base-controller": {
      "globals": {
        "setTimeout": true
      },
      "packages": {
        "immer": true
      }
    },
    "@metamask/smart-transactions-controller>@metamask/transaction-controller>@metamask/gas-fee-controller>@metamask/controller-utils": {
      "globals": {
        "URL": true,
        "console.error": true,
        "fetch": true,
        "setTimeout": true
      },
      "packages": {
        "@metamask/controller-utils>@spruceid/siwe-parser": true,
        "@metamask/ethjs>@metamask/ethjs-unit": true,
        "@metamask/smart-transactions-controller>@metamask/transaction-controller>@metamask/gas-fee-controller>@metamask/controller-utils>@ethereumjs/util": true,
        "@metamask/utils": true,
        "bn.js": true,
        "browserify>buffer": true,
        "eslint>fast-deep-equal": true,
        "eth-ens-namehash": true
      }
    },
    "@metamask/smart-transactions-controller>@metamask/transaction-controller>@metamask/gas-fee-controller>@metamask/controller-utils>@ethereumjs/util": {
      "globals": {
        "console.warn": true
      },
      "packages": {
        "@ethereumjs/tx>@ethereumjs/rlp": true,
        "@ethereumjs/tx>@ethereumjs/util>micro-ftch": true,
        "@ethereumjs/tx>ethereum-cryptography": true,
        "browserify>buffer": true,
        "browserify>insert-module-globals>is-buffer": true,
        "webpack>events": true
      }
    },
    "@metamask/smart-transactions-controller>@metamask/transaction-controller>@metamask/gas-fee-controller>@metamask/polling-controller": {
      "globals": {
        "clearTimeout": true,
        "console.error": true,
        "setTimeout": true
      },
      "packages": {
        "@metamask/smart-transactions-controller>@metamask/transaction-controller>@metamask/gas-fee-controller>@metamask/base-controller": true,
        "@metamask/snaps-utils>fast-json-stable-stringify": true,
=======
        "@metamask/controller-utils": true,
        "@metamask/eth-query": true,
        "@metamask/smart-transactions-controller>@metamask/polling-controller": true,
        "bn.js": true,
        "browserify>buffer": true,
>>>>>>> fbd28c8d
        "uuid": true
      }
    },
    "@metamask/smart-transactions-controller>@metamask/transaction-controller>eth-method-registry": {
      "packages": {
        "@metamask/smart-transactions-controller>@metamask/transaction-controller>eth-method-registry>@metamask/ethjs-contract": true,
        "@metamask/smart-transactions-controller>@metamask/transaction-controller>eth-method-registry>@metamask/ethjs-query": true
      }
    },
    "@metamask/smart-transactions-controller>@metamask/transaction-controller>eth-method-registry>@metamask/ethjs-contract": {
      "packages": {
        "@metamask/ethjs>ethjs-abi": true,
        "@metamask/ethjs>js-sha3": true,
        "@metamask/smart-transactions-controller>@babel/runtime": true,
        "@metamask/smart-transactions-controller>@metamask/transaction-controller>eth-method-registry>@metamask/ethjs-contract>@metamask/ethjs-filter": true,
        "@metamask/smart-transactions-controller>@metamask/transaction-controller>eth-method-registry>@metamask/ethjs-contract>@metamask/ethjs-util": true,
        "promise-to-callback": true
      }
    },
    "@metamask/smart-transactions-controller>@metamask/transaction-controller>eth-method-registry>@metamask/ethjs-contract>@metamask/ethjs-filter": {
      "globals": {
        "clearInterval": true,
        "setInterval": true
      }
    },
    "@metamask/smart-transactions-controller>@metamask/transaction-controller>eth-method-registry>@metamask/ethjs-contract>@metamask/ethjs-util": {
      "packages": {
        "@metamask/ethjs>@metamask/ethjs-util>is-hex-prefixed": true,
        "@metamask/ethjs>@metamask/ethjs-util>strip-hex-prefix": true,
        "browserify>buffer": true
      }
    },
    "@metamask/smart-transactions-controller>@metamask/transaction-controller>eth-method-registry>@metamask/ethjs-query": {
      "globals": {
        "console": true
      },
      "packages": {
        "@metamask/smart-transactions-controller>@metamask/transaction-controller>eth-method-registry>@metamask/ethjs-query>@metamask/ethjs-format": true,
        "@metamask/smart-transactions-controller>@metamask/transaction-controller>eth-method-registry>@metamask/ethjs-query>@metamask/ethjs-rpc": true,
        "promise-to-callback": true
      }
    },
    "@metamask/smart-transactions-controller>@metamask/transaction-controller>eth-method-registry>@metamask/ethjs-query>@metamask/ethjs-format": {
      "packages": {
        "@metamask/ethjs-query>@metamask/ethjs-format>ethjs-schema": true,
        "@metamask/ethjs>@metamask/ethjs-util>strip-hex-prefix": true,
        "@metamask/ethjs>@metamask/number-to-bn": true,
        "@metamask/smart-transactions-controller>@metamask/transaction-controller>eth-method-registry>@metamask/ethjs-contract>@metamask/ethjs-util": true
      }
    },
    "@metamask/smart-transactions-controller>@metamask/transaction-controller>eth-method-registry>@metamask/ethjs-query>@metamask/ethjs-rpc": {
      "packages": {
        "promise-to-callback": true
      }
    },
    "@metamask/smart-transactions-controller>bignumber.js": {
      "globals": {
        "crypto": true,
        "define": true
      }
    },
    "@metamask/snaps-controllers-flask>nanoid": {
      "globals": {
        "crypto.getRandomValues": true
      }
    },
    "@metamask/snaps-controllers>nanoid": {
      "globals": {
        "crypto.getRandomValues": true
      }
    },
    "@metamask/snaps-execution-environments": {
      "packages": {
        "@metamask/post-message-stream": true,
        "@metamask/snaps-utils": true,
        "@metamask/utils": true
      }
    },
    "@metamask/snaps-rpc-methods": {
      "packages": {
        "@metamask/permission-controller": true,
        "@metamask/providers>@metamask/rpc-errors": true,
        "@metamask/snaps-sdk": true,
        "@metamask/snaps-sdk>@metamask/key-tree": true,
        "@metamask/snaps-utils": true,
        "@metamask/utils": true,
        "@noble/hashes": true,
        "superstruct": true
      }
    },
    "@metamask/snaps-sdk": {
      "globals": {
        "fetch": true
      },
      "packages": {
        "@metamask/providers>@metamask/rpc-errors": true,
        "@metamask/snaps-sdk>fast-xml-parser": true,
        "@metamask/utils": true,
        "superstruct": true
      }
    },
    "@metamask/snaps-sdk>@metamask/key-tree": {
      "packages": {
        "@metamask/scure-bip39": true,
        "@metamask/snaps-sdk>@metamask/key-tree>@metamask/utils": true,
        "@metamask/snaps-sdk>@metamask/key-tree>@noble/ed25519": true,
        "@metamask/utils>@scure/base": true,
        "@noble/hashes": true,
        "eth-lattice-keyring>@noble/secp256k1": true
      }
    },
    "@metamask/snaps-sdk>@metamask/key-tree>@metamask/utils": {
      "globals": {
        "TextDecoder": true,
        "TextEncoder": true
      },
      "packages": {
        "@noble/hashes": true,
        "browserify>buffer": true,
        "nock>debug": true,
        "semver": true,
        "superstruct": true
      }
    },
    "@metamask/snaps-sdk>@metamask/key-tree>@noble/ed25519": {
      "globals": {
        "crypto": true
      },
      "packages": {
        "browserify>browser-resolve": true
      }
    },
    "@metamask/snaps-sdk>fast-xml-parser": {
      "globals": {
        "entityName": true,
        "val": true
      },
      "packages": {
        "@metamask/snaps-sdk>fast-xml-parser>strnum": true
      }
    },
    "@metamask/snaps-utils": {
      "globals": {
        "File": true,
        "FileReader": true,
        "TextDecoder": true,
        "TextEncoder": true,
        "URL": true,
        "console.error": true,
        "console.log": true,
        "console.warn": true,
        "crypto": true,
        "document.body.appendChild": true,
        "document.createElement": true,
        "fetch": true
      },
      "packages": {
        "@metamask/permission-controller": true,
        "@metamask/providers>@metamask/rpc-errors": true,
        "@metamask/snaps-sdk": true,
        "@metamask/snaps-sdk>@metamask/key-tree": true,
        "@metamask/snaps-utils>@metamask/slip44": true,
        "@metamask/snaps-utils>cron-parser": true,
        "@metamask/snaps-utils>fast-json-stable-stringify": true,
        "@metamask/snaps-utils>marked": true,
        "@metamask/snaps-utils>rfdc": true,
        "@metamask/snaps-utils>validate-npm-package-name": true,
        "@metamask/utils": true,
        "@metamask/utils>@scure/base": true,
        "@noble/hashes": true,
        "chalk": true,
        "semver": true,
        "superstruct": true
      }
    },
    "@metamask/snaps-utils>cron-parser": {
      "packages": {
        "browserify>browser-resolve": true,
        "luxon": true
      }
    },
    "@metamask/snaps-utils>marked": {
      "globals": {
        "console.error": true,
        "console.warn": true,
        "define": true
      }
    },
    "@metamask/snaps-utils>rfdc": {
      "packages": {
        "browserify>buffer": true
      }
    },
    "@metamask/snaps-utils>validate-npm-package-name": {
      "packages": {
        "@metamask/snaps-utils>validate-npm-package-name>builtins": true
      }
    },
    "@metamask/snaps-utils>validate-npm-package-name>builtins": {
      "packages": {
        "browserify>process": true,
        "semver": true
      }
    },
    "@metamask/test-bundler>@ethersproject/abstract-provider": {
      "packages": {
        "@ethersproject/abi>@ethersproject/bytes": true,
        "@ethersproject/abi>@ethersproject/logger": true,
        "@ethersproject/abi>@ethersproject/properties": true,
        "@ethersproject/bignumber": true
      }
    },
    "@metamask/test-bundler>@ethersproject/networks": {
      "packages": {
        "@ethersproject/abi>@ethersproject/logger": true
      }
    },
    "@metamask/transaction-controller": {
      "globals": {
        "clearTimeout": true,
        "console.error": true,
        "fetch": true,
        "setTimeout": true
      },
      "packages": {
        "@ethereumjs/tx": true,
        "@ethereumjs/tx>@ethereumjs/common": true,
        "@ethereumjs/tx>@ethereumjs/util": true,
        "@ethersproject/abi": true,
        "@ethersproject/contracts": true,
        "@ethersproject/providers": true,
        "@metamask/controller-utils": true,
        "@metamask/eth-query": true,
        "@metamask/gas-fee-controller": true,
        "@metamask/metamask-eth-abis": true,
        "@metamask/name-controller>async-mutex": true,
        "@metamask/network-controller": true,
        "@metamask/providers>@metamask/rpc-errors": true,
        "@metamask/transaction-controller>@metamask/base-controller": true,
        "@metamask/transaction-controller>nonce-tracker": true,
        "@metamask/utils": true,
        "bn.js": true,
        "browserify>buffer": true,
        "eth-method-registry": true,
        "fast-json-patch": true,
        "lodash": true,
        "uuid": true,
        "webpack>events": true
      }
    },
    "@metamask/transaction-controller>@metamask/base-controller": {
      "globals": {
        "setTimeout": true
      },
      "packages": {
        "immer": true
      }
    },
    "@metamask/transaction-controller>nonce-tracker": {
      "packages": {
        "@ethersproject/providers": true,
        "@metamask/eth-token-tracker>eth-block-tracker": true,
        "@metamask/transaction-controller>nonce-tracker>async-mutex": true,
        "browserify>assert": true
      }
    },
    "@metamask/transaction-controller>nonce-tracker>async-mutex": {
      "globals": {
        "clearTimeout": true,
        "setTimeout": true
      },
      "packages": {
        "@trezor/connect-web>tslib": true
      }
    },
    "@metamask/user-operation-controller": {
      "globals": {
        "fetch": true
      },
      "packages": {
        "@metamask/controller-utils": true,
        "@metamask/eth-query": true,
        "@metamask/gas-fee-controller": true,
        "@metamask/gas-fee-controller>@metamask/polling-controller": true,
        "@metamask/providers>@metamask/rpc-errors": true,
        "@metamask/transaction-controller": true,
        "@metamask/user-operation-controller>@metamask/base-controller": true,
        "@metamask/utils": true,
        "bn.js": true,
        "lodash": true,
        "superstruct": true,
        "uuid": true,
        "webpack>events": true
      }
    },
    "@metamask/user-operation-controller>@metamask/base-controller": {
      "globals": {
        "setTimeout": true
      },
      "packages": {
        "immer": true
      }
    },
    "@metamask/utils": {
      "globals": {
        "TextDecoder": true,
        "TextEncoder": true
      },
      "packages": {
        "@metamask/utils>@scure/base": true,
        "@metamask/utils>pony-cause": true,
        "@noble/hashes": true,
        "browserify>buffer": true,
        "nock>debug": true,
        "semver": true,
        "superstruct": true
      }
    },
    "@metamask/utils>@scure/base": {
      "globals": {
        "TextDecoder": true,
        "TextEncoder": true
      }
    },
    "@ngraveio/bc-ur": {
      "packages": {
        "@ngraveio/bc-ur>@keystonehq/alias-sampling": true,
        "@ngraveio/bc-ur>bignumber.js": true,
        "@ngraveio/bc-ur>cbor-sync": true,
        "@ngraveio/bc-ur>crc": true,
        "@ngraveio/bc-ur>jsbi": true,
        "addons-linter>sha.js": true,
        "browserify>assert": true,
        "browserify>buffer": true
      }
    },
    "@ngraveio/bc-ur>assert>object-is": {
      "packages": {
        "string.prototype.matchall>call-bind": true,
        "string.prototype.matchall>define-properties": true
      }
    },
    "@ngraveio/bc-ur>bignumber.js": {
      "globals": {
        "crypto": true,
        "define": true
      }
    },
    "@ngraveio/bc-ur>cbor-sync": {
      "globals": {
        "define": true
      },
      "packages": {
        "browserify>buffer": true
      }
    },
    "@ngraveio/bc-ur>crc": {
      "packages": {
        "browserify>buffer": true
      }
    },
    "@ngraveio/bc-ur>jsbi": {
      "globals": {
        "define": true
      }
    },
    "@noble/ciphers": {
      "globals": {
        "TextDecoder": true,
        "TextEncoder": true,
        "crypto": true
      }
    },
    "@noble/hashes": {
      "globals": {
        "TextEncoder": true,
        "crypto": true
      }
    },
    "@popperjs/core": {
      "globals": {
        "Element": true,
        "HTMLElement": true,
        "ShadowRoot": true,
        "console.error": true,
        "console.warn": true,
        "document": true,
        "navigator.userAgent": true
      }
    },
    "@reduxjs/toolkit": {
      "globals": {
        "AbortController": true,
        "__REDUX_DEVTOOLS_EXTENSION_COMPOSE__": true,
        "__REDUX_DEVTOOLS_EXTENSION__": true,
        "console.error": true,
        "console.info": true,
        "console.warn": true
      },
      "packages": {
        "@reduxjs/toolkit>reselect": true,
        "immer": true,
        "redux": true,
        "redux-thunk": true
      }
    },
    "@segment/loosely-validate-event": {
      "packages": {
        "@segment/loosely-validate-event>component-type": true,
        "@segment/loosely-validate-event>join-component": true,
        "browserify>assert": true,
        "browserify>buffer": true
      }
    },
    "@sentry/browser": {
      "globals": {
        "TextDecoder": true,
        "TextEncoder": true,
        "XMLHttpRequest": true,
        "__SENTRY_DEBUG__": true,
        "__SENTRY_RELEASE__": true,
        "indexedDB.open": true,
        "setTimeout": true
      },
      "packages": {
        "@sentry/browser>@sentry-internal/tracing": true,
        "@sentry/browser>@sentry/core": true,
        "@sentry/browser>@sentry/replay": true,
        "@sentry/utils": true
      }
    },
    "@sentry/browser>@sentry-internal/tracing": {
      "globals": {
        "Headers": true,
        "PerformanceObserver": true,
        "Request": true,
        "__SENTRY_DEBUG__": true,
        "addEventListener": true,
        "performance.getEntriesByType": true,
        "removeEventListener": true
      },
      "packages": {
        "@sentry/browser>@sentry/core": true,
        "@sentry/utils": true
      }
    },
    "@sentry/browser>@sentry/core": {
      "globals": {
        "__SENTRY_DEBUG__": true,
        "__SENTRY_TRACING__": true,
        "clearInterval": true,
        "clearTimeout": true,
        "console.warn": true,
        "setInterval": true,
        "setTimeout": true
      },
      "packages": {
        "@sentry/utils": true
      }
    },
    "@sentry/browser>@sentry/replay": {
      "globals": {
        "Blob": true,
        "CSSConditionRule": true,
        "CSSGroupingRule": true,
        "CSSMediaRule": true,
        "CSSSupportsRule": true,
        "DragEvent": true,
        "Element": true,
        "FormData": true,
        "HTMLCanvasElement": true,
        "HTMLElement.prototype": true,
        "HTMLFormElement": true,
        "HTMLImageElement": true,
        "HTMLInputElement.prototype": true,
        "HTMLOptionElement.prototype": true,
        "HTMLSelectElement.prototype": true,
        "HTMLTextAreaElement.prototype": true,
        "Headers": true,
        "ImageData": true,
        "MouseEvent": true,
        "MutationObserver": true,
        "Node.prototype.contains": true,
        "PerformanceObserver": true,
        "TextEncoder": true,
        "URL": true,
        "URLSearchParams": true,
        "Worker": true,
        "Zone": true,
        "__SENTRY_DEBUG__": true,
        "__rrMutationObserver": true,
        "clearTimeout": true,
        "console.error": true,
        "console.warn": true,
        "document": true,
        "innerHeight": true,
        "innerWidth": true,
        "location.href": true,
        "pageXOffset": true,
        "pageYOffset": true,
        "requestAnimationFrame": true,
        "setTimeout": true
      },
      "packages": {
        "@sentry/browser>@sentry/core": true,
        "@sentry/utils": true,
        "browserify>process": true
      }
    },
    "@sentry/integrations": {
      "globals": {
        "Request": true,
        "__SENTRY_DEBUG__": true,
        "console.log": true
      },
      "packages": {
        "@sentry/utils": true,
        "localforage": true
      }
    },
    "@sentry/utils": {
      "globals": {
        "CustomEvent": true,
        "DOMError": true,
        "DOMException": true,
        "Element": true,
        "ErrorEvent": true,
        "Event": true,
        "Headers": true,
        "Request": true,
        "Response": true,
        "TextEncoder": true,
        "URL": true,
        "XMLHttpRequest.prototype": true,
        "__SENTRY_BROWSER_BUNDLE__": true,
        "__SENTRY_DEBUG__": true,
        "clearTimeout": true,
        "console.error": true,
        "document": true,
        "setTimeout": true
      },
      "packages": {
        "browserify>process": true
      }
    },
    "@storybook/addon-knobs>qs": {
      "packages": {
        "string.prototype.matchall>side-channel": true
      }
    },
    "@trezor/connect-web": {
      "globals": {
        "URLSearchParams": true,
        "__TREZOR_CONNECT_SRC": true,
        "addEventListener": true,
        "btoa": true,
        "chrome": true,
        "clearInterval": true,
        "clearTimeout": true,
        "console.warn": true,
        "document.body": true,
        "document.createElement": true,
        "document.createTextNode": true,
        "document.getElementById": true,
        "document.querySelectorAll": true,
        "location": true,
        "navigator": true,
        "open": true,
        "removeEventListener": true,
        "setInterval": true,
        "setTimeout": true
      },
      "packages": {
        "@trezor/connect-web>@trezor/connect": true,
        "@trezor/connect-web>@trezor/utils": true,
        "@trezor/connect-web>tslib": true,
        "webpack>events": true
      }
    },
    "@trezor/connect-web>@trezor/connect": {
      "globals": {
        "console.error": true,
        "console.log": true,
        "console.warn": true
      },
      "packages": {
        "@trezor/connect-web>@trezor/connect>@trezor/protobuf": true,
        "@trezor/connect-web>@trezor/connect>@trezor/schema-utils": true,
        "@trezor/connect-web>@trezor/connect>@trezor/transport": true,
        "@trezor/connect-web>@trezor/utils": true,
        "@trezor/connect-web>tslib": true
      }
    },
    "@trezor/connect-web>@trezor/connect>@trezor/protobuf": {
      "packages": {
        "@trezor/connect-web>@trezor/connect>@trezor/schema-utils": true
      }
    },
    "@trezor/connect-web>@trezor/connect>@trezor/schema-utils": {
      "globals": {
        "console.warn": true
      },
      "packages": {
        "@trezor/connect-web>@trezor/connect>@trezor/schema-utils>@sinclair/typebox": true,
        "@trezor/connect-web>@trezor/connect>@trezor/schema-utils>ts-mixer": true,
        "browserify>buffer": true
      }
    },
    "@trezor/connect-web>@trezor/utils": {
      "globals": {
        "clearTimeout": true,
        "setTimeout": true
      }
    },
    "@trezor/connect-web>tslib": {
      "globals": {
        "SuppressedError": true,
        "define": true
      }
    },
    "@zxing/browser": {
      "globals": {
        "HTMLElement": true,
        "HTMLImageElement": true,
        "HTMLVideoElement": true,
        "clearTimeout": true,
        "console.error": true,
        "console.warn": true,
        "document": true,
        "navigator": true,
        "setTimeout": true
      },
      "packages": {
        "@zxing/library": true
      }
    },
    "@zxing/library": {
      "globals": {
        "HTMLImageElement": true,
        "HTMLVideoElement": true,
        "TextDecoder": true,
        "TextEncoder": true,
        "URL.createObjectURL": true,
        "btoa": true,
        "console.log": true,
        "console.warn": true,
        "document": true,
        "navigator": true,
        "setTimeout": true
      },
      "packages": {
        "@zxing/library>ts-custom-error": true
      }
    },
    "addons-linter>sha.js": {
      "packages": {
        "koa>content-disposition>safe-buffer": true,
        "pumpify>inherits": true
      }
    },
    "await-semaphore": {
      "packages": {
        "browserify>process": true,
        "browserify>timers-browserify": true
      }
    },
    "base32-encode": {
      "packages": {
        "base32-encode>to-data-view": true
      }
    },
    "bignumber.js": {
      "globals": {
        "crypto": true,
        "define": true
      }
    },
    "blo": {
      "globals": {
        "btoa": true
      }
    },
    "bn.js": {
      "globals": {
        "Buffer": true
      },
      "packages": {
        "browserify>browser-resolve": true
      }
    },
    "bowser": {
      "globals": {
        "define": true
      }
    },
    "browserify>assert": {
      "globals": {
        "Buffer": true
      },
      "packages": {
        "browserify>assert>util": true,
        "react>object-assign": true
      }
    },
    "browserify>assert>util": {
      "globals": {
        "console.error": true,
        "console.log": true,
        "console.trace": true,
        "process": true
      },
      "packages": {
        "browserify>assert>util>inherits": true,
        "browserify>process": true
      }
    },
    "browserify>browserify-zlib": {
      "packages": {
        "browserify>assert": true,
        "browserify>browserify-zlib>pako": true,
        "browserify>buffer": true,
        "browserify>process": true,
        "browserify>util": true,
        "stream-browserify": true
      }
    },
    "browserify>buffer": {
      "globals": {
        "console": true
      },
      "packages": {
        "base64-js": true,
        "browserify>buffer>ieee754": true
      }
    },
    "browserify>crypto-browserify": {
      "packages": {
        "browserify>crypto-browserify>browserify-cipher": true,
        "browserify>crypto-browserify>browserify-sign": true,
        "browserify>crypto-browserify>create-ecdh": true,
        "browserify>crypto-browserify>create-hmac": true,
        "browserify>crypto-browserify>diffie-hellman": true,
        "browserify>crypto-browserify>pbkdf2": true,
        "browserify>crypto-browserify>public-encrypt": true,
        "browserify>crypto-browserify>randomfill": true,
        "ethereumjs-util>create-hash": true,
        "mocha>serialize-javascript>randombytes": true
      }
    },
    "browserify>crypto-browserify>browserify-cipher": {
      "packages": {
        "browserify>crypto-browserify>browserify-cipher>browserify-des": true,
        "browserify>crypto-browserify>browserify-cipher>evp_bytestokey": true,
        "ethereumjs-util>ethereum-cryptography>browserify-aes": true
      }
    },
    "browserify>crypto-browserify>browserify-cipher>browserify-des": {
      "packages": {
        "browserify>buffer": true,
        "browserify>crypto-browserify>browserify-cipher>browserify-des>des.js": true,
        "ethereumjs-util>create-hash>cipher-base": true,
        "pumpify>inherits": true
      }
    },
    "browserify>crypto-browserify>browserify-cipher>browserify-des>des.js": {
      "packages": {
        "@metamask/ppom-validator>elliptic>minimalistic-assert": true,
        "pumpify>inherits": true
      }
    },
    "browserify>crypto-browserify>browserify-cipher>evp_bytestokey": {
      "packages": {
        "ethereumjs-util>create-hash>md5.js": true,
        "koa>content-disposition>safe-buffer": true
      }
    },
    "browserify>crypto-browserify>browserify-sign": {
      "packages": {
        "@metamask/ppom-validator>elliptic": true,
        "bn.js": true,
        "browserify>buffer": true,
        "browserify>crypto-browserify>create-hmac": true,
        "browserify>crypto-browserify>public-encrypt>browserify-rsa": true,
        "browserify>crypto-browserify>public-encrypt>parse-asn1": true,
        "ethereumjs-util>create-hash": true,
        "pumpify>inherits": true,
        "stream-browserify": true
      }
    },
    "browserify>crypto-browserify>create-ecdh": {
      "packages": {
        "@metamask/ppom-validator>elliptic": true,
        "bn.js": true,
        "browserify>buffer": true
      }
    },
    "browserify>crypto-browserify>create-hmac": {
      "packages": {
        "addons-linter>sha.js": true,
        "ethereumjs-util>create-hash": true,
        "ethereumjs-util>create-hash>cipher-base": true,
        "ethereumjs-util>create-hash>ripemd160": true,
        "koa>content-disposition>safe-buffer": true,
        "pumpify>inherits": true
      }
    },
    "browserify>crypto-browserify>diffie-hellman": {
      "packages": {
        "bn.js": true,
        "browserify>buffer": true,
        "browserify>crypto-browserify>diffie-hellman>miller-rabin": true,
        "mocha>serialize-javascript>randombytes": true
      }
    },
    "browserify>crypto-browserify>diffie-hellman>miller-rabin": {
      "packages": {
        "@metamask/ppom-validator>elliptic>brorand": true,
        "bn.js": true
      }
    },
    "browserify>crypto-browserify>pbkdf2": {
      "globals": {
        "crypto": true,
        "process": true,
        "queueMicrotask": true,
        "setImmediate": true,
        "setTimeout": true
      },
      "packages": {
        "addons-linter>sha.js": true,
        "browserify>process": true,
        "ethereumjs-util>create-hash": true,
        "ethereumjs-util>create-hash>ripemd160": true,
        "koa>content-disposition>safe-buffer": true
      }
    },
    "browserify>crypto-browserify>public-encrypt": {
      "packages": {
        "bn.js": true,
        "browserify>buffer": true,
        "browserify>crypto-browserify>public-encrypt>browserify-rsa": true,
        "browserify>crypto-browserify>public-encrypt>parse-asn1": true,
        "ethereumjs-util>create-hash": true,
        "mocha>serialize-javascript>randombytes": true
      }
    },
    "browserify>crypto-browserify>public-encrypt>browserify-rsa": {
      "packages": {
        "bn.js": true,
        "browserify>buffer": true,
        "mocha>serialize-javascript>randombytes": true
      }
    },
    "browserify>crypto-browserify>public-encrypt>parse-asn1": {
      "packages": {
        "browserify>buffer": true,
        "browserify>crypto-browserify>browserify-cipher>evp_bytestokey": true,
        "browserify>crypto-browserify>pbkdf2": true,
        "browserify>crypto-browserify>public-encrypt>parse-asn1>asn1.js": true,
        "ethereumjs-util>ethereum-cryptography>browserify-aes": true
      }
    },
    "browserify>crypto-browserify>public-encrypt>parse-asn1>asn1.js": {
      "packages": {
        "@metamask/ppom-validator>elliptic>minimalistic-assert": true,
        "bn.js": true,
        "browserify>buffer": true,
        "browserify>vm-browserify": true,
        "pumpify>inherits": true
      }
    },
    "browserify>crypto-browserify>randomfill": {
      "globals": {
        "crypto": true,
        "msCrypto": true
      },
      "packages": {
        "browserify>process": true,
        "koa>content-disposition>safe-buffer": true,
        "mocha>serialize-javascript>randombytes": true
      }
    },
    "browserify>https-browserify": {
      "packages": {
        "browserify>stream-http": true,
        "browserify>url": true
      }
    },
    "browserify>process": {
      "globals": {
        "clearTimeout": true,
        "setTimeout": true
      }
    },
    "browserify>punycode": {
      "globals": {
        "define": true
      }
    },
    "browserify>stream-http": {
      "globals": {
        "AbortController": true,
        "Blob": true,
        "MSStreamReader": true,
        "ReadableStream": true,
        "WritableStream": true,
        "XDomainRequest": true,
        "XMLHttpRequest": true,
        "clearTimeout": true,
        "fetch": true,
        "location.protocol.search": true,
        "setTimeout": true
      },
      "packages": {
        "browserify>buffer": true,
        "browserify>process": true,
        "browserify>stream-http>builtin-status-codes": true,
        "browserify>stream-http>readable-stream": true,
        "browserify>url": true,
        "pumpify>inherits": true,
        "watchify>xtend": true
      }
    },
    "browserify>stream-http>readable-stream": {
      "packages": {
        "browserify>browser-resolve": true,
        "browserify>buffer": true,
        "browserify>process": true,
        "browserify>string_decoder": true,
        "pumpify>inherits": true,
        "readable-stream>util-deprecate": true,
        "webpack>events": true
      }
    },
    "browserify>string_decoder": {
      "packages": {
        "koa>content-disposition>safe-buffer": true
      }
    },
    "browserify>timers-browserify": {
      "globals": {
        "clearInterval": true,
        "clearTimeout": true,
        "setInterval": true,
        "setTimeout": true
      },
      "packages": {
        "browserify>process": true
      }
    },
    "browserify>url": {
      "packages": {
        "@storybook/addon-knobs>qs": true,
        "browserify>punycode": true
      }
    },
    "browserify>util": {
      "globals": {
        "console.error": true,
        "console.log": true,
        "console.trace": true
      },
      "packages": {
        "browserify>process": true,
        "browserify>util>is-arguments": true,
        "browserify>util>is-typed-array": true,
        "browserify>util>which-typed-array": true,
        "koa>is-generator-function": true,
        "pumpify>inherits": true
      }
    },
    "browserify>util>is-arguments": {
      "packages": {
        "koa>is-generator-function>has-tostringtag": true,
        "string.prototype.matchall>call-bind": true
      }
    },
    "browserify>util>is-typed-array": {
      "packages": {
        "browserify>util>is-typed-array>for-each": true,
        "koa>is-generator-function>has-tostringtag": true,
        "string.prototype.matchall>call-bind": true,
        "string.prototype.matchall>es-abstract>available-typed-arrays": true,
        "string.prototype.matchall>es-abstract>gopd": true
      }
    },
    "browserify>util>is-typed-array>for-each": {
      "packages": {
        "string.prototype.matchall>es-abstract>is-callable": true
      }
    },
    "browserify>util>which-typed-array": {
      "packages": {
        "browserify>util>is-typed-array": true,
        "browserify>util>is-typed-array>for-each": true,
        "koa>is-generator-function>has-tostringtag": true,
        "string.prototype.matchall>call-bind": true,
        "string.prototype.matchall>es-abstract>available-typed-arrays": true,
        "string.prototype.matchall>es-abstract>gopd": true
      }
    },
    "browserify>vm-browserify": {
      "globals": {
        "document.body.appendChild": true,
        "document.body.removeChild": true,
        "document.createElement": true
      }
    },
    "chalk": {
      "packages": {
        "chalk>ansi-styles": true,
        "chalk>supports-color": true
      }
    },
    "chalk>ansi-styles": {
      "packages": {
        "chalk>ansi-styles>color-convert": true
      }
    },
    "chalk>ansi-styles>color-convert": {
      "packages": {
        "jest-canvas-mock>moo-color>color-name": true
      }
    },
    "classnames": {
      "globals": {
        "classNames": "write",
        "define": true
      }
    },
    "copy-to-clipboard": {
      "globals": {
        "clipboardData": true,
        "console.error": true,
        "console.warn": true,
        "document.body.appendChild": true,
        "document.body.removeChild": true,
        "document.createElement": true,
        "document.createRange": true,
        "document.execCommand": true,
        "document.getSelection": true,
        "navigator.userAgent": true,
        "prompt": true
      },
      "packages": {
        "copy-to-clipboard>toggle-selection": true
      }
    },
    "copy-to-clipboard>toggle-selection": {
      "globals": {
        "document.activeElement": true,
        "document.getSelection": true
      }
    },
    "currency-formatter": {
      "packages": {
        "currency-formatter>accounting": true,
        "currency-formatter>locale-currency": true,
        "react>object-assign": true
      }
    },
    "currency-formatter>accounting": {
      "globals": {
        "define": true
      }
    },
    "currency-formatter>locale-currency": {
      "globals": {
        "countryCode": true
      }
    },
    "debounce-stream": {
      "packages": {
        "debounce-stream>debounce": true,
        "debounce-stream>duplexer": true,
        "debounce-stream>through": true
      }
    },
    "debounce-stream>debounce": {
      "globals": {
        "clearTimeout": true,
        "setTimeout": true
      }
    },
    "debounce-stream>duplexer": {
      "packages": {
        "stream-browserify": true
      }
    },
    "debounce-stream>through": {
      "packages": {
        "browserify>process": true,
        "stream-browserify": true
      }
    },
    "depcheck>@vue/compiler-sfc>postcss>nanoid": {
      "globals": {
        "crypto.getRandomValues": true
      }
    },
    "depcheck>is-core-module>hasown": {
      "packages": {
        "browserify>has>function-bind": true
      }
    },
    "dependency-tree>precinct>detective-postcss>postcss>nanoid": {
      "globals": {
        "crypto.getRandomValues": true
      }
    },
    "end-of-stream": {
      "packages": {
        "browserify>process": true,
        "pump>once": true
      }
    },
    "eslint-plugin-react>array-includes>is-string": {
      "packages": {
        "koa>is-generator-function>has-tostringtag": true
      }
    },
    "eslint>optionator>fast-levenshtein": {
      "globals": {
        "Intl": true,
        "Levenshtein": "write",
        "console.log": true,
        "define": true,
        "importScripts": true,
        "postMessage": true
      }
    },
    "eth-ens-namehash": {
      "globals": {
        "name": "write"
      },
      "packages": {
        "@metamask/ethjs>js-sha3": true,
        "browserify>buffer": true,
        "eth-ens-namehash>idna-uts46-hx": true
      }
    },
    "eth-ens-namehash>idna-uts46-hx": {
      "globals": {
        "define": true
      },
      "packages": {
        "browserify>punycode": true
      }
    },
    "eth-keyring-controller>@metamask/browser-passworder": {
      "globals": {
        "crypto": true
      }
    },
    "eth-lattice-keyring": {
      "globals": {
        "addEventListener": true,
        "browser": true,
        "clearInterval": true,
        "fetch": true,
        "open": true,
        "setInterval": true
      },
      "packages": {
        "@ethereumjs/tx>@ethereumjs/util": true,
        "bn.js": true,
        "browserify>buffer": true,
        "browserify>crypto-browserify": true,
        "eth-lattice-keyring>@ethereumjs/tx": true,
        "eth-lattice-keyring>gridplus-sdk": true,
        "eth-lattice-keyring>rlp": true,
        "webpack>events": true
      }
    },
    "eth-lattice-keyring>@ethereumjs/tx": {
      "packages": {
        "@ethereumjs/tx>@ethereumjs/common": true,
        "@ethereumjs/tx>@ethereumjs/rlp": true,
        "@ethereumjs/tx>@ethereumjs/util": true,
        "@ethersproject/providers": true,
        "browserify>buffer": true,
        "browserify>insert-module-globals>is-buffer": true,
        "eth-lattice-keyring>@ethereumjs/tx>@chainsafe/ssz": true,
        "eth-lattice-keyring>@ethereumjs/tx>ethereum-cryptography": true
      }
    },
    "eth-lattice-keyring>@ethereumjs/tx>@chainsafe/ssz": {
      "packages": {
        "browserify": true,
        "browserify>buffer": true,
        "eth-lattice-keyring>@ethereumjs/tx>@chainsafe/ssz>@chainsafe/persistent-merkle-tree": true,
        "eth-lattice-keyring>@ethereumjs/tx>@chainsafe/ssz>case": true
      }
    },
    "eth-lattice-keyring>@ethereumjs/tx>@chainsafe/ssz>@chainsafe/persistent-merkle-tree": {
      "globals": {
        "WeakRef": true
      },
      "packages": {
        "browserify": true
      }
    },
    "eth-lattice-keyring>@ethereumjs/tx>ethereum-cryptography": {
      "globals": {
        "TextDecoder": true,
        "crypto": true
      },
      "packages": {
        "eth-lattice-keyring>@ethereumjs/tx>ethereum-cryptography>@noble/hashes": true
      }
    },
    "eth-lattice-keyring>@ethereumjs/tx>ethereum-cryptography>@noble/hashes": {
      "globals": {
        "TextEncoder": true,
        "crypto": true
      }
    },
    "eth-lattice-keyring>@noble/secp256k1": {
      "globals": {
        "crypto": true
      },
      "packages": {
        "browserify>browser-resolve": true
      }
    },
    "eth-lattice-keyring>gridplus-sdk": {
      "globals": {
        "AbortController": true,
        "Request": true,
        "URL": true,
        "__values": true,
        "caches": true,
        "clearTimeout": true,
        "console.error": true,
        "console.log": true,
        "console.warn": true,
        "fetch": true,
        "setTimeout": true
      },
      "packages": {
        "@ethereumjs/tx>@ethereumjs/common>crc-32": true,
        "@ethersproject/abi": true,
        "@metamask/ethjs>js-sha3": true,
        "@metamask/ppom-validator>elliptic": true,
        "bn.js": true,
        "browserify>buffer": true,
        "eth-lattice-keyring>gridplus-sdk>@ethereumjs/common": true,
        "eth-lattice-keyring>gridplus-sdk>@ethereumjs/tx": true,
        "eth-lattice-keyring>gridplus-sdk>aes-js": true,
        "eth-lattice-keyring>gridplus-sdk>bech32": true,
        "eth-lattice-keyring>gridplus-sdk>bignumber.js": true,
        "eth-lattice-keyring>gridplus-sdk>bitwise": true,
        "eth-lattice-keyring>gridplus-sdk>borc": true,
        "eth-lattice-keyring>gridplus-sdk>eth-eip712-util-browser": true,
        "eth-lattice-keyring>gridplus-sdk>secp256k1": true,
        "eth-lattice-keyring>gridplus-sdk>uuid": true,
        "eth-lattice-keyring>rlp": true,
        "ethereumjs-util>ethereum-cryptography>bs58check": true,
        "ethereumjs-util>ethereum-cryptography>hash.js": true,
        "lodash": true
      }
    },
    "eth-lattice-keyring>gridplus-sdk>@ethereumjs/common": {
      "packages": {
        "@ethereumjs/tx>@ethereumjs/common>crc-32": true,
        "@ethereumjs/tx>@ethereumjs/util": true,
        "browserify>buffer": true,
        "webpack>events": true
      }
    },
    "eth-lattice-keyring>gridplus-sdk>@ethereumjs/tx": {
      "packages": {
        "@ethereumjs/tx>@ethereumjs/rlp": true,
        "@ethereumjs/tx>@ethereumjs/util": true,
        "@ethersproject/providers": true,
        "browserify>buffer": true,
        "browserify>insert-module-globals>is-buffer": true,
        "eth-lattice-keyring>@ethereumjs/tx>@chainsafe/ssz": true,
        "eth-lattice-keyring>gridplus-sdk>@ethereumjs/tx>@ethereumjs/common": true,
        "eth-lattice-keyring>gridplus-sdk>@ethereumjs/tx>ethereum-cryptography": true
      }
    },
    "eth-lattice-keyring>gridplus-sdk>@ethereumjs/tx>@ethereumjs/common": {
      "packages": {
        "@ethereumjs/tx>@ethereumjs/common>crc-32": true,
        "@ethereumjs/tx>@ethereumjs/util": true,
        "browserify>buffer": true,
        "webpack>events": true
      }
    },
    "eth-lattice-keyring>gridplus-sdk>@ethereumjs/tx>ethereum-cryptography": {
      "globals": {
        "TextDecoder": true,
        "crypto": true
      },
      "packages": {
        "eth-lattice-keyring>gridplus-sdk>@ethereumjs/tx>ethereum-cryptography>@noble/hashes": true
      }
    },
    "eth-lattice-keyring>gridplus-sdk>@ethereumjs/tx>ethereum-cryptography>@noble/hashes": {
      "globals": {
        "TextEncoder": true,
        "crypto": true
      }
    },
    "eth-lattice-keyring>gridplus-sdk>aes-js": {
      "globals": {
        "define": true
      }
    },
    "eth-lattice-keyring>gridplus-sdk>bignumber.js": {
      "globals": {
        "crypto": true,
        "define": true
      }
    },
    "eth-lattice-keyring>gridplus-sdk>bitwise": {
      "packages": {
        "browserify>buffer": true
      }
    },
    "eth-lattice-keyring>gridplus-sdk>borc": {
      "globals": {
        "console": true
      },
      "packages": {
        "browserify>buffer": true,
        "browserify>buffer>ieee754": true,
        "eth-lattice-keyring>gridplus-sdk>borc>bignumber.js": true,
        "eth-lattice-keyring>gridplus-sdk>borc>iso-url": true
      }
    },
    "eth-lattice-keyring>gridplus-sdk>borc>bignumber.js": {
      "globals": {
        "crypto": true,
        "define": true
      }
    },
    "eth-lattice-keyring>gridplus-sdk>borc>iso-url": {
      "globals": {
        "URL": true,
        "URLSearchParams": true,
        "location": true
      }
    },
    "eth-lattice-keyring>gridplus-sdk>eth-eip712-util-browser": {
      "globals": {
        "intToBuffer": true
      },
      "packages": {
        "@metamask/ethjs>js-sha3": true,
        "bn.js": true,
        "ganache>abstract-level>buffer": true
      }
    },
    "eth-lattice-keyring>gridplus-sdk>secp256k1": {
      "packages": {
        "@metamask/ppom-validator>elliptic": true
      }
    },
    "eth-lattice-keyring>gridplus-sdk>uuid": {
      "globals": {
        "crypto": true
      }
    },
    "eth-lattice-keyring>rlp": {
      "globals": {
        "TextEncoder": true
      }
    },
    "eth-method-registry": {
      "packages": {
        "@metamask/ethjs-contract": true,
        "@metamask/ethjs-query": true
      }
    },
    "eth-rpc-errors": {
      "packages": {
        "eth-rpc-errors>fast-safe-stringify": true
      }
    },
    "ethereumjs-util": {
      "packages": {
        "bn.js": true,
        "browserify>assert": true,
        "browserify>buffer": true,
        "browserify>insert-module-globals>is-buffer": true,
        "ethereumjs-util>create-hash": true,
        "ethereumjs-util>ethereum-cryptography": true,
        "ethereumjs-util>rlp": true
      }
    },
    "ethereumjs-util>create-hash": {
      "packages": {
        "addons-linter>sha.js": true,
        "ethereumjs-util>create-hash>cipher-base": true,
        "ethereumjs-util>create-hash>md5.js": true,
        "ethereumjs-util>create-hash>ripemd160": true,
        "pumpify>inherits": true
      }
    },
    "ethereumjs-util>create-hash>cipher-base": {
      "packages": {
        "browserify>string_decoder": true,
        "koa>content-disposition>safe-buffer": true,
        "pumpify>inherits": true,
        "stream-browserify": true
      }
    },
    "ethereumjs-util>create-hash>md5.js": {
      "packages": {
        "ethereumjs-util>create-hash>md5.js>hash-base": true,
        "koa>content-disposition>safe-buffer": true,
        "pumpify>inherits": true
      }
    },
    "ethereumjs-util>create-hash>md5.js>hash-base": {
      "packages": {
        "ethereumjs-util>create-hash>md5.js>hash-base>readable-stream": true,
        "koa>content-disposition>safe-buffer": true,
        "pumpify>inherits": true
      }
    },
    "ethereumjs-util>create-hash>md5.js>hash-base>readable-stream": {
      "packages": {
        "browserify>browser-resolve": true,
        "browserify>buffer": true,
        "browserify>process": true,
        "browserify>string_decoder": true,
        "pumpify>inherits": true,
        "readable-stream>util-deprecate": true,
        "webpack>events": true
      }
    },
    "ethereumjs-util>create-hash>ripemd160": {
      "packages": {
        "browserify>buffer": true,
        "ethereumjs-util>create-hash>md5.js>hash-base": true,
        "pumpify>inherits": true
      }
    },
    "ethereumjs-util>ethereum-cryptography": {
      "packages": {
        "browserify>buffer": true,
        "ganache>keccak": true,
        "ganache>secp256k1": true,
        "mocha>serialize-javascript>randombytes": true
      }
    },
    "ethereumjs-util>ethereum-cryptography>browserify-aes": {
      "packages": {
        "browserify>buffer": true,
        "browserify>crypto-browserify>browserify-cipher>evp_bytestokey": true,
        "ethereumjs-util>create-hash>cipher-base": true,
        "ethereumjs-util>ethereum-cryptography>browserify-aes>buffer-xor": true,
        "koa>content-disposition>safe-buffer": true,
        "pumpify>inherits": true
      }
    },
    "ethereumjs-util>ethereum-cryptography>browserify-aes>buffer-xor": {
      "packages": {
        "browserify>buffer": true
      }
    },
    "ethereumjs-util>ethereum-cryptography>bs58check": {
      "packages": {
        "ethereumjs-util>create-hash": true,
        "ethereumjs-util>ethereum-cryptography>bs58check>bs58": true,
        "koa>content-disposition>safe-buffer": true
      }
    },
    "ethereumjs-util>ethereum-cryptography>bs58check>bs58": {
      "packages": {
        "@ensdomains/content-hash>multihashes>multibase>base-x": true
      }
    },
    "ethereumjs-util>ethereum-cryptography>hash.js": {
      "packages": {
        "@metamask/ppom-validator>elliptic>minimalistic-assert": true,
        "pumpify>inherits": true
      }
    },
    "ethereumjs-util>ethereum-cryptography>scrypt-js": {
      "globals": {
        "define": true,
        "setTimeout": true
      },
      "packages": {
        "browserify>timers-browserify": true
      }
    },
    "ethereumjs-util>rlp": {
      "packages": {
        "bn.js": true,
        "browserify>buffer": true
      }
    },
    "ethereumjs-wallet>randombytes": {
      "globals": {
        "crypto.getRandomValues": true
      }
    },
    "extension-port-stream": {
      "packages": {
        "browserify>buffer": true,
        "extension-port-stream>readable-stream": true
      }
    },
    "extension-port-stream>readable-stream": {
      "globals": {
        "AbortController": true,
        "AggregateError": true,
        "Blob": true
      },
      "packages": {
        "browserify>buffer": true,
        "browserify>process": true,
        "browserify>string_decoder": true,
        "extension-port-stream>readable-stream>abort-controller": true,
        "webpack>events": true
      }
    },
    "extension-port-stream>readable-stream>abort-controller": {
      "globals": {
        "AbortController": true
      }
    },
    "fast-json-patch": {
      "globals": {
        "addEventListener": true,
        "clearTimeout": true,
        "removeEventListener": true,
        "setTimeout": true
      }
    },
    "fuse.js": {
      "globals": {
        "console": true,
        "define": true
      }
    },
    "ganache>abstract-level>buffer": {
      "globals": {
        "console": true
      },
      "packages": {
        "base64-js": true,
        "browserify>buffer>ieee754": true
      }
    },
    "ganache>keccak": {
      "packages": {
        "browserify>buffer": true,
        "ganache>keccak>readable-stream": true
      }
    },
    "ganache>keccak>readable-stream": {
      "packages": {
        "browserify>browser-resolve": true,
        "browserify>buffer": true,
        "browserify>process": true,
        "browserify>string_decoder": true,
        "pumpify>inherits": true,
        "readable-stream>util-deprecate": true,
        "webpack>events": true
      }
    },
    "ganache>secp256k1": {
      "packages": {
        "@metamask/ppom-validator>elliptic": true
      }
    },
    "gulp>vinyl-fs>object.assign": {
      "packages": {
        "@lavamoat/lavapack>json-stable-stringify>object-keys": true,
        "string.prototype.matchall>call-bind": true,
        "string.prototype.matchall>define-properties": true,
        "string.prototype.matchall>has-symbols": true
      }
    },
    "json-rpc-engine": {
      "packages": {
        "eth-rpc-errors": true,
        "json-rpc-engine>@metamask/safe-event-emitter": true
      }
    },
    "json-rpc-engine>@metamask/safe-event-emitter": {
      "globals": {
        "setTimeout": true
      },
      "packages": {
        "webpack>events": true
      }
    },
    "json-rpc-middleware-stream": {
      "globals": {
        "console.warn": true,
        "setTimeout": true
      },
      "packages": {
        "@metamask/safe-event-emitter": true,
        "json-rpc-middleware-stream>readable-stream": true
      }
    },
    "json-rpc-middleware-stream>readable-stream": {
      "packages": {
        "browserify>browser-resolve": true,
        "browserify>buffer": true,
        "browserify>process": true,
        "browserify>string_decoder": true,
        "pumpify>inherits": true,
        "readable-stream>util-deprecate": true,
        "webpack>events": true
      }
    },
    "koa>content-disposition>safe-buffer": {
      "packages": {
        "browserify>buffer": true
      }
    },
    "koa>is-generator-function": {
      "packages": {
        "koa>is-generator-function>has-tostringtag": true
      }
    },
    "koa>is-generator-function>has-tostringtag": {
      "packages": {
        "string.prototype.matchall>has-symbols": true
      }
    },
    "localforage": {
      "globals": {
        "Blob": true,
        "BlobBuilder": true,
        "FileReader": true,
        "IDBKeyRange": true,
        "MSBlobBuilder": true,
        "MozBlobBuilder": true,
        "OIndexedDB": true,
        "WebKitBlobBuilder": true,
        "atob": true,
        "btoa": true,
        "console.error": true,
        "console.info": true,
        "console.warn": true,
        "define": true,
        "fetch": true,
        "indexedDB": true,
        "localStorage": true,
        "mozIndexedDB": true,
        "msIndexedDB": true,
        "navigator.platform": true,
        "navigator.userAgent": true,
        "openDatabase": true,
        "setTimeout": true,
        "webkitIndexedDB": true
      }
    },
    "lodash": {
      "globals": {
        "clearTimeout": true,
        "define": true,
        "setTimeout": true
      }
    },
    "loglevel": {
      "globals": {
        "console": true,
        "define": true,
        "document.cookie": true,
        "localStorage": true,
        "log": "write",
        "navigator": true
      }
    },
    "luxon": {
      "globals": {
        "Intl": true
      }
    },
    "mocha>serialize-javascript>randombytes": {
      "globals": {
        "crypto": true,
        "msCrypto": true
      },
      "packages": {
        "browserify>process": true,
        "koa>content-disposition>safe-buffer": true
      }
    },
    "nanoid": {
      "globals": {
        "crypto": true,
        "msCrypto": true,
        "navigator": true
      }
    },
    "nock>debug": {
      "globals": {
        "console": true,
        "document": true,
        "localStorage": true,
        "navigator": true,
        "process": true
      },
      "packages": {
        "browserify>process": true,
        "nock>debug>ms": true
      }
    },
    "node-fetch": {
      "globals": {
        "Headers": true,
        "Request": true,
        "Response": true,
        "fetch": true
      }
    },
    "obj-multiplex": {
      "globals": {
        "console.warn": true
      },
      "packages": {
        "end-of-stream": true,
        "pump>once": true,
        "readable-stream": true
      }
    },
    "promise-to-callback": {
      "packages": {
        "promise-to-callback>is-fn": true,
        "promise-to-callback>set-immediate-shim": true
      }
    },
    "promise-to-callback>set-immediate-shim": {
      "globals": {
        "setTimeout.apply": true
      },
      "packages": {
        "browserify>timers-browserify": true
      }
    },
    "prop-types": {
      "globals": {
        "console": true
      },
      "packages": {
        "prop-types>react-is": true,
        "react>object-assign": true
      }
    },
    "prop-types>react-is": {
      "globals": {
        "console": true
      }
    },
    "pump": {
      "packages": {
        "browserify>browser-resolve": true,
        "browserify>process": true,
        "end-of-stream": true,
        "pump>once": true
      }
    },
    "pump>once": {
      "packages": {
        "pump>once>wrappy": true
      }
    },
    "qrcode-generator": {
      "globals": {
        "define": true
      }
    },
    "qrcode.react": {
      "globals": {
        "Path2D": true,
        "devicePixelRatio": true
      },
      "packages": {
        "prop-types": true,
        "qrcode.react>qr.js": true,
        "react": true
      }
    },
    "react": {
      "globals": {
        "console": true
      },
      "packages": {
        "prop-types": true,
        "react>object-assign": true
      }
    },
    "react-beautiful-dnd": {
      "globals": {
        "Element.prototype": true,
        "__REDUX_DEVTOOLS_EXTENSION_COMPOSE__": true,
        "addEventListener": true,
        "cancelAnimationFrame": true,
        "clearTimeout": true,
        "console": true,
        "document": true,
        "getComputedStyle": true,
        "pageXOffset": true,
        "pageYOffset": true,
        "removeEventListener": true,
        "requestAnimationFrame": true,
        "scrollBy": true,
        "setTimeout": true
      },
      "packages": {
        "@babel/runtime": true,
        "react": true,
        "react-beautiful-dnd>css-box-model": true,
        "react-beautiful-dnd>memoize-one": true,
        "react-beautiful-dnd>raf-schd": true,
        "react-beautiful-dnd>use-memo-one": true,
        "react-dom": true,
        "react-redux": true,
        "redux": true
      }
    },
    "react-beautiful-dnd>css-box-model": {
      "globals": {
        "getComputedStyle": true,
        "pageXOffset": true,
        "pageYOffset": true
      },
      "packages": {
        "react-router-dom>tiny-invariant": true
      }
    },
    "react-beautiful-dnd>raf-schd": {
      "globals": {
        "cancelAnimationFrame": true,
        "requestAnimationFrame": true
      }
    },
    "react-beautiful-dnd>use-memo-one": {
      "packages": {
        "react": true
      }
    },
    "react-devtools": {
      "packages": {
        "react-devtools>react-devtools-core": true
      }
    },
    "react-devtools>react-devtools-core": {
      "globals": {
        "WebSocket": true,
        "setTimeout": true
      }
    },
    "react-dnd-html5-backend": {
      "globals": {
        "addEventListener": true,
        "clearTimeout": true,
        "removeEventListener": true
      }
    },
    "react-dom": {
      "globals": {
        "HTMLIFrameElement": true,
        "MSApp": true,
        "__REACT_DEVTOOLS_GLOBAL_HOOK__": true,
        "addEventListener": true,
        "clearTimeout": true,
        "clipboardData": true,
        "console": true,
        "dispatchEvent": true,
        "document": true,
        "event": "write",
        "jest": true,
        "location.protocol": true,
        "navigator.userAgent.indexOf": true,
        "performance": true,
        "removeEventListener": true,
        "self": true,
        "setTimeout": true,
        "top": true,
        "trustedTypes": true
      },
      "packages": {
        "prop-types": true,
        "react": true,
        "react-dom>scheduler": true,
        "react>object-assign": true
      }
    },
    "react-dom>scheduler": {
      "globals": {
        "MessageChannel": true,
        "cancelAnimationFrame": true,
        "clearTimeout": true,
        "console": true,
        "navigator": true,
        "performance": true,
        "requestAnimationFrame": true,
        "setTimeout": true
      }
    },
    "react-focus-lock": {
      "globals": {
        "addEventListener": true,
        "console.error": true,
        "console.warn": true,
        "document": true,
        "removeEventListener": true,
        "setTimeout": true
      },
      "packages": {
        "@babel/runtime": true,
        "prop-types": true,
        "react": true,
        "react-focus-lock>focus-lock": true,
        "react-focus-lock>react-clientside-effect": true,
        "react-focus-lock>use-callback-ref": true,
        "react-focus-lock>use-sidecar": true
      }
    },
    "react-focus-lock>focus-lock": {
      "globals": {
        "HTMLIFrameElement": true,
        "Node.DOCUMENT_FRAGMENT_NODE": true,
        "Node.DOCUMENT_NODE": true,
        "Node.DOCUMENT_POSITION_CONTAINED_BY": true,
        "Node.DOCUMENT_POSITION_CONTAINS": true,
        "Node.ELEMENT_NODE": true,
        "console.error": true,
        "console.warn": true,
        "document": true,
        "getComputedStyle": true,
        "setTimeout": true
      },
      "packages": {
        "@trezor/connect-web>tslib": true
      }
    },
    "react-focus-lock>react-clientside-effect": {
      "packages": {
        "@babel/runtime": true,
        "react": true
      }
    },
    "react-focus-lock>use-callback-ref": {
      "packages": {
        "react": true
      }
    },
    "react-focus-lock>use-sidecar": {
      "globals": {
        "console.error": true
      },
      "packages": {
        "@trezor/connect-web>tslib": true,
        "react": true,
        "react-focus-lock>use-sidecar>detect-node-es": true
      }
    },
    "react-idle-timer": {
      "globals": {
        "clearTimeout": true,
        "document": true,
        "setTimeout": true
      },
      "packages": {
        "prop-types": true,
        "react": true
      }
    },
    "react-inspector": {
      "globals": {
        "Node": true,
        "chromeDark": true,
        "chromeLight": true
      },
      "packages": {
        "react": true
      }
    },
    "react-popper": {
      "globals": {
        "document": true
      },
      "packages": {
        "@popperjs/core": true,
        "react": true,
        "react-popper>react-fast-compare": true,
        "react-popper>warning": true
      }
    },
    "react-popper>react-fast-compare": {
      "globals": {
        "Element": true,
        "console.warn": true
      }
    },
    "react-popper>warning": {
      "globals": {
        "console": true
      }
    },
    "react-redux": {
      "globals": {
        "console": true,
        "document": true
      },
      "packages": {
        "@babel/runtime": true,
        "prop-types": true,
        "prop-types>react-is": true,
        "react": true,
        "react-dom": true,
        "react-redux>hoist-non-react-statics": true,
        "redux": true
      }
    },
    "react-redux>hoist-non-react-statics": {
      "packages": {
        "prop-types>react-is": true
      }
    },
    "react-responsive-carousel": {
      "globals": {
        "HTMLElement": true,
        "addEventListener": true,
        "clearTimeout": true,
        "console.warn": true,
        "document": true,
        "getComputedStyle": true,
        "removeEventListener": true,
        "setTimeout": true
      },
      "packages": {
        "classnames": true,
        "react": true,
        "react-dom": true,
        "react-responsive-carousel>react-easy-swipe": true
      }
    },
    "react-responsive-carousel>react-easy-swipe": {
      "globals": {
        "addEventListener": true,
        "define": true,
        "document.addEventListener": true,
        "document.removeEventListener": true
      },
      "packages": {
        "prop-types": true,
        "react": true
      }
    },
    "react-router-dom": {
      "packages": {
        "prop-types": true,
        "react": true,
        "react-router-dom>history": true,
        "react-router-dom>react-router": true,
        "react-router-dom>tiny-invariant": true,
        "react-router-dom>tiny-warning": true
      }
    },
    "react-router-dom>history": {
      "globals": {
        "addEventListener": true,
        "confirm": true,
        "document": true,
        "history": true,
        "location": true,
        "navigator.userAgent": true,
        "removeEventListener": true
      },
      "packages": {
        "react-router-dom>history>resolve-pathname": true,
        "react-router-dom>history>value-equal": true,
        "react-router-dom>tiny-invariant": true,
        "react-router-dom>tiny-warning": true
      }
    },
    "react-router-dom>react-router": {
      "packages": {
        "prop-types": true,
        "prop-types>react-is": true,
        "react": true,
        "react-redux>hoist-non-react-statics": true,
        "react-router-dom>react-router>history": true,
        "react-router-dom>react-router>mini-create-react-context": true,
        "react-router-dom>tiny-invariant": true,
        "react-router-dom>tiny-warning": true,
        "sinon>nise>path-to-regexp": true
      }
    },
    "react-router-dom>react-router>history": {
      "globals": {
        "addEventListener": true,
        "confirm": true,
        "document": true,
        "history": true,
        "location": true,
        "navigator.userAgent": true,
        "removeEventListener": true
      },
      "packages": {
        "react-router-dom>history>resolve-pathname": true,
        "react-router-dom>history>value-equal": true,
        "react-router-dom>tiny-invariant": true,
        "react-router-dom>tiny-warning": true
      }
    },
    "react-router-dom>react-router>mini-create-react-context": {
      "packages": {
        "@babel/runtime": true,
        "prop-types": true,
        "react": true,
        "react-router-dom>react-router>mini-create-react-context>gud": true,
        "react-router-dom>tiny-warning": true
      }
    },
    "react-router-dom>tiny-warning": {
      "globals": {
        "console": true
      }
    },
    "react-simple-file-input": {
      "globals": {
        "File": true,
        "FileReader": true,
        "console.warn": true
      },
      "packages": {
        "prop-types": true,
        "react": true
      }
    },
    "react-tippy": {
      "globals": {
        "Element": true,
        "MSStream": true,
        "MutationObserver": true,
        "addEventListener": true,
        "clearTimeout": true,
        "console.error": true,
        "console.warn": true,
        "define": true,
        "document": true,
        "getComputedStyle": true,
        "innerHeight": true,
        "innerWidth": true,
        "navigator.maxTouchPoints": true,
        "navigator.msMaxTouchPoints": true,
        "navigator.userAgent": true,
        "performance": true,
        "requestAnimationFrame": true,
        "setTimeout": true
      },
      "packages": {
        "react": true,
        "react-dom": true,
        "react-tippy>popper.js": true
      }
    },
    "react-tippy>popper.js": {
      "globals": {
        "MSInputMethodContext": true,
        "Node.DOCUMENT_POSITION_FOLLOWING": true,
        "cancelAnimationFrame": true,
        "console.warn": true,
        "define": true,
        "devicePixelRatio": true,
        "document": true,
        "getComputedStyle": true,
        "innerHeight": true,
        "innerWidth": true,
        "navigator.userAgent": true,
        "requestAnimationFrame": true,
        "setTimeout": true
      }
    },
    "react-toggle-button": {
      "globals": {
        "clearTimeout": true,
        "console.warn": true,
        "define": true,
        "performance": true,
        "setTimeout": true
      },
      "packages": {
        "react": true
      }
    },
    "readable-stream": {
      "packages": {
        "browserify>browser-resolve": true,
        "browserify>process": true,
        "browserify>timers-browserify": true,
        "pumpify>inherits": true,
        "readable-stream>core-util-is": true,
        "readable-stream>isarray": true,
        "readable-stream>process-nextick-args": true,
        "readable-stream>safe-buffer": true,
        "readable-stream>string_decoder": true,
        "readable-stream>util-deprecate": true,
        "webpack>events": true
      }
    },
    "readable-stream>core-util-is": {
      "packages": {
        "browserify>insert-module-globals>is-buffer": true
      }
    },
    "readable-stream>process-nextick-args": {
      "packages": {
        "browserify>process": true
      }
    },
    "readable-stream>safe-buffer": {
      "packages": {
        "browserify>buffer": true
      }
    },
    "readable-stream>string_decoder": {
      "packages": {
        "readable-stream>safe-buffer": true
      }
    },
    "readable-stream>util-deprecate": {
      "globals": {
        "console.trace": true,
        "console.warn": true,
        "localStorage": true
      }
    },
    "redux": {
      "globals": {
        "console": true
      },
      "packages": {
        "@babel/runtime": true
      }
    },
    "semver": {
      "globals": {
        "console.error": true
      },
      "packages": {
        "browserify>process": true,
        "semver>lru-cache": true
      }
    },
    "semver>lru-cache": {
      "packages": {
        "semver>lru-cache>yallist": true
      }
    },
    "sinon>nise>path-to-regexp": {
      "packages": {
        "sinon>nise>path-to-regexp>isarray": true
      }
    },
    "stream-browserify": {
      "packages": {
        "pumpify>inherits": true,
        "stream-browserify>readable-stream": true,
        "webpack>events": true
      }
    },
    "stream-browserify>readable-stream": {
      "packages": {
        "browserify>browser-resolve": true,
        "browserify>buffer": true,
        "browserify>process": true,
        "browserify>string_decoder": true,
        "pumpify>inherits": true,
        "readable-stream>util-deprecate": true,
        "webpack>events": true
      }
    },
    "string.prototype.matchall>call-bind": {
      "packages": {
        "browserify>has>function-bind": true,
        "string.prototype.matchall>call-bind>es-errors": true,
        "string.prototype.matchall>call-bind>set-function-length": true,
        "string.prototype.matchall>get-intrinsic": true
      }
    },
    "string.prototype.matchall>call-bind>set-function-length": {
      "packages": {
        "string.prototype.matchall>call-bind>es-errors": true,
        "string.prototype.matchall>define-properties>define-data-property": true,
        "string.prototype.matchall>es-abstract>gopd": true,
        "string.prototype.matchall>es-abstract>has-property-descriptors": true,
        "string.prototype.matchall>get-intrinsic": true
      }
    },
    "string.prototype.matchall>define-properties": {
      "packages": {
        "@lavamoat/lavapack>json-stable-stringify>object-keys": true,
        "string.prototype.matchall>define-properties>define-data-property": true,
        "string.prototype.matchall>es-abstract>has-property-descriptors": true
      }
    },
    "string.prototype.matchall>define-properties>define-data-property": {
      "packages": {
        "string.prototype.matchall>call-bind>es-errors": true,
        "string.prototype.matchall>es-abstract>gopd": true,
        "string.prototype.matchall>es-abstract>has-property-descriptors": true,
        "string.prototype.matchall>get-intrinsic": true
      }
    },
    "string.prototype.matchall>es-abstract>array-buffer-byte-length": {
      "packages": {
        "string.prototype.matchall>call-bind": true,
        "string.prototype.matchall>es-abstract>is-array-buffer": true
      }
    },
    "string.prototype.matchall>es-abstract>es-to-primitive>is-symbol": {
      "packages": {
        "string.prototype.matchall>has-symbols": true
      }
    },
    "string.prototype.matchall>es-abstract>gopd": {
      "packages": {
        "string.prototype.matchall>get-intrinsic": true
      }
    },
    "string.prototype.matchall>es-abstract>has-property-descriptors": {
      "packages": {
        "string.prototype.matchall>get-intrinsic": true
      }
    },
    "string.prototype.matchall>es-abstract>is-array-buffer": {
      "packages": {
        "browserify>util>is-typed-array": true,
        "string.prototype.matchall>call-bind": true,
        "string.prototype.matchall>get-intrinsic": true
      }
    },
    "string.prototype.matchall>es-abstract>is-callable": {
      "globals": {
        "document": true
      }
    },
    "string.prototype.matchall>es-abstract>is-regex": {
      "packages": {
        "koa>is-generator-function>has-tostringtag": true,
        "string.prototype.matchall>call-bind": true
      }
    },
    "string.prototype.matchall>es-abstract>is-shared-array-buffer": {
      "packages": {
        "string.prototype.matchall>call-bind": true
      }
    },
    "string.prototype.matchall>es-abstract>object-inspect": {
      "globals": {
        "HTMLElement": true,
        "WeakRef": true
      },
      "packages": {
        "browserify>browser-resolve": true
      }
    },
    "string.prototype.matchall>get-intrinsic": {
      "globals": {
        "AggregateError": true,
        "FinalizationRegistry": true,
        "WeakRef": true
      },
      "packages": {
        "browserify>has>function-bind": true,
        "depcheck>is-core-module>hasown": true,
        "string.prototype.matchall>call-bind>es-errors": true,
        "string.prototype.matchall>es-abstract>has-proto": true,
        "string.prototype.matchall>has-symbols": true
      }
    },
    "string.prototype.matchall>internal-slot": {
      "packages": {
        "depcheck>is-core-module>hasown": true,
        "string.prototype.matchall>get-intrinsic": true,
        "string.prototype.matchall>side-channel": true
      }
    },
    "string.prototype.matchall>regexp.prototype.flags": {
      "packages": {
        "string.prototype.matchall>call-bind": true,
        "string.prototype.matchall>define-properties": true,
        "string.prototype.matchall>regexp.prototype.flags>set-function-name": true
      }
    },
    "string.prototype.matchall>regexp.prototype.flags>set-function-name": {
      "packages": {
        "string.prototype.matchall>define-properties>define-data-property": true,
        "string.prototype.matchall>es-abstract>function.prototype.name>functions-have-names": true,
        "string.prototype.matchall>es-abstract>has-property-descriptors": true
      }
    },
    "string.prototype.matchall>side-channel": {
      "packages": {
        "string.prototype.matchall>call-bind": true,
        "string.prototype.matchall>es-abstract>object-inspect": true,
        "string.prototype.matchall>get-intrinsic": true
      }
    },
    "superstruct": {
      "globals": {
        "console.warn": true,
        "define": true
      }
    },
    "uuid": {
      "globals": {
        "crypto": true,
        "msCrypto": true
      }
    },
    "web3": {
      "globals": {
        "XMLHttpRequest": true
      }
    },
    "web3-stream-provider": {
      "globals": {
        "setTimeout": true
      },
      "packages": {
        "browserify>util": true,
        "web3-stream-provider>readable-stream": true,
        "web3-stream-provider>uuid": true
      }
    },
    "web3-stream-provider>readable-stream": {
      "packages": {
        "browserify>browser-resolve": true,
        "browserify>buffer": true,
        "browserify>process": true,
        "browserify>string_decoder": true,
        "pumpify>inherits": true,
        "readable-stream>util-deprecate": true,
        "webpack>events": true
      }
    },
    "web3-stream-provider>uuid": {
      "globals": {
        "crypto": true
      }
    },
    "webextension-polyfill": {
      "globals": {
        "browser": true,
        "chrome": true,
        "console.error": true,
        "console.warn": true,
        "define": true
      }
    },
    "webpack>events": {
      "globals": {
        "console": true
      }
    }
  }
}<|MERGE_RESOLUTION|>--- conflicted
+++ resolved
@@ -1403,7 +1403,6 @@
       "packages": {
         "@metamask/controller-utils": true,
         "@metamask/eth-query": true,
-        "@metamask/ethjs>@metamask/ethjs-unit": true,
         "@metamask/gas-fee-controller>@metamask/polling-controller": true,
         "bn.js": true,
         "browserify>buffer": true,
@@ -1772,6 +1771,10 @@
       }
     },
     "@metamask/phishing-warning>eth-phishing-detect": {
+      "globals": {
+        "console.log": true,
+        "console.trace": true
+      },
       "packages": {
         "eslint>optionator>fast-levenshtein": true
       }
@@ -1932,18 +1935,11 @@
       },
       "packages": {
         "@ethersproject/abi>@ethersproject/bytes": true,
-<<<<<<< HEAD
+        "@metamask/controller-utils": true,
         "@metamask/eth-query": true,
+        "@metamask/gas-fee-controller>@metamask/polling-controller": true,
         "@metamask/smart-transactions-controller>@ethereumjs/tx": true,
         "@metamask/smart-transactions-controller>@ethereumjs/util": true,
-        "@metamask/smart-transactions-controller>@metamask/controller-utils": true,
-=======
-        "@metamask/controller-utils": true,
-        "@metamask/eth-query": true,
-        "@metamask/smart-transactions-controller>@ethereumjs/tx": true,
-        "@metamask/smart-transactions-controller>@ethereumjs/util": true,
->>>>>>> fbd28c8d
-        "@metamask/smart-transactions-controller>@metamask/polling-controller": true,
         "@metamask/smart-transactions-controller>@metamask/transaction-controller": true,
         "@metamask/smart-transactions-controller>bignumber.js": true,
         "browserify>buffer": true,
@@ -2003,72 +1999,6 @@
     "@metamask/smart-transactions-controller>@metamask/controllers>nanoid": {
       "globals": {
         "crypto.getRandomValues": true
-      }
-    },
-    "@metamask/smart-transactions-controller>@metamask/network-controller": {
-      "globals": {
-        "URL": true,
-        "btoa": true,
-        "fetch": true,
-        "setTimeout": true
-      },
-      "packages": {
-<<<<<<< HEAD
-        "@metamask/controller-utils>@spruceid/siwe-parser": true,
-        "@metamask/ethjs>@metamask/ethjs-unit": true,
-        "@metamask/smart-transactions-controller>@metamask/controller-utils>@ethereumjs/util": true,
-=======
-        "@metamask/controller-utils": true,
-        "@metamask/eth-json-rpc-middleware": true,
-        "@metamask/eth-query": true,
-        "@metamask/eth-token-tracker>eth-block-tracker": true,
-        "@metamask/network-controller>@metamask/eth-json-rpc-infura": true,
-        "@metamask/network-controller>@metamask/swappable-obj-proxy": true,
-        "@metamask/providers>@metamask/rpc-errors": true,
-        "@metamask/smart-transactions-controller>@metamask/base-controller": true,
-        "@metamask/smart-transactions-controller>@metamask/network-controller>@metamask/eth-json-rpc-provider": true,
-        "@metamask/smart-transactions-controller>@metamask/network-controller>@metamask/json-rpc-engine": true,
->>>>>>> fbd28c8d
-        "@metamask/utils": true,
-        "browserify>assert": true,
-        "uuid": true
-      }
-    },
-    "@metamask/smart-transactions-controller>@metamask/network-controller>@metamask/eth-json-rpc-provider": {
-      "packages": {
-        "@metamask/safe-event-emitter": true,
-        "@metamask/smart-transactions-controller>@metamask/network-controller>@metamask/json-rpc-engine": true
-      }
-    },
-    "@metamask/smart-transactions-controller>@metamask/network-controller>@metamask/json-rpc-engine": {
-      "packages": {
-        "@metamask/providers>@metamask/rpc-errors": true,
-        "@metamask/safe-event-emitter": true,
-        "@metamask/utils": true
-      }
-    },
-    "@metamask/smart-transactions-controller>@metamask/polling-controller": {
-      "globals": {
-        "clearTimeout": true,
-        "console.error": true,
-        "setTimeout": true
-      },
-      "packages": {
-        "@metamask/smart-transactions-controller>@metamask/base-controller": true,
-        "@metamask/snaps-utils>fast-json-stable-stringify": true,
-        "uuid": true
-      }
-    },
-    "@metamask/smart-transactions-controller>@metamask/polling-controller": {
-      "globals": {
-        "clearTimeout": true,
-        "console.error": true,
-        "setTimeout": true
-      },
-      "packages": {
-        "@metamask/base-controller": true,
-        "@metamask/snaps-utils>fast-json-stable-stringify": true,
-        "uuid": true
       }
     },
     "@metamask/smart-transactions-controller>@metamask/transaction-controller": {
@@ -2085,19 +2015,14 @@
         "@ethersproject/providers": true,
         "@metamask/controller-utils": true,
         "@metamask/eth-query": true,
+        "@metamask/gas-fee-controller": true,
         "@metamask/metamask-eth-abis": true,
         "@metamask/name-controller>async-mutex": true,
+        "@metamask/network-controller": true,
         "@metamask/providers>@metamask/rpc-errors": true,
         "@metamask/smart-transactions-controller>@metamask/base-controller": true,
-        "@metamask/smart-transactions-controller>@metamask/network-controller": true,
         "@metamask/smart-transactions-controller>@metamask/transaction-controller>@ethereumjs/tx": true,
         "@metamask/smart-transactions-controller>@metamask/transaction-controller>@ethereumjs/util": true,
-<<<<<<< HEAD
-        "@metamask/smart-transactions-controller>@metamask/transaction-controller>@metamask/base-controller": true,
-        "@metamask/smart-transactions-controller>@metamask/transaction-controller>@metamask/controller-utils": true,
-=======
->>>>>>> fbd28c8d
-        "@metamask/smart-transactions-controller>@metamask/transaction-controller>@metamask/gas-fee-controller": true,
         "@metamask/smart-transactions-controller>@metamask/transaction-controller>eth-method-registry": true,
         "@metamask/transaction-controller>nonce-tracker": true,
         "@metamask/utils": true,
@@ -2130,97 +2055,6 @@
         "browserify>buffer": true,
         "browserify>insert-module-globals>is-buffer": true,
         "webpack>events": true
-      }
-    },
-    "@metamask/smart-transactions-controller>@metamask/transaction-controller>@metamask/gas-fee-controller": {
-      "globals": {
-        "clearInterval": true,
-        "console.error": true,
-        "setInterval": true
-      },
-      "packages": {
-<<<<<<< HEAD
-        "@metamask/controller-utils>@spruceid/siwe-parser": true,
-        "@metamask/ethjs>@metamask/ethjs-unit": true,
-        "@metamask/smart-transactions-controller>@metamask/transaction-controller>@ethereumjs/util": true,
-        "@metamask/utils": true,
-        "bn.js": true,
-        "browserify>buffer": true,
-        "eslint>fast-deep-equal": true,
-        "eth-ens-namehash": true
-      }
-    },
-    "@metamask/smart-transactions-controller>@metamask/transaction-controller>@metamask/gas-fee-controller": {
-      "globals": {
-        "clearInterval": true,
-        "console.error": true,
-        "setInterval": true
-      },
-      "packages": {
-        "@metamask/eth-query": true,
-        "@metamask/ethjs>@metamask/ethjs-unit": true,
-        "@metamask/smart-transactions-controller>@metamask/transaction-controller>@metamask/gas-fee-controller>@metamask/controller-utils": true,
-        "@metamask/smart-transactions-controller>@metamask/transaction-controller>@metamask/gas-fee-controller>@metamask/polling-controller": true,
-        "bn.js": true,
-        "uuid": true
-      }
-    },
-    "@metamask/smart-transactions-controller>@metamask/transaction-controller>@metamask/gas-fee-controller>@metamask/base-controller": {
-      "globals": {
-        "setTimeout": true
-      },
-      "packages": {
-        "immer": true
-      }
-    },
-    "@metamask/smart-transactions-controller>@metamask/transaction-controller>@metamask/gas-fee-controller>@metamask/controller-utils": {
-      "globals": {
-        "URL": true,
-        "console.error": true,
-        "fetch": true,
-        "setTimeout": true
-      },
-      "packages": {
-        "@metamask/controller-utils>@spruceid/siwe-parser": true,
-        "@metamask/ethjs>@metamask/ethjs-unit": true,
-        "@metamask/smart-transactions-controller>@metamask/transaction-controller>@metamask/gas-fee-controller>@metamask/controller-utils>@ethereumjs/util": true,
-        "@metamask/utils": true,
-        "bn.js": true,
-        "browserify>buffer": true,
-        "eslint>fast-deep-equal": true,
-        "eth-ens-namehash": true
-      }
-    },
-    "@metamask/smart-transactions-controller>@metamask/transaction-controller>@metamask/gas-fee-controller>@metamask/controller-utils>@ethereumjs/util": {
-      "globals": {
-        "console.warn": true
-      },
-      "packages": {
-        "@ethereumjs/tx>@ethereumjs/rlp": true,
-        "@ethereumjs/tx>@ethereumjs/util>micro-ftch": true,
-        "@ethereumjs/tx>ethereum-cryptography": true,
-        "browserify>buffer": true,
-        "browserify>insert-module-globals>is-buffer": true,
-        "webpack>events": true
-      }
-    },
-    "@metamask/smart-transactions-controller>@metamask/transaction-controller>@metamask/gas-fee-controller>@metamask/polling-controller": {
-      "globals": {
-        "clearTimeout": true,
-        "console.error": true,
-        "setTimeout": true
-      },
-      "packages": {
-        "@metamask/smart-transactions-controller>@metamask/transaction-controller>@metamask/gas-fee-controller>@metamask/base-controller": true,
-        "@metamask/snaps-utils>fast-json-stable-stringify": true,
-=======
-        "@metamask/controller-utils": true,
-        "@metamask/eth-query": true,
-        "@metamask/smart-transactions-controller>@metamask/polling-controller": true,
-        "bn.js": true,
-        "browserify>buffer": true,
->>>>>>> fbd28c8d
-        "uuid": true
       }
     },
     "@metamask/smart-transactions-controller>@metamask/transaction-controller>eth-method-registry": {
@@ -2641,6 +2475,7 @@
         "XMLHttpRequest": true,
         "__SENTRY_DEBUG__": true,
         "__SENTRY_RELEASE__": true,
+        "console.log": true,
         "indexedDB.open": true,
         "setTimeout": true
       },
@@ -2713,6 +2548,7 @@
         "__rrMutationObserver": true,
         "clearTimeout": true,
         "console.error": true,
+        "console.log": true,
         "console.warn": true,
         "document": true,
         "innerHeight": true,
@@ -2758,6 +2594,7 @@
         "__SENTRY_DEBUG__": true,
         "clearTimeout": true,
         "console.error": true,
+        "console.log": true,
         "document": true,
         "setTimeout": true
       },
