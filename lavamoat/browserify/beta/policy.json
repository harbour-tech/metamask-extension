{
  "resources": {
    "@babel/runtime": {
      "globals": {
        "regeneratorRuntime": "write"
      }
    },
    "@ensdomains/content-hash": {
      "globals": {
        "console.warn": true
      },
      "packages": {
        "@ensdomains/content-hash>cids": true,
        "@ensdomains/content-hash>js-base64": true,
        "@ensdomains/content-hash>multicodec": true,
        "@ensdomains/content-hash>multihashes": true,
        "browserify>buffer": true
      }
    },
    "@ensdomains/content-hash>cids": {
      "packages": {
        "@ensdomains/content-hash>cids>multibase": true,
        "@ensdomains/content-hash>cids>multihashes": true,
        "@ensdomains/content-hash>cids>uint8arrays": true,
        "@ensdomains/content-hash>multicodec": true
      }
    },
    "@ensdomains/content-hash>cids>multibase": {
      "globals": {
        "TextDecoder": true,
        "TextEncoder": true
      },
      "packages": {
        "@ensdomains/content-hash>cids>multibase>@multiformats/base-x": true
      }
    },
    "@ensdomains/content-hash>cids>multihashes": {
      "packages": {
        "@ensdomains/content-hash>cids>multibase": true,
        "@ensdomains/content-hash>cids>multihashes>varint": true,
        "@ensdomains/content-hash>cids>uint8arrays": true
      }
    },
    "@ensdomains/content-hash>cids>uint8arrays": {
      "globals": {
        "TextDecoder": true,
        "TextEncoder": true
      },
      "packages": {
        "@ensdomains/content-hash>cids>multibase": true
      }
    },
    "@ensdomains/content-hash>js-base64": {
      "globals": {
        "Base64": "write",
        "TextDecoder": true,
        "TextEncoder": true,
        "atob": true,
        "btoa": true,
        "define": true
      },
      "packages": {
        "browserify>buffer": true
      }
    },
    "@ensdomains/content-hash>multicodec": {
      "packages": {
        "@ensdomains/content-hash>multicodec>uint8arrays": true,
        "sass-embedded>varint": true
      }
    },
    "@ensdomains/content-hash>multicodec>uint8arrays": {
      "globals": {
        "Buffer": true,
        "TextDecoder": true,
        "TextEncoder": true
      },
      "packages": {
        "@ensdomains/content-hash>multicodec>uint8arrays>multiformats": true
      }
    },
    "@ensdomains/content-hash>multicodec>uint8arrays>multiformats": {
      "globals": {
        "TextDecoder": true,
        "TextEncoder": true,
        "console.warn": true,
        "crypto.subtle.digest": true
      }
    },
    "@ensdomains/content-hash>multihashes": {
      "packages": {
        "@ensdomains/content-hash>multihashes>multibase": true,
        "@ensdomains/content-hash>multihashes>varint": true,
        "@ensdomains/content-hash>multihashes>web-encoding": true,
        "browserify>buffer": true
      }
    },
    "@ensdomains/content-hash>multihashes>multibase": {
      "packages": {
        "@ensdomains/content-hash>multihashes>multibase>base-x": true,
        "@ensdomains/content-hash>multihashes>web-encoding": true,
        "browserify>buffer": true
      }
    },
    "@ensdomains/content-hash>multihashes>multibase>base-x": {
      "packages": {
        "koa>content-disposition>safe-buffer": true
      }
    },
    "@ensdomains/content-hash>multihashes>web-encoding": {
      "globals": {
        "TextDecoder": true,
        "TextEncoder": true
      },
      "packages": {
        "browserify>util": true
      }
    },
    "@ethereumjs/tx": {
      "packages": {
        "@ethereumjs/tx>@ethereumjs/common": true,
        "@ethereumjs/tx>@ethereumjs/rlp": true,
        "@ethereumjs/tx>@ethereumjs/util": true,
        "@ethereumjs/tx>ethereum-cryptography": true,
        "browserify>buffer": true,
        "browserify>insert-module-globals>is-buffer": true
      }
    },
    "@ethereumjs/tx>@ethereumjs/common": {
      "packages": {
        "@ethereumjs/tx>@ethereumjs/common>crc-32": true,
        "@ethereumjs/tx>@ethereumjs/util": true,
        "browserify>buffer": true,
        "webpack>events": true
      }
    },
    "@ethereumjs/tx>@ethereumjs/common>crc-32": {
      "globals": {
        "DO_NOT_EXPORT_CRC": true,
        "define": true
      }
    },
    "@ethereumjs/tx>@ethereumjs/rlp": {
      "globals": {
        "TextEncoder": true
      }
    },
    "@ethereumjs/tx>@ethereumjs/util": {
      "globals": {
        "console.warn": true
      },
      "packages": {
        "@ethereumjs/tx>@ethereumjs/rlp": true,
        "@ethereumjs/tx>@ethereumjs/util>micro-ftch": true,
        "@ethereumjs/tx>ethereum-cryptography": true,
        "browserify>buffer": true,
        "browserify>insert-module-globals>is-buffer": true,
        "webpack>events": true
      }
    },
    "@ethereumjs/tx>@ethereumjs/util>micro-ftch": {
      "globals": {
        "Headers": true,
        "TextDecoder": true,
        "URL": true,
        "btoa": true,
        "fetch": true
      },
      "packages": {
        "browserify>browserify-zlib": true,
        "browserify>buffer": true,
        "browserify>url": true,
        "browserify>util": true,
        "https-browserify": true,
        "process": true,
        "stream-http": true
      }
    },
    "@ethereumjs/tx>ethereum-cryptography": {
      "globals": {
        "TextDecoder": true,
        "crypto": true
      },
      "packages": {
<<<<<<< HEAD
        "@ethereumjs/tx>ethereum-cryptography>@noble/curves": true,
        "@ethereumjs/tx>ethereum-cryptography>@scure/bip32": true,
        "@noble/hashes": true
      }
    },
    "@ethereumjs/tx>ethereum-cryptography>@noble/curves": {
      "globals": {
        "TextEncoder": true
      },
      "packages": {
=======
        "@ethereumjs/tx>ethereum-cryptography>@scure/bip32": true,
        "@metamask/message-signing-snap>@noble/curves": true,
>>>>>>> 65e656c9
        "@noble/hashes": true
      }
    },
    "@ethereumjs/tx>ethereum-cryptography>@scure/bip32": {
      "packages": {
<<<<<<< HEAD
        "@ethereumjs/tx>ethereum-cryptography>@scure/bip32>@noble/curves": true,
        "@metamask/utils>@scure/base": true,
        "@noble/hashes": true
      }
    },
    "@ethereumjs/tx>ethereum-cryptography>@scure/bip32>@noble/curves": {
      "globals": {
        "TextEncoder": true
      },
      "packages": {
        "@noble/hashes": true
=======
        "@metamask/message-signing-snap>@noble/curves": true,
        "@metamask/utils>@scure/base": true,
        "@noble/hashes": true
>>>>>>> 65e656c9
      }
    },
    "@ethersproject/abi": {
      "globals": {
        "console.log": true
      },
      "packages": {
        "@ethersproject/bignumber": true,
        "@ethersproject/bytes": true,
        "@ethersproject/hash": true,
        "ethers>@ethersproject/address": true,
        "ethers>@ethersproject/constants": true,
        "ethers>@ethersproject/keccak256": true,
        "ethers>@ethersproject/logger": true,
        "ethers>@ethersproject/properties": true,
        "ethers>@ethersproject/strings": true
      }
    },
    "@ethersproject/bignumber": {
      "packages": {
        "@ethersproject/bytes": true,
        "bn.js": true,
        "ethers>@ethersproject/logger": true
      }
    },
    "@ethersproject/bytes": {
      "packages": {
        "ethers>@ethersproject/logger": true
      }
    },
    "@ethersproject/contracts": {
      "globals": {
        "setTimeout": true
      },
      "packages": {
        "@ethersproject/abi": true,
        "@ethersproject/bignumber": true,
        "@ethersproject/bytes": true,
        "ethers>@ethersproject/abstract-provider": true,
        "ethers>@ethersproject/abstract-signer": true,
        "ethers>@ethersproject/address": true,
        "ethers>@ethersproject/logger": true,
        "ethers>@ethersproject/properties": true,
        "ethers>@ethersproject/transactions": true
      }
    },
    "@ethersproject/hash": {
      "packages": {
        "@ethersproject/bignumber": true,
        "@ethersproject/bytes": true,
        "ethers>@ethersproject/address": true,
        "ethers>@ethersproject/base64": true,
        "ethers>@ethersproject/keccak256": true,
        "ethers>@ethersproject/logger": true,
        "ethers>@ethersproject/properties": true,
        "ethers>@ethersproject/strings": true
      }
    },
    "@ethersproject/hdnode": {
      "packages": {
        "@ethersproject/bignumber": true,
        "@ethersproject/bytes": true,
        "ethers>@ethersproject/basex": true,
        "ethers>@ethersproject/logger": true,
        "ethers>@ethersproject/pbkdf2": true,
        "ethers>@ethersproject/properties": true,
        "ethers>@ethersproject/sha2": true,
        "ethers>@ethersproject/signing-key": true,
        "ethers>@ethersproject/strings": true,
        "ethers>@ethersproject/transactions": true,
        "ethers>@ethersproject/wordlists": true
      }
    },
    "@ethersproject/providers": {
      "globals": {
        "WebSocket": true,
        "clearInterval": true,
        "clearTimeout": true,
        "console.log": true,
        "console.warn": true,
        "setInterval": true,
        "setTimeout": true
      },
      "packages": {
        "@ethersproject/bignumber": true,
        "@ethersproject/bytes": true,
        "@ethersproject/hash": true,
        "@ethersproject/providers>@ethersproject/web": true,
        "@ethersproject/providers>bech32": true,
        "@metamask/test-bundler>@ethersproject/networks": true,
        "ethers>@ethersproject/abstract-provider": true,
        "ethers>@ethersproject/abstract-signer": true,
        "ethers>@ethersproject/address": true,
        "ethers>@ethersproject/base64": true,
        "ethers>@ethersproject/basex": true,
        "ethers>@ethersproject/constants": true,
        "ethers>@ethersproject/logger": true,
        "ethers>@ethersproject/properties": true,
        "ethers>@ethersproject/random": true,
        "ethers>@ethersproject/sha2": true,
        "ethers>@ethersproject/strings": true,
        "ethers>@ethersproject/transactions": true
      }
    },
    "@ethersproject/providers>@ethersproject/random": {
      "globals": {
        "crypto.getRandomValues": true
      }
    },
    "@ethersproject/providers>@ethersproject/web": {
      "globals": {
        "clearTimeout": true,
        "fetch": true,
        "setTimeout": true
      },
      "packages": {
        "@ethersproject/bytes": true,
        "ethers>@ethersproject/base64": true,
        "ethers>@ethersproject/logger": true,
        "ethers>@ethersproject/properties": true,
        "ethers>@ethersproject/strings": true
      }
    },
    "@ethersproject/wallet": {
      "packages": {
        "@ethersproject/bytes": true,
        "@ethersproject/hash": true,
        "@ethersproject/hdnode": true,
        "ethers>@ethersproject/abstract-provider": true,
        "ethers>@ethersproject/abstract-signer": true,
        "ethers>@ethersproject/address": true,
        "ethers>@ethersproject/json-wallets": true,
        "ethers>@ethersproject/keccak256": true,
        "ethers>@ethersproject/logger": true,
        "ethers>@ethersproject/properties": true,
        "ethers>@ethersproject/random": true,
        "ethers>@ethersproject/signing-key": true,
        "ethers>@ethersproject/transactions": true
      }
    },
    "@keystonehq/bc-ur-registry-eth": {
      "packages": {
        "@ethereumjs/tx>@ethereumjs/util": true,
        "@keystonehq/bc-ur-registry-eth>@keystonehq/bc-ur-registry": true,
        "@metamask/eth-trezor-keyring>hdkey": true,
        "browserify>buffer": true,
        "uuid": true
      }
    },
    "@keystonehq/bc-ur-registry-eth>@keystonehq/bc-ur-registry": {
      "globals": {
        "define": true
      },
      "packages": {
        "@ngraveio/bc-ur": true,
        "@swc/helpers>tslib": true,
        "browserify>buffer": true,
        "buffer": true,
        "ethereumjs-util>ethereum-cryptography>bs58check": true
      }
    },
    "@keystonehq/metamask-airgapped-keyring": {
      "packages": {
        "@ethereumjs/tx": true,
        "@keystonehq/bc-ur-registry-eth": true,
        "@keystonehq/metamask-airgapped-keyring>@keystonehq/base-eth-keyring": true,
        "@keystonehq/metamask-airgapped-keyring>@metamask/obs-store": true,
        "browserify>buffer": true,
        "ethereumjs-util>rlp": true,
        "uuid": true,
        "webpack>events": true
      }
    },
    "@keystonehq/metamask-airgapped-keyring>@keystonehq/base-eth-keyring": {
      "packages": {
        "@ethereumjs/tx": true,
        "@ethereumjs/tx>@ethereumjs/util": true,
        "@keystonehq/bc-ur-registry-eth": true,
        "@keystonehq/metamask-airgapped-keyring>@keystonehq/base-eth-keyring>rlp": true,
        "@metamask/eth-trezor-keyring>hdkey": true,
        "browserify>buffer": true,
        "uuid": true
      }
    },
    "@keystonehq/metamask-airgapped-keyring>@keystonehq/base-eth-keyring>rlp": {
      "globals": {
        "TextEncoder": true
      }
    },
    "@keystonehq/metamask-airgapped-keyring>@metamask/obs-store": {
      "packages": {
        "@keystonehq/metamask-airgapped-keyring>@metamask/obs-store>@metamask/safe-event-emitter": true,
        "@keystonehq/metamask-airgapped-keyring>@metamask/obs-store>through2": true,
        "stream-browserify": true
      }
    },
    "@keystonehq/metamask-airgapped-keyring>@metamask/obs-store>@metamask/safe-event-emitter": {
      "globals": {
        "setTimeout": true
      },
      "packages": {
        "webpack>events": true
      }
    },
    "@keystonehq/metamask-airgapped-keyring>@metamask/obs-store>through2": {
      "packages": {
        "@keystonehq/metamask-airgapped-keyring>@metamask/obs-store>through2>readable-stream": true,
        "browserify>util": true,
        "process": true,
        "watchify>xtend": true
      }
    },
    "@keystonehq/metamask-airgapped-keyring>@metamask/obs-store>through2>readable-stream": {
      "packages": {
        "@keystonehq/metamask-airgapped-keyring>@metamask/obs-store>through2>readable-stream>isarray": true,
        "@keystonehq/metamask-airgapped-keyring>@metamask/obs-store>through2>readable-stream>safe-buffer": true,
        "@keystonehq/metamask-airgapped-keyring>@metamask/obs-store>through2>readable-stream>string_decoder": true,
        "browserify>browser-resolve": true,
        "browserify>timers-browserify": true,
        "process": true,
        "pumpify>inherits": true,
        "readable-stream-2>core-util-is": true,
        "readable-stream-2>process-nextick-args": true,
        "readable-stream>util-deprecate": true,
        "webpack>events": true
      }
    },
    "@keystonehq/metamask-airgapped-keyring>@metamask/obs-store>through2>readable-stream>safe-buffer": {
      "packages": {
        "browserify>buffer": true
      }
    },
    "@keystonehq/metamask-airgapped-keyring>@metamask/obs-store>through2>readable-stream>string_decoder": {
      "packages": {
        "@keystonehq/metamask-airgapped-keyring>@metamask/obs-store>through2>readable-stream>safe-buffer": true
      }
    },
    "@lavamoat/lavadome-react": {
      "globals": {
        "Document.prototype": true,
        "DocumentFragment.prototype": true,
        "Element.prototype": true,
        "Node.prototype": true,
        "console.warn": true,
        "document": true
      },
      "packages": {
        "react": true
      }
    },
    "@material-ui/core": {
      "globals": {
        "Image": true,
        "_formatMuiErrorMessage": true,
        "addEventListener": true,
        "clearInterval": true,
        "clearTimeout": true,
        "console.error": true,
        "console.warn": true,
        "document": true,
        "getComputedStyle": true,
        "getSelection": true,
        "innerHeight": true,
        "innerWidth": true,
        "matchMedia": true,
        "navigator": true,
        "performance.now": true,
        "removeEventListener": true,
        "requestAnimationFrame": true,
        "setInterval": true,
        "setTimeout": true
      },
      "packages": {
        "@babel/runtime": true,
        "@material-ui/core>@material-ui/styles": true,
        "@material-ui/core>@material-ui/system": true,
        "@material-ui/core>@material-ui/utils": true,
        "@material-ui/core>clsx": true,
        "@material-ui/core>popper.js": true,
        "@material-ui/core>react-transition-group": true,
        "prop-types": true,
        "prop-types>react-is": true,
        "react": true,
        "react-dom": true,
        "react-redux>hoist-non-react-statics": true
      }
    },
    "@material-ui/core>@material-ui/styles": {
      "globals": {
        "console.error": true,
        "console.warn": true,
        "document.createComment": true,
        "document.head": true
      },
      "packages": {
        "@babel/runtime": true,
        "@material-ui/core>@material-ui/styles>jss": true,
        "@material-ui/core>@material-ui/styles>jss-plugin-camel-case": true,
        "@material-ui/core>@material-ui/styles>jss-plugin-default-unit": true,
        "@material-ui/core>@material-ui/styles>jss-plugin-global": true,
        "@material-ui/core>@material-ui/styles>jss-plugin-nested": true,
        "@material-ui/core>@material-ui/styles>jss-plugin-props-sort": true,
        "@material-ui/core>@material-ui/styles>jss-plugin-rule-value-function": true,
        "@material-ui/core>@material-ui/styles>jss-plugin-vendor-prefixer": true,
        "@material-ui/core>@material-ui/utils": true,
        "@material-ui/core>clsx": true,
        "prop-types": true,
        "react": true,
        "react-redux>hoist-non-react-statics": true
      }
    },
    "@material-ui/core>@material-ui/styles>jss": {
      "globals": {
        "CSS": true,
        "document.createElement": true,
        "document.querySelector": true
      },
      "packages": {
        "@babel/runtime": true,
        "@material-ui/core>@material-ui/styles>jss>is-in-browser": true,
        "react-router-dom>tiny-warning": true
      }
    },
    "@material-ui/core>@material-ui/styles>jss-plugin-camel-case": {
      "packages": {
        "@material-ui/core>@material-ui/styles>jss-plugin-camel-case>hyphenate-style-name": true
      }
    },
    "@material-ui/core>@material-ui/styles>jss-plugin-default-unit": {
      "globals": {
        "CSS": true
      },
      "packages": {
        "@material-ui/core>@material-ui/styles>jss": true
      }
    },
    "@material-ui/core>@material-ui/styles>jss-plugin-global": {
      "packages": {
        "@babel/runtime": true,
        "@material-ui/core>@material-ui/styles>jss": true
      }
    },
    "@material-ui/core>@material-ui/styles>jss-plugin-nested": {
      "packages": {
        "@babel/runtime": true,
        "react-router-dom>tiny-warning": true
      }
    },
    "@material-ui/core>@material-ui/styles>jss-plugin-rule-value-function": {
      "packages": {
        "@material-ui/core>@material-ui/styles>jss": true,
        "react-router-dom>tiny-warning": true
      }
    },
    "@material-ui/core>@material-ui/styles>jss-plugin-vendor-prefixer": {
      "packages": {
        "@material-ui/core>@material-ui/styles>jss": true,
        "@material-ui/core>@material-ui/styles>jss-plugin-vendor-prefixer>css-vendor": true
      }
    },
    "@material-ui/core>@material-ui/styles>jss-plugin-vendor-prefixer>css-vendor": {
      "globals": {
        "document.createElement": true,
        "document.documentElement": true,
        "getComputedStyle": true
      },
      "packages": {
        "@babel/runtime": true,
        "@material-ui/core>@material-ui/styles>jss>is-in-browser": true
      }
    },
    "@material-ui/core>@material-ui/styles>jss>is-in-browser": {
      "globals": {
        "document": true
      }
    },
    "@material-ui/core>@material-ui/system": {
      "globals": {
        "console.error": true
      },
      "packages": {
        "@babel/runtime": true,
        "@material-ui/core>@material-ui/utils": true,
        "prop-types": true
      }
    },
    "@material-ui/core>@material-ui/utils": {
      "packages": {
        "@babel/runtime": true,
        "prop-types": true,
        "prop-types>react-is": true
      }
    },
    "@material-ui/core>popper.js": {
      "globals": {
        "MSInputMethodContext": true,
        "Node.DOCUMENT_POSITION_FOLLOWING": true,
        "cancelAnimationFrame": true,
        "console.warn": true,
        "define": true,
        "devicePixelRatio": true,
        "document": true,
        "getComputedStyle": true,
        "innerHeight": true,
        "innerWidth": true,
        "navigator": true,
        "requestAnimationFrame": true,
        "setTimeout": true
      }
    },
    "@material-ui/core>react-transition-group": {
      "globals": {
        "Element": true,
        "setTimeout": true
      },
      "packages": {
        "@material-ui/core>react-transition-group>dom-helpers": true,
        "prop-types": true,
        "react": true,
        "react-dom": true
      }
    },
    "@material-ui/core>react-transition-group>dom-helpers": {
      "packages": {
        "@babel/runtime": true
      }
    },
    "@metamask/abi-utils": {
      "packages": {
        "@metamask/utils": true,
        "@metamask/utils>@metamask/superstruct": true
      }
    },
    "@metamask/accounts-controller": {
      "packages": {
        "@ethereumjs/tx>@ethereumjs/util": true,
        "@ethereumjs/tx>ethereum-cryptography": true,
        "@metamask/base-controller": true,
        "@metamask/eth-snap-keyring": true,
        "@metamask/keyring-api": true,
        "@metamask/keyring-controller": true,
        "@metamask/utils": true,
        "uuid": true
      }
    },
    "@metamask/address-book-controller": {
      "packages": {
        "@metamask/base-controller": true,
        "@metamask/controller-utils": true
      }
    },
    "@metamask/announcement-controller": {
      "packages": {
        "@metamask/announcement-controller>@metamask/base-controller": true
      }
    },
    "@metamask/announcement-controller>@metamask/base-controller": {
      "globals": {
        "setTimeout": true
      },
      "packages": {
        "immer": true
      }
    },
    "@metamask/approval-controller": {
      "globals": {
        "console.info": true
      },
      "packages": {
        "@metamask/approval-controller>@metamask/base-controller": true,
        "@metamask/approval-controller>nanoid": true,
        "@metamask/rpc-errors": true
      }
    },
    "@metamask/approval-controller>@metamask/base-controller": {
      "globals": {
        "setTimeout": true
      },
      "packages": {
        "immer": true
      }
    },
    "@metamask/approval-controller>nanoid": {
      "globals": {
        "crypto.getRandomValues": true
      }
    },
    "@metamask/assets-controllers": {
      "globals": {
        "AbortController": true,
        "Headers": true,
        "URL": true,
        "URLSearchParams": true,
        "clearInterval": true,
        "clearTimeout": true,
        "console.error": true,
        "console.log": true,
        "setInterval": true,
        "setTimeout": true
      },
      "packages": {
        "@ensdomains/content-hash>multicodec>uint8arrays>multiformats": true,
        "@ethereumjs/tx>@ethereumjs/util": true,
        "@ethersproject/contracts": true,
        "@ethersproject/providers": true,
        "@metamask/abi-utils": true,
        "@metamask/assets-controllers>@metamask/base-controller": true,
        "@metamask/assets-controllers>@metamask/polling-controller": true,
        "@metamask/contract-metadata": true,
        "@metamask/controller-utils": true,
        "@metamask/eth-query": true,
        "@metamask/metamask-eth-abis": true,
        "@metamask/name-controller>async-mutex": true,
        "@metamask/rpc-errors": true,
        "@metamask/utils": true,
        "bn.js": true,
        "cockatiel": true,
        "ethers>@ethersproject/address": true,
        "lodash": true,
        "single-call-balance-checker-abi": true,
        "uuid": true
      }
    },
    "@metamask/assets-controllers>@metamask/base-controller": {
      "globals": {
        "setTimeout": true
      },
      "packages": {
        "immer": true
      }
    },
    "@metamask/assets-controllers>@metamask/polling-controller": {
      "globals": {
        "clearTimeout": true,
        "console.error": true,
        "setTimeout": true
      },
      "packages": {
        "@metamask/assets-controllers>@metamask/base-controller": true,
        "@metamask/snaps-utils>fast-json-stable-stringify": true,
        "uuid": true
      }
    },
    "@metamask/base-controller": {
      "globals": {
        "setTimeout": true
      },
      "packages": {
        "immer": true
      }
    },
    "@metamask/browser-passworder": {
      "globals": {
        "CryptoKey": true,
        "btoa": true,
        "crypto.getRandomValues": true,
        "crypto.subtle.decrypt": true,
        "crypto.subtle.deriveKey": true,
        "crypto.subtle.encrypt": true,
        "crypto.subtle.exportKey": true,
        "crypto.subtle.importKey": true
      },
      "packages": {
        "@metamask/browser-passworder>@metamask/utils": true,
        "browserify>buffer": true
      }
    },
    "@metamask/browser-passworder>@metamask/utils": {
      "globals": {
        "TextDecoder": true,
        "TextEncoder": true
      },
      "packages": {
        "@metamask/utils>@metamask/superstruct": true,
        "@metamask/utils>@scure/base": true,
        "@metamask/utils>pony-cause": true,
        "@noble/hashes": true,
        "browserify>buffer": true,
        "nock>debug": true,
        "semver": true
      }
    },
    "@metamask/controller-utils": {
      "globals": {
        "URL": true,
        "console.error": true,
        "fetch": true,
        "setTimeout": true
      },
      "packages": {
        "@ethereumjs/tx>@ethereumjs/util": true,
        "@metamask/controller-utils>@metamask/utils": true,
        "@metamask/controller-utils>@spruceid/siwe-parser": true,
        "@metamask/ethjs>@metamask/ethjs-unit": true,
        "bn.js": true,
        "browserify>buffer": true,
        "eslint>fast-deep-equal": true,
        "eth-ens-namehash": true
      }
    },
    "@metamask/controller-utils>@metamask/utils": {
      "globals": {
        "TextDecoder": true,
        "TextEncoder": true
      },
      "packages": {
        "@metamask/abi-utils>@metamask/superstruct": true,
        "@metamask/utils>@scure/base": true,
        "@metamask/utils>pony-cause": true,
        "@noble/hashes": true,
        "browserify>buffer": true,
        "nock>debug": true,
        "semver": true
      }
    },
    "@metamask/controller-utils>@spruceid/siwe-parser": {
      "globals": {
        "console.error": true,
        "console.log": true
      },
      "packages": {
        "@metamask/controller-utils>@spruceid/siwe-parser>apg-js": true,
        "@noble/hashes": true
      }
    },
    "@metamask/controller-utils>@spruceid/siwe-parser>apg-js": {
      "packages": {
        "browserify>buffer": true
      }
    },
    "@metamask/controllers>web3": {
      "globals": {
        "XMLHttpRequest": true
      }
    },
    "@metamask/controllers>web3-provider-engine>cross-fetch>node-fetch": {
      "globals": {
        "fetch": true
      }
    },
    "@metamask/controllers>web3-provider-engine>eth-json-rpc-middleware>node-fetch": {
      "globals": {
        "fetch": true
      }
    },
    "@metamask/ens-controller": {
      "packages": {
        "@ethersproject/providers": true,
        "@metamask/controller-utils": true,
        "@metamask/ens-controller>@metamask/base-controller": true,
<<<<<<< HEAD
        "@metamask/ens-controller>@metamask/utils": true,
=======
        "@metamask/utils": true,
>>>>>>> 65e656c9
        "punycode": true
      }
    },
    "@metamask/ens-controller>@metamask/base-controller": {
      "globals": {
        "setTimeout": true
      },
      "packages": {
        "immer": true
      }
    },
<<<<<<< HEAD
    "@metamask/ens-controller>@metamask/utils": {
      "globals": {
        "TextDecoder": true,
        "TextEncoder": true
      },
      "packages": {
        "@metamask/abi-utils>@metamask/superstruct": true,
        "@metamask/utils>@scure/base": true,
        "@metamask/utils>pony-cause": true,
        "@noble/hashes": true,
        "browserify>buffer": true,
        "nock>debug": true,
        "semver": true
      }
    },
=======
>>>>>>> 65e656c9
    "@metamask/eth-json-rpc-filters": {
      "globals": {
        "console.error": true
      },
      "packages": {
        "@metamask/eth-json-rpc-filters>@metamask/eth-query": true,
        "@metamask/eth-json-rpc-filters>@metamask/json-rpc-engine": true,
        "@metamask/eth-json-rpc-filters>async-mutex": true,
        "@metamask/safe-event-emitter": true,
        "pify": true
      }
    },
    "@metamask/eth-json-rpc-filters>@metamask/eth-query": {
      "packages": {
        "@metamask/eth-query>json-rpc-random-id": true,
        "watchify>xtend": true
      }
    },
    "@metamask/eth-json-rpc-filters>@metamask/json-rpc-engine": {
      "packages": {
        "@metamask/eth-json-rpc-filters>@metamask/json-rpc-engine>@metamask/utils": true,
        "@metamask/rpc-errors": true,
        "@metamask/safe-event-emitter": true
      }
    },
    "@metamask/eth-json-rpc-filters>@metamask/json-rpc-engine>@metamask/utils": {
      "globals": {
        "TextDecoder": true,
        "TextEncoder": true
      },
      "packages": {
        "@metamask/utils>@metamask/superstruct": true,
        "@metamask/utils>@scure/base": true,
        "@metamask/utils>pony-cause": true,
        "@noble/hashes": true,
        "browserify>buffer": true,
        "nock>debug": true,
        "semver": true
      }
    },
    "@metamask/eth-json-rpc-filters>async-mutex": {
      "globals": {
        "setTimeout": true
      },
      "packages": {
        "@swc/helpers>tslib": true
      }
    },
    "@metamask/eth-json-rpc-middleware": {
      "globals": {
        "URL": true,
        "console.error": true,
        "setTimeout": true
      },
      "packages": {
        "@metamask/eth-json-rpc-middleware>klona": true,
        "@metamask/eth-json-rpc-middleware>safe-stable-stringify": true,
        "@metamask/eth-sig-util": true,
        "@metamask/rpc-errors": true,
        "@metamask/snaps-controllers>@metamask/json-rpc-engine": true,
        "@metamask/utils": true
      }
    },
    "@metamask/eth-ledger-bridge-keyring": {
      "globals": {
        "addEventListener": true,
        "console.log": true,
        "document.createElement": true,
        "document.head.appendChild": true,
        "fetch": true,
        "removeEventListener": true
      },
      "packages": {
        "@ethereumjs/tx": true,
        "@ethereumjs/tx>@ethereumjs/rlp": true,
        "@ethereumjs/tx>@ethereumjs/util": true,
        "@metamask/eth-sig-util": true,
        "@metamask/eth-trezor-keyring>hdkey": true,
        "browserify>buffer": true,
        "webpack>events": true
      }
    },
    "@metamask/eth-query": {
      "packages": {
        "@metamask/eth-query>json-rpc-random-id": true,
        "watchify>xtend": true
      }
    },
    "@metamask/eth-sig-util": {
      "packages": {
        "@ethereumjs/tx>@ethereumjs/util": true,
        "@ethereumjs/tx>ethereum-cryptography": true,
        "@metamask/abi-utils": true,
        "@metamask/eth-sig-util>tweetnacl": true,
        "@metamask/utils": true,
        "@metamask/utils>@scure/base": true,
        "browserify>buffer": true
      }
    },
    "@metamask/eth-sig-util>tweetnacl": {
      "globals": {
        "crypto": true,
        "msCrypto": true,
        "nacl": "write"
      },
      "packages": {
        "browserify>browser-resolve": true
      }
    },
    "@metamask/eth-snap-keyring": {
      "globals": {
        "URL": true,
        "console.error": true
      },
      "packages": {
        "@ethereumjs/tx": true,
        "@metamask/eth-sig-util": true,
        "@metamask/eth-snap-keyring>uuid": true,
        "@metamask/keyring-api": true,
        "@metamask/utils": true,
        "@metamask/utils>@metamask/superstruct": true,
        "webpack>events": true
      }
    },
    "@metamask/eth-snap-keyring>uuid": {
      "globals": {
        "crypto": true
      }
    },
    "@metamask/eth-token-tracker": {
      "globals": {
        "console.warn": true
      },
      "packages": {
        "@babel/runtime": true,
        "@metamask/eth-token-tracker>@metamask/eth-block-tracker": true,
        "@metamask/eth-token-tracker>deep-equal": true,
        "@metamask/ethjs-contract": true,
        "@metamask/ethjs-query": true,
        "@metamask/safe-event-emitter": true,
        "bn.js": true,
        "human-standard-token-abi": true
      }
    },
    "@metamask/eth-token-tracker>@metamask/eth-block-tracker": {
      "globals": {
        "clearTimeout": true,
        "console.error": true,
        "setTimeout": true
      },
      "packages": {
        "@metamask/eth-query>json-rpc-random-id": true,
        "@metamask/eth-token-tracker>@metamask/eth-block-tracker>@metamask/utils": true,
        "@metamask/safe-event-emitter": true,
        "pify": true
      }
    },
    "@metamask/eth-token-tracker>@metamask/eth-block-tracker>@metamask/utils": {
      "globals": {
        "TextDecoder": true,
        "TextEncoder": true
      },
      "packages": {
        "@metamask/utils>@metamask/superstruct": true,
        "@metamask/utils>@scure/base": true,
        "@metamask/utils>pony-cause": true,
        "@noble/hashes": true,
        "browserify>buffer": true,
        "nock>debug": true,
        "semver": true
      }
    },
    "@metamask/eth-token-tracker>deep-equal": {
      "packages": {
        "@lavamoat/lavapack>json-stable-stringify>isarray": true,
        "@lavamoat/lavapack>json-stable-stringify>object-keys": true,
        "@metamask/eth-token-tracker>deep-equal>es-get-iterator": true,
        "@metamask/eth-token-tracker>deep-equal>is-date-object": true,
        "@metamask/eth-token-tracker>deep-equal>which-boxed-primitive": true,
        "@metamask/eth-token-tracker>deep-equal>which-collection": true,
        "@ngraveio/bc-ur>assert>object-is": true,
        "browserify>util>is-arguments": true,
        "browserify>util>which-typed-array": true,
        "gulp>vinyl-fs>object.assign": true,
        "string.prototype.matchall>call-bind": true,
        "string.prototype.matchall>es-abstract>array-buffer-byte-length": true,
        "string.prototype.matchall>es-abstract>is-array-buffer": true,
        "string.prototype.matchall>es-abstract>is-regex": true,
        "string.prototype.matchall>es-abstract>is-shared-array-buffer": true,
        "string.prototype.matchall>get-intrinsic": true,
        "string.prototype.matchall>regexp.prototype.flags": true,
        "string.prototype.matchall>side-channel": true
      }
    },
    "@metamask/eth-token-tracker>deep-equal>es-get-iterator": {
      "packages": {
        "@lavamoat/lavapack>json-stable-stringify>isarray": true,
        "@metamask/eth-token-tracker>deep-equal>es-get-iterator>is-map": true,
        "@metamask/eth-token-tracker>deep-equal>es-get-iterator>is-set": true,
        "@metamask/eth-token-tracker>deep-equal>es-get-iterator>stop-iteration-iterator": true,
        "browserify>util>is-arguments": true,
        "eslint-plugin-react>array-includes>is-string": true,
        "process": true,
        "string.prototype.matchall>call-bind": true,
        "string.prototype.matchall>get-intrinsic": true,
        "string.prototype.matchall>has-symbols": true
      }
    },
    "@metamask/eth-token-tracker>deep-equal>es-get-iterator>stop-iteration-iterator": {
      "globals": {
        "StopIteration": true
      },
      "packages": {
        "string.prototype.matchall>internal-slot": true
      }
    },
    "@metamask/eth-token-tracker>deep-equal>is-date-object": {
      "packages": {
        "koa>is-generator-function>has-tostringtag": true
      }
    },
    "@metamask/eth-token-tracker>deep-equal>which-boxed-primitive": {
      "packages": {
        "@metamask/eth-token-tracker>deep-equal>which-boxed-primitive>is-bigint": true,
        "@metamask/eth-token-tracker>deep-equal>which-boxed-primitive>is-boolean-object": true,
        "@metamask/eth-token-tracker>deep-equal>which-boxed-primitive>is-number-object": true,
        "eslint-plugin-react>array-includes>is-string": true,
        "string.prototype.matchall>es-abstract>es-to-primitive>is-symbol": true
      }
    },
    "@metamask/eth-token-tracker>deep-equal>which-boxed-primitive>is-bigint": {
      "packages": {
        "string.prototype.matchall>es-abstract>unbox-primitive>has-bigints": true
      }
    },
    "@metamask/eth-token-tracker>deep-equal>which-boxed-primitive>is-boolean-object": {
      "packages": {
        "koa>is-generator-function>has-tostringtag": true,
        "string.prototype.matchall>call-bind": true
      }
    },
    "@metamask/eth-token-tracker>deep-equal>which-boxed-primitive>is-number-object": {
      "packages": {
        "koa>is-generator-function>has-tostringtag": true
      }
    },
    "@metamask/eth-token-tracker>deep-equal>which-collection": {
      "packages": {
        "@metamask/eth-token-tracker>deep-equal>es-get-iterator>is-map": true,
        "@metamask/eth-token-tracker>deep-equal>es-get-iterator>is-set": true,
        "@metamask/eth-token-tracker>deep-equal>which-collection>is-weakmap": true,
        "@metamask/eth-token-tracker>deep-equal>which-collection>is-weakset": true
      }
    },
    "@metamask/eth-token-tracker>deep-equal>which-collection>is-weakset": {
      "packages": {
        "string.prototype.matchall>call-bind": true,
        "string.prototype.matchall>get-intrinsic": true
      }
    },
    "@metamask/eth-trezor-keyring": {
      "globals": {
        "setTimeout": true
      },
      "packages": {
        "@ethereumjs/tx": true,
        "@ethereumjs/tx>@ethereumjs/util": true,
        "@metamask/eth-trezor-keyring>@trezor/connect-plugin-ethereum": true,
        "@metamask/eth-trezor-keyring>hdkey": true,
        "@trezor/connect-web": true,
        "browserify>buffer": true,
        "webpack>events": true
      }
    },
    "@metamask/eth-trezor-keyring>@trezor/connect-plugin-ethereum": {
      "packages": {
        "@metamask/eth-sig-util": true,
        "@swc/helpers>tslib": true
      }
    },
    "@metamask/eth-trezor-keyring>hdkey": {
      "packages": {
        "browserify>assert": true,
        "crypto-browserify": true,
        "ethereumjs-util>create-hash>ripemd160": true,
        "ethereumjs-util>ethereum-cryptography>bs58check": true,
        "ganache>secp256k1": true,
        "koa>content-disposition>safe-buffer": true
      }
    },
    "@metamask/etherscan-link": {
      "globals": {
        "URL": true
      }
    },
    "@metamask/ethjs": {
      "globals": {
        "clearInterval": true,
        "setInterval": true
      },
      "packages": {
        "@metamask/ethjs-contract": true,
        "@metamask/ethjs-query": true,
        "@metamask/ethjs>@metamask/ethjs-filter": true,
        "@metamask/ethjs>@metamask/ethjs-provider-http": true,
        "@metamask/ethjs>@metamask/ethjs-unit": true,
        "@metamask/ethjs>@metamask/ethjs-util": true,
        "@metamask/ethjs>@metamask/number-to-bn": true,
        "@metamask/ethjs>ethjs-abi": true,
        "@metamask/ethjs>js-sha3": true,
        "bn.js": true,
        "browserify>buffer": true
      }
    },
    "@metamask/ethjs-contract": {
      "packages": {
        "@babel/runtime": true,
        "@metamask/ethjs>@metamask/ethjs-filter": true,
        "@metamask/ethjs>@metamask/ethjs-util": true,
        "@metamask/ethjs>ethjs-abi": true,
        "@metamask/ethjs>js-sha3": true,
        "promise-to-callback": true
      }
    },
    "@metamask/ethjs-query": {
      "globals": {
        "console": true
      },
      "packages": {
        "@metamask/ethjs-query>@metamask/ethjs-format": true,
        "@metamask/ethjs-query>@metamask/ethjs-rpc": true,
        "promise-to-callback": true
      }
    },
    "@metamask/ethjs-query>@metamask/ethjs-format": {
      "packages": {
        "@metamask/ethjs-query>@metamask/ethjs-format>ethjs-schema": true,
        "@metamask/ethjs>@metamask/ethjs-util": true,
        "@metamask/ethjs>@metamask/ethjs-util>strip-hex-prefix": true,
        "@metamask/ethjs>@metamask/number-to-bn": true
      }
    },
    "@metamask/ethjs-query>@metamask/ethjs-rpc": {
      "packages": {
        "promise-to-callback": true
      }
    },
    "@metamask/ethjs>@metamask/ethjs-filter": {
      "globals": {
        "clearInterval": true,
        "setInterval": true
      }
    },
    "@metamask/ethjs>@metamask/ethjs-provider-http": {
      "packages": {
        "@metamask/ethjs>@metamask/ethjs-provider-http>xhr2": true
      }
    },
    "@metamask/ethjs>@metamask/ethjs-provider-http>xhr2": {
      "globals": {
        "XMLHttpRequest": true
      }
    },
    "@metamask/ethjs>@metamask/ethjs-unit": {
      "packages": {
        "@metamask/ethjs>@metamask/number-to-bn": true,
        "bn.js": true
      }
    },
    "@metamask/ethjs>@metamask/ethjs-util": {
      "packages": {
        "@metamask/ethjs>@metamask/ethjs-util>is-hex-prefixed": true,
        "@metamask/ethjs>@metamask/ethjs-util>strip-hex-prefix": true,
        "browserify>buffer": true
      }
    },
    "@metamask/ethjs>@metamask/ethjs-util>strip-hex-prefix": {
      "packages": {
        "@metamask/ethjs>@metamask/ethjs-util>is-hex-prefixed": true
      }
    },
    "@metamask/ethjs>@metamask/number-to-bn": {
      "packages": {
        "@metamask/ethjs>@metamask/ethjs-util>strip-hex-prefix": true,
        "bn.js": true
      }
    },
    "@metamask/ethjs>ethjs-abi": {
      "packages": {
        "@metamask/ethjs>ethjs-abi>number-to-bn": true,
        "@metamask/ethjs>js-sha3": true,
        "bn.js": true,
        "browserify>buffer": true
      }
    },
    "@metamask/ethjs>ethjs-abi>number-to-bn": {
      "packages": {
        "@metamask/ethjs>@metamask/ethjs-util>strip-hex-prefix": true,
        "bn.js": true
      }
    },
    "@metamask/ethjs>js-sha3": {
      "globals": {
        "define": true
      },
      "packages": {
        "process": true
      }
    },
    "@metamask/gas-fee-controller": {
      "globals": {
        "clearInterval": true,
        "console.error": true,
        "setInterval": true
      },
      "packages": {
        "@metamask/controller-utils": true,
        "@metamask/eth-query": true,
        "@metamask/gas-fee-controller>@metamask/polling-controller": true,
        "bn.js": true,
        "uuid": true
      }
    },
    "@metamask/gas-fee-controller>@metamask/polling-controller": {
      "globals": {
        "clearTimeout": true,
        "console.error": true,
        "setTimeout": true
      },
      "packages": {
        "@metamask/gas-fee-controller>@metamask/polling-controller>@metamask/base-controller": true,
        "@metamask/snaps-utils>fast-json-stable-stringify": true,
        "uuid": true
      }
    },
    "@metamask/gas-fee-controller>@metamask/polling-controller>@metamask/base-controller": {
      "globals": {
        "setTimeout": true
      },
      "packages": {
        "immer": true
      }
    },
    "@metamask/jazzicon": {
      "globals": {
        "document.createElement": true,
        "document.createElementNS": true
      },
      "packages": {
        "@metamask/jazzicon>color": true,
        "@metamask/jazzicon>mersenne-twister": true
      }
    },
    "@metamask/jazzicon>color": {
      "packages": {
        "@metamask/jazzicon>color>clone": true,
        "@metamask/jazzicon>color>color-convert": true,
        "@metamask/jazzicon>color>color-string": true
      }
    },
    "@metamask/jazzicon>color>clone": {
      "packages": {
        "browserify>buffer": true
      }
    },
    "@metamask/jazzicon>color>color-convert": {
      "packages": {
        "@metamask/jazzicon>color>color-convert>color-name": true
      }
    },
    "@metamask/jazzicon>color>color-string": {
      "packages": {
        "jest-canvas-mock>moo-color>color-name": true
      }
    },
    "@metamask/keyring-api": {
      "globals": {
        "URL": true
      },
      "packages": {
        "@metamask/keyring-api>bech32": true,
        "@metamask/keyring-api>uuid": true,
        "@metamask/utils": true,
        "@metamask/utils>@metamask/superstruct": true
      }
    },
    "@metamask/keyring-api>uuid": {
      "globals": {
        "crypto": true
      }
    },
    "@metamask/keyring-controller": {
      "packages": {
        "@ethereumjs/tx>@ethereumjs/util": true,
        "@metamask/base-controller": true,
        "@metamask/browser-passworder": true,
        "@metamask/eth-sig-util": true,
        "@metamask/keyring-controller>@metamask/eth-hd-keyring": true,
        "@metamask/keyring-controller>@metamask/eth-simple-keyring": true,
        "@metamask/keyring-controller>ethereumjs-wallet": true,
        "@metamask/name-controller>async-mutex": true,
        "@metamask/utils": true
      }
    },
    "@metamask/keyring-controller>@metamask/eth-hd-keyring": {
      "globals": {
        "TextEncoder": true
      },
      "packages": {
        "@ethereumjs/tx>@ethereumjs/util": true,
        "@ethereumjs/tx>ethereum-cryptography": true,
        "@metamask/eth-sig-util": true,
        "@metamask/scure-bip39": true,
        "@metamask/utils": true,
        "browserify>buffer": true
      }
    },
    "@metamask/keyring-controller>@metamask/eth-simple-keyring": {
      "packages": {
        "@ethereumjs/tx>@ethereumjs/util": true,
        "@ethereumjs/tx>ethereum-cryptography": true,
        "@metamask/eth-sig-util": true,
        "@metamask/utils": true,
        "browserify>buffer": true,
        "crypto-browserify>randombytes": true
      }
    },
    "@metamask/keyring-controller>ethereumjs-wallet": {
      "packages": {
        "@metamask/keyring-controller>ethereumjs-wallet>ethereum-cryptography": true,
        "@metamask/keyring-controller>ethereumjs-wallet>ethereumjs-util": true,
        "@metamask/keyring-controller>ethereumjs-wallet>utf8": true,
        "browserify>buffer": true,
        "crypto-browserify": true,
        "crypto-browserify>randombytes": true,
        "eth-lattice-keyring>gridplus-sdk>aes-js": true,
        "ethereumjs-util>ethereum-cryptography>bs58check": true,
        "ethers>@ethersproject/json-wallets>scrypt-js": true,
        "uuid": true
      }
    },
    "@metamask/keyring-controller>ethereumjs-wallet>ethereum-cryptography": {
      "packages": {
        "browserify>assert": true,
        "browserify>buffer": true,
        "crypto-browserify>create-hmac": true,
        "crypto-browserify>randombytes": true,
        "ethereumjs-util>ethereum-cryptography>bs58check": true,
        "ethereumjs-util>ethereum-cryptography>keccak": true,
        "ethers>@ethersproject/sha2>hash.js": true,
        "ganache>secp256k1": true,
        "koa>content-disposition>safe-buffer": true
      }
    },
    "@metamask/keyring-controller>ethereumjs-wallet>ethereumjs-util": {
      "packages": {
        "@metamask/keyring-controller>ethereumjs-wallet>ethereum-cryptography": true,
        "bn.js": true,
        "browserify>assert": true,
        "browserify>buffer": true,
        "browserify>insert-module-globals>is-buffer": true,
        "ethereumjs-util>create-hash": true,
        "ethereumjs-util>rlp": true
      }
    },
    "@metamask/logging-controller": {
      "packages": {
        "@metamask/base-controller": true,
        "uuid": true
      }
    },
    "@metamask/logo": {
      "globals": {
        "addEventListener": true,
        "document.body.appendChild": true,
        "document.createElementNS": true,
        "innerHeight": true,
        "innerWidth": true,
        "requestAnimationFrame": true
      },
      "packages": {
        "@metamask/logo>gl-mat4": true,
        "@metamask/logo>gl-vec3": true
      }
    },
    "@metamask/message-manager": {
      "packages": {
        "@metamask/base-controller": true,
        "@metamask/controller-utils": true,
        "@metamask/eth-sig-util": true,
        "@metamask/message-manager>jsonschema": true,
        "@metamask/utils": true,
        "browserify>buffer": true,
        "uuid": true,
        "webpack>events": true
      }
    },
    "@metamask/message-manager>jsonschema": {
      "packages": {
        "browserify>url": true
      }
    },
    "@metamask/message-signing-snap>@noble/ciphers": {
      "globals": {
        "TextDecoder": true,
        "TextEncoder": true,
        "crypto": true
      }
    },
    "@metamask/message-signing-snap>@noble/curves": {
      "globals": {
        "TextEncoder": true
      },
      "packages": {
        "@noble/hashes": true
      }
    },
    "@metamask/name-controller": {
      "globals": {
        "fetch": true
      },
      "packages": {
        "@metamask/controller-utils": true,
        "@metamask/name-controller>@metamask/base-controller": true,
<<<<<<< HEAD
        "@metamask/name-controller>async-mutex": true,
        "@metamask/utils": true
=======
        "@metamask/name-controller>@metamask/utils": true,
        "@metamask/name-controller>async-mutex": true
>>>>>>> 65e656c9
      }
    },
    "@metamask/name-controller>@metamask/base-controller": {
      "globals": {
        "setTimeout": true
      },
      "packages": {
        "immer": true
      }
    },
<<<<<<< HEAD
=======
    "@metamask/name-controller>@metamask/utils": {
      "globals": {
        "TextDecoder": true,
        "TextEncoder": true
      },
      "packages": {
        "@metamask/utils>@metamask/superstruct": true,
        "@metamask/utils>@scure/base": true,
        "@metamask/utils>pony-cause": true,
        "@noble/hashes": true,
        "browserify>buffer": true,
        "nock>debug": true,
        "semver": true
      }
    },
>>>>>>> 65e656c9
    "@metamask/name-controller>async-mutex": {
      "globals": {
        "clearTimeout": true,
        "setTimeout": true
      },
      "packages": {
        "@swc/helpers>tslib": true
      }
    },
    "@metamask/network-controller": {
      "globals": {
        "btoa": true,
        "fetch": true,
        "setTimeout": true
      },
      "packages": {
<<<<<<< HEAD
        "@metamask/controller-utils": true,
        "@metamask/eth-query": true,
        "@metamask/eth-token-tracker>@metamask/eth-block-tracker": true,
        "@metamask/network-controller>@metamask/base-controller": true,
=======
        "@metamask/base-controller": true,
        "@metamask/controller-utils": true,
        "@metamask/eth-query": true,
        "@metamask/network-controller>@metamask/eth-block-tracker": true,
>>>>>>> 65e656c9
        "@metamask/network-controller>@metamask/eth-json-rpc-infura": true,
        "@metamask/network-controller>@metamask/eth-json-rpc-middleware": true,
        "@metamask/network-controller>@metamask/eth-json-rpc-provider": true,
        "@metamask/network-controller>@metamask/swappable-obj-proxy": true,
<<<<<<< HEAD
        "@metamask/network-controller>@metamask/utils": true,
=======
        "@metamask/network-controller>reselect": true,
>>>>>>> 65e656c9
        "@metamask/rpc-errors": true,
        "@metamask/snaps-controllers>@metamask/json-rpc-engine": true,
        "browserify>assert": true,
        "browserify>util": true,
        "uri-js": true,
        "uuid": true
      }
    },
<<<<<<< HEAD
    "@metamask/network-controller>@metamask/base-controller": {
      "globals": {
        "setTimeout": true
      },
      "packages": {
        "immer": true
=======
    "@metamask/network-controller>@metamask/eth-block-tracker": {
      "globals": {
        "clearTimeout": true,
        "console.error": true,
        "setTimeout": true
      },
      "packages": {
        "@metamask/eth-query>json-rpc-random-id": true,
        "@metamask/network-controller>@metamask/eth-block-tracker>@metamask/utils": true,
        "@metamask/safe-event-emitter": true,
        "pify": true
      }
    },
    "@metamask/network-controller>@metamask/eth-block-tracker>@metamask/utils": {
      "globals": {
        "TextDecoder": true,
        "TextEncoder": true
      },
      "packages": {
        "@metamask/utils>@metamask/superstruct": true,
        "@metamask/utils>@scure/base": true,
        "@metamask/utils>pony-cause": true,
        "@noble/hashes": true,
        "browserify>buffer": true,
        "nock>debug": true,
        "semver": true
>>>>>>> 65e656c9
      }
    },
    "@metamask/network-controller>@metamask/eth-json-rpc-infura": {
      "globals": {
        "setTimeout": true
      },
      "packages": {
        "@metamask/network-controller>@metamask/eth-json-rpc-infura>@metamask/eth-json-rpc-provider": true,
        "@metamask/network-controller>@metamask/eth-json-rpc-infura>@metamask/json-rpc-engine": true,
        "@metamask/network-controller>@metamask/eth-json-rpc-infura>@metamask/utils": true,
        "@metamask/rpc-errors": true,
        "node-fetch": true
      }
    },
    "@metamask/network-controller>@metamask/eth-json-rpc-infura>@metamask/eth-json-rpc-provider": {
      "packages": {
        "@metamask/network-controller>@metamask/eth-json-rpc-infura>@metamask/json-rpc-engine": true,
        "@metamask/safe-event-emitter": true
      }
    },
    "@metamask/network-controller>@metamask/eth-json-rpc-infura>@metamask/json-rpc-engine": {
      "packages": {
        "@metamask/network-controller>@metamask/eth-json-rpc-infura>@metamask/utils": true,
        "@metamask/rpc-errors": true,
        "@metamask/safe-event-emitter": true
      }
    },
    "@metamask/network-controller>@metamask/eth-json-rpc-infura>@metamask/utils": {
      "globals": {
        "TextDecoder": true,
        "TextEncoder": true
      },
      "packages": {
        "@metamask/utils>@metamask/superstruct": true,
        "@metamask/utils>@scure/base": true,
        "@metamask/utils>pony-cause": true,
        "@noble/hashes": true,
        "browserify>buffer": true,
        "nock>debug": true,
        "semver": true
      }
    },
    "@metamask/network-controller>@metamask/eth-json-rpc-middleware": {
      "globals": {
        "URL": true,
        "console.error": true,
        "setTimeout": true
      },
      "packages": {
        "@metamask/eth-json-rpc-middleware>klona": true,
        "@metamask/eth-json-rpc-middleware>safe-stable-stringify": true,
        "@metamask/eth-sig-util": true,
<<<<<<< HEAD
        "@metamask/network-controller>@metamask/eth-json-rpc-middleware>@metamask/json-rpc-engine": true,
        "@metamask/network-controller>@metamask/eth-json-rpc-middleware>@metamask/utils": true,
        "@metamask/rpc-errors": true,
=======
        "@metamask/network-controller>@metamask/eth-json-rpc-middleware>@metamask/utils": true,
        "@metamask/rpc-errors": true,
        "@metamask/snaps-controllers>@metamask/json-rpc-engine": true,
        "bn.js": true,
>>>>>>> 65e656c9
        "pify": true
      }
    },
    "@metamask/network-controller>@metamask/eth-json-rpc-middleware>@metamask/utils": {
      "globals": {
        "TextDecoder": true,
        "TextEncoder": true
      },
      "packages": {
<<<<<<< HEAD
        "@metamask/network-controller>@metamask/eth-json-rpc-middleware>@metamask/utils": true,
        "@metamask/rpc-errors": true,
        "@metamask/safe-event-emitter": true
      }
    },
    "@metamask/network-controller>@metamask/eth-json-rpc-middleware>@metamask/utils": {
      "globals": {
        "TextDecoder": true,
        "TextEncoder": true
      },
      "packages": {
=======
        "@metamask/utils>@metamask/superstruct": true,
>>>>>>> 65e656c9
        "@metamask/utils>@scure/base": true,
        "@metamask/utils>pony-cause": true,
        "@noble/hashes": true,
        "browserify>buffer": true,
        "nock>debug": true,
<<<<<<< HEAD
        "semver": true,
        "superstruct": true
=======
        "semver": true
>>>>>>> 65e656c9
      }
    },
    "@metamask/network-controller>@metamask/eth-json-rpc-provider": {
      "packages": {
        "@metamask/rpc-errors": true,
        "@metamask/safe-event-emitter": true,
        "@metamask/snaps-controllers>@metamask/json-rpc-engine": true,
        "uuid": true
      }
    },
<<<<<<< HEAD
    "@metamask/network-controller>@metamask/utils": {
      "globals": {
        "TextDecoder": true,
        "TextEncoder": true
      },
      "packages": {
        "@metamask/abi-utils>@metamask/superstruct": true,
        "@metamask/utils>@scure/base": true,
        "@metamask/utils>pony-cause": true,
        "@noble/hashes": true,
        "browserify>buffer": true,
        "nock>debug": true,
        "semver": true
=======
    "@metamask/network-controller>reselect": {
      "globals": {
        "WeakRef": true,
        "console.warn": true,
        "unstable_autotrackMemoize": true
>>>>>>> 65e656c9
      }
    },
    "@metamask/notification-controller": {
      "packages": {
        "@metamask/notification-controller>@metamask/base-controller": true,
        "@metamask/notification-controller>@metamask/utils": true,
        "@metamask/notification-controller>nanoid": true
      }
    },
    "@metamask/notification-controller>@metamask/base-controller": {
      "globals": {
        "setTimeout": true
      },
      "packages": {
        "immer": true
      }
    },
    "@metamask/notification-controller>@metamask/utils": {
      "globals": {
        "TextDecoder": true,
        "TextEncoder": true
      },
      "packages": {
        "@metamask/utils>@metamask/superstruct": true,
        "@metamask/utils>@scure/base": true,
        "@metamask/utils>pony-cause": true,
        "@noble/hashes": true,
        "browserify>buffer": true,
        "nock>debug": true,
        "semver": true
      }
    },
    "@metamask/notification-controller>nanoid": {
      "globals": {
        "crypto.getRandomValues": true
      }
    },
    "@metamask/notification-services-controller": {
<<<<<<< HEAD
=======
      "globals": {
        "Intl.NumberFormat": true,
        "addEventListener": true,
        "fetch": true,
        "registration": true,
        "removeEventListener": true
      },
      "packages": {
        "@metamask/base-controller": true,
        "@metamask/controller-utils": true,
        "@metamask/notification-services-controller>@contentful/rich-text-html-renderer": true,
        "@metamask/notification-services-controller>firebase": true,
        "@metamask/profile-sync-controller": true,
        "bignumber.js": true,
        "loglevel": true,
        "uuid": true
      }
    },
    "@metamask/notification-services-controller>@contentful/rich-text-html-renderer": {
      "globals": {
        "SuppressedError": true
      }
    },
    "@metamask/notification-services-controller>firebase": {
      "packages": {
        "@metamask/notification-services-controller>firebase>@firebase/app": true,
        "@metamask/notification-services-controller>firebase>@firebase/messaging": true
      }
    },
    "@metamask/notification-services-controller>firebase>@firebase/app": {
      "globals": {
        "FinalizationRegistry": true,
        "console.warn": true
      },
      "packages": {
        "@metamask/notification-services-controller>firebase>@firebase/app>@firebase/component": true,
        "@metamask/notification-services-controller>firebase>@firebase/app>@firebase/logger": true,
        "@metamask/notification-services-controller>firebase>@firebase/app>idb": true,
        "@metamask/notification-services-controller>firebase>@firebase/util": true
      }
    },
    "@metamask/notification-services-controller>firebase>@firebase/app>@firebase/component": {
      "packages": {
        "@metamask/notification-services-controller>firebase>@firebase/util": true
      }
    },
    "@metamask/notification-services-controller>firebase>@firebase/app>@firebase/logger": {
      "globals": {
        "console": true
      },
      "packages": {
        "@swc/helpers>tslib": true
      }
    },
    "@metamask/notification-services-controller>firebase>@firebase/app>idb": {
      "globals": {
        "DOMException": true,
        "IDBCursor": true,
        "IDBDatabase": true,
        "IDBIndex": true,
        "IDBObjectStore": true,
        "IDBRequest": true,
        "IDBTransaction": true,
        "indexedDB.deleteDatabase": true,
        "indexedDB.open": true
      }
    },
    "@metamask/notification-services-controller>firebase>@firebase/installations": {
      "globals": {
        "BroadcastChannel": true,
        "Headers": true,
        "btoa": true,
        "console.error": true,
        "crypto": true,
        "fetch": true,
        "msCrypto": true,
        "navigator.onLine": true,
        "setTimeout": true
      },
      "packages": {
        "@metamask/notification-services-controller>firebase>@firebase/app": true,
        "@metamask/notification-services-controller>firebase>@firebase/app>@firebase/component": true,
        "@metamask/notification-services-controller>firebase>@firebase/app>idb": true,
        "@metamask/notification-services-controller>firebase>@firebase/util": true
      }
    },
    "@metamask/notification-services-controller>firebase>@firebase/messaging": {
      "globals": {
        "Headers": true,
        "Notification.maxActions": true,
        "Notification.permission": true,
        "Notification.requestPermission": true,
        "PushSubscription.prototype.hasOwnProperty": true,
        "ServiceWorkerRegistration": true,
        "URL": true,
        "addEventListener": true,
        "atob": true,
        "btoa": true,
        "clients.matchAll": true,
        "clients.openWindow": true,
        "console.warn": true,
        "document": true,
        "fetch": true,
        "indexedDB": true,
        "location.href": true,
        "location.origin": true,
        "navigator": true,
        "origin.replace": true,
        "registration.showNotification": true,
        "setTimeout": true
      },
      "packages": {
        "@metamask/notification-services-controller>firebase>@firebase/app": true,
        "@metamask/notification-services-controller>firebase>@firebase/app>@firebase/component": true,
        "@metamask/notification-services-controller>firebase>@firebase/app>idb": true,
        "@metamask/notification-services-controller>firebase>@firebase/installations": true,
        "@metamask/notification-services-controller>firebase>@firebase/util": true,
        "@swc/helpers>tslib": true
      }
    },
    "@metamask/notification-services-controller>firebase>@firebase/util": {
      "globals": {
        "atob": true,
        "browser": true,
        "btoa": true,
        "chrome": true,
        "console": true,
        "document": true,
        "indexedDB": true,
        "navigator": true,
        "process": true,
        "self": true,
        "setTimeout": true
      },
      "packages": {
        "process": true
      }
    },
    "@metamask/object-multiplex": {
>>>>>>> 65e656c9
      "globals": {
        "Intl.NumberFormat": true,
        "addEventListener": true,
        "fetch": true,
        "registration": true,
        "removeEventListener": true
      },
      "packages": {
        "@metamask/controller-utils": true,
        "@metamask/notification-services-controller>@contentful/rich-text-html-renderer": true,
        "@metamask/notification-services-controller>@metamask/base-controller": true,
        "@metamask/notification-services-controller>firebase": true,
        "@metamask/profile-sync-controller": true,
        "bignumber.js": true,
        "loglevel": true,
        "uuid": true
      }
    },
    "@metamask/notification-services-controller>@contentful/rich-text-html-renderer": {
      "globals": {
        "SuppressedError": true
      }
    },
    "@metamask/notification-services-controller>@metamask/base-controller": {
      "globals": {
        "setTimeout": true
      },
      "packages": {
        "immer": true
      }
    },
    "@metamask/notification-services-controller>firebase": {
      "packages": {
        "@metamask/notification-services-controller>firebase>@firebase/app": true,
        "@metamask/notification-services-controller>firebase>@firebase/messaging": true
      }
    },
    "@metamask/notification-services-controller>firebase>@firebase/app": {
      "globals": {
        "FinalizationRegistry": true,
        "console.warn": true
      },
      "packages": {
<<<<<<< HEAD
        "@metamask/notification-services-controller>firebase>@firebase/app>@firebase/component": true,
        "@metamask/notification-services-controller>firebase>@firebase/app>@firebase/logger": true,
        "@metamask/notification-services-controller>firebase>@firebase/app>idb": true,
        "@metamask/notification-services-controller>firebase>@firebase/util": true
=======
        "@metamask/controller-utils": true,
        "@metamask/permission-controller>@metamask/base-controller": true,
        "@metamask/permission-controller>@metamask/utils": true,
        "@metamask/permission-controller>nanoid": true,
        "@metamask/rpc-errors": true,
        "@metamask/snaps-controllers>@metamask/json-rpc-engine": true,
        "deep-freeze-strict": true,
        "immer": true
>>>>>>> 65e656c9
      }
    },
    "@metamask/notification-services-controller>firebase>@firebase/app>@firebase/component": {
      "packages": {
        "@metamask/notification-services-controller>firebase>@firebase/util": true
      }
    },
<<<<<<< HEAD
    "@metamask/notification-services-controller>firebase>@firebase/app>@firebase/logger": {
      "globals": {
        "console": true
      },
      "packages": {
        "@swc/helpers>tslib": true
      }
    },
    "@metamask/notification-services-controller>firebase>@firebase/app>idb": {
      "globals": {
        "DOMException": true,
        "IDBCursor": true,
        "IDBDatabase": true,
        "IDBIndex": true,
        "IDBObjectStore": true,
        "IDBRequest": true,
        "IDBTransaction": true,
        "indexedDB.deleteDatabase": true,
        "indexedDB.open": true
      }
    },
    "@metamask/notification-services-controller>firebase>@firebase/installations": {
      "globals": {
        "BroadcastChannel": true,
        "Headers": true,
        "btoa": true,
        "console.error": true,
        "crypto": true,
        "fetch": true,
        "msCrypto": true,
        "navigator.onLine": true,
        "setTimeout": true
      },
      "packages": {
        "@metamask/notification-services-controller>firebase>@firebase/app": true,
        "@metamask/notification-services-controller>firebase>@firebase/app>@firebase/component": true,
        "@metamask/notification-services-controller>firebase>@firebase/app>idb": true,
        "@metamask/notification-services-controller>firebase>@firebase/util": true
      }
    },
    "@metamask/notification-services-controller>firebase>@firebase/messaging": {
      "globals": {
        "Headers": true,
        "Notification.maxActions": true,
        "Notification.permission": true,
        "Notification.requestPermission": true,
        "PushSubscription.prototype.hasOwnProperty": true,
        "ServiceWorkerRegistration": true,
        "URL": true,
        "addEventListener": true,
        "atob": true,
        "btoa": true,
        "clients.matchAll": true,
        "clients.openWindow": true,
        "console.warn": true,
        "document": true,
        "fetch": true,
        "indexedDB": true,
        "location.href": true,
        "location.origin": true,
        "navigator": true,
        "origin.replace": true,
        "registration.showNotification": true,
        "setTimeout": true
      },
      "packages": {
        "@metamask/notification-services-controller>firebase>@firebase/app": true,
        "@metamask/notification-services-controller>firebase>@firebase/app>@firebase/component": true,
        "@metamask/notification-services-controller>firebase>@firebase/app>idb": true,
        "@metamask/notification-services-controller>firebase>@firebase/installations": true,
        "@metamask/notification-services-controller>firebase>@firebase/util": true,
        "@swc/helpers>tslib": true
      }
    },
    "@metamask/notification-services-controller>firebase>@firebase/util": {
      "globals": {
        "atob": true,
        "browser": true,
        "btoa": true,
        "chrome": true,
        "console": true,
        "document": true,
        "indexedDB": true,
        "navigator": true,
        "process": true,
        "self": true,
        "setTimeout": true
      },
      "packages": {
        "process": true
      }
    },
    "@metamask/object-multiplex": {
      "globals": {
        "console.warn": true
      },
      "packages": {
        "@metamask/object-multiplex>once": true,
        "readable-stream": true
      }
    },
    "@metamask/object-multiplex>once": {
      "packages": {
        "@metamask/object-multiplex>once>wrappy": true
      }
    },
    "@metamask/obs-store": {
      "packages": {
        "@metamask/safe-event-emitter": true,
        "readable-stream": true
      }
    },
    "@metamask/permission-controller": {
      "globals": {
        "console.error": true
      },
      "packages": {
        "@metamask/controller-utils": true,
        "@metamask/permission-controller>@metamask/base-controller": true,
        "@metamask/permission-controller>nanoid": true,
        "@metamask/rpc-errors": true,
        "@metamask/snaps-controllers>@metamask/json-rpc-engine": true,
        "@metamask/utils": true,
        "deep-freeze-strict": true,
        "immer": true
      }
    },
    "@metamask/permission-controller>@metamask/base-controller": {
      "globals": {
        "setTimeout": true
      },
      "packages": {
        "immer": true
=======
    "@metamask/permission-controller>@metamask/utils": {
      "globals": {
        "TextDecoder": true,
        "TextEncoder": true
      },
      "packages": {
        "@metamask/utils>@metamask/superstruct": true,
        "@metamask/utils>@scure/base": true,
        "@metamask/utils>pony-cause": true,
        "@noble/hashes": true,
        "browserify>buffer": true,
        "nock>debug": true,
        "semver": true
>>>>>>> 65e656c9
      }
    },
    "@metamask/permission-controller>nanoid": {
      "globals": {
        "crypto.getRandomValues": true
      }
    },
    "@metamask/permission-log-controller": {
      "packages": {
        "@metamask/permission-log-controller>@metamask/base-controller": true,
        "@metamask/permission-log-controller>@metamask/utils": true
      }
    },
    "@metamask/permission-log-controller>@metamask/base-controller": {
      "globals": {
        "setTimeout": true
      },
      "packages": {
        "immer": true
      }
    },
    "@metamask/permission-log-controller>@metamask/utils": {
      "globals": {
        "TextDecoder": true,
        "TextEncoder": true
      },
      "packages": {
        "@metamask/utils>@metamask/superstruct": true,
        "@metamask/utils>@scure/base": true,
        "@metamask/utils>pony-cause": true,
        "@noble/hashes": true,
        "browserify>buffer": true,
        "nock>debug": true,
        "semver": true
      }
    },
    "@metamask/phishing-controller": {
      "globals": {
        "TextEncoder": true,
        "URL": true,
        "fetch": true
      },
      "packages": {
        "@ethereumjs/tx>ethereum-cryptography": true,
<<<<<<< HEAD
        "@metamask/controller-utils": true,
        "@metamask/phishing-controller>@metamask/base-controller": true,
=======
        "@metamask/base-controller": true,
        "@metamask/controller-utils": true,
>>>>>>> 65e656c9
        "@metamask/phishing-controller>fastest-levenshtein": true,
        "@noble/hashes": true,
        "punycode": true
      }
    },
<<<<<<< HEAD
    "@metamask/phishing-controller>@metamask/base-controller": {
      "globals": {
        "setTimeout": true
      },
      "packages": {
        "immer": true
      }
    },
=======
>>>>>>> 65e656c9
    "@metamask/post-message-stream": {
      "globals": {
        "MessageEvent.prototype": true,
        "WorkerGlobalScope": true,
        "addEventListener": true,
        "browser": true,
        "chrome": true,
        "location.origin": true,
        "postMessage": true,
        "removeEventListener": true
      },
      "packages": {
        "@metamask/utils": true,
        "readable-stream": true
      }
    },
    "@metamask/ppom-validator": {
      "globals": {
        "URL": true,
        "console.error": true,
        "crypto": true
      },
      "packages": {
        "@metamask/eth-query>json-rpc-random-id": true,
        "@metamask/ppom-validator>@metamask/base-controller": true,
        "@metamask/ppom-validator>@metamask/controller-utils": true,
        "@metamask/ppom-validator>crypto-js": true,
        "@metamask/ppom-validator>elliptic": true,
        "@metamask/rpc-errors": true,
        "await-semaphore": true,
        "browserify>buffer": true
      }
    },
    "@metamask/ppom-validator>@metamask/base-controller": {
      "globals": {
        "setTimeout": true
      },
      "packages": {
        "immer": true
      }
    },
    "@metamask/ppom-validator>@metamask/controller-utils": {
      "globals": {
        "URL": true,
        "console.error": true,
        "fetch": true,
        "setTimeout": true
      },
      "packages": {
        "@ethereumjs/tx>@ethereumjs/util": true,
        "@metamask/controller-utils>@spruceid/siwe-parser": true,
        "@metamask/ethjs>@metamask/ethjs-unit": true,
        "@metamask/ppom-validator>@metamask/utils": true,
        "bn.js": true,
        "browserify>buffer": true,
        "eslint>fast-deep-equal": true,
        "eth-ens-namehash": true
      }
    },
    "@metamask/ppom-validator>@metamask/utils": {
      "globals": {
        "TextDecoder": true,
        "TextEncoder": true
      },
      "packages": {
        "@metamask/utils>@metamask/superstruct": true,
        "@metamask/utils>@scure/base": true,
        "@metamask/utils>pony-cause": true,
        "@noble/hashes": true,
        "browserify>buffer": true,
        "nock>debug": true,
        "semver": true
      }
    },
    "@metamask/ppom-validator>crypto-js": {
      "globals": {
        "crypto": true,
        "define": true,
        "msCrypto": true
      },
      "packages": {
        "browserify>browser-resolve": true
      }
    },
    "@metamask/ppom-validator>elliptic": {
      "packages": {
        "@metamask/ppom-validator>elliptic>brorand": true,
        "@metamask/ppom-validator>elliptic>hmac-drbg": true,
        "@metamask/ppom-validator>elliptic>minimalistic-assert": true,
        "@metamask/ppom-validator>elliptic>minimalistic-crypto-utils": true,
        "bn.js": true,
        "ethers>@ethersproject/sha2>hash.js": true,
        "pumpify>inherits": true
      }
    },
    "@metamask/ppom-validator>elliptic>brorand": {
      "globals": {
        "crypto": true,
        "msCrypto": true
      },
      "packages": {
        "browserify>browser-resolve": true
      }
    },
    "@metamask/ppom-validator>elliptic>hmac-drbg": {
      "packages": {
        "@metamask/ppom-validator>elliptic>minimalistic-assert": true,
        "@metamask/ppom-validator>elliptic>minimalistic-crypto-utils": true,
        "ethers>@ethersproject/sha2>hash.js": true
      }
    },
    "@metamask/profile-sync-controller": {
      "globals": {
        "Event": true,
        "Headers": true,
        "TextDecoder": true,
        "TextEncoder": true,
        "URL": true,
        "URLSearchParams": true,
        "addEventListener": true,
        "console.error": true,
        "dispatchEvent": true,
        "fetch": true,
        "removeEventListener": true,
        "setTimeout": true
      },
      "packages": {
        "@metamask/base-controller": true,
        "@metamask/keyring-api": true,
        "@metamask/keyring-controller": true,
        "@metamask/message-signing-snap>@noble/ciphers": true,
        "@metamask/profile-sync-controller>siwe": true,
        "@noble/hashes": true,
        "browserify>buffer": true,
        "loglevel": true
      }
    },
    "@metamask/profile-sync-controller>siwe": {
      "globals": {
        "console.error": true,
        "console.warn": true
      },
      "packages": {
        "@metamask/controller-utils>@spruceid/siwe-parser>valid-url": true,
        "@metamask/profile-sync-controller>siwe>@spruceid/siwe-parser": true,
        "@metamask/profile-sync-controller>siwe>@stablelib/random": true,
        "ethers": true
      }
    },
    "@metamask/profile-sync-controller>siwe>@spruceid/siwe-parser": {
      "globals": {
        "console.error": true,
        "console.log": true
      },
      "packages": {
        "@metamask/controller-utils>@spruceid/siwe-parser>apg-js": true,
        "@noble/hashes": true
      }
    },
    "@metamask/profile-sync-controller>siwe>@stablelib/random": {
      "globals": {
        "crypto": true,
        "msCrypto": true
      },
      "packages": {
        "@metamask/profile-sync-controller>siwe>@stablelib/random>@stablelib/binary": true,
        "@metamask/profile-sync-controller>siwe>@stablelib/random>@stablelib/wipe": true,
        "browserify>browser-resolve": true
      }
    },
    "@metamask/profile-sync-controller>siwe>@stablelib/random>@stablelib/binary": {
      "packages": {
        "@metamask/profile-sync-controller>siwe>@stablelib/random>@stablelib/binary>@stablelib/int": true
      }
    },
    "@metamask/queued-request-controller": {
      "packages": {
        "@metamask/queued-request-controller>@metamask/base-controller": true,
        "@metamask/queued-request-controller>@metamask/utils": true,
        "@metamask/rpc-errors": true,
        "@metamask/selected-network-controller": true,
        "@metamask/snaps-controllers>@metamask/json-rpc-engine": true
      }
    },
    "@metamask/queued-request-controller>@metamask/base-controller": {
      "globals": {
        "setTimeout": true
      },
      "packages": {
        "immer": true
      }
    },
    "@metamask/queued-request-controller>@metamask/utils": {
      "globals": {
        "TextDecoder": true,
        "TextEncoder": true
      },
      "packages": {
        "@metamask/utils>@metamask/superstruct": true,
        "@metamask/utils>@scure/base": true,
        "@metamask/utils>pony-cause": true,
        "@noble/hashes": true,
        "browserify>buffer": true,
        "nock>debug": true,
        "semver": true
      }
    },
    "@metamask/rate-limit-controller": {
      "globals": {
        "setTimeout": true
      },
      "packages": {
        "@metamask/rate-limit-controller>@metamask/base-controller": true,
        "@metamask/rate-limit-controller>@metamask/utils": true,
        "@metamask/rpc-errors": true
      }
    },
    "@metamask/rate-limit-controller>@metamask/base-controller": {
      "globals": {
        "setTimeout": true
      },
      "packages": {
        "immer": true
      }
    },
    "@metamask/rate-limit-controller>@metamask/utils": {
      "globals": {
        "TextDecoder": true,
        "TextEncoder": true
      },
      "packages": {
        "@metamask/utils>@metamask/superstruct": true,
        "@metamask/utils>@scure/base": true,
        "@metamask/utils>pony-cause": true,
        "@noble/hashes": true,
        "browserify>buffer": true,
        "nock>debug": true,
        "semver": true
      }
    },
    "@metamask/rpc-errors": {
      "packages": {
        "@metamask/utils": true,
        "eth-rpc-errors>fast-safe-stringify": true
      }
    },
    "@metamask/rpc-methods-flask>nanoid": {
      "globals": {
        "crypto.getRandomValues": true
      }
    },
    "@metamask/rpc-methods>nanoid": {
      "globals": {
        "crypto.getRandomValues": true
      }
    },
    "@metamask/safe-event-emitter": {
      "globals": {
        "setTimeout": true
      },
      "packages": {
        "webpack>events": true
      }
    },
    "@metamask/scure-bip39": {
      "globals": {
        "TextEncoder": true
      },
      "packages": {
        "@metamask/scure-bip39>@noble/hashes": true,
        "@metamask/utils>@scure/base": true
      }
    },
    "@metamask/scure-bip39>@noble/hashes": {
      "globals": {
        "TextEncoder": true,
        "crypto": true
      }
    },
    "@metamask/selected-network-controller": {
      "packages": {
        "@metamask/base-controller": true,
        "@metamask/network-controller>@metamask/swappable-obj-proxy": true
      }
    },
    "@metamask/signature-controller": {
      "globals": {
        "console.info": true
      },
      "packages": {
        "@metamask/controller-utils": true,
        "@metamask/logging-controller": true,
<<<<<<< HEAD
        "@metamask/signature-controller>@metamask/base-controller": true,
        "@metamask/signature-controller>@metamask/message-manager": true,
=======
        "@metamask/message-manager": true,
>>>>>>> 65e656c9
        "lodash": true,
        "webpack>events": true
      }
    },
<<<<<<< HEAD
    "@metamask/signature-controller>@metamask/base-controller": {
      "globals": {
        "setTimeout": true
      },
      "packages": {
        "immer": true
      }
    },
    "@metamask/signature-controller>@metamask/message-manager": {
      "packages": {
        "@metamask/controller-utils": true,
        "@metamask/eth-sig-util": true,
        "@metamask/message-manager>jsonschema": true,
        "@metamask/signature-controller>@metamask/message-manager>@metamask/base-controller": true,
        "@metamask/signature-controller>@metamask/utils": true,
        "browserify>buffer": true,
        "uuid": true,
        "webpack>events": true
      }
    },
    "@metamask/signature-controller>@metamask/message-manager>@metamask/base-controller": {
      "globals": {
        "setTimeout": true
      },
      "packages": {
        "immer": true
      }
    },
    "@metamask/signature-controller>@metamask/utils": {
      "globals": {
        "TextDecoder": true,
        "TextEncoder": true
      },
      "packages": {
        "@metamask/abi-utils>@metamask/superstruct": true,
        "@metamask/utils>@scure/base": true,
        "@metamask/utils>pony-cause": true,
        "@noble/hashes": true,
        "browserify>buffer": true,
        "nock>debug": true,
        "semver": true
      }
    },
=======
>>>>>>> 65e656c9
    "@metamask/smart-transactions-controller": {
      "globals": {
        "URLSearchParams": true,
        "clearInterval": true,
        "console.error": true,
        "console.log": true,
        "fetch": true,
        "setInterval": true
      },
      "packages": {
        "@ethersproject/bytes": true,
        "@metamask/controller-utils": true,
        "@metamask/eth-query": true,
        "@metamask/gas-fee-controller>@metamask/polling-controller": true,
        "@metamask/smart-transactions-controller>@ethereumjs/tx": true,
        "@metamask/smart-transactions-controller>@ethereumjs/util": true,
        "@metamask/smart-transactions-controller>@metamask/transaction-controller": true,
        "@metamask/smart-transactions-controller>bignumber.js": true,
        "browserify>buffer": true,
        "fast-json-patch": true,
        "lodash": true
      }
    },
    "@metamask/smart-transactions-controller>@babel/runtime": {
      "globals": {
        "regeneratorRuntime": "write"
      }
    },
    "@metamask/smart-transactions-controller>@ethereumjs/tx": {
      "packages": {
        "@ethereumjs/tx>ethereum-cryptography": true,
        "@metamask/smart-transactions-controller>@ethereumjs/tx>@ethereumjs/common": true,
        "@metamask/smart-transactions-controller>@ethereumjs/tx>@ethereumjs/rlp": true,
        "@metamask/smart-transactions-controller>@ethereumjs/util": true
      }
    },
    "@metamask/smart-transactions-controller>@ethereumjs/tx>@ethereumjs/common": {
      "packages": {
        "@metamask/smart-transactions-controller>@ethereumjs/util": true,
        "webpack>events": true
      }
    },
    "@metamask/smart-transactions-controller>@ethereumjs/tx>@ethereumjs/rlp": {
      "globals": {
        "TextEncoder": true
      }
    },
    "@metamask/smart-transactions-controller>@ethereumjs/util": {
      "globals": {
        "console.warn": true,
        "fetch": true
      },
      "packages": {
        "@ethereumjs/tx>ethereum-cryptography": true,
        "@metamask/smart-transactions-controller>@ethereumjs/util>@ethereumjs/rlp": true,
        "webpack>events": true
      }
    },
    "@metamask/smart-transactions-controller>@ethereumjs/util>@ethereumjs/rlp": {
      "globals": {
        "TextEncoder": true
      }
    },
    "@metamask/smart-transactions-controller>@metamask/base-controller": {
      "globals": {
        "setTimeout": true
      },
      "packages": {
        "immer": true
      }
    },
    "@metamask/smart-transactions-controller>@metamask/controllers>nanoid": {
      "globals": {
        "crypto.getRandomValues": true
      }
    },
    "@metamask/smart-transactions-controller>@metamask/transaction-controller": {
      "globals": {
        "clearTimeout": true,
        "console.error": true,
        "fetch": true,
        "setTimeout": true
      },
      "packages": {
        "@ethereumjs/tx>@ethereumjs/common": true,
        "@ethersproject/abi": true,
        "@ethersproject/contracts": true,
        "@ethersproject/providers": true,
        "@metamask/controller-utils": true,
        "@metamask/eth-query": true,
        "@metamask/gas-fee-controller": true,
        "@metamask/metamask-eth-abis": true,
        "@metamask/name-controller>async-mutex": true,
        "@metamask/network-controller": true,
        "@metamask/rpc-errors": true,
        "@metamask/smart-transactions-controller>@metamask/base-controller": true,
        "@metamask/smart-transactions-controller>@metamask/transaction-controller>@ethereumjs/tx": true,
        "@metamask/smart-transactions-controller>@metamask/transaction-controller>@ethereumjs/util": true,
        "@metamask/smart-transactions-controller>@metamask/transaction-controller>@metamask/nonce-tracker": true,
<<<<<<< HEAD
        "@metamask/smart-transactions-controller>@metamask/transaction-controller>eth-method-registry": true,
        "@metamask/utils": true,
=======
        "@metamask/smart-transactions-controller>@metamask/transaction-controller>@metamask/utils": true,
        "@metamask/smart-transactions-controller>@metamask/transaction-controller>eth-method-registry": true,
>>>>>>> 65e656c9
        "bn.js": true,
        "browserify>buffer": true,
        "fast-json-patch": true,
        "lodash": true,
        "uuid": true,
        "webpack>events": true
      }
    },
    "@metamask/smart-transactions-controller>@metamask/transaction-controller>@ethereumjs/tx": {
      "packages": {
        "@ethereumjs/tx>@ethereumjs/common": true,
        "@ethereumjs/tx>@ethereumjs/rlp": true,
        "@ethereumjs/tx>ethereum-cryptography": true,
        "@metamask/smart-transactions-controller>@metamask/transaction-controller>@ethereumjs/util": true,
        "browserify>buffer": true,
        "browserify>insert-module-globals>is-buffer": true
      }
    },
    "@metamask/smart-transactions-controller>@metamask/transaction-controller>@ethereumjs/util": {
      "globals": {
        "console.warn": true
      },
      "packages": {
        "@ethereumjs/tx>@ethereumjs/rlp": true,
        "@ethereumjs/tx>@ethereumjs/util>micro-ftch": true,
        "@ethereumjs/tx>ethereum-cryptography": true,
        "browserify>buffer": true,
        "browserify>insert-module-globals>is-buffer": true,
        "webpack>events": true
      }
    },
    "@metamask/smart-transactions-controller>@metamask/transaction-controller>@metamask/nonce-tracker": {
      "packages": {
        "@ethersproject/providers": true,
        "@metamask/smart-transactions-controller>@metamask/transaction-controller>@metamask/nonce-tracker>async-mutex": true,
        "browserify>assert": true
      }
    },
    "@metamask/smart-transactions-controller>@metamask/transaction-controller>@metamask/nonce-tracker>async-mutex": {
      "globals": {
        "clearTimeout": true,
        "setTimeout": true
      },
      "packages": {
        "@swc/helpers>tslib": true
      }
    },
<<<<<<< HEAD
=======
    "@metamask/smart-transactions-controller>@metamask/transaction-controller>@metamask/utils": {
      "globals": {
        "TextDecoder": true,
        "TextEncoder": true
      },
      "packages": {
        "@metamask/utils>@metamask/superstruct": true,
        "@metamask/utils>@scure/base": true,
        "@metamask/utils>pony-cause": true,
        "@noble/hashes": true,
        "browserify>buffer": true,
        "nock>debug": true,
        "semver": true
      }
    },
>>>>>>> 65e656c9
    "@metamask/smart-transactions-controller>@metamask/transaction-controller>eth-method-registry": {
      "packages": {
        "@metamask/smart-transactions-controller>@metamask/transaction-controller>eth-method-registry>@metamask/ethjs-contract": true,
        "@metamask/smart-transactions-controller>@metamask/transaction-controller>eth-method-registry>@metamask/ethjs-query": true
      }
    },
    "@metamask/smart-transactions-controller>@metamask/transaction-controller>eth-method-registry>@metamask/ethjs-contract": {
      "packages": {
        "@metamask/ethjs>ethjs-abi": true,
        "@metamask/ethjs>js-sha3": true,
        "@metamask/smart-transactions-controller>@babel/runtime": true,
        "@metamask/smart-transactions-controller>@metamask/transaction-controller>eth-method-registry>@metamask/ethjs-contract>@metamask/ethjs-filter": true,
        "@metamask/smart-transactions-controller>@metamask/transaction-controller>eth-method-registry>@metamask/ethjs-contract>@metamask/ethjs-util": true,
        "promise-to-callback": true
      }
    },
    "@metamask/smart-transactions-controller>@metamask/transaction-controller>eth-method-registry>@metamask/ethjs-contract>@metamask/ethjs-filter": {
      "globals": {
        "clearInterval": true,
        "setInterval": true
      }
    },
    "@metamask/smart-transactions-controller>@metamask/transaction-controller>eth-method-registry>@metamask/ethjs-contract>@metamask/ethjs-util": {
      "packages": {
        "@metamask/ethjs>@metamask/ethjs-util>is-hex-prefixed": true,
        "@metamask/ethjs>@metamask/ethjs-util>strip-hex-prefix": true,
        "browserify>buffer": true
      }
    },
    "@metamask/smart-transactions-controller>@metamask/transaction-controller>eth-method-registry>@metamask/ethjs-query": {
      "globals": {
        "console": true
      },
      "packages": {
        "@metamask/smart-transactions-controller>@metamask/transaction-controller>eth-method-registry>@metamask/ethjs-query>@metamask/ethjs-format": true,
        "@metamask/smart-transactions-controller>@metamask/transaction-controller>eth-method-registry>@metamask/ethjs-query>@metamask/ethjs-rpc": true,
        "promise-to-callback": true
      }
    },
    "@metamask/smart-transactions-controller>@metamask/transaction-controller>eth-method-registry>@metamask/ethjs-query>@metamask/ethjs-format": {
      "packages": {
        "@metamask/ethjs-query>@metamask/ethjs-format>ethjs-schema": true,
        "@metamask/ethjs>@metamask/ethjs-util>strip-hex-prefix": true,
        "@metamask/ethjs>@metamask/number-to-bn": true,
        "@metamask/smart-transactions-controller>@metamask/transaction-controller>eth-method-registry>@metamask/ethjs-contract>@metamask/ethjs-util": true
      }
    },
    "@metamask/smart-transactions-controller>@metamask/transaction-controller>eth-method-registry>@metamask/ethjs-query>@metamask/ethjs-rpc": {
      "packages": {
        "promise-to-callback": true
      }
    },
    "@metamask/smart-transactions-controller>bignumber.js": {
      "globals": {
        "crypto": true,
        "define": true
      }
    },
    "@metamask/snaps-controllers": {
      "globals": {
        "DecompressionStream": true,
        "URL": true,
        "clearTimeout": true,
        "document.getElementById": true,
        "fetch.bind": true,
        "setTimeout": true
      },
      "packages": {
        "@metamask/object-multiplex": true,
        "@metamask/post-message-stream": true,
        "@metamask/rpc-errors": true,
        "@metamask/snaps-controllers>@metamask/base-controller": true,
        "@metamask/snaps-controllers>@metamask/json-rpc-engine": true,
        "@metamask/snaps-controllers>@metamask/json-rpc-middleware-stream": true,
        "@metamask/snaps-controllers>@metamask/permission-controller": true,
        "@metamask/snaps-controllers>@xstate/fsm": true,
        "@metamask/snaps-controllers>concat-stream": true,
        "@metamask/snaps-controllers>get-npm-tarball-url": true,
        "@metamask/snaps-controllers>nanoid": true,
        "@metamask/snaps-controllers>readable-web-to-node-stream": true,
        "@metamask/snaps-controllers>tar-stream": true,
        "@metamask/snaps-rpc-methods": true,
        "@metamask/snaps-sdk": true,
        "@metamask/snaps-utils": true,
        "@metamask/snaps-utils>@metamask/snaps-registry": true,
        "@metamask/utils": true,
        "browserify>browserify-zlib": true,
        "eslint>fast-deep-equal": true,
        "immer": true,
        "readable-stream": true
      }
    },
    "@metamask/snaps-controllers-flask>nanoid": {
      "globals": {
        "crypto.getRandomValues": true
      }
    },
    "@metamask/snaps-controllers>@metamask/base-controller": {
      "globals": {
        "setTimeout": true
      },
      "packages": {
        "immer": true
      }
    },
    "@metamask/snaps-controllers>@metamask/json-rpc-engine": {
      "packages": {
        "@metamask/rpc-errors": true,
        "@metamask/safe-event-emitter": true,
        "@metamask/utils": true
      }
    },
    "@metamask/snaps-controllers>@metamask/json-rpc-middleware-stream": {
      "globals": {
        "console.warn": true,
        "setTimeout": true
      },
      "packages": {
        "@metamask/safe-event-emitter": true,
        "@metamask/utils": true,
        "readable-stream": true
      }
    },
    "@metamask/snaps-controllers>@metamask/permission-controller": {
      "globals": {
        "console.error": true
      },
      "packages": {
        "@metamask/controller-utils": true,
        "@metamask/rpc-errors": true,
        "@metamask/snaps-controllers>@metamask/base-controller": true,
        "@metamask/snaps-controllers>@metamask/json-rpc-engine": true,
<<<<<<< HEAD
        "@metamask/snaps-controllers>@metamask/utils": true,
=======
>>>>>>> 65e656c9
        "@metamask/snaps-controllers>nanoid": true,
        "@metamask/utils": true,
        "deep-freeze-strict": true,
        "immer": true
      }
    },
<<<<<<< HEAD
    "@metamask/snaps-controllers>@metamask/utils": {
      "globals": {
        "TextDecoder": true,
        "TextEncoder": true
      },
      "packages": {
        "@metamask/abi-utils>@metamask/superstruct": true,
        "@metamask/utils>@scure/base": true,
        "@metamask/utils>pony-cause": true,
        "@noble/hashes": true,
        "browserify>buffer": true,
        "nock>debug": true,
        "semver": true
      }
    },
=======
>>>>>>> 65e656c9
    "@metamask/snaps-controllers>concat-stream": {
      "packages": {
        "browserify>buffer": true,
        "browserify>concat-stream>typedarray": true,
        "pumpify>inherits": true,
        "readable-stream": true,
        "terser>source-map-support>buffer-from": true
      }
    },
    "@metamask/snaps-controllers>nanoid": {
      "globals": {
        "crypto.getRandomValues": true
      }
    },
    "@metamask/snaps-controllers>readable-web-to-node-stream": {
      "packages": {
        "readable-stream": true
      }
    },
    "@metamask/snaps-controllers>tar-stream": {
      "packages": {
        "@metamask/snaps-controllers>tar-stream>b4a": true,
        "@metamask/snaps-controllers>tar-stream>fast-fifo": true,
        "@metamask/snaps-controllers>tar-stream>streamx": true,
        "browserify>browser-resolve": true
      }
    },
    "@metamask/snaps-controllers>tar-stream>b4a": {
      "globals": {
        "TextDecoder": true,
        "TextEncoder": true
      }
    },
    "@metamask/snaps-controllers>tar-stream>streamx": {
      "packages": {
        "@metamask/snaps-controllers>tar-stream>fast-fifo": true,
        "@metamask/snaps-controllers>tar-stream>streamx>queue-tick": true,
        "webpack>events": true
      }
    },
    "@metamask/snaps-controllers>tar-stream>streamx>queue-tick": {
      "globals": {
        "queueMicrotask": true
      }
    },
    "@metamask/snaps-execution-environments": {
      "globals": {
        "document.getElementById": true
      },
      "packages": {
        "@metamask/post-message-stream": true,
        "@metamask/snaps-utils": true,
        "@metamask/utils": true
      }
    },
<<<<<<< HEAD
    "@metamask/snaps-execution-environments>@metamask/snaps-utils": {
      "globals": {
        "File": true,
        "FileReader": true,
        "TextDecoder": true,
        "TextEncoder": true,
        "URL": true,
        "console.error": true,
        "console.log": true,
        "console.warn": true,
        "crypto": true,
        "document.body.appendChild": true,
        "document.createElement": true,
        "fetch": true
      },
      "packages": {
        "@metamask/abi-utils>@metamask/superstruct": true,
        "@metamask/eth-snap-keyring>@metamask/snaps-utils>@metamask/slip44": true,
        "@metamask/rpc-errors": true,
        "@metamask/snaps-execution-environments>@metamask/snaps-utils>@metamask/permission-controller": true,
        "@metamask/snaps-execution-environments>@metamask/utils": true,
        "@metamask/snaps-sdk": true,
        "@metamask/snaps-sdk>@metamask/key-tree": true,
        "@metamask/snaps-utils>cron-parser": true,
        "@metamask/snaps-utils>fast-json-stable-stringify": true,
        "@metamask/snaps-utils>fast-xml-parser": true,
        "@metamask/snaps-utils>marked": true,
        "@metamask/snaps-utils>rfdc": true,
        "@metamask/snaps-utils>validate-npm-package-name": true,
        "@metamask/utils>@scure/base": true,
        "@noble/hashes": true,
        "chalk": true,
        "semver": true
      }
    },
    "@metamask/snaps-execution-environments>@metamask/snaps-utils>@metamask/base-controller": {
      "globals": {
        "setTimeout": true
      },
      "packages": {
        "immer": true
      }
    },
    "@metamask/snaps-execution-environments>@metamask/snaps-utils>@metamask/permission-controller": {
      "globals": {
        "console.error": true
      },
      "packages": {
        "@metamask/controller-utils": true,
        "@metamask/rpc-errors": true,
        "@metamask/snaps-controllers>@metamask/json-rpc-engine": true,
        "@metamask/snaps-execution-environments>@metamask/snaps-utils>@metamask/base-controller": true,
        "@metamask/snaps-execution-environments>@metamask/utils": true,
        "@metamask/snaps-execution-environments>nanoid": true,
        "deep-freeze-strict": true,
        "immer": true
      }
    },
    "@metamask/snaps-execution-environments>@metamask/utils": {
      "globals": {
        "TextDecoder": true,
        "TextEncoder": true
      },
      "packages": {
        "@metamask/abi-utils>@metamask/superstruct": true,
        "@metamask/utils>@scure/base": true,
        "@metamask/utils>pony-cause": true,
        "@noble/hashes": true,
        "browserify>buffer": true,
        "nock>debug": true,
        "semver": true
      }
    },
    "@metamask/snaps-execution-environments>nanoid": {
      "globals": {
        "crypto.getRandomValues": true
      }
    },
=======
>>>>>>> 65e656c9
    "@metamask/snaps-rpc-methods": {
      "packages": {
        "@metamask/rpc-errors": true,
        "@metamask/snaps-rpc-methods>@metamask/permission-controller": true,
        "@metamask/snaps-sdk": true,
        "@metamask/snaps-sdk>@metamask/key-tree": true,
        "@metamask/snaps-utils": true,
        "@metamask/utils": true,
        "@metamask/utils>@metamask/superstruct": true,
        "@noble/hashes": true
      }
    },
    "@metamask/snaps-rpc-methods>@metamask/permission-controller": {
      "globals": {
        "console.error": true
      },
      "packages": {
        "@metamask/controller-utils": true,
        "@metamask/rpc-errors": true,
        "@metamask/snaps-controllers>@metamask/json-rpc-engine": true,
        "@metamask/snaps-rpc-methods>@metamask/permission-controller>@metamask/base-controller": true,
        "@metamask/snaps-rpc-methods>@metamask/permission-controller>nanoid": true,
        "@metamask/utils": true,
        "deep-freeze-strict": true,
        "immer": true
      }
    },
    "@metamask/snaps-rpc-methods>@metamask/permission-controller>@metamask/base-controller": {
      "globals": {
        "setTimeout": true
      },
      "packages": {
        "immer": true
      }
    },
    "@metamask/snaps-rpc-methods>@metamask/permission-controller>nanoid": {
      "globals": {
        "crypto.getRandomValues": true
      }
    },
    "@metamask/snaps-sdk": {
      "globals": {
        "fetch": true
      },
      "packages": {
        "@metamask/rpc-errors": true,
        "@metamask/utils": true,
        "@metamask/utils>@metamask/superstruct": true
      }
    },
    "@metamask/snaps-sdk>@metamask/key-tree": {
      "packages": {
        "@metamask/message-signing-snap>@noble/curves": true,
        "@metamask/scure-bip39": true,
        "@metamask/utils": true,
        "@metamask/utils>@scure/base": true,
        "@noble/hashes": true
      }
    },
    "@metamask/snaps-utils": {
      "globals": {
        "File": true,
        "FileReader": true,
        "TextDecoder": true,
        "TextEncoder": true,
        "URL": true,
        "console.error": true,
        "console.log": true,
        "console.warn": true,
        "crypto": true,
        "document.body.appendChild": true,
        "document.createElement": true,
        "fetch": true
      },
      "packages": {
        "@metamask/rpc-errors": true,
        "@metamask/snaps-sdk": true,
        "@metamask/snaps-sdk>@metamask/key-tree": true,
        "@metamask/snaps-utils>@metamask/permission-controller": true,
        "@metamask/snaps-utils>@metamask/slip44": true,
        "@metamask/snaps-utils>cron-parser": true,
        "@metamask/snaps-utils>fast-json-stable-stringify": true,
        "@metamask/snaps-utils>fast-xml-parser": true,
        "@metamask/snaps-utils>marked": true,
        "@metamask/snaps-utils>rfdc": true,
        "@metamask/snaps-utils>validate-npm-package-name": true,
        "@metamask/utils": true,
        "@metamask/utils>@metamask/superstruct": true,
        "@metamask/utils>@scure/base": true,
        "@noble/hashes": true,
        "chalk": true,
        "semver": true
      }
    },
    "@metamask/snaps-utils>@metamask/base-controller": {
      "globals": {
        "setTimeout": true
      },
      "packages": {
        "immer": true
      }
    },
    "@metamask/snaps-utils>@metamask/permission-controller": {
      "globals": {
        "console.error": true
      },
      "packages": {
        "@metamask/controller-utils": true,
        "@metamask/rpc-errors": true,
        "@metamask/snaps-controllers>@metamask/json-rpc-engine": true,
        "@metamask/snaps-utils>@metamask/base-controller": true,
        "@metamask/snaps-utils>@metamask/permission-controller>nanoid": true,
        "@metamask/utils": true,
        "deep-freeze-strict": true,
        "immer": true
      }
    },
    "@metamask/snaps-utils>@metamask/permission-controller>nanoid": {
      "globals": {
        "crypto.getRandomValues": true
      }
    },
    "@metamask/snaps-utils>@metamask/snaps-registry": {
      "packages": {
        "@metamask/message-signing-snap>@noble/curves": true,
        "@metamask/utils": true,
        "@metamask/utils>@metamask/superstruct": true,
        "@noble/hashes": true
      }
    },
    "@metamask/snaps-utils>cron-parser": {
      "packages": {
        "browserify>browser-resolve": true,
        "luxon": true
      }
    },
    "@metamask/snaps-utils>fast-xml-parser": {
      "globals": {
        "entityName": true,
        "val": true
      },
      "packages": {
        "@metamask/snaps-utils>fast-xml-parser>strnum": true
      }
    },
    "@metamask/snaps-utils>marked": {
      "globals": {
        "console.error": true,
        "console.warn": true,
        "define": true
      }
    },
    "@metamask/snaps-utils>rfdc": {
      "packages": {
        "browserify>buffer": true
      }
    },
    "@metamask/snaps-utils>validate-npm-package-name": {
      "packages": {
        "@metamask/snaps-utils>validate-npm-package-name>builtins": true
      }
    },
    "@metamask/snaps-utils>validate-npm-package-name>builtins": {
      "packages": {
        "process": true,
        "semver": true
      }
    },
    "@metamask/test-bundler>@ethersproject/networks": {
      "packages": {
        "ethers>@ethersproject/logger": true
      }
    },
    "@metamask/transaction-controller": {
      "globals": {
        "clearTimeout": true,
        "console.error": true,
        "fetch": true,
        "setTimeout": true
      },
      "packages": {
        "@ethereumjs/tx": true,
        "@ethereumjs/tx>@ethereumjs/common": true,
        "@ethereumjs/tx>@ethereumjs/util": true,
        "@ethersproject/abi": true,
        "@ethersproject/contracts": true,
        "@ethersproject/providers": true,
<<<<<<< HEAD
=======
        "@metamask/base-controller": true,
>>>>>>> 65e656c9
        "@metamask/controller-utils": true,
        "@metamask/eth-query": true,
        "@metamask/gas-fee-controller": true,
        "@metamask/metamask-eth-abis": true,
        "@metamask/name-controller>async-mutex": true,
        "@metamask/network-controller": true,
        "@metamask/rpc-errors": true,
<<<<<<< HEAD
        "@metamask/transaction-controller>@metamask/base-controller": true,
        "@metamask/transaction-controller>@metamask/nonce-tracker": true,
        "@metamask/transaction-controller>@metamask/utils": true,
        "bn.js": true,
        "browserify>buffer": true,
        "eth-method-registry": true,
        "fast-json-patch": true,
        "lodash": true,
        "uuid": true,
        "webpack>events": true
      }
    },
    "@metamask/transaction-controller>@metamask/base-controller": {
      "globals": {
        "setTimeout": true
      },
      "packages": {
        "immer": true
      }
    },
    "@metamask/transaction-controller>@metamask/nonce-tracker": {
      "packages": {
        "@ethersproject/providers": true,
        "@metamask/transaction-controller>@metamask/nonce-tracker>async-mutex": true,
        "browserify>assert": true
      }
    },
    "@metamask/transaction-controller>@metamask/nonce-tracker>async-mutex": {
      "globals": {
        "clearTimeout": true,
        "setTimeout": true
      },
      "packages": {
        "@swc/helpers>tslib": true
      }
    },
    "@metamask/transaction-controller>@metamask/utils": {
      "globals": {
        "TextDecoder": true,
        "TextEncoder": true
      },
      "packages": {
        "@metamask/abi-utils>@metamask/superstruct": true,
        "@metamask/utils>@scure/base": true,
        "@metamask/utils>pony-cause": true,
        "@noble/hashes": true,
=======
        "@metamask/transaction-controller>@metamask/nonce-tracker": true,
        "@metamask/utils": true,
        "bn.js": true,
>>>>>>> 65e656c9
        "browserify>buffer": true,
        "eth-method-registry": true,
        "fast-json-patch": true,
        "lodash": true,
        "uuid": true,
        "webpack>events": true
      }
    },
    "@metamask/user-operation-controller": {
      "globals": {
        "fetch": true
      },
      "packages": {
        "@metamask/controller-utils": true,
        "@metamask/eth-query": true,
        "@metamask/gas-fee-controller": true,
        "@metamask/gas-fee-controller>@metamask/polling-controller": true,
        "@metamask/rpc-errors": true,
        "@metamask/transaction-controller": true,
        "@metamask/user-operation-controller>@metamask/base-controller": true,
<<<<<<< HEAD
        "@metamask/utils": true,
=======
        "@metamask/user-operation-controller>@metamask/utils": true,
>>>>>>> 65e656c9
        "bn.js": true,
        "lodash": true,
        "superstruct": true,
        "uuid": true,
        "webpack>events": true
      }
    },
    "@metamask/user-operation-controller>@metamask/base-controller": {
      "globals": {
        "setTimeout": true
      },
      "packages": {
        "immer": true
      }
    },
<<<<<<< HEAD
=======
    "@metamask/user-operation-controller>@metamask/utils": {
      "globals": {
        "TextDecoder": true,
        "TextEncoder": true
      },
      "packages": {
        "@metamask/utils>@metamask/superstruct": true,
        "@metamask/utils>@scure/base": true,
        "@metamask/utils>pony-cause": true,
        "@noble/hashes": true,
        "browserify>buffer": true,
        "nock>debug": true,
        "semver": true
      }
    },
>>>>>>> 65e656c9
    "@metamask/utils": {
      "globals": {
        "TextDecoder": true,
        "TextEncoder": true
      },
      "packages": {
        "@metamask/utils>@metamask/superstruct": true,
        "@metamask/utils>@scure/base": true,
        "@metamask/utils>pony-cause": true,
        "@noble/hashes": true,
        "browserify>buffer": true,
        "nock>debug": true,
        "semver": true
      }
    },
    "@metamask/utils>@scure/base": {
      "globals": {
        "TextDecoder": true,
        "TextEncoder": true
      }
    },
    "@ngraveio/bc-ur": {
      "packages": {
        "@ngraveio/bc-ur>@keystonehq/alias-sampling": true,
        "@ngraveio/bc-ur>bignumber.js": true,
        "@ngraveio/bc-ur>cbor-sync": true,
        "@ngraveio/bc-ur>crc": true,
        "@ngraveio/bc-ur>jsbi": true,
        "addons-linter>sha.js": true,
        "browserify>assert": true,
        "browserify>buffer": true
      }
    },
    "@ngraveio/bc-ur>assert>object-is": {
      "packages": {
        "string.prototype.matchall>call-bind": true,
        "string.prototype.matchall>define-properties": true
      }
    },
    "@ngraveio/bc-ur>bignumber.js": {
      "globals": {
        "crypto": true,
        "define": true
      }
    },
    "@ngraveio/bc-ur>cbor-sync": {
      "globals": {
        "define": true
      },
      "packages": {
        "browserify>buffer": true
      }
    },
    "@ngraveio/bc-ur>crc": {
      "packages": {
        "browserify>buffer": true
      }
    },
    "@ngraveio/bc-ur>jsbi": {
      "globals": {
        "define": true
      }
    },
    "@noble/hashes": {
      "globals": {
        "TextEncoder": true,
        "crypto": true
      }
    },
    "@popperjs/core": {
      "globals": {
        "Element": true,
        "HTMLElement": true,
        "ShadowRoot": true,
        "console.error": true,
        "console.warn": true,
        "document": true,
        "navigator.userAgent": true
      }
    },
    "@reduxjs/toolkit": {
      "globals": {
        "AbortController": true,
        "__REDUX_DEVTOOLS_EXTENSION_COMPOSE__": true,
        "__REDUX_DEVTOOLS_EXTENSION__": true,
        "console": true,
        "queueMicrotask": true,
        "requestAnimationFrame": true,
        "setTimeout": true
      },
      "packages": {
        "@reduxjs/toolkit>reselect": true,
        "immer": true,
        "process": true,
        "redux": true,
        "redux-thunk": true
      }
    },
    "@segment/loosely-validate-event": {
      "packages": {
        "@segment/loosely-validate-event>component-type": true,
        "@segment/loosely-validate-event>join-component": true,
        "browserify>assert": true,
        "browserify>buffer": true
      }
    },
    "@sentry/browser": {
      "globals": {
        "PerformanceObserver.supportedEntryTypes": true,
        "Request": true,
        "URL": true,
        "XMLHttpRequest.prototype": true,
        "__SENTRY_DEBUG__": true,
        "__SENTRY_RELEASE__": true,
        "addEventListener": true,
        "console.error": true,
        "indexedDB.open": true,
        "performance.timeOrigin": true,
        "setTimeout": true
      },
      "packages": {
        "@sentry/browser>@sentry-internal/browser-utils": true,
        "@sentry/browser>@sentry-internal/feedback": true,
        "@sentry/browser>@sentry-internal/replay": true,
        "@sentry/browser>@sentry-internal/replay-canvas": true,
        "@sentry/browser>@sentry/core": true,
        "@sentry/utils": true
      }
    },
    "@sentry/browser>@sentry-internal/browser-utils": {
      "globals": {
        "PerformanceEventTiming.prototype": true,
        "PerformanceObserver": true,
        "XMLHttpRequest.prototype": true,
        "__SENTRY_DEBUG__": true,
        "addEventListener": true,
        "clearTimeout": true,
        "performance": true,
        "removeEventListener": true,
        "setTimeout": true
      },
      "packages": {
        "@sentry/browser>@sentry/core": true,
        "@sentry/utils": true
      }
    },
    "@sentry/browser>@sentry-internal/feedback": {
      "globals": {
        "FormData": true,
        "HTMLFormElement": true,
        "__SENTRY_DEBUG__": true,
        "cancelAnimationFrame": true,
        "clearTimeout": true,
        "document.createElement": true,
        "document.createElementNS": true,
        "document.createTextNode": true,
        "isSecureContext": true,
        "requestAnimationFrame": true,
        "setTimeout": true
      },
      "packages": {
        "@sentry/browser>@sentry/core": true,
        "@sentry/utils": true
      }
    },
    "@sentry/browser>@sentry-internal/replay": {
      "globals": {
        "Blob": true,
        "CSSConditionRule": true,
        "CSSGroupingRule": true,
        "CSSMediaRule": true,
        "CSSRule": true,
        "CSSSupportsRule": true,
        "Document": true,
        "DragEvent": true,
        "Element": true,
        "FormData": true,
        "HTMLElement": true,
        "HTMLFormElement": true,
        "Headers": true,
        "MouseEvent": true,
        "MutationObserver": true,
        "Node.DOCUMENT_FRAGMENT_NODE": true,
        "Node.prototype.contains": true,
        "PointerEvent": true,
        "TextEncoder": true,
        "URL": true,
        "URLSearchParams": true,
        "Worker": true,
        "__RRWEB_EXCLUDE_IFRAME__": true,
        "__RRWEB_EXCLUDE_SHADOW_DOM__": true,
        "__SENTRY_DEBUG__": true,
        "__SENTRY_EXCLUDE_REPLAY_WORKER__": true,
        "__rrMutationObserver": true,
        "addEventListener": true,
        "clearTimeout": true,
        "console.debug": true,
        "console.error": true,
        "console.warn": true,
        "customElements.get": true,
        "document": true,
        "innerHeight": true,
        "innerWidth": true,
        "location.href": true,
        "location.origin": true,
        "parent": true,
        "setTimeout": true
      },
      "packages": {
        "@sentry/browser>@sentry-internal/browser-utils": true,
        "@sentry/browser>@sentry/core": true,
        "@sentry/utils": true
      }
    },
    "@sentry/browser>@sentry-internal/replay-canvas": {
      "globals": {
        "Blob": true,
        "HTMLCanvasElement": true,
        "HTMLImageElement": true,
        "ImageData": true,
        "URL.createObjectURL": true,
        "WeakRef": true,
        "Worker": true,
        "cancelAnimationFrame": true,
        "console.error": true,
        "createImageBitmap": true,
        "document": true
      },
      "packages": {
        "@sentry/browser>@sentry/core": true,
        "@sentry/utils": true
      }
    },
    "@sentry/browser>@sentry/core": {
      "globals": {
        "Headers": true,
        "Request": true,
        "URL": true,
        "__SENTRY_DEBUG__": true,
        "__SENTRY_TRACING__": true,
        "clearInterval": true,
        "clearTimeout": true,
        "console.log": true,
        "console.warn": true,
        "setInterval": true,
        "setTimeout": true
      },
      "packages": {
        "@sentry/utils": true
      }
    },
    "@sentry/utils": {
      "globals": {
        "CustomEvent": true,
        "DOMError": true,
        "DOMException": true,
        "EdgeRuntime": true,
        "Element": true,
        "ErrorEvent": true,
        "Event": true,
        "HTMLElement": true,
        "Headers": true,
        "Request": true,
        "Response": true,
        "TextDecoder": true,
        "TextEncoder": true,
        "URL": true,
        "__SENTRY_BROWSER_BUNDLE__": true,
        "__SENTRY_DEBUG__": true,
        "clearTimeout": true,
        "console.error": true,
        "document": true,
        "setInterval": true,
        "setTimeout": true
      },
      "packages": {
        "process": true
      }
    },
    "@storybook/addon-docs>remark-external-links>mdast-util-definitions": {
      "packages": {
        "react-markdown>unist-util-visit": true
      }
    },
    "@storybook/addon-knobs>qs": {
      "packages": {
        "string.prototype.matchall>side-channel": true
      }
    },
    "@swc/helpers>tslib": {
      "globals": {
        "SuppressedError": true,
        "define": true
      }
    },
    "@trezor/connect-web": {
      "globals": {
        "URLSearchParams": true,
        "__TREZOR_CONNECT_SRC": true,
        "addEventListener": true,
        "btoa": true,
        "chrome": true,
        "clearInterval": true,
        "clearTimeout": true,
        "console.warn": true,
        "document.body": true,
        "document.createElement": true,
        "document.createTextNode": true,
        "document.getElementById": true,
        "document.querySelectorAll": true,
        "location": true,
        "navigator": true,
        "open": true,
        "origin": true,
        "removeEventListener": true,
        "setInterval": true,
        "setTimeout": true
      },
      "packages": {
        "@swc/helpers>tslib": true,
        "@trezor/connect-web>@trezor/connect": true,
        "@trezor/connect-web>@trezor/connect-common": true,
        "@trezor/connect-web>@trezor/utils": true,
        "webpack>events": true
      }
    },
    "@trezor/connect-web>@trezor/connect": {
      "packages": {
        "@swc/helpers>tslib": true,
        "@trezor/connect-web>@trezor/connect>@trezor/protobuf": true,
        "@trezor/connect-web>@trezor/connect>@trezor/schema-utils": true,
        "@trezor/connect-web>@trezor/connect>@trezor/transport": true,
        "@trezor/connect-web>@trezor/utils": true
      }
    },
    "@trezor/connect-web>@trezor/connect-common": {
      "globals": {
        "console.warn": true,
        "localStorage.getItem": true,
        "localStorage.setItem": true,
        "navigator": true,
        "setTimeout": true,
        "window": true
      },
      "packages": {
        "@swc/helpers>tslib": true,
        "@trezor/connect-web>@trezor/connect-common>@trezor/env-utils": true,
        "@trezor/connect-web>@trezor/utils": true
      }
    },
    "@trezor/connect-web>@trezor/connect-common>@trezor/env-utils": {
      "globals": {
        "innerHeight": true,
        "innerWidth": true,
        "location.hostname": true,
        "location.origin": true,
        "navigator.languages": true,
        "navigator.platform": true,
        "navigator.userAgent": true,
        "screen.height": true,
        "screen.width": true
      },
      "packages": {
        "@swc/helpers>tslib": true,
        "@trezor/connect-web>@trezor/connect-common>@trezor/env-utils>ua-parser-js": true,
        "process": true
      }
    },
    "@trezor/connect-web>@trezor/connect-common>@trezor/env-utils>ua-parser-js": {
      "globals": {
        "define": true
      }
    },
    "@trezor/connect-web>@trezor/connect>@trezor/protobuf": {
      "packages": {
        "@swc/helpers>tslib": true,
        "@trezor/connect-web>@trezor/connect>@trezor/protobuf>protobufjs": true,
        "@trezor/connect-web>@trezor/connect>@trezor/schema-utils": true,
        "browserify>buffer": true
      }
    },
    "@trezor/connect-web>@trezor/connect>@trezor/protobuf>protobufjs": {
      "globals": {
        "process": true,
        "setTimeout": true
      },
      "packages": {
        "@trezor/connect-web>@trezor/connect>@trezor/protobuf>protobufjs>@protobufjs/aspromise": true,
        "@trezor/connect-web>@trezor/connect>@trezor/protobuf>protobufjs>@protobufjs/base64": true,
        "@trezor/connect-web>@trezor/connect>@trezor/protobuf>protobufjs>@protobufjs/codegen": true,
        "@trezor/connect-web>@trezor/connect>@trezor/protobuf>protobufjs>@protobufjs/eventemitter": true,
        "@trezor/connect-web>@trezor/connect>@trezor/protobuf>protobufjs>@protobufjs/fetch": true,
        "@trezor/connect-web>@trezor/connect>@trezor/protobuf>protobufjs>@protobufjs/float": true,
        "@trezor/connect-web>@trezor/connect>@trezor/protobuf>protobufjs>@protobufjs/inquire": true,
        "@trezor/connect-web>@trezor/connect>@trezor/protobuf>protobufjs>@protobufjs/path": true,
        "@trezor/connect-web>@trezor/connect>@trezor/protobuf>protobufjs>@protobufjs/pool": true,
        "@trezor/connect-web>@trezor/connect>@trezor/protobuf>protobufjs>@protobufjs/utf8": true
      }
    },
    "@trezor/connect-web>@trezor/connect>@trezor/protobuf>protobufjs>@protobufjs/codegen": {
      "globals": {
        "console.log": true
      }
    },
    "@trezor/connect-web>@trezor/connect>@trezor/protobuf>protobufjs>@protobufjs/fetch": {
      "globals": {
        "XMLHttpRequest": true
      },
      "packages": {
        "@trezor/connect-web>@trezor/connect>@trezor/protobuf>protobufjs>@protobufjs/aspromise": true,
        "@trezor/connect-web>@trezor/connect>@trezor/protobuf>protobufjs>@protobufjs/inquire": true
      }
    },
    "@trezor/connect-web>@trezor/connect>@trezor/schema-utils": {
      "globals": {
        "console.warn": true
      },
      "packages": {
        "@trezor/connect-web>@trezor/connect>@trezor/schema-utils>@sinclair/typebox": true,
        "browserify>buffer": true,
        "ts-mixer": true
      }
    },
    "@trezor/connect-web>@trezor/utils": {
      "globals": {
        "AbortController": true,
        "Intl.NumberFormat": true,
        "clearInterval": true,
        "clearTimeout": true,
        "console.error": true,
        "console.info": true,
        "console.log": true,
        "console.warn": true,
        "setInterval": true,
        "setTimeout": true
      },
      "packages": {
        "@swc/helpers>tslib": true,
        "@trezor/connect-web>@trezor/utils>bignumber.js": true,
        "browserify>buffer": true,
        "webpack>events": true
      }
    },
    "@trezor/connect-web>@trezor/utils>bignumber.js": {
      "globals": {
        "crypto": true,
        "define": true
      }
    },
    "@welldone-software/why-did-you-render": {
      "globals": {
        "Element": true,
        "console.group": true,
        "console.groupCollapsed": true,
        "console.groupEnd": true,
        "console.log": true,
        "console.warn": true,
        "define": true,
        "setTimeout": true
      },
      "packages": {
        "lodash": true,
        "react": true
      }
    },
    "@zxing/browser": {
      "globals": {
        "HTMLElement": true,
        "HTMLImageElement": true,
        "HTMLVideoElement": true,
        "clearTimeout": true,
        "console.error": true,
        "console.warn": true,
        "document": true,
        "navigator": true,
        "setTimeout": true
      },
      "packages": {
        "@zxing/library": true
      }
    },
    "@zxing/library": {
      "globals": {
        "HTMLImageElement": true,
        "HTMLVideoElement": true,
        "TextDecoder": true,
        "TextEncoder": true,
        "URL.createObjectURL": true,
        "btoa": true,
        "console.log": true,
        "console.warn": true,
        "document": true,
        "navigator": true,
        "setTimeout": true
      },
      "packages": {
        "@zxing/library>ts-custom-error": true
      }
    },
    "addons-linter>sha.js": {
      "packages": {
        "koa>content-disposition>safe-buffer": true,
        "pumpify>inherits": true
      }
    },
    "await-semaphore": {
      "packages": {
        "browserify>timers-browserify": true,
        "process": true
      }
    },
    "base32-encode": {
      "packages": {
        "base32-encode>to-data-view": true
      }
    },
    "bignumber.js": {
      "globals": {
        "crypto": true,
        "define": true
      }
    },
    "blo": {
      "globals": {
        "btoa": true
      }
    },
    "bn.js": {
      "globals": {
        "Buffer": true
      },
      "packages": {
        "browserify>browser-resolve": true
      }
    },
    "bowser": {
      "globals": {
        "define": true
      }
    },
    "browserify>assert": {
      "globals": {
        "Buffer": true
      },
      "packages": {
        "browserify>assert>util": true,
        "react>object-assign": true
      }
    },
    "browserify>assert>util": {
      "globals": {
        "console.error": true,
        "console.log": true,
        "console.trace": true,
        "process": true
      },
      "packages": {
        "browserify>assert>util>inherits": true,
        "process": true
      }
    },
    "browserify>browserify-zlib": {
      "packages": {
        "browserify>assert": true,
        "browserify>browserify-zlib>pako": true,
        "browserify>buffer": true,
        "browserify>util": true,
        "process": true,
        "stream-browserify": true
      }
    },
    "browserify>buffer": {
      "globals": {
        "console": true
      },
      "packages": {
        "base64-js": true,
        "buffer>ieee754": true
      }
    },
    "browserify>punycode": {
      "globals": {
        "define": true
      }
    },
    "browserify>string_decoder": {
      "packages": {
        "koa>content-disposition>safe-buffer": true
      }
    },
    "browserify>timers-browserify": {
      "globals": {
        "clearInterval": true,
        "clearTimeout": true,
        "setInterval": true,
        "setTimeout": true
      },
      "packages": {
        "process": true
      }
    },
    "browserify>url": {
      "packages": {
        "@storybook/addon-knobs>qs": true,
        "browserify>punycode": true
      }
    },
    "browserify>util": {
      "globals": {
        "console.error": true,
        "console.log": true,
        "console.trace": true
      },
      "packages": {
        "browserify>util>is-arguments": true,
        "browserify>util>is-typed-array": true,
        "browserify>util>which-typed-array": true,
        "koa>is-generator-function": true,
        "process": true,
        "pumpify>inherits": true
      }
    },
    "browserify>util>is-arguments": {
      "packages": {
        "koa>is-generator-function>has-tostringtag": true,
        "string.prototype.matchall>call-bind": true
      }
    },
    "browserify>util>is-typed-array": {
      "packages": {
        "browserify>util>which-typed-array": true
      }
    },
    "browserify>util>which-typed-array": {
      "packages": {
        "browserify>util>which-typed-array>for-each": true,
        "koa>is-generator-function>has-tostringtag": true,
        "string.prototype.matchall>call-bind": true,
        "string.prototype.matchall>es-abstract>available-typed-arrays": true,
        "string.prototype.matchall>es-abstract>gopd": true
      }
    },
    "browserify>util>which-typed-array>for-each": {
      "packages": {
        "string.prototype.matchall>es-abstract>is-callable": true
      }
    },
    "browserify>vm-browserify": {
      "globals": {
        "document.body.appendChild": true,
        "document.body.removeChild": true,
        "document.createElement": true
      }
    },
    "buffer": {
      "globals": {
        "console": true
      },
      "packages": {
        "base64-js": true,
        "buffer>ieee754": true
      }
    },
    "chalk": {
      "packages": {
        "chalk>ansi-styles": true,
        "chalk>supports-color": true
      }
    },
    "chalk>ansi-styles": {
      "packages": {
        "chalk>ansi-styles>color-convert": true
      }
    },
    "chalk>ansi-styles>color-convert": {
      "packages": {
        "jest-canvas-mock>moo-color>color-name": true
      }
    },
    "chart.js": {
      "globals": {
        "Intl.NumberFormat": true,
        "MutationObserver": true,
        "OffscreenCanvas": true,
        "Path2D": true,
        "ResizeObserver": true,
        "addEventListener": true,
        "clearTimeout": true,
        "console.error": true,
        "console.warn": true,
        "devicePixelRatio": true,
        "document": true,
        "removeEventListener": true,
        "requestAnimationFrame": true,
        "setTimeout": true
      },
      "packages": {
        "chart.js>@kurkle/color": true
      }
    },
    "chart.js>@kurkle/color": {
      "globals": {
        "define": true
      }
    },
    "classnames": {
      "globals": {
        "classNames": "write",
        "define": true
      }
    },
    "cockatiel": {
      "globals": {
        "AbortController": true,
        "AbortSignal": true,
        "WeakRef": true,
        "clearTimeout": true,
        "performance": true,
        "setTimeout": true
      },
      "packages": {
        "process": true
      }
    },
    "copy-to-clipboard": {
      "globals": {
        "clipboardData": true,
        "console.error": true,
        "console.warn": true,
        "document.body.appendChild": true,
        "document.body.removeChild": true,
        "document.createElement": true,
        "document.createRange": true,
        "document.execCommand": true,
        "document.getSelection": true,
        "navigator.userAgent": true,
        "prompt": true
      },
      "packages": {
        "copy-to-clipboard>toggle-selection": true
      }
    },
    "copy-to-clipboard>toggle-selection": {
      "globals": {
        "document.activeElement": true,
        "document.getSelection": true
      }
    },
    "crypto-browserify": {
      "packages": {
        "crypto-browserify>browserify-cipher": true,
        "crypto-browserify>browserify-sign": true,
        "crypto-browserify>create-ecdh": true,
        "crypto-browserify>create-hmac": true,
        "crypto-browserify>diffie-hellman": true,
        "crypto-browserify>pbkdf2": true,
        "crypto-browserify>public-encrypt": true,
        "crypto-browserify>randombytes": true,
        "crypto-browserify>randomfill": true,
        "ethereumjs-util>create-hash": true
      }
    },
    "crypto-browserify>browserify-cipher": {
      "packages": {
        "crypto-browserify>browserify-cipher>browserify-des": true,
        "crypto-browserify>browserify-cipher>evp_bytestokey": true,
        "ethereumjs-util>ethereum-cryptography>browserify-aes": true
      }
    },
    "crypto-browserify>browserify-cipher>browserify-des": {
      "packages": {
        "browserify>buffer": true,
        "crypto-browserify>browserify-cipher>browserify-des>des.js": true,
        "ethereumjs-util>create-hash>cipher-base": true,
        "pumpify>inherits": true
      }
    },
    "crypto-browserify>browserify-cipher>browserify-des>des.js": {
      "packages": {
        "@metamask/ppom-validator>elliptic>minimalistic-assert": true,
        "pumpify>inherits": true
      }
    },
    "crypto-browserify>browserify-cipher>evp_bytestokey": {
      "packages": {
        "ethereumjs-util>create-hash>md5.js": true,
        "koa>content-disposition>safe-buffer": true
      }
    },
    "crypto-browserify>browserify-sign": {
      "packages": {
        "@metamask/ppom-validator>elliptic": true,
        "bn.js": true,
        "browserify>buffer": true,
        "crypto-browserify>create-hmac": true,
        "crypto-browserify>public-encrypt>browserify-rsa": true,
        "crypto-browserify>public-encrypt>parse-asn1": true,
        "ethereumjs-util>create-hash": true,
        "pumpify>inherits": true,
        "stream-browserify": true
      }
    },
    "crypto-browserify>create-ecdh": {
      "packages": {
        "@metamask/ppom-validator>elliptic": true,
        "bn.js": true,
        "browserify>buffer": true
      }
    },
    "crypto-browserify>create-hmac": {
      "packages": {
        "addons-linter>sha.js": true,
        "ethereumjs-util>create-hash": true,
        "ethereumjs-util>create-hash>cipher-base": true,
        "ethereumjs-util>create-hash>ripemd160": true,
        "koa>content-disposition>safe-buffer": true,
        "pumpify>inherits": true
      }
    },
    "crypto-browserify>diffie-hellman": {
      "packages": {
        "bn.js": true,
        "browserify>buffer": true,
        "crypto-browserify>diffie-hellman>miller-rabin": true,
        "crypto-browserify>randombytes": true
      }
    },
    "crypto-browserify>diffie-hellman>miller-rabin": {
      "packages": {
        "@metamask/ppom-validator>elliptic>brorand": true,
        "bn.js": true
      }
    },
    "crypto-browserify>pbkdf2": {
      "globals": {
        "crypto": true,
        "process": true,
        "queueMicrotask": true,
        "setImmediate": true,
        "setTimeout": true
      },
      "packages": {
        "addons-linter>sha.js": true,
        "ethereumjs-util>create-hash": true,
        "ethereumjs-util>create-hash>ripemd160": true,
        "koa>content-disposition>safe-buffer": true,
        "process": true
      }
    },
    "crypto-browserify>public-encrypt": {
      "packages": {
        "bn.js": true,
        "browserify>buffer": true,
        "crypto-browserify>public-encrypt>browserify-rsa": true,
        "crypto-browserify>public-encrypt>parse-asn1": true,
        "crypto-browserify>randombytes": true,
        "ethereumjs-util>create-hash": true
      }
    },
    "crypto-browserify>public-encrypt>browserify-rsa": {
      "packages": {
        "bn.js": true,
        "browserify>buffer": true,
        "crypto-browserify>randombytes": true
      }
    },
    "crypto-browserify>public-encrypt>parse-asn1": {
      "packages": {
        "browserify>buffer": true,
        "crypto-browserify>browserify-cipher>evp_bytestokey": true,
        "crypto-browserify>pbkdf2": true,
        "crypto-browserify>public-encrypt>parse-asn1>asn1.js": true,
        "ethereumjs-util>ethereum-cryptography>browserify-aes": true
      }
    },
    "crypto-browserify>public-encrypt>parse-asn1>asn1.js": {
      "packages": {
        "@metamask/ppom-validator>elliptic>minimalistic-assert": true,
        "bn.js": true,
        "browserify>buffer": true,
        "browserify>vm-browserify": true,
        "pumpify>inherits": true
      }
    },
    "crypto-browserify>randombytes": {
      "globals": {
        "crypto": true,
        "msCrypto": true
      },
      "packages": {
        "koa>content-disposition>safe-buffer": true,
        "process": true
      }
    },
    "crypto-browserify>randomfill": {
      "globals": {
        "crypto": true,
        "msCrypto": true
      },
      "packages": {
        "crypto-browserify>randombytes": true,
        "koa>content-disposition>safe-buffer": true,
        "process": true
      }
    },
    "currency-formatter": {
      "packages": {
        "currency-formatter>accounting": true,
        "currency-formatter>locale-currency": true,
        "react>object-assign": true
      }
    },
    "currency-formatter>accounting": {
      "globals": {
        "define": true
      }
    },
    "currency-formatter>locale-currency": {
      "globals": {
        "countryCode": true
      }
    },
    "debounce-stream": {
      "packages": {
        "debounce-stream>debounce": true,
        "debounce-stream>duplexer": true,
        "debounce-stream>through": true
      }
    },
    "debounce-stream>debounce": {
      "globals": {
        "clearTimeout": true,
        "setTimeout": true
      }
    },
    "debounce-stream>duplexer": {
      "packages": {
        "stream-browserify": true
      }
    },
    "debounce-stream>through": {
      "packages": {
        "process": true,
        "stream-browserify": true
      }
    },
    "depcheck>@vue/compiler-sfc>postcss>nanoid": {
      "globals": {
        "crypto.getRandomValues": true
      }
    },
    "depcheck>is-core-module>hasown": {
      "packages": {
        "browserify>has>function-bind": true
      }
    },
    "dependency-tree>precinct>detective-postcss>postcss>nanoid": {
      "globals": {
        "crypto.getRandomValues": true
      }
    },
    "eslint-plugin-react>array-includes>is-string": {
      "packages": {
        "koa>is-generator-function>has-tostringtag": true
      }
    },
    "eth-ens-namehash": {
      "globals": {
        "name": "write"
      },
      "packages": {
        "@metamask/ethjs>js-sha3": true,
        "browserify>buffer": true,
        "eth-ens-namehash>idna-uts46-hx": true
      }
    },
    "eth-ens-namehash>idna-uts46-hx": {
      "globals": {
        "define": true
      },
      "packages": {
        "browserify>punycode": true
      }
    },
    "eth-keyring-controller>@metamask/browser-passworder": {
      "globals": {
        "crypto": true
      }
    },
    "eth-lattice-keyring": {
      "globals": {
        "addEventListener": true,
        "browser": true,
        "clearInterval": true,
        "fetch": true,
        "open": true,
        "setInterval": true
      },
      "packages": {
        "@ethereumjs/tx>@ethereumjs/util": true,
        "bn.js": true,
        "browserify>buffer": true,
        "crypto-browserify": true,
        "eth-lattice-keyring>@ethereumjs/tx": true,
        "eth-lattice-keyring>gridplus-sdk": true,
        "eth-lattice-keyring>rlp": true,
        "webpack>events": true
      }
    },
    "eth-lattice-keyring>@ethereumjs/tx": {
      "packages": {
        "@ethereumjs/tx>@ethereumjs/common": true,
        "@ethereumjs/tx>@ethereumjs/rlp": true,
        "@ethereumjs/tx>@ethereumjs/util": true,
        "@ethersproject/providers": true,
        "browserify>buffer": true,
        "browserify>insert-module-globals>is-buffer": true,
        "eth-lattice-keyring>@ethereumjs/tx>@chainsafe/ssz": true,
        "eth-lattice-keyring>@ethereumjs/tx>ethereum-cryptography": true
      }
    },
    "eth-lattice-keyring>@ethereumjs/tx>@chainsafe/ssz": {
      "packages": {
        "browserify": true,
        "browserify>buffer": true,
        "eth-lattice-keyring>@ethereumjs/tx>@chainsafe/ssz>@chainsafe/persistent-merkle-tree": true,
        "eth-lattice-keyring>@ethereumjs/tx>@chainsafe/ssz>case": true
      }
    },
    "eth-lattice-keyring>@ethereumjs/tx>@chainsafe/ssz>@chainsafe/persistent-merkle-tree": {
      "globals": {
        "WeakRef": true
      },
      "packages": {
        "browserify": true
      }
    },
    "eth-lattice-keyring>@ethereumjs/tx>ethereum-cryptography": {
      "globals": {
        "TextDecoder": true,
        "crypto": true
      },
      "packages": {
        "eth-lattice-keyring>@ethereumjs/tx>ethereum-cryptography>@noble/hashes": true
      }
    },
    "eth-lattice-keyring>@ethereumjs/tx>ethereum-cryptography>@noble/hashes": {
      "globals": {
        "TextEncoder": true,
        "crypto": true
      }
    },
    "eth-lattice-keyring>gridplus-sdk": {
      "globals": {
        "AbortController": true,
        "Request": true,
        "URL": true,
        "__values": true,
        "caches": true,
        "clearTimeout": true,
        "console.error": true,
        "console.log": true,
        "console.warn": true,
        "fetch": true,
        "setTimeout": true
      },
      "packages": {
        "@ethereumjs/tx>@ethereumjs/common>crc-32": true,
        "@ethersproject/abi": true,
        "@metamask/ethjs>js-sha3": true,
        "@metamask/keyring-api>bech32": true,
        "bn.js": true,
        "browserify>buffer": true,
        "eth-lattice-keyring>gridplus-sdk>@ethereumjs/common": true,
        "eth-lattice-keyring>gridplus-sdk>@ethereumjs/tx": true,
        "eth-lattice-keyring>gridplus-sdk>aes-js": true,
        "eth-lattice-keyring>gridplus-sdk>bignumber.js": true,
        "eth-lattice-keyring>gridplus-sdk>bitwise": true,
        "eth-lattice-keyring>gridplus-sdk>borc": true,
        "eth-lattice-keyring>gridplus-sdk>elliptic": true,
        "eth-lattice-keyring>gridplus-sdk>eth-eip712-util-browser": true,
        "eth-lattice-keyring>gridplus-sdk>rlp": true,
        "eth-lattice-keyring>gridplus-sdk>secp256k1": true,
        "eth-lattice-keyring>gridplus-sdk>uuid": true,
        "ethereumjs-util>ethereum-cryptography>bs58check": true,
        "ethers>@ethersproject/sha2>hash.js": true,
        "lodash": true
      }
    },
    "eth-lattice-keyring>gridplus-sdk>@ethereumjs/common": {
      "packages": {
        "@ethereumjs/tx>@ethereumjs/common>crc-32": true,
        "@ethereumjs/tx>@ethereumjs/util": true,
        "browserify>buffer": true,
        "webpack>events": true
      }
    },
    "eth-lattice-keyring>gridplus-sdk>@ethereumjs/tx": {
      "packages": {
        "@ethereumjs/tx>@ethereumjs/rlp": true,
        "@ethereumjs/tx>@ethereumjs/util": true,
        "@ethersproject/providers": true,
        "browserify>buffer": true,
        "browserify>insert-module-globals>is-buffer": true,
        "eth-lattice-keyring>@ethereumjs/tx>@chainsafe/ssz": true,
        "eth-lattice-keyring>gridplus-sdk>@ethereumjs/tx>@ethereumjs/common": true,
        "eth-lattice-keyring>gridplus-sdk>@ethereumjs/tx>ethereum-cryptography": true
      }
    },
    "eth-lattice-keyring>gridplus-sdk>@ethereumjs/tx>@ethereumjs/common": {
      "packages": {
        "@ethereumjs/tx>@ethereumjs/common>crc-32": true,
        "@ethereumjs/tx>@ethereumjs/util": true,
        "browserify>buffer": true,
        "webpack>events": true
      }
    },
    "eth-lattice-keyring>gridplus-sdk>@ethereumjs/tx>ethereum-cryptography": {
      "globals": {
        "TextDecoder": true,
        "crypto": true
      },
      "packages": {
        "eth-lattice-keyring>gridplus-sdk>@ethereumjs/tx>ethereum-cryptography>@noble/hashes": true
      }
    },
    "eth-lattice-keyring>gridplus-sdk>@ethereumjs/tx>ethereum-cryptography>@noble/hashes": {
      "globals": {
        "TextEncoder": true,
        "crypto": true
      }
    },
    "eth-lattice-keyring>gridplus-sdk>aes-js": {
      "globals": {
        "define": true
      }
    },
    "eth-lattice-keyring>gridplus-sdk>bignumber.js": {
      "globals": {
        "crypto": true,
        "define": true
      }
    },
    "eth-lattice-keyring>gridplus-sdk>bitwise": {
      "packages": {
        "browserify>buffer": true
      }
    },
    "eth-lattice-keyring>gridplus-sdk>borc": {
      "globals": {
        "console": true
      },
      "packages": {
        "browserify>buffer": true,
        "buffer>ieee754": true,
        "eth-lattice-keyring>gridplus-sdk>borc>bignumber.js": true,
        "eth-lattice-keyring>gridplus-sdk>borc>iso-url": true
      }
    },
    "eth-lattice-keyring>gridplus-sdk>borc>bignumber.js": {
      "globals": {
        "crypto": true,
        "define": true
      }
    },
    "eth-lattice-keyring>gridplus-sdk>borc>iso-url": {
      "globals": {
        "URL": true,
        "URLSearchParams": true,
        "location": true
      }
    },
    "eth-lattice-keyring>gridplus-sdk>elliptic": {
      "packages": {
        "@metamask/ppom-validator>elliptic>brorand": true,
        "@metamask/ppom-validator>elliptic>hmac-drbg": true,
        "@metamask/ppom-validator>elliptic>minimalistic-assert": true,
        "@metamask/ppom-validator>elliptic>minimalistic-crypto-utils": true,
        "bn.js": true,
        "ethers>@ethersproject/sha2>hash.js": true,
        "pumpify>inherits": true
      }
    },
    "eth-lattice-keyring>gridplus-sdk>eth-eip712-util-browser": {
      "globals": {
        "intToBuffer": true
      },
      "packages": {
        "@metamask/ethjs>js-sha3": true,
        "bn.js": true,
        "buffer": true
      }
    },
    "eth-lattice-keyring>gridplus-sdk>rlp": {
      "globals": {
        "TextEncoder": true
      }
    },
    "eth-lattice-keyring>gridplus-sdk>secp256k1": {
      "packages": {
        "eth-lattice-keyring>gridplus-sdk>secp256k1>elliptic": true
      }
    },
    "eth-lattice-keyring>gridplus-sdk>secp256k1>elliptic": {
      "packages": {
        "@metamask/ppom-validator>elliptic>brorand": true,
        "@metamask/ppom-validator>elliptic>hmac-drbg": true,
        "@metamask/ppom-validator>elliptic>minimalistic-assert": true,
        "@metamask/ppom-validator>elliptic>minimalistic-crypto-utils": true,
        "bn.js": true,
        "ethers>@ethersproject/sha2>hash.js": true,
        "pumpify>inherits": true
      }
    },
    "eth-lattice-keyring>gridplus-sdk>uuid": {
      "globals": {
        "crypto": true
      }
    },
    "eth-lattice-keyring>rlp": {
      "globals": {
        "TextEncoder": true
      }
    },
    "eth-method-registry": {
      "packages": {
        "@metamask/ethjs-contract": true,
        "@metamask/ethjs-query": true
      }
    },
    "eth-rpc-errors": {
      "packages": {
        "eth-rpc-errors>fast-safe-stringify": true
      }
    },
    "ethereumjs-util": {
      "packages": {
        "bn.js": true,
        "browserify>assert": true,
        "browserify>buffer": true,
        "browserify>insert-module-globals>is-buffer": true,
        "ethereumjs-util>create-hash": true,
        "ethereumjs-util>ethereum-cryptography": true,
        "ethereumjs-util>rlp": true
      }
    },
    "ethereumjs-util>create-hash": {
      "packages": {
        "addons-linter>sha.js": true,
        "ethereumjs-util>create-hash>cipher-base": true,
        "ethereumjs-util>create-hash>md5.js": true,
        "ethereumjs-util>create-hash>ripemd160": true,
        "pumpify>inherits": true
      }
    },
    "ethereumjs-util>create-hash>cipher-base": {
      "packages": {
        "browserify>string_decoder": true,
        "koa>content-disposition>safe-buffer": true,
        "pumpify>inherits": true,
        "stream-browserify": true
      }
    },
    "ethereumjs-util>create-hash>md5.js": {
      "packages": {
        "ethereumjs-util>create-hash>md5.js>hash-base": true,
        "koa>content-disposition>safe-buffer": true,
        "pumpify>inherits": true
      }
    },
    "ethereumjs-util>create-hash>md5.js>hash-base": {
      "packages": {
        "koa>content-disposition>safe-buffer": true,
        "pumpify>inherits": true,
        "readable-stream": true
      }
    },
    "ethereumjs-util>create-hash>ripemd160": {
      "packages": {
        "browserify>buffer": true,
        "ethereumjs-util>create-hash>md5.js>hash-base": true,
        "pumpify>inherits": true
      }
    },
    "ethereumjs-util>ethereum-cryptography": {
      "packages": {
        "browserify>buffer": true,
        "crypto-browserify>randombytes": true,
        "ethereumjs-util>ethereum-cryptography>keccak": true,
        "ganache>secp256k1": true
      }
    },
    "ethereumjs-util>ethereum-cryptography>browserify-aes": {
      "packages": {
        "browserify>buffer": true,
        "crypto-browserify>browserify-cipher>evp_bytestokey": true,
        "ethereumjs-util>create-hash>cipher-base": true,
        "ethereumjs-util>ethereum-cryptography>browserify-aes>buffer-xor": true,
        "koa>content-disposition>safe-buffer": true,
        "pumpify>inherits": true
      }
    },
    "ethereumjs-util>ethereum-cryptography>browserify-aes>buffer-xor": {
      "packages": {
        "browserify>buffer": true
      }
    },
    "ethereumjs-util>ethereum-cryptography>bs58check": {
      "packages": {
        "ethereumjs-util>create-hash": true,
        "ethereumjs-util>ethereum-cryptography>bs58check>bs58": true,
        "koa>content-disposition>safe-buffer": true
      }
    },
    "ethereumjs-util>ethereum-cryptography>bs58check>bs58": {
      "packages": {
        "@ensdomains/content-hash>multihashes>multibase>base-x": true
      }
    },
    "ethereumjs-util>ethereum-cryptography>keccak": {
      "packages": {
        "browserify>buffer": true,
        "readable-stream": true
      }
    },
    "ethereumjs-util>rlp": {
      "packages": {
        "bn.js": true,
        "browserify>buffer": true
      }
    },
    "ethereumjs-wallet>randombytes": {
      "globals": {
        "crypto.getRandomValues": true
      }
    },
    "ethers": {
      "packages": {
        "@ethersproject/abi": true,
        "@ethersproject/bignumber": true,
        "@ethersproject/bytes": true,
        "@ethersproject/contracts": true,
        "@ethersproject/hash": true,
        "@ethersproject/hdnode": true,
        "@ethersproject/wallet": true,
        "ethers>@ethersproject/abstract-signer": true,
        "ethers>@ethersproject/address": true,
        "ethers>@ethersproject/base64": true,
        "ethers>@ethersproject/basex": true,
        "ethers>@ethersproject/constants": true,
        "ethers>@ethersproject/json-wallets": true,
        "ethers>@ethersproject/keccak256": true,
        "ethers>@ethersproject/logger": true,
        "ethers>@ethersproject/properties": true,
        "ethers>@ethersproject/providers": true,
        "ethers>@ethersproject/random": true,
        "ethers>@ethersproject/rlp": true,
        "ethers>@ethersproject/sha2": true,
        "ethers>@ethersproject/signing-key": true,
        "ethers>@ethersproject/solidity": true,
        "ethers>@ethersproject/strings": true,
        "ethers>@ethersproject/transactions": true,
        "ethers>@ethersproject/units": true,
        "ethers>@ethersproject/web": true,
        "ethers>@ethersproject/wordlists": true
      }
    },
    "ethers>@ethersproject/abstract-provider": {
      "packages": {
        "@ethersproject/bignumber": true,
        "@ethersproject/bytes": true,
        "ethers>@ethersproject/logger": true,
        "ethers>@ethersproject/properties": true
      }
    },
    "ethers>@ethersproject/abstract-signer": {
      "packages": {
        "ethers>@ethersproject/logger": true,
        "ethers>@ethersproject/properties": true
      }
    },
    "ethers>@ethersproject/address": {
      "packages": {
        "@ethersproject/bignumber": true,
        "@ethersproject/bytes": true,
        "ethers>@ethersproject/keccak256": true,
        "ethers>@ethersproject/logger": true,
        "ethers>@ethersproject/rlp": true
      }
    },
    "ethers>@ethersproject/base64": {
      "globals": {
        "atob": true,
        "btoa": true
      },
      "packages": {
        "@ethersproject/bytes": true
      }
    },
    "ethers>@ethersproject/basex": {
      "packages": {
        "@ethersproject/bytes": true,
        "ethers>@ethersproject/properties": true
      }
    },
    "ethers>@ethersproject/constants": {
      "packages": {
        "@ethersproject/bignumber": true
      }
    },
    "ethers>@ethersproject/json-wallets": {
      "packages": {
        "@ethersproject/bytes": true,
        "@ethersproject/hdnode": true,
        "ethers>@ethersproject/address": true,
        "ethers>@ethersproject/json-wallets>aes-js": true,
        "ethers>@ethersproject/json-wallets>scrypt-js": true,
        "ethers>@ethersproject/keccak256": true,
        "ethers>@ethersproject/logger": true,
        "ethers>@ethersproject/pbkdf2": true,
        "ethers>@ethersproject/properties": true,
        "ethers>@ethersproject/random": true,
        "ethers>@ethersproject/strings": true,
        "ethers>@ethersproject/transactions": true
      }
    },
    "ethers>@ethersproject/json-wallets>aes-js": {
      "globals": {
        "define": true
      }
    },
    "ethers>@ethersproject/json-wallets>scrypt-js": {
      "globals": {
        "define": true,
        "setTimeout": true
      },
      "packages": {
        "browserify>timers-browserify": true
      }
    },
    "ethers>@ethersproject/keccak256": {
      "packages": {
        "@ethersproject/bytes": true,
        "@metamask/ethjs>js-sha3": true
      }
    },
    "ethers>@ethersproject/logger": {
      "globals": {
        "console": true
      }
    },
    "ethers>@ethersproject/pbkdf2": {
      "packages": {
        "@ethersproject/bytes": true,
        "ethers>@ethersproject/sha2": true
      }
    },
    "ethers>@ethersproject/properties": {
      "packages": {
        "ethers>@ethersproject/logger": true
      }
    },
    "ethers>@ethersproject/providers": {
      "globals": {
        "WebSocket": true,
        "clearInterval": true,
        "clearTimeout": true,
        "console.log": true,
        "console.warn": true,
        "setInterval": true,
        "setTimeout": true
      },
      "packages": {
        "@ethersproject/bignumber": true,
        "@ethersproject/bytes": true,
        "@ethersproject/hash": true,
        "ethers>@ethersproject/abstract-provider": true,
        "ethers>@ethersproject/abstract-signer": true,
        "ethers>@ethersproject/address": true,
        "ethers>@ethersproject/base64": true,
        "ethers>@ethersproject/basex": true,
        "ethers>@ethersproject/constants": true,
        "ethers>@ethersproject/logger": true,
        "ethers>@ethersproject/properties": true,
        "ethers>@ethersproject/providers>@ethersproject/networks": true,
        "ethers>@ethersproject/providers>@ethersproject/web": true,
        "ethers>@ethersproject/providers>bech32": true,
        "ethers>@ethersproject/random": true,
        "ethers>@ethersproject/sha2": true,
        "ethers>@ethersproject/strings": true,
        "ethers>@ethersproject/transactions": true
      }
    },
    "ethers>@ethersproject/providers>@ethersproject/networks": {
      "packages": {
        "ethers>@ethersproject/logger": true
      }
    },
    "ethers>@ethersproject/providers>@ethersproject/web": {
      "globals": {
        "clearTimeout": true,
        "fetch": true,
        "setTimeout": true
      },
      "packages": {
        "@ethersproject/bytes": true,
        "ethers>@ethersproject/base64": true,
        "ethers>@ethersproject/logger": true,
        "ethers>@ethersproject/properties": true,
        "ethers>@ethersproject/strings": true
      }
    },
    "ethers>@ethersproject/random": {
      "packages": {
        "@ethersproject/bytes": true,
        "ethers>@ethersproject/logger": true
      }
    },
    "ethers>@ethersproject/rlp": {
      "packages": {
        "@ethersproject/bytes": true,
        "ethers>@ethersproject/logger": true
      }
    },
    "ethers>@ethersproject/sha2": {
      "packages": {
        "@ethersproject/bytes": true,
        "ethers>@ethersproject/logger": true,
        "ethers>@ethersproject/sha2>hash.js": true
      }
    },
    "ethers>@ethersproject/sha2>hash.js": {
      "packages": {
        "@metamask/ppom-validator>elliptic>minimalistic-assert": true,
        "pumpify>inherits": true
      }
    },
    "ethers>@ethersproject/signing-key": {
      "packages": {
        "@ethersproject/bytes": true,
        "ethers>@ethersproject/logger": true,
        "ethers>@ethersproject/properties": true,
        "ethers>@ethersproject/signing-key>elliptic": true
      }
    },
    "ethers>@ethersproject/signing-key>elliptic": {
      "packages": {
        "@metamask/ppom-validator>elliptic>brorand": true,
        "@metamask/ppom-validator>elliptic>hmac-drbg": true,
        "@metamask/ppom-validator>elliptic>minimalistic-assert": true,
        "@metamask/ppom-validator>elliptic>minimalistic-crypto-utils": true,
        "bn.js": true,
        "ethers>@ethersproject/sha2>hash.js": true,
        "pumpify>inherits": true
      }
    },
    "ethers>@ethersproject/solidity": {
      "packages": {
        "@ethersproject/bignumber": true,
        "@ethersproject/bytes": true,
        "ethers>@ethersproject/keccak256": true,
        "ethers>@ethersproject/logger": true,
        "ethers>@ethersproject/sha2": true,
        "ethers>@ethersproject/strings": true
      }
    },
    "ethers>@ethersproject/strings": {
      "packages": {
        "@ethersproject/bytes": true,
        "ethers>@ethersproject/constants": true,
        "ethers>@ethersproject/logger": true
      }
    },
    "ethers>@ethersproject/transactions": {
      "packages": {
        "@ethersproject/bignumber": true,
        "@ethersproject/bytes": true,
        "ethers>@ethersproject/address": true,
        "ethers>@ethersproject/constants": true,
        "ethers>@ethersproject/keccak256": true,
        "ethers>@ethersproject/logger": true,
        "ethers>@ethersproject/properties": true,
        "ethers>@ethersproject/rlp": true,
        "ethers>@ethersproject/signing-key": true
      }
    },
    "ethers>@ethersproject/units": {
      "packages": {
        "@ethersproject/bignumber": true,
        "ethers>@ethersproject/logger": true
      }
    },
    "ethers>@ethersproject/web": {
      "globals": {
        "clearTimeout": true,
        "fetch": true,
        "setTimeout": true
      },
      "packages": {
        "@ethersproject/bytes": true,
        "ethers>@ethersproject/base64": true,
        "ethers>@ethersproject/logger": true,
        "ethers>@ethersproject/properties": true,
        "ethers>@ethersproject/strings": true
      }
    },
    "ethers>@ethersproject/wordlists": {
      "packages": {
        "@ethersproject/bytes": true,
        "@ethersproject/hash": true,
        "ethers>@ethersproject/logger": true,
        "ethers>@ethersproject/properties": true,
        "ethers>@ethersproject/strings": true
      }
    },
    "extension-port-stream": {
      "packages": {
        "browserify>buffer": true,
        "extension-port-stream>readable-stream": true
      }
    },
    "extension-port-stream>readable-stream": {
      "globals": {
        "AbortController": true,
        "AggregateError": true,
        "Blob": true
      },
      "packages": {
        "browserify>buffer": true,
        "browserify>string_decoder": true,
        "extension-port-stream>readable-stream>abort-controller": true,
        "process": true,
        "webpack>events": true
      }
    },
    "extension-port-stream>readable-stream>abort-controller": {
      "globals": {
        "AbortController": true
      }
    },
    "fast-json-patch": {
      "globals": {
        "addEventListener": true,
        "clearTimeout": true,
        "removeEventListener": true,
        "setTimeout": true
      }
    },
    "fuse.js": {
      "globals": {
        "console": true,
        "define": true
      }
    },
    "ganache>secp256k1": {
      "packages": {
        "@metamask/ppom-validator>elliptic": true
      }
    },
    "gulp>vinyl-fs>object.assign": {
      "packages": {
        "@lavamoat/lavapack>json-stable-stringify>object-keys": true,
        "string.prototype.matchall>call-bind": true,
        "string.prototype.matchall>define-properties": true,
        "string.prototype.matchall>has-symbols": true
      }
    },
    "he": {
      "globals": {
        "define": true
      }
    },
    "history": {
      "globals": {
        "console": true,
        "define": true,
        "document.defaultView": true,
        "document.querySelector": true
      }
    },
    "https-browserify": {
      "packages": {
        "browserify>url": true,
        "stream-http": true
      }
    },
    "json-rpc-engine": {
      "packages": {
        "eth-rpc-errors": true,
        "json-rpc-engine>@metamask/safe-event-emitter": true
      }
    },
    "json-rpc-engine>@metamask/safe-event-emitter": {
      "globals": {
        "setTimeout": true
      },
      "packages": {
        "webpack>events": true
      }
    },
    "json-rpc-middleware-stream": {
      "globals": {
        "console.warn": true,
        "setTimeout": true
      },
      "packages": {
        "@metamask/safe-event-emitter": true,
        "readable-stream": true
      }
    },
    "koa>content-disposition>safe-buffer": {
      "packages": {
        "browserify>buffer": true
      }
    },
    "koa>is-generator-function": {
      "packages": {
        "koa>is-generator-function>has-tostringtag": true
      }
    },
    "koa>is-generator-function>has-tostringtag": {
      "packages": {
        "string.prototype.matchall>has-symbols": true
      }
    },
    "localforage": {
      "globals": {
        "Blob": true,
        "BlobBuilder": true,
        "FileReader": true,
        "IDBKeyRange": true,
        "MSBlobBuilder": true,
        "MozBlobBuilder": true,
        "OIndexedDB": true,
        "WebKitBlobBuilder": true,
        "atob": true,
        "btoa": true,
        "console.error": true,
        "console.info": true,
        "console.warn": true,
        "define": true,
        "fetch": true,
        "indexedDB": true,
        "localStorage": true,
        "mozIndexedDB": true,
        "msIndexedDB": true,
        "navigator.platform": true,
        "navigator.userAgent": true,
        "openDatabase": true,
        "setTimeout": true,
        "webkitIndexedDB": true
      }
    },
    "lodash": {
      "globals": {
        "clearTimeout": true,
        "define": true,
        "setTimeout": true
      }
    },
    "loglevel": {
      "globals": {
        "console": true,
        "define": true,
        "document.cookie": true,
        "localStorage": true,
        "log": "write",
        "navigator": true
      }
    },
    "lottie-web": {
      "globals": {
        "Blob": true,
        "Howl": true,
        "OffscreenCanvas": true,
        "URL.createObjectURL": true,
        "Worker": true,
        "XMLHttpRequest": true,
        "bodymovin": "write",
        "clearInterval": true,
        "console": true,
        "define": true,
        "document.body": true,
        "document.createElement": true,
        "document.createElementNS": true,
        "document.getElementsByClassName": true,
        "document.getElementsByTagName": true,
        "document.querySelectorAll": true,
        "document.readyState": true,
        "location.origin": true,
        "location.pathname": true,
        "navigator": true,
        "requestAnimationFrame": true,
        "setInterval": true,
        "setTimeout": true
      }
    },
    "luxon": {
      "globals": {
        "Intl": true
      }
    },
    "nanoid": {
      "globals": {
        "crypto": true,
        "msCrypto": true,
        "navigator": true
      }
    },
    "nock>debug": {
      "globals": {
        "console": true,
        "document": true,
        "localStorage": true,
        "navigator": true,
        "process": true
      },
      "packages": {
        "nock>debug>ms": true,
        "process": true
      }
    },
    "node-fetch": {
      "globals": {
        "Headers": true,
        "Request": true,
        "Response": true,
        "fetch": true
      }
    },
    "path-browserify": {
      "packages": {
        "process": true
      }
    },
    "process": {
      "globals": {
        "clearTimeout": true,
        "setTimeout": true
      }
    },
    "promise-to-callback": {
      "packages": {
        "promise-to-callback>is-fn": true,
        "promise-to-callback>set-immediate-shim": true
      }
    },
    "promise-to-callback>set-immediate-shim": {
      "globals": {
        "setTimeout.apply": true
      },
      "packages": {
        "browserify>timers-browserify": true
      }
    },
    "prop-types": {
      "globals": {
        "console": true
      },
      "packages": {
        "prop-types>react-is": true,
        "react>object-assign": true
      }
    },
    "prop-types>react-is": {
      "globals": {
        "console": true
      }
    },
    "qrcode-generator": {
      "globals": {
        "define": true
      }
    },
    "qrcode.react": {
      "globals": {
        "Path2D": true,
        "devicePixelRatio": true
      },
      "packages": {
        "react": true
      }
    },
    "react": {
      "globals": {
        "console": true
      },
      "packages": {
        "prop-types": true,
        "react>object-assign": true
      }
    },
    "react-beautiful-dnd": {
      "globals": {
        "Element.prototype": true,
        "__REDUX_DEVTOOLS_EXTENSION_COMPOSE__": true,
        "addEventListener": true,
        "cancelAnimationFrame": true,
        "clearTimeout": true,
        "console": true,
        "document": true,
        "getComputedStyle": true,
        "pageXOffset": true,
        "pageYOffset": true,
        "removeEventListener": true,
        "requestAnimationFrame": true,
        "scrollBy": true,
        "setTimeout": true
      },
      "packages": {
        "@babel/runtime": true,
        "react": true,
        "react-beautiful-dnd>css-box-model": true,
        "react-beautiful-dnd>memoize-one": true,
        "react-beautiful-dnd>raf-schd": true,
        "react-beautiful-dnd>use-memo-one": true,
        "react-dom": true,
        "react-redux": true,
        "redux": true
      }
    },
    "react-beautiful-dnd>css-box-model": {
      "globals": {
        "getComputedStyle": true,
        "pageXOffset": true,
        "pageYOffset": true
      },
      "packages": {
        "react-router-dom>tiny-invariant": true
      }
    },
    "react-beautiful-dnd>raf-schd": {
      "globals": {
        "cancelAnimationFrame": true,
        "requestAnimationFrame": true
      }
    },
    "react-beautiful-dnd>use-memo-one": {
      "packages": {
        "react": true
      }
    },
    "react-chartjs-2": {
      "globals": {
        "setTimeout": true
      },
      "packages": {
        "chart.js": true,
        "react": true
      }
    },
    "react-devtools": {
      "packages": {
        "react-devtools>react-devtools-core": true
      }
    },
    "react-devtools>react-devtools-core": {
      "globals": {
        "WebSocket": true,
        "setTimeout": true
      }
    },
    "react-dnd-html5-backend": {
      "globals": {
        "addEventListener": true,
        "clearTimeout": true,
        "removeEventListener": true
      }
    },
    "react-dom": {
      "globals": {
        "HTMLIFrameElement": true,
        "MSApp": true,
        "__REACT_DEVTOOLS_GLOBAL_HOOK__": true,
        "addEventListener": true,
        "clearTimeout": true,
        "clipboardData": true,
        "console": true,
        "dispatchEvent": true,
        "document": true,
        "event": "write",
        "jest": true,
        "location.protocol": true,
        "navigator.userAgent.indexOf": true,
        "performance": true,
        "removeEventListener": true,
        "self": true,
        "setTimeout": true,
        "top": true,
        "trustedTypes": true
      },
      "packages": {
        "prop-types": true,
        "react": true,
        "react-dom>scheduler": true,
        "react>object-assign": true
      }
    },
    "react-dom>scheduler": {
      "globals": {
        "MessageChannel": true,
        "cancelAnimationFrame": true,
        "clearTimeout": true,
        "console": true,
        "navigator": true,
        "performance": true,
        "requestAnimationFrame": true,
        "setTimeout": true
      }
    },
    "react-focus-lock": {
      "globals": {
        "addEventListener": true,
        "console.error": true,
        "console.warn": true,
        "document": true,
        "removeEventListener": true,
        "setTimeout": true
      },
      "packages": {
        "@babel/runtime": true,
        "prop-types": true,
        "react": true,
        "react-focus-lock>focus-lock": true,
        "react-focus-lock>react-clientside-effect": true,
        "react-focus-lock>use-callback-ref": true,
        "react-focus-lock>use-sidecar": true
      }
    },
    "react-focus-lock>focus-lock": {
      "globals": {
        "HTMLIFrameElement": true,
        "Node.DOCUMENT_FRAGMENT_NODE": true,
        "Node.DOCUMENT_NODE": true,
        "Node.DOCUMENT_POSITION_CONTAINED_BY": true,
        "Node.DOCUMENT_POSITION_CONTAINS": true,
        "Node.ELEMENT_NODE": true,
        "console.error": true,
        "console.warn": true,
        "document": true,
        "getComputedStyle": true,
        "setTimeout": true
      },
      "packages": {
        "@swc/helpers>tslib": true
      }
    },
    "react-focus-lock>react-clientside-effect": {
      "packages": {
        "@babel/runtime": true,
        "react": true
      }
    },
    "react-focus-lock>use-callback-ref": {
      "packages": {
        "react": true
      }
    },
    "react-focus-lock>use-sidecar": {
      "globals": {
        "console.error": true
      },
      "packages": {
        "@swc/helpers>tslib": true,
        "react": true,
        "react-focus-lock>use-sidecar>detect-node-es": true
      }
    },
    "react-idle-timer": {
      "globals": {
        "clearTimeout": true,
        "document": true,
        "setTimeout": true
      },
      "packages": {
        "prop-types": true,
        "react": true
      }
    },
    "react-inspector": {
      "globals": {
        "Node": true,
        "chromeDark": true,
        "chromeLight": true
      },
      "packages": {
        "react": true
      }
    },
    "react-markdown": {
      "globals": {
        "console.warn": true
      },
      "packages": {
        "prop-types": true,
        "react": true,
        "react-markdown>comma-separated-tokens": true,
        "react-markdown>property-information": true,
        "react-markdown>react-is": true,
        "react-markdown>remark-parse": true,
        "react-markdown>remark-rehype": true,
        "react-markdown>space-separated-tokens": true,
        "react-markdown>style-to-object": true,
        "react-markdown>unified": true,
        "react-markdown>unist-util-visit": true,
        "react-markdown>vfile": true
      }
    },
    "react-markdown>property-information": {
      "packages": {
        "watchify>xtend": true
      }
    },
    "react-markdown>react-is": {
      "globals": {
        "console": true
      }
    },
    "react-markdown>remark-parse": {
      "packages": {
        "react-markdown>remark-parse>mdast-util-from-markdown": true
      }
    },
    "react-markdown>remark-parse>mdast-util-from-markdown": {
      "packages": {
        "react-markdown>remark-parse>mdast-util-from-markdown>mdast-util-to-string": true,
        "react-markdown>remark-parse>mdast-util-from-markdown>micromark": true,
        "react-markdown>remark-parse>mdast-util-from-markdown>unist-util-stringify-position": true,
        "react-syntax-highlighter>refractor>parse-entities": true
      }
    },
    "react-markdown>remark-parse>mdast-util-from-markdown>micromark": {
      "packages": {
        "react-syntax-highlighter>refractor>parse-entities": true
      }
    },
    "react-markdown>remark-rehype": {
      "packages": {
        "react-markdown>remark-rehype>mdast-util-to-hast": true
      }
    },
    "react-markdown>remark-rehype>mdast-util-to-hast": {
      "globals": {
        "console.warn": true
      },
      "packages": {
        "@storybook/addon-docs>remark-external-links>mdast-util-definitions": true,
        "react-markdown>remark-rehype>mdast-util-to-hast>mdurl": true,
        "react-markdown>remark-rehype>mdast-util-to-hast>unist-builder": true,
        "react-markdown>remark-rehype>mdast-util-to-hast>unist-util-generated": true,
        "react-markdown>remark-rehype>mdast-util-to-hast>unist-util-position": true,
        "react-markdown>unist-util-visit": true
      }
    },
    "react-markdown>style-to-object": {
      "packages": {
        "react-markdown>style-to-object>inline-style-parser": true
      }
    },
    "react-markdown>unified": {
      "packages": {
        "mocha>yargs-unparser>is-plain-obj": true,
        "react-markdown>unified>bail": true,
        "react-markdown>unified>extend": true,
        "react-markdown>unified>is-buffer": true,
        "react-markdown>unified>trough": true,
        "react-markdown>vfile": true
      }
    },
    "react-markdown>unist-util-visit": {
      "packages": {
        "react-markdown>unist-util-visit>unist-util-visit-parents": true
      }
    },
    "react-markdown>unist-util-visit>unist-util-visit-parents": {
      "packages": {
        "react-markdown>unist-util-visit>unist-util-is": true
      }
    },
    "react-markdown>vfile": {
      "packages": {
        "path-browserify": true,
        "process": true,
        "react-markdown>vfile>is-buffer": true,
        "react-markdown>vfile>replace-ext": true,
        "react-markdown>vfile>vfile-message": true
      }
    },
    "react-markdown>vfile>replace-ext": {
      "packages": {
        "path-browserify": true
      }
    },
    "react-markdown>vfile>vfile-message": {
      "packages": {
        "react-markdown>vfile>unist-util-stringify-position": true
      }
    },
    "react-popper": {
      "globals": {
        "document": true
      },
      "packages": {
        "@popperjs/core": true,
        "react": true,
        "react-popper>react-fast-compare": true,
        "react-popper>warning": true
      }
    },
    "react-popper>react-fast-compare": {
      "globals": {
        "Element": true,
        "console.warn": true
      }
    },
    "react-popper>warning": {
      "globals": {
        "console": true
      }
    },
    "react-redux": {
      "globals": {
        "console": true,
        "document": true
      },
      "packages": {
        "prop-types": true,
        "react": true,
        "react-dom": true,
        "react-redux>@babel/runtime": true,
        "react-redux>hoist-non-react-statics": true,
        "react-redux>react-is": true
      }
    },
    "react-redux>hoist-non-react-statics": {
      "packages": {
        "prop-types>react-is": true
      }
    },
    "react-redux>react-is": {
      "globals": {
        "console": true
      }
    },
    "react-responsive-carousel": {
      "globals": {
        "HTMLElement": true,
        "addEventListener": true,
        "clearTimeout": true,
        "console.warn": true,
        "document": true,
        "getComputedStyle": true,
        "removeEventListener": true,
        "setTimeout": true
      },
      "packages": {
        "classnames": true,
        "react": true,
        "react-dom": true,
        "react-responsive-carousel>react-easy-swipe": true
      }
    },
    "react-responsive-carousel>react-easy-swipe": {
      "globals": {
        "addEventListener": true,
        "define": true,
        "document.addEventListener": true,
        "document.removeEventListener": true
      },
      "packages": {
        "prop-types": true,
        "react": true
      }
    },
    "react-router-dom": {
      "packages": {
        "prop-types": true,
        "react": true,
        "react-router-dom>history": true,
        "react-router-dom>react-router": true,
        "react-router-dom>tiny-invariant": true,
        "react-router-dom>tiny-warning": true
      }
    },
    "react-router-dom-v5-compat": {
      "globals": {
        "FormData": true,
        "URL": true,
        "URLSearchParams": true,
        "__reactRouterVersion": "write",
        "addEventListener": true,
        "confirm": true,
        "define": true,
        "document": true,
        "history.scrollRestoration": true,
        "location.href": true,
        "removeEventListener": true,
        "scrollTo": true,
        "scrollY": true,
        "sessionStorage.getItem": true,
        "sessionStorage.setItem": true,
        "setTimeout": true
      },
      "packages": {
        "history": true,
        "react": true,
        "react-dom": true,
        "react-router-dom": true,
        "react-router-dom-v5-compat>@remix-run/router": true,
        "react-router-dom-v5-compat>react-router": true
      }
    },
    "react-router-dom-v5-compat>@remix-run/router": {
      "globals": {
        "AbortController": true,
        "DOMException": true,
        "FormData": true,
        "Headers": true,
        "Request": true,
        "Response": true,
        "URL": true,
        "URLSearchParams": true,
        "console": true,
        "document.defaultView": true
      }
    },
    "react-router-dom-v5-compat>react-router": {
      "globals": {
        "console.error": true,
        "define": true
      },
      "packages": {
        "react": true,
        "react-router-dom-v5-compat>@remix-run/router": true
      }
    },
    "react-router-dom>history": {
      "globals": {
        "addEventListener": true,
        "confirm": true,
        "document": true,
        "history": true,
        "location": true,
        "navigator.userAgent": true,
        "removeEventListener": true
      },
      "packages": {
        "react-router-dom>history>resolve-pathname": true,
        "react-router-dom>history>value-equal": true,
        "react-router-dom>tiny-invariant": true,
        "react-router-dom>tiny-warning": true
      }
    },
    "react-router-dom>react-router": {
      "packages": {
        "prop-types": true,
        "prop-types>react-is": true,
        "react": true,
        "react-redux>hoist-non-react-statics": true,
        "react-router-dom>history": true,
        "react-router-dom>tiny-invariant": true,
        "react-router-dom>tiny-warning": true,
        "serve-handler>path-to-regexp": true
      }
    },
    "react-router-dom>tiny-warning": {
      "globals": {
        "console": true
      }
    },
    "react-simple-file-input": {
      "globals": {
        "File": true,
        "FileReader": true,
        "console.warn": true
      },
      "packages": {
        "prop-types": true,
        "react": true
      }
    },
    "react-syntax-highlighter>refractor>parse-entities": {
      "globals": {
        "document.createElement": true
      }
    },
    "react-tippy": {
      "globals": {
        "Element": true,
        "MSStream": true,
        "MutationObserver": true,
        "addEventListener": true,
        "clearTimeout": true,
        "console.error": true,
        "console.warn": true,
        "define": true,
        "document": true,
        "getComputedStyle": true,
        "innerHeight": true,
        "innerWidth": true,
        "navigator.maxTouchPoints": true,
        "navigator.msMaxTouchPoints": true,
        "navigator.userAgent": true,
        "performance": true,
        "requestAnimationFrame": true,
        "setTimeout": true
      },
      "packages": {
        "react": true,
        "react-dom": true,
        "react-tippy>popper.js": true
      }
    },
    "react-tippy>popper.js": {
      "globals": {
        "MSInputMethodContext": true,
        "Node.DOCUMENT_POSITION_FOLLOWING": true,
        "cancelAnimationFrame": true,
        "console.warn": true,
        "define": true,
        "devicePixelRatio": true,
        "document": true,
        "getComputedStyle": true,
        "innerHeight": true,
        "innerWidth": true,
        "navigator.userAgent": true,
        "requestAnimationFrame": true,
        "setTimeout": true
      }
    },
    "react-toggle-button": {
      "globals": {
        "clearTimeout": true,
        "console.warn": true,
        "define": true,
        "performance": true,
        "setTimeout": true
      },
      "packages": {
        "react": true
      }
    },
    "readable-stream": {
      "packages": {
        "browserify>browser-resolve": true,
        "browserify>buffer": true,
        "browserify>string_decoder": true,
        "process": true,
        "pumpify>inherits": true,
        "readable-stream>util-deprecate": true,
        "webpack>events": true
      }
    },
    "readable-stream-2>core-util-is": {
      "packages": {
        "browserify>insert-module-globals>is-buffer": true
      }
    },
    "readable-stream-2>process-nextick-args": {
      "packages": {
        "process": true
      }
    },
    "readable-stream>util-deprecate": {
      "globals": {
        "console.trace": true,
        "console.warn": true,
        "localStorage": true
      }
    },
    "redux": {
      "globals": {
        "console": true
      },
      "packages": {
        "@babel/runtime": true
      }
    },
    "semver": {
      "globals": {
        "console.error": true
      },
      "packages": {
        "process": true
      }
    },
    "serve-handler>path-to-regexp": {
      "packages": {
        "serve-handler>path-to-regexp>isarray": true
      }
    },
    "stream-browserify": {
      "packages": {
        "pumpify>inherits": true,
        "readable-stream": true,
        "webpack>events": true
      }
    },
    "stream-http": {
      "globals": {
        "AbortController": true,
        "Blob": true,
        "MSStreamReader": true,
        "ReadableStream": true,
        "WritableStream": true,
        "XDomainRequest": true,
        "XMLHttpRequest": true,
        "clearTimeout": true,
        "fetch": true,
        "location.protocol.search": true,
        "setTimeout": true
      },
      "packages": {
        "browserify>buffer": true,
        "browserify>url": true,
        "process": true,
        "pumpify>inherits": true,
        "readable-stream": true,
        "stream-http>builtin-status-codes": true,
        "watchify>xtend": true
      }
    },
    "string.prototype.matchall>call-bind": {
      "packages": {
        "browserify>has>function-bind": true,
        "string.prototype.matchall>call-bind>es-define-property": true,
        "string.prototype.matchall>call-bind>es-errors": true,
        "string.prototype.matchall>call-bind>set-function-length": true,
        "string.prototype.matchall>get-intrinsic": true
      }
    },
    "string.prototype.matchall>call-bind>es-define-property": {
      "packages": {
        "string.prototype.matchall>get-intrinsic": true
      }
    },
    "string.prototype.matchall>call-bind>set-function-length": {
      "packages": {
        "string.prototype.matchall>call-bind>es-errors": true,
        "string.prototype.matchall>define-properties>define-data-property": true,
        "string.prototype.matchall>es-abstract>gopd": true,
        "string.prototype.matchall>es-abstract>has-property-descriptors": true,
        "string.prototype.matchall>get-intrinsic": true
      }
    },
    "string.prototype.matchall>define-properties": {
      "packages": {
        "@lavamoat/lavapack>json-stable-stringify>object-keys": true,
        "string.prototype.matchall>define-properties>define-data-property": true,
        "string.prototype.matchall>es-abstract>has-property-descriptors": true
      }
    },
    "string.prototype.matchall>define-properties>define-data-property": {
      "packages": {
        "string.prototype.matchall>call-bind>es-define-property": true,
        "string.prototype.matchall>call-bind>es-errors": true,
        "string.prototype.matchall>es-abstract>gopd": true
      }
    },
    "string.prototype.matchall>es-abstract>array-buffer-byte-length": {
      "packages": {
        "string.prototype.matchall>call-bind": true,
        "string.prototype.matchall>es-abstract>is-array-buffer": true
      }
    },
    "string.prototype.matchall>es-abstract>available-typed-arrays": {
      "packages": {
        "string.prototype.matchall>es-abstract>typed-array-length>possible-typed-array-names": true
      }
    },
    "string.prototype.matchall>es-abstract>es-to-primitive>is-symbol": {
      "packages": {
        "string.prototype.matchall>has-symbols": true
      }
    },
    "string.prototype.matchall>es-abstract>gopd": {
      "packages": {
        "string.prototype.matchall>get-intrinsic": true
      }
    },
    "string.prototype.matchall>es-abstract>has-property-descriptors": {
      "packages": {
        "string.prototype.matchall>call-bind>es-define-property": true
      }
    },
    "string.prototype.matchall>es-abstract>is-array-buffer": {
      "packages": {
        "string.prototype.matchall>call-bind": true,
        "string.prototype.matchall>get-intrinsic": true
      }
    },
    "string.prototype.matchall>es-abstract>is-callable": {
      "globals": {
        "document": true
      }
    },
    "string.prototype.matchall>es-abstract>is-regex": {
      "packages": {
        "koa>is-generator-function>has-tostringtag": true,
        "string.prototype.matchall>call-bind": true
      }
    },
    "string.prototype.matchall>es-abstract>is-shared-array-buffer": {
      "packages": {
        "string.prototype.matchall>call-bind": true
      }
    },
    "string.prototype.matchall>es-abstract>object-inspect": {
      "globals": {
        "HTMLElement": true,
        "WeakRef": true
      },
      "packages": {
        "browserify>browser-resolve": true
      }
    },
    "string.prototype.matchall>get-intrinsic": {
      "globals": {
        "AggregateError": true,
        "FinalizationRegistry": true,
        "WeakRef": true
      },
      "packages": {
        "browserify>has>function-bind": true,
        "depcheck>is-core-module>hasown": true,
        "string.prototype.matchall>call-bind>es-errors": true,
        "string.prototype.matchall>es-abstract>has-proto": true,
        "string.prototype.matchall>has-symbols": true
      }
    },
    "string.prototype.matchall>internal-slot": {
      "packages": {
        "depcheck>is-core-module>hasown": true,
        "string.prototype.matchall>call-bind>es-errors": true,
        "string.prototype.matchall>side-channel": true
      }
    },
    "string.prototype.matchall>regexp.prototype.flags": {
      "packages": {
        "string.prototype.matchall>call-bind": true,
        "string.prototype.matchall>call-bind>es-errors": true,
        "string.prototype.matchall>define-properties": true,
        "string.prototype.matchall>regexp.prototype.flags>set-function-name": true
      }
    },
    "string.prototype.matchall>regexp.prototype.flags>set-function-name": {
      "packages": {
        "string.prototype.matchall>call-bind>es-errors": true,
        "string.prototype.matchall>define-properties>define-data-property": true,
        "string.prototype.matchall>es-abstract>function.prototype.name>functions-have-names": true,
        "string.prototype.matchall>es-abstract>has-property-descriptors": true
      }
    },
    "string.prototype.matchall>side-channel": {
      "packages": {
        "string.prototype.matchall>call-bind": true,
        "string.prototype.matchall>es-abstract>object-inspect": true,
        "string.prototype.matchall>get-intrinsic": true
      }
    },
    "superstruct": {
      "globals": {
        "console.warn": true,
        "define": true
      }
    },
    "terser>source-map-support>buffer-from": {
      "packages": {
        "browserify>buffer": true
      }
    },
    "uri-js": {
      "globals": {
        "define": true
      }
    },
    "uuid": {
      "globals": {
        "crypto": true,
        "msCrypto": true
      }
    },
    "web3": {
      "globals": {
        "XMLHttpRequest": true
      }
    },
    "web3-stream-provider": {
      "globals": {
        "setTimeout": true
      },
      "packages": {
        "browserify>util": true,
        "readable-stream": true,
        "web3-stream-provider>uuid": true
      }
    },
    "web3-stream-provider>uuid": {
      "globals": {
        "crypto": true
      }
    },
    "webextension-polyfill": {
      "globals": {
        "browser": true,
        "chrome": true,
        "console.error": true,
        "console.warn": true,
        "define": true
      }
    },
    "webpack>events": {
      "globals": {
        "console": true
      }
    }
  }
}<|MERGE_RESOLUTION|>--- conflicted
+++ resolved
@@ -182,43 +182,16 @@
         "crypto": true
       },
       "packages": {
-<<<<<<< HEAD
-        "@ethereumjs/tx>ethereum-cryptography>@noble/curves": true,
-        "@ethereumjs/tx>ethereum-cryptography>@scure/bip32": true,
-        "@noble/hashes": true
-      }
-    },
-    "@ethereumjs/tx>ethereum-cryptography>@noble/curves": {
-      "globals": {
-        "TextEncoder": true
-      },
-      "packages": {
-=======
         "@ethereumjs/tx>ethereum-cryptography>@scure/bip32": true,
         "@metamask/message-signing-snap>@noble/curves": true,
->>>>>>> 65e656c9
         "@noble/hashes": true
       }
     },
     "@ethereumjs/tx>ethereum-cryptography>@scure/bip32": {
       "packages": {
-<<<<<<< HEAD
-        "@ethereumjs/tx>ethereum-cryptography>@scure/bip32>@noble/curves": true,
-        "@metamask/utils>@scure/base": true,
-        "@noble/hashes": true
-      }
-    },
-    "@ethereumjs/tx>ethereum-cryptography>@scure/bip32>@noble/curves": {
-      "globals": {
-        "TextEncoder": true
-      },
-      "packages": {
-        "@noble/hashes": true
-=======
         "@metamask/message-signing-snap>@noble/curves": true,
         "@metamask/utils>@scure/base": true,
         "@noble/hashes": true
->>>>>>> 65e656c9
       }
     },
     "@ethersproject/abi": {
@@ -810,28 +783,13 @@
       },
       "packages": {
         "@ethereumjs/tx>@ethereumjs/util": true,
-        "@metamask/controller-utils>@metamask/utils": true,
         "@metamask/controller-utils>@spruceid/siwe-parser": true,
         "@metamask/ethjs>@metamask/ethjs-unit": true,
+        "@metamask/utils": true,
         "bn.js": true,
         "browserify>buffer": true,
         "eslint>fast-deep-equal": true,
         "eth-ens-namehash": true
-      }
-    },
-    "@metamask/controller-utils>@metamask/utils": {
-      "globals": {
-        "TextDecoder": true,
-        "TextEncoder": true
-      },
-      "packages": {
-        "@metamask/abi-utils>@metamask/superstruct": true,
-        "@metamask/utils>@scure/base": true,
-        "@metamask/utils>pony-cause": true,
-        "@noble/hashes": true,
-        "browserify>buffer": true,
-        "nock>debug": true,
-        "semver": true
       }
     },
     "@metamask/controller-utils>@spruceid/siwe-parser": {
@@ -869,11 +827,7 @@
         "@ethersproject/providers": true,
         "@metamask/controller-utils": true,
         "@metamask/ens-controller>@metamask/base-controller": true,
-<<<<<<< HEAD
-        "@metamask/ens-controller>@metamask/utils": true,
-=======
         "@metamask/utils": true,
->>>>>>> 65e656c9
         "punycode": true
       }
     },
@@ -885,24 +839,6 @@
         "immer": true
       }
     },
-<<<<<<< HEAD
-    "@metamask/ens-controller>@metamask/utils": {
-      "globals": {
-        "TextDecoder": true,
-        "TextEncoder": true
-      },
-      "packages": {
-        "@metamask/abi-utils>@metamask/superstruct": true,
-        "@metamask/utils>@scure/base": true,
-        "@metamask/utils>pony-cause": true,
-        "@noble/hashes": true,
-        "browserify>buffer": true,
-        "nock>debug": true,
-        "semver": true
-      }
-    },
-=======
->>>>>>> 65e656c9
     "@metamask/eth-json-rpc-filters": {
       "globals": {
         "console.error": true
@@ -1527,13 +1463,8 @@
       "packages": {
         "@metamask/controller-utils": true,
         "@metamask/name-controller>@metamask/base-controller": true,
-<<<<<<< HEAD
-        "@metamask/name-controller>async-mutex": true,
-        "@metamask/utils": true
-=======
         "@metamask/name-controller>@metamask/utils": true,
         "@metamask/name-controller>async-mutex": true
->>>>>>> 65e656c9
       }
     },
     "@metamask/name-controller>@metamask/base-controller": {
@@ -1544,8 +1475,6 @@
         "immer": true
       }
     },
-<<<<<<< HEAD
-=======
     "@metamask/name-controller>@metamask/utils": {
       "globals": {
         "TextDecoder": true,
@@ -1561,7 +1490,6 @@
         "semver": true
       }
     },
->>>>>>> 65e656c9
     "@metamask/name-controller>async-mutex": {
       "globals": {
         "clearTimeout": true,
@@ -1578,42 +1506,24 @@
         "setTimeout": true
       },
       "packages": {
-<<<<<<< HEAD
-        "@metamask/controller-utils": true,
-        "@metamask/eth-query": true,
-        "@metamask/eth-token-tracker>@metamask/eth-block-tracker": true,
-        "@metamask/network-controller>@metamask/base-controller": true,
-=======
         "@metamask/base-controller": true,
         "@metamask/controller-utils": true,
         "@metamask/eth-query": true,
         "@metamask/network-controller>@metamask/eth-block-tracker": true,
->>>>>>> 65e656c9
         "@metamask/network-controller>@metamask/eth-json-rpc-infura": true,
         "@metamask/network-controller>@metamask/eth-json-rpc-middleware": true,
         "@metamask/network-controller>@metamask/eth-json-rpc-provider": true,
         "@metamask/network-controller>@metamask/swappable-obj-proxy": true,
-<<<<<<< HEAD
-        "@metamask/network-controller>@metamask/utils": true,
-=======
         "@metamask/network-controller>reselect": true,
->>>>>>> 65e656c9
         "@metamask/rpc-errors": true,
         "@metamask/snaps-controllers>@metamask/json-rpc-engine": true,
+        "@metamask/utils": true,
         "browserify>assert": true,
         "browserify>util": true,
         "uri-js": true,
         "uuid": true
       }
     },
-<<<<<<< HEAD
-    "@metamask/network-controller>@metamask/base-controller": {
-      "globals": {
-        "setTimeout": true
-      },
-      "packages": {
-        "immer": true
-=======
     "@metamask/network-controller>@metamask/eth-block-tracker": {
       "globals": {
         "clearTimeout": true,
@@ -1640,7 +1550,6 @@
         "browserify>buffer": true,
         "nock>debug": true,
         "semver": true
->>>>>>> 65e656c9
       }
     },
     "@metamask/network-controller>@metamask/eth-json-rpc-infura": {
@@ -1693,16 +1602,10 @@
         "@metamask/eth-json-rpc-middleware>klona": true,
         "@metamask/eth-json-rpc-middleware>safe-stable-stringify": true,
         "@metamask/eth-sig-util": true,
-<<<<<<< HEAD
-        "@metamask/network-controller>@metamask/eth-json-rpc-middleware>@metamask/json-rpc-engine": true,
-        "@metamask/network-controller>@metamask/eth-json-rpc-middleware>@metamask/utils": true,
-        "@metamask/rpc-errors": true,
-=======
         "@metamask/network-controller>@metamask/eth-json-rpc-middleware>@metamask/utils": true,
         "@metamask/rpc-errors": true,
         "@metamask/snaps-controllers>@metamask/json-rpc-engine": true,
         "bn.js": true,
->>>>>>> 65e656c9
         "pify": true
       }
     },
@@ -1712,32 +1615,13 @@
         "TextEncoder": true
       },
       "packages": {
-<<<<<<< HEAD
-        "@metamask/network-controller>@metamask/eth-json-rpc-middleware>@metamask/utils": true,
-        "@metamask/rpc-errors": true,
-        "@metamask/safe-event-emitter": true
-      }
-    },
-    "@metamask/network-controller>@metamask/eth-json-rpc-middleware>@metamask/utils": {
-      "globals": {
-        "TextDecoder": true,
-        "TextEncoder": true
-      },
-      "packages": {
-=======
         "@metamask/utils>@metamask/superstruct": true,
->>>>>>> 65e656c9
         "@metamask/utils>@scure/base": true,
         "@metamask/utils>pony-cause": true,
         "@noble/hashes": true,
         "browserify>buffer": true,
         "nock>debug": true,
-<<<<<<< HEAD
-        "semver": true,
-        "superstruct": true
-=======
         "semver": true
->>>>>>> 65e656c9
       }
     },
     "@metamask/network-controller>@metamask/eth-json-rpc-provider": {
@@ -1748,27 +1632,11 @@
         "uuid": true
       }
     },
-<<<<<<< HEAD
-    "@metamask/network-controller>@metamask/utils": {
-      "globals": {
-        "TextDecoder": true,
-        "TextEncoder": true
-      },
-      "packages": {
-        "@metamask/abi-utils>@metamask/superstruct": true,
-        "@metamask/utils>@scure/base": true,
-        "@metamask/utils>pony-cause": true,
-        "@noble/hashes": true,
-        "browserify>buffer": true,
-        "nock>debug": true,
-        "semver": true
-=======
     "@metamask/network-controller>reselect": {
       "globals": {
         "WeakRef": true,
         "console.warn": true,
         "unstable_autotrackMemoize": true
->>>>>>> 65e656c9
       }
     },
     "@metamask/notification-controller": {
@@ -1807,8 +1675,6 @@
       }
     },
     "@metamask/notification-services-controller": {
-<<<<<<< HEAD
-=======
       "globals": {
         "Intl.NumberFormat": true,
         "addEventListener": true,
@@ -1948,56 +1814,30 @@
       }
     },
     "@metamask/object-multiplex": {
->>>>>>> 65e656c9
-      "globals": {
-        "Intl.NumberFormat": true,
-        "addEventListener": true,
-        "fetch": true,
-        "registration": true,
-        "removeEventListener": true
-      },
-      "packages": {
-        "@metamask/controller-utils": true,
-        "@metamask/notification-services-controller>@contentful/rich-text-html-renderer": true,
-        "@metamask/notification-services-controller>@metamask/base-controller": true,
-        "@metamask/notification-services-controller>firebase": true,
-        "@metamask/profile-sync-controller": true,
-        "bignumber.js": true,
-        "loglevel": true,
-        "uuid": true
-      }
-    },
-    "@metamask/notification-services-controller>@contentful/rich-text-html-renderer": {
-      "globals": {
-        "SuppressedError": true
-      }
-    },
-    "@metamask/notification-services-controller>@metamask/base-controller": {
-      "globals": {
-        "setTimeout": true
-      },
-      "packages": {
-        "immer": true
-      }
-    },
-    "@metamask/notification-services-controller>firebase": {
-      "packages": {
-        "@metamask/notification-services-controller>firebase>@firebase/app": true,
-        "@metamask/notification-services-controller>firebase>@firebase/messaging": true
-      }
-    },
-    "@metamask/notification-services-controller>firebase>@firebase/app": {
-      "globals": {
-        "FinalizationRegistry": true,
+      "globals": {
         "console.warn": true
       },
       "packages": {
-<<<<<<< HEAD
-        "@metamask/notification-services-controller>firebase>@firebase/app>@firebase/component": true,
-        "@metamask/notification-services-controller>firebase>@firebase/app>@firebase/logger": true,
-        "@metamask/notification-services-controller>firebase>@firebase/app>idb": true,
-        "@metamask/notification-services-controller>firebase>@firebase/util": true
-=======
+        "@metamask/object-multiplex>once": true,
+        "readable-stream": true
+      }
+    },
+    "@metamask/object-multiplex>once": {
+      "packages": {
+        "@metamask/object-multiplex>once>wrappy": true
+      }
+    },
+    "@metamask/obs-store": {
+      "packages": {
+        "@metamask/safe-event-emitter": true,
+        "readable-stream": true
+      }
+    },
+    "@metamask/permission-controller": {
+      "globals": {
+        "console.error": true
+      },
+      "packages": {
         "@metamask/controller-utils": true,
         "@metamask/permission-controller>@metamask/base-controller": true,
         "@metamask/permission-controller>@metamask/utils": true,
@@ -2006,149 +1846,16 @@
         "@metamask/snaps-controllers>@metamask/json-rpc-engine": true,
         "deep-freeze-strict": true,
         "immer": true
->>>>>>> 65e656c9
-      }
-    },
-    "@metamask/notification-services-controller>firebase>@firebase/app>@firebase/component": {
-      "packages": {
-        "@metamask/notification-services-controller>firebase>@firebase/util": true
-      }
-    },
-<<<<<<< HEAD
-    "@metamask/notification-services-controller>firebase>@firebase/app>@firebase/logger": {
-      "globals": {
-        "console": true
-      },
-      "packages": {
-        "@swc/helpers>tslib": true
-      }
-    },
-    "@metamask/notification-services-controller>firebase>@firebase/app>idb": {
-      "globals": {
-        "DOMException": true,
-        "IDBCursor": true,
-        "IDBDatabase": true,
-        "IDBIndex": true,
-        "IDBObjectStore": true,
-        "IDBRequest": true,
-        "IDBTransaction": true,
-        "indexedDB.deleteDatabase": true,
-        "indexedDB.open": true
-      }
-    },
-    "@metamask/notification-services-controller>firebase>@firebase/installations": {
-      "globals": {
-        "BroadcastChannel": true,
-        "Headers": true,
-        "btoa": true,
-        "console.error": true,
-        "crypto": true,
-        "fetch": true,
-        "msCrypto": true,
-        "navigator.onLine": true,
-        "setTimeout": true
-      },
-      "packages": {
-        "@metamask/notification-services-controller>firebase>@firebase/app": true,
-        "@metamask/notification-services-controller>firebase>@firebase/app>@firebase/component": true,
-        "@metamask/notification-services-controller>firebase>@firebase/app>idb": true,
-        "@metamask/notification-services-controller>firebase>@firebase/util": true
-      }
-    },
-    "@metamask/notification-services-controller>firebase>@firebase/messaging": {
-      "globals": {
-        "Headers": true,
-        "Notification.maxActions": true,
-        "Notification.permission": true,
-        "Notification.requestPermission": true,
-        "PushSubscription.prototype.hasOwnProperty": true,
-        "ServiceWorkerRegistration": true,
-        "URL": true,
-        "addEventListener": true,
-        "atob": true,
-        "btoa": true,
-        "clients.matchAll": true,
-        "clients.openWindow": true,
-        "console.warn": true,
-        "document": true,
-        "fetch": true,
-        "indexedDB": true,
-        "location.href": true,
-        "location.origin": true,
-        "navigator": true,
-        "origin.replace": true,
-        "registration.showNotification": true,
-        "setTimeout": true
-      },
-      "packages": {
-        "@metamask/notification-services-controller>firebase>@firebase/app": true,
-        "@metamask/notification-services-controller>firebase>@firebase/app>@firebase/component": true,
-        "@metamask/notification-services-controller>firebase>@firebase/app>idb": true,
-        "@metamask/notification-services-controller>firebase>@firebase/installations": true,
-        "@metamask/notification-services-controller>firebase>@firebase/util": true,
-        "@swc/helpers>tslib": true
-      }
-    },
-    "@metamask/notification-services-controller>firebase>@firebase/util": {
-      "globals": {
-        "atob": true,
-        "browser": true,
-        "btoa": true,
-        "chrome": true,
-        "console": true,
-        "document": true,
-        "indexedDB": true,
-        "navigator": true,
-        "process": true,
-        "self": true,
-        "setTimeout": true
-      },
-      "packages": {
-        "process": true
-      }
-    },
-    "@metamask/object-multiplex": {
-      "globals": {
-        "console.warn": true
-      },
-      "packages": {
-        "@metamask/object-multiplex>once": true,
-        "readable-stream": true
-      }
-    },
-    "@metamask/object-multiplex>once": {
-      "packages": {
-        "@metamask/object-multiplex>once>wrappy": true
-      }
-    },
-    "@metamask/obs-store": {
-      "packages": {
-        "@metamask/safe-event-emitter": true,
-        "readable-stream": true
-      }
-    },
-    "@metamask/permission-controller": {
-      "globals": {
-        "console.error": true
-      },
-      "packages": {
-        "@metamask/controller-utils": true,
-        "@metamask/permission-controller>@metamask/base-controller": true,
-        "@metamask/permission-controller>nanoid": true,
-        "@metamask/rpc-errors": true,
-        "@metamask/snaps-controllers>@metamask/json-rpc-engine": true,
-        "@metamask/utils": true,
-        "deep-freeze-strict": true,
+      }
+    },
+    "@metamask/permission-controller>@metamask/base-controller": {
+      "globals": {
+        "setTimeout": true
+      },
+      "packages": {
         "immer": true
       }
     },
-    "@metamask/permission-controller>@metamask/base-controller": {
-      "globals": {
-        "setTimeout": true
-      },
-      "packages": {
-        "immer": true
-=======
     "@metamask/permission-controller>@metamask/utils": {
       "globals": {
         "TextDecoder": true,
@@ -2162,7 +1869,6 @@
         "browserify>buffer": true,
         "nock>debug": true,
         "semver": true
->>>>>>> 65e656c9
       }
     },
     "@metamask/permission-controller>nanoid": {
@@ -2207,29 +1913,13 @@
       },
       "packages": {
         "@ethereumjs/tx>ethereum-cryptography": true,
-<<<<<<< HEAD
-        "@metamask/controller-utils": true,
-        "@metamask/phishing-controller>@metamask/base-controller": true,
-=======
         "@metamask/base-controller": true,
         "@metamask/controller-utils": true,
->>>>>>> 65e656c9
         "@metamask/phishing-controller>fastest-levenshtein": true,
         "@noble/hashes": true,
         "punycode": true
       }
     },
-<<<<<<< HEAD
-    "@metamask/phishing-controller>@metamask/base-controller": {
-      "globals": {
-        "setTimeout": true
-      },
-      "packages": {
-        "immer": true
-      }
-    },
-=======
->>>>>>> 65e656c9
     "@metamask/post-message-stream": {
       "globals": {
         "MessageEvent.prototype": true,
@@ -2520,64 +2210,14 @@
         "console.info": true
       },
       "packages": {
+        "@metamask/base-controller": true,
         "@metamask/controller-utils": true,
         "@metamask/logging-controller": true,
-<<<<<<< HEAD
-        "@metamask/signature-controller>@metamask/base-controller": true,
-        "@metamask/signature-controller>@metamask/message-manager": true,
-=======
         "@metamask/message-manager": true,
->>>>>>> 65e656c9
         "lodash": true,
         "webpack>events": true
       }
     },
-<<<<<<< HEAD
-    "@metamask/signature-controller>@metamask/base-controller": {
-      "globals": {
-        "setTimeout": true
-      },
-      "packages": {
-        "immer": true
-      }
-    },
-    "@metamask/signature-controller>@metamask/message-manager": {
-      "packages": {
-        "@metamask/controller-utils": true,
-        "@metamask/eth-sig-util": true,
-        "@metamask/message-manager>jsonschema": true,
-        "@metamask/signature-controller>@metamask/message-manager>@metamask/base-controller": true,
-        "@metamask/signature-controller>@metamask/utils": true,
-        "browserify>buffer": true,
-        "uuid": true,
-        "webpack>events": true
-      }
-    },
-    "@metamask/signature-controller>@metamask/message-manager>@metamask/base-controller": {
-      "globals": {
-        "setTimeout": true
-      },
-      "packages": {
-        "immer": true
-      }
-    },
-    "@metamask/signature-controller>@metamask/utils": {
-      "globals": {
-        "TextDecoder": true,
-        "TextEncoder": true
-      },
-      "packages": {
-        "@metamask/abi-utils>@metamask/superstruct": true,
-        "@metamask/utils>@scure/base": true,
-        "@metamask/utils>pony-cause": true,
-        "@noble/hashes": true,
-        "browserify>buffer": true,
-        "nock>debug": true,
-        "semver": true
-      }
-    },
-=======
->>>>>>> 65e656c9
     "@metamask/smart-transactions-controller": {
       "globals": {
         "URLSearchParams": true,
@@ -2677,13 +2317,8 @@
         "@metamask/smart-transactions-controller>@metamask/transaction-controller>@ethereumjs/tx": true,
         "@metamask/smart-transactions-controller>@metamask/transaction-controller>@ethereumjs/util": true,
         "@metamask/smart-transactions-controller>@metamask/transaction-controller>@metamask/nonce-tracker": true,
-<<<<<<< HEAD
-        "@metamask/smart-transactions-controller>@metamask/transaction-controller>eth-method-registry": true,
-        "@metamask/utils": true,
-=======
         "@metamask/smart-transactions-controller>@metamask/transaction-controller>@metamask/utils": true,
         "@metamask/smart-transactions-controller>@metamask/transaction-controller>eth-method-registry": true,
->>>>>>> 65e656c9
         "bn.js": true,
         "browserify>buffer": true,
         "fast-json-patch": true,
@@ -2731,8 +2366,6 @@
         "@swc/helpers>tslib": true
       }
     },
-<<<<<<< HEAD
-=======
     "@metamask/smart-transactions-controller>@metamask/transaction-controller>@metamask/utils": {
       "globals": {
         "TextDecoder": true,
@@ -2748,7 +2381,6 @@
         "semver": true
       }
     },
->>>>>>> 65e656c9
     "@metamask/smart-transactions-controller>@metamask/transaction-controller>eth-method-registry": {
       "packages": {
         "@metamask/smart-transactions-controller>@metamask/transaction-controller>eth-method-registry>@metamask/ethjs-contract": true,
@@ -2881,34 +2513,12 @@
         "@metamask/rpc-errors": true,
         "@metamask/snaps-controllers>@metamask/base-controller": true,
         "@metamask/snaps-controllers>@metamask/json-rpc-engine": true,
-<<<<<<< HEAD
-        "@metamask/snaps-controllers>@metamask/utils": true,
-=======
->>>>>>> 65e656c9
         "@metamask/snaps-controllers>nanoid": true,
         "@metamask/utils": true,
         "deep-freeze-strict": true,
         "immer": true
       }
     },
-<<<<<<< HEAD
-    "@metamask/snaps-controllers>@metamask/utils": {
-      "globals": {
-        "TextDecoder": true,
-        "TextEncoder": true
-      },
-      "packages": {
-        "@metamask/abi-utils>@metamask/superstruct": true,
-        "@metamask/utils>@scure/base": true,
-        "@metamask/utils>pony-cause": true,
-        "@noble/hashes": true,
-        "browserify>buffer": true,
-        "nock>debug": true,
-        "semver": true
-      }
-    },
-=======
->>>>>>> 65e656c9
     "@metamask/snaps-controllers>concat-stream": {
       "packages": {
         "browserify>buffer": true,
@@ -2964,87 +2574,6 @@
         "@metamask/utils": true
       }
     },
-<<<<<<< HEAD
-    "@metamask/snaps-execution-environments>@metamask/snaps-utils": {
-      "globals": {
-        "File": true,
-        "FileReader": true,
-        "TextDecoder": true,
-        "TextEncoder": true,
-        "URL": true,
-        "console.error": true,
-        "console.log": true,
-        "console.warn": true,
-        "crypto": true,
-        "document.body.appendChild": true,
-        "document.createElement": true,
-        "fetch": true
-      },
-      "packages": {
-        "@metamask/abi-utils>@metamask/superstruct": true,
-        "@metamask/eth-snap-keyring>@metamask/snaps-utils>@metamask/slip44": true,
-        "@metamask/rpc-errors": true,
-        "@metamask/snaps-execution-environments>@metamask/snaps-utils>@metamask/permission-controller": true,
-        "@metamask/snaps-execution-environments>@metamask/utils": true,
-        "@metamask/snaps-sdk": true,
-        "@metamask/snaps-sdk>@metamask/key-tree": true,
-        "@metamask/snaps-utils>cron-parser": true,
-        "@metamask/snaps-utils>fast-json-stable-stringify": true,
-        "@metamask/snaps-utils>fast-xml-parser": true,
-        "@metamask/snaps-utils>marked": true,
-        "@metamask/snaps-utils>rfdc": true,
-        "@metamask/snaps-utils>validate-npm-package-name": true,
-        "@metamask/utils>@scure/base": true,
-        "@noble/hashes": true,
-        "chalk": true,
-        "semver": true
-      }
-    },
-    "@metamask/snaps-execution-environments>@metamask/snaps-utils>@metamask/base-controller": {
-      "globals": {
-        "setTimeout": true
-      },
-      "packages": {
-        "immer": true
-      }
-    },
-    "@metamask/snaps-execution-environments>@metamask/snaps-utils>@metamask/permission-controller": {
-      "globals": {
-        "console.error": true
-      },
-      "packages": {
-        "@metamask/controller-utils": true,
-        "@metamask/rpc-errors": true,
-        "@metamask/snaps-controllers>@metamask/json-rpc-engine": true,
-        "@metamask/snaps-execution-environments>@metamask/snaps-utils>@metamask/base-controller": true,
-        "@metamask/snaps-execution-environments>@metamask/utils": true,
-        "@metamask/snaps-execution-environments>nanoid": true,
-        "deep-freeze-strict": true,
-        "immer": true
-      }
-    },
-    "@metamask/snaps-execution-environments>@metamask/utils": {
-      "globals": {
-        "TextDecoder": true,
-        "TextEncoder": true
-      },
-      "packages": {
-        "@metamask/abi-utils>@metamask/superstruct": true,
-        "@metamask/utils>@scure/base": true,
-        "@metamask/utils>pony-cause": true,
-        "@noble/hashes": true,
-        "browserify>buffer": true,
-        "nock>debug": true,
-        "semver": true
-      }
-    },
-    "@metamask/snaps-execution-environments>nanoid": {
-      "globals": {
-        "crypto.getRandomValues": true
-      }
-    },
-=======
->>>>>>> 65e656c9
     "@metamask/snaps-rpc-methods": {
       "packages": {
         "@metamask/rpc-errors": true,
@@ -3232,10 +2761,7 @@
         "@ethersproject/abi": true,
         "@ethersproject/contracts": true,
         "@ethersproject/providers": true,
-<<<<<<< HEAD
-=======
         "@metamask/base-controller": true,
->>>>>>> 65e656c9
         "@metamask/controller-utils": true,
         "@metamask/eth-query": true,
         "@metamask/gas-fee-controller": true,
@@ -3243,10 +2769,8 @@
         "@metamask/name-controller>async-mutex": true,
         "@metamask/network-controller": true,
         "@metamask/rpc-errors": true,
-<<<<<<< HEAD
-        "@metamask/transaction-controller>@metamask/base-controller": true,
         "@metamask/transaction-controller>@metamask/nonce-tracker": true,
-        "@metamask/transaction-controller>@metamask/utils": true,
+        "@metamask/utils": true,
         "bn.js": true,
         "browserify>buffer": true,
         "eth-method-registry": true,
@@ -3256,14 +2780,6 @@
         "webpack>events": true
       }
     },
-    "@metamask/transaction-controller>@metamask/base-controller": {
-      "globals": {
-        "setTimeout": true
-      },
-      "packages": {
-        "immer": true
-      }
-    },
     "@metamask/transaction-controller>@metamask/nonce-tracker": {
       "packages": {
         "@ethersproject/providers": true,
@@ -3278,29 +2794,6 @@
       },
       "packages": {
         "@swc/helpers>tslib": true
-      }
-    },
-    "@metamask/transaction-controller>@metamask/utils": {
-      "globals": {
-        "TextDecoder": true,
-        "TextEncoder": true
-      },
-      "packages": {
-        "@metamask/abi-utils>@metamask/superstruct": true,
-        "@metamask/utils>@scure/base": true,
-        "@metamask/utils>pony-cause": true,
-        "@noble/hashes": true,
-=======
-        "@metamask/transaction-controller>@metamask/nonce-tracker": true,
-        "@metamask/utils": true,
-        "bn.js": true,
->>>>>>> 65e656c9
-        "browserify>buffer": true,
-        "eth-method-registry": true,
-        "fast-json-patch": true,
-        "lodash": true,
-        "uuid": true,
-        "webpack>events": true
       }
     },
     "@metamask/user-operation-controller": {
@@ -3315,11 +2808,7 @@
         "@metamask/rpc-errors": true,
         "@metamask/transaction-controller": true,
         "@metamask/user-operation-controller>@metamask/base-controller": true,
-<<<<<<< HEAD
-        "@metamask/utils": true,
-=======
         "@metamask/user-operation-controller>@metamask/utils": true,
->>>>>>> 65e656c9
         "bn.js": true,
         "lodash": true,
         "superstruct": true,
@@ -3335,8 +2824,6 @@
         "immer": true
       }
     },
-<<<<<<< HEAD
-=======
     "@metamask/user-operation-controller>@metamask/utils": {
       "globals": {
         "TextDecoder": true,
@@ -3352,7 +2839,6 @@
         "semver": true
       }
     },
->>>>>>> 65e656c9
     "@metamask/utils": {
       "globals": {
         "TextDecoder": true,
