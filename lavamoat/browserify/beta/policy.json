{
  "resources": {
    "@babel/runtime": {
      "globals": {
        "regeneratorRuntime": "write"
      }
    },
    "@download/blockies": {
      "globals": {
        "document.createElement": true
      }
    },
    "@ensdomains/content-hash": {
      "globals": {
        "console.warn": true
      },
      "packages": {
        "@ensdomains/content-hash>cids": true,
        "@ensdomains/content-hash>js-base64": true,
        "@ensdomains/content-hash>multicodec": true,
        "@ensdomains/content-hash>multihashes": true,
        "browserify>buffer": true
      }
    },
    "@ensdomains/content-hash>cids": {
      "packages": {
        "@ensdomains/content-hash>cids>multibase": true,
        "@ensdomains/content-hash>cids>multicodec": true,
        "@ensdomains/content-hash>cids>multihashes": true,
        "@ensdomains/content-hash>cids>uint8arrays": true
      }
    },
    "@ensdomains/content-hash>cids>multibase": {
      "globals": {
        "TextDecoder": true,
        "TextEncoder": true
      },
      "packages": {
        "@ensdomains/content-hash>cids>multibase>@multiformats/base-x": true
      }
    },
    "@ensdomains/content-hash>cids>multicodec": {
      "packages": {
        "@ensdomains/content-hash>cids>multicodec>varint": true,
        "@ensdomains/content-hash>cids>uint8arrays": true
      }
    },
    "@ensdomains/content-hash>cids>multihashes": {
      "packages": {
        "@ensdomains/content-hash>cids>multibase": true,
        "@ensdomains/content-hash>cids>uint8arrays": true,
        "@ensdomains/content-hash>multihashes>varint": true
      }
    },
    "@ensdomains/content-hash>cids>uint8arrays": {
      "globals": {
        "TextDecoder": true,
        "TextEncoder": true
      },
      "packages": {
        "@ensdomains/content-hash>cids>multibase": true
      }
    },
    "@ensdomains/content-hash>js-base64": {
      "globals": {
        "Base64": "write",
        "TextDecoder": true,
        "TextEncoder": true,
        "atob": true,
        "btoa": true,
        "define": true
      },
      "packages": {
        "browserify>buffer": true
      }
    },
    "@ensdomains/content-hash>multicodec": {
      "packages": {
        "@ensdomains/content-hash>multicodec>uint8arrays": true,
        "@ensdomains/content-hash>multicodec>varint": true
      }
    },
    "@ensdomains/content-hash>multicodec>uint8arrays": {
      "packages": {
        "@ensdomains/content-hash>multicodec>uint8arrays>multibase": true,
        "@ensdomains/content-hash>multihashes>web-encoding": true
      }
    },
    "@ensdomains/content-hash>multicodec>uint8arrays>multibase": {
      "packages": {
        "@ensdomains/content-hash>cids>multibase>@multiformats/base-x": true,
        "@ensdomains/content-hash>multihashes>web-encoding": true
      }
    },
    "@ensdomains/content-hash>multihashes": {
      "packages": {
        "@ensdomains/content-hash>multihashes>multibase": true,
        "@ensdomains/content-hash>multihashes>varint": true,
        "@ensdomains/content-hash>multihashes>web-encoding": true,
        "browserify>buffer": true
      }
    },
    "@ensdomains/content-hash>multihashes>multibase": {
      "packages": {
        "@ensdomains/content-hash>multihashes>web-encoding": true,
        "browserify>buffer": true,
        "ethereumjs-wallet>bs58check>bs58>base-x": true
      }
    },
    "@ensdomains/content-hash>multihashes>web-encoding": {
      "globals": {
        "TextDecoder": true,
        "TextEncoder": true
      },
      "packages": {
        "browserify>util": true
      }
    },
    "@ethereumjs/common": {
      "packages": {
        "@ethereumjs/common>crc-32": true,
        "@ethereumjs/tx>@ethereumjs/util": true,
        "browserify>buffer": true,
        "browserify>events": true
      }
    },
    "@ethereumjs/common>crc-32": {
      "globals": {
        "DO_NOT_EXPORT_CRC": true,
        "define": true
      }
    },
    "@ethereumjs/tx": {
      "packages": {
        "@ethereumjs/common": true,
        "@ethereumjs/tx>@chainsafe/ssz": true,
        "@ethereumjs/tx>@ethereumjs/rlp": true,
        "@ethereumjs/tx>@ethereumjs/util": true,
        "@ethereumjs/tx>ethereum-cryptography": true,
        "@ethersproject/providers": true,
        "browserify>buffer": true,
        "browserify>insert-module-globals>is-buffer": true
      }
    },
    "@ethereumjs/tx>@chainsafe/ssz": {
      "packages": {
        "@ethereumjs/tx>@chainsafe/ssz>@chainsafe/persistent-merkle-tree": true,
        "@ethereumjs/tx>@chainsafe/ssz>case": true,
        "browserify": true,
        "browserify>buffer": true
      }
    },
    "@ethereumjs/tx>@chainsafe/ssz>@chainsafe/persistent-merkle-tree": {
      "globals": {
        "WeakRef": true
      },
      "packages": {
        "browserify": true
      }
    },
    "@ethereumjs/tx>@ethereumjs/rlp": {
      "globals": {
        "TextEncoder": true
      }
    },
    "@ethereumjs/tx>@ethereumjs/util": {
      "globals": {
        "console.warn": true
      },
      "packages": {
        "@ethereumjs/tx>@chainsafe/ssz": true,
        "@ethereumjs/tx>@ethereumjs/rlp": true,
        "@ethereumjs/tx>ethereum-cryptography": true,
        "browserify>buffer": true,
        "browserify>events": true,
        "browserify>insert-module-globals>is-buffer": true
      }
    },
    "@ethereumjs/tx>ethereum-cryptography": {
      "globals": {
        "TextDecoder": true,
        "crypto": true
      },
      "packages": {
        "@ethereumjs/tx>ethereum-cryptography>@noble/hashes": true,
        "@ethereumjs/tx>ethereum-cryptography>@noble/secp256k1": true,
        "@ethereumjs/tx>ethereum-cryptography>@scure/bip32": true
      }
    },
    "@ethereumjs/tx>ethereum-cryptography>@noble/hashes": {
      "globals": {
        "TextEncoder": true,
        "crypto": true
      }
    },
    "@ethereumjs/tx>ethereum-cryptography>@noble/secp256k1": {
      "globals": {
        "crypto": true
      },
      "packages": {
        "browserify>browser-resolve": true
      }
    },
    "@ethereumjs/tx>ethereum-cryptography>@scure/bip32": {
      "packages": {
        "@ethereumjs/tx>ethereum-cryptography>@scure/bip32>@noble/secp256k1": true,
        "@metamask/key-tree>@noble/hashes": true,
        "@metamask/key-tree>@scure/base": true
      }
    },
    "@ethereumjs/tx>ethereum-cryptography>@scure/bip32>@noble/secp256k1": {
      "globals": {
        "crypto": true
      },
      "packages": {
        "browserify>browser-resolve": true
      }
    },
    "@ethersproject/abi": {
      "globals": {
        "console.log": true
      },
      "packages": {
        "@ethersproject/abi>@ethersproject/address": true,
        "@ethersproject/abi>@ethersproject/bytes": true,
        "@ethersproject/abi>@ethersproject/constants": true,
        "@ethersproject/abi>@ethersproject/hash": true,
        "@ethersproject/abi>@ethersproject/keccak256": true,
        "@ethersproject/abi>@ethersproject/logger": true,
        "@ethersproject/abi>@ethersproject/properties": true,
        "@ethersproject/abi>@ethersproject/strings": true,
        "@ethersproject/bignumber": true
      }
    },
    "@ethersproject/abi>@ethersproject/address": {
      "packages": {
        "@ethersproject/abi>@ethersproject/bytes": true,
        "@ethersproject/abi>@ethersproject/keccak256": true,
        "@ethersproject/abi>@ethersproject/logger": true,
        "@ethersproject/bignumber": true,
        "@ethersproject/providers>@ethersproject/rlp": true
      }
    },
    "@ethersproject/abi>@ethersproject/bytes": {
      "packages": {
        "@ethersproject/abi>@ethersproject/logger": true
      }
    },
    "@ethersproject/abi>@ethersproject/constants": {
      "packages": {
        "@ethersproject/bignumber": true
      }
    },
    "@ethersproject/abi>@ethersproject/hash": {
      "packages": {
        "@ethersproject/abi>@ethersproject/address": true,
        "@ethersproject/abi>@ethersproject/bytes": true,
        "@ethersproject/abi>@ethersproject/keccak256": true,
        "@ethersproject/abi>@ethersproject/logger": true,
        "@ethersproject/abi>@ethersproject/properties": true,
        "@ethersproject/abi>@ethersproject/strings": true,
        "@ethersproject/bignumber": true,
        "@ethersproject/providers>@ethersproject/base64": true
      }
    },
    "@ethersproject/abi>@ethersproject/keccak256": {
      "packages": {
        "@ethersproject/abi>@ethersproject/bytes": true,
        "@ethersproject/abi>@ethersproject/keccak256>js-sha3": true
      }
    },
    "@ethersproject/abi>@ethersproject/keccak256>js-sha3": {
      "globals": {
        "define": true
      },
      "packages": {
        "browserify>process": true
      }
    },
    "@ethersproject/abi>@ethersproject/logger": {
      "globals": {
        "console": true
      }
    },
    "@ethersproject/abi>@ethersproject/properties": {
      "packages": {
        "@ethersproject/abi>@ethersproject/logger": true
      }
    },
    "@ethersproject/abi>@ethersproject/strings": {
      "packages": {
        "@ethersproject/abi>@ethersproject/bytes": true,
        "@ethersproject/abi>@ethersproject/constants": true,
        "@ethersproject/abi>@ethersproject/logger": true
      }
    },
    "@ethersproject/bignumber": {
      "packages": {
        "@ethersproject/abi>@ethersproject/bytes": true,
        "@ethersproject/abi>@ethersproject/logger": true,
        "@ethersproject/bignumber>bn.js": true
      }
    },
    "@ethersproject/bignumber>bn.js": {
      "globals": {
        "Buffer": true
      },
      "packages": {
        "browserify>browser-resolve": true
      }
    },
    "@ethersproject/contracts": {
      "globals": {
        "setTimeout": true
      },
      "packages": {
        "@ethersproject/abi": true,
        "@ethersproject/abi>@ethersproject/address": true,
        "@ethersproject/abi>@ethersproject/bytes": true,
        "@ethersproject/abi>@ethersproject/logger": true,
        "@ethersproject/abi>@ethersproject/properties": true,
        "@ethersproject/bignumber": true,
        "@ethersproject/hdnode>@ethersproject/abstract-signer": true,
        "@ethersproject/hdnode>@ethersproject/transactions": true,
        "@ethersproject/providers>@ethersproject/abstract-provider": true
      }
    },
    "@ethersproject/hdnode": {
      "packages": {
        "@ethersproject/abi>@ethersproject/bytes": true,
        "@ethersproject/abi>@ethersproject/logger": true,
        "@ethersproject/abi>@ethersproject/properties": true,
        "@ethersproject/abi>@ethersproject/strings": true,
        "@ethersproject/bignumber": true,
        "@ethersproject/hdnode>@ethersproject/basex": true,
        "@ethersproject/hdnode>@ethersproject/pbkdf2": true,
        "@ethersproject/hdnode>@ethersproject/sha2": true,
        "@ethersproject/hdnode>@ethersproject/signing-key": true,
        "@ethersproject/hdnode>@ethersproject/transactions": true,
        "@ethersproject/hdnode>@ethersproject/wordlists": true
      }
    },
    "@ethersproject/hdnode>@ethersproject/abstract-signer": {
      "packages": {
        "@ethersproject/abi>@ethersproject/logger": true,
        "@ethersproject/abi>@ethersproject/properties": true
      }
    },
    "@ethersproject/hdnode>@ethersproject/basex": {
      "packages": {
        "@ethersproject/abi>@ethersproject/bytes": true,
        "@ethersproject/abi>@ethersproject/properties": true
      }
    },
    "@ethersproject/hdnode>@ethersproject/pbkdf2": {
      "packages": {
        "@ethersproject/abi>@ethersproject/bytes": true,
        "@ethersproject/hdnode>@ethersproject/sha2": true
      }
    },
    "@ethersproject/hdnode>@ethersproject/sha2": {
      "packages": {
        "@ethersproject/abi>@ethersproject/bytes": true,
        "@ethersproject/abi>@ethersproject/logger": true,
        "ethereumjs-util>ethereum-cryptography>hash.js": true
      }
    },
    "@ethersproject/hdnode>@ethersproject/signing-key": {
      "packages": {
        "@ethersproject/abi>@ethersproject/bytes": true,
        "@ethersproject/abi>@ethersproject/logger": true,
        "@ethersproject/abi>@ethersproject/properties": true,
        "ganache>secp256k1>elliptic": true
      }
    },
    "@ethersproject/hdnode>@ethersproject/transactions": {
      "packages": {
        "@ethersproject/abi>@ethersproject/address": true,
        "@ethersproject/abi>@ethersproject/bytes": true,
        "@ethersproject/abi>@ethersproject/constants": true,
        "@ethersproject/abi>@ethersproject/keccak256": true,
        "@ethersproject/abi>@ethersproject/logger": true,
        "@ethersproject/abi>@ethersproject/properties": true,
        "@ethersproject/bignumber": true,
        "@ethersproject/hdnode>@ethersproject/signing-key": true,
        "@ethersproject/providers>@ethersproject/rlp": true
      }
    },
    "@ethersproject/hdnode>@ethersproject/wordlists": {
      "packages": {
        "@ethersproject/abi>@ethersproject/bytes": true,
        "@ethersproject/abi>@ethersproject/hash": true,
        "@ethersproject/abi>@ethersproject/logger": true,
        "@ethersproject/abi>@ethersproject/properties": true,
        "@ethersproject/abi>@ethersproject/strings": true
      }
    },
    "@ethersproject/providers": {
      "globals": {
        "WebSocket": true,
        "clearInterval": true,
        "clearTimeout": true,
        "console.log": true,
        "console.warn": true,
        "setInterval": true,
        "setTimeout": true
      },
      "packages": {
        "@ethersproject/abi>@ethersproject/address": true,
        "@ethersproject/abi>@ethersproject/bytes": true,
        "@ethersproject/abi>@ethersproject/constants": true,
        "@ethersproject/abi>@ethersproject/hash": true,
        "@ethersproject/abi>@ethersproject/logger": true,
        "@ethersproject/abi>@ethersproject/properties": true,
        "@ethersproject/abi>@ethersproject/strings": true,
        "@ethersproject/bignumber": true,
        "@ethersproject/hdnode>@ethersproject/abstract-signer": true,
        "@ethersproject/hdnode>@ethersproject/basex": true,
        "@ethersproject/hdnode>@ethersproject/sha2": true,
        "@ethersproject/hdnode>@ethersproject/transactions": true,
        "@ethersproject/providers>@ethersproject/abstract-provider": true,
        "@ethersproject/providers>@ethersproject/base64": true,
        "@ethersproject/providers>@ethersproject/networks": true,
        "@ethersproject/providers>@ethersproject/random": true,
        "@ethersproject/providers>@ethersproject/web": true,
        "@ethersproject/providers>bech32": true
      }
    },
    "@ethersproject/providers>@ethersproject/abstract-provider": {
      "packages": {
        "@ethersproject/abi>@ethersproject/bytes": true,
        "@ethersproject/abi>@ethersproject/logger": true,
        "@ethersproject/abi>@ethersproject/properties": true,
        "@ethersproject/bignumber": true
      }
    },
    "@ethersproject/providers>@ethersproject/base64": {
      "globals": {
        "atob": true,
        "btoa": true
      },
      "packages": {
        "@ethersproject/abi>@ethersproject/bytes": true
      }
    },
    "@ethersproject/providers>@ethersproject/networks": {
      "packages": {
        "@ethersproject/abi>@ethersproject/logger": true
      }
    },
    "@ethersproject/providers>@ethersproject/random": {
      "packages": {
        "@ethersproject/abi>@ethersproject/bytes": true,
        "@ethersproject/abi>@ethersproject/logger": true
      }
    },
    "@ethersproject/providers>@ethersproject/rlp": {
      "packages": {
        "@ethersproject/abi>@ethersproject/bytes": true,
        "@ethersproject/abi>@ethersproject/logger": true
      }
    },
    "@ethersproject/providers>@ethersproject/web": {
      "globals": {
        "clearTimeout": true,
        "fetch": true,
        "setTimeout": true
      },
      "packages": {
        "@ethersproject/abi>@ethersproject/bytes": true,
        "@ethersproject/abi>@ethersproject/logger": true,
        "@ethersproject/abi>@ethersproject/properties": true,
        "@ethersproject/abi>@ethersproject/strings": true,
        "@ethersproject/providers>@ethersproject/base64": true
      }
    },
    "@formatjs/intl-relativetimeformat": {
      "globals": {
        "Intl": true
      },
      "packages": {
        "@formatjs/intl-relativetimeformat>@formatjs/intl-utils": true
      }
    },
    "@formatjs/intl-relativetimeformat>@formatjs/intl-utils": {
      "globals": {
        "Intl.getCanonicalLocales": true
      }
    },
    "@keystonehq/bc-ur-registry-eth": {
      "packages": {
        "@ethereumjs/tx>@ethereumjs/util": true,
        "@keystonehq/bc-ur-registry-eth>@keystonehq/bc-ur-registry": true,
        "@keystonehq/bc-ur-registry-eth>hdkey": true,
        "browserify>buffer": true,
        "uuid": true
      }
    },
    "@keystonehq/bc-ur-registry-eth>@keystonehq/bc-ur-registry": {
      "globals": {
        "define": true
      },
      "packages": {
        "@ngraveio/bc-ur": true,
        "browserify>buffer": true,
        "ethereumjs-wallet>bs58check": true,
        "wait-on>rxjs>tslib": true
      }
    },
    "@keystonehq/bc-ur-registry-eth>hdkey": {
      "packages": {
        "browserify>assert": true,
        "browserify>crypto-browserify": true,
        "ethereumjs-util>ethereum-cryptography>secp256k1": true,
        "ethereumjs-wallet>bs58check": true,
        "ethereumjs-wallet>safe-buffer": true
      }
    },
    "@keystonehq/metamask-airgapped-keyring": {
      "packages": {
        "@ethereumjs/tx": true,
        "@keystonehq/metamask-airgapped-keyring>@keystonehq/base-eth-keyring": true,
        "@keystonehq/metamask-airgapped-keyring>@keystonehq/bc-ur-registry-eth": true,
        "@keystonehq/metamask-airgapped-keyring>@metamask/obs-store": true,
        "browserify>buffer": true,
        "browserify>events": true,
        "ethereumjs-util>rlp": true,
        "uuid": true
      }
    },
    "@keystonehq/metamask-airgapped-keyring>@keystonehq/base-eth-keyring": {
      "packages": {
        "@ethereumjs/tx": true,
        "@ethereumjs/tx>@ethereumjs/util": true,
        "@keystonehq/bc-ur-registry-eth>hdkey": true,
        "@keystonehq/metamask-airgapped-keyring>@keystonehq/base-eth-keyring>@keystonehq/bc-ur-registry-eth": true,
        "@keystonehq/metamask-airgapped-keyring>@keystonehq/base-eth-keyring>rlp": true,
        "browserify>buffer": true,
        "uuid": true
      }
    },
    "@keystonehq/metamask-airgapped-keyring>@keystonehq/base-eth-keyring>@keystonehq/bc-ur-registry-eth": {
      "packages": {
        "@ethereumjs/tx>@ethereumjs/util": true,
        "@keystonehq/bc-ur-registry-eth>hdkey": true,
        "@keystonehq/metamask-airgapped-keyring>@keystonehq/base-eth-keyring>@keystonehq/bc-ur-registry-eth>@keystonehq/bc-ur-registry": true,
        "browserify>buffer": true,
        "uuid": true
      }
    },
    "@keystonehq/metamask-airgapped-keyring>@keystonehq/base-eth-keyring>@keystonehq/bc-ur-registry-eth>@keystonehq/bc-ur-registry": {
      "globals": {
        "define": true
      },
      "packages": {
        "@ngraveio/bc-ur": true,
        "@ngraveio/bc-ur>crc>buffer": true,
        "browserify>buffer": true,
        "ethereumjs-wallet>bs58check": true,
        "wait-on>rxjs>tslib": true
      }
    },
    "@keystonehq/metamask-airgapped-keyring>@keystonehq/base-eth-keyring>rlp": {
      "globals": {
        "TextEncoder": true
      }
    },
    "@keystonehq/metamask-airgapped-keyring>@keystonehq/bc-ur-registry-eth": {
      "packages": {
        "@ethereumjs/tx>@ethereumjs/util": true,
        "@keystonehq/bc-ur-registry-eth>hdkey": true,
        "@keystonehq/metamask-airgapped-keyring>@keystonehq/bc-ur-registry-eth>@keystonehq/bc-ur-registry": true,
        "browserify>buffer": true,
        "uuid": true
      }
    },
    "@keystonehq/metamask-airgapped-keyring>@keystonehq/bc-ur-registry-eth>@keystonehq/bc-ur-registry": {
      "globals": {
        "define": true
      },
      "packages": {
        "@ngraveio/bc-ur": true,
        "@ngraveio/bc-ur>crc>buffer": true,
        "browserify>buffer": true,
        "ethereumjs-wallet>bs58check": true,
        "wait-on>rxjs>tslib": true
      }
    },
    "@keystonehq/metamask-airgapped-keyring>@metamask/obs-store": {
      "packages": {
        "@keystonehq/metamask-airgapped-keyring>@metamask/obs-store>through2": true,
        "@metamask/safe-event-emitter": true,
        "browserify>stream-browserify": true
      }
    },
    "@keystonehq/metamask-airgapped-keyring>@metamask/obs-store>through2": {
      "packages": {
        "browserify>process": true,
        "browserify>util": true,
        "readable-stream": true,
        "watchify>xtend": true
      }
    },
    "@material-ui/core": {
      "globals": {
        "Image": true,
        "_formatMuiErrorMessage": true,
        "addEventListener": true,
        "clearInterval": true,
        "clearTimeout": true,
        "console.error": true,
        "console.warn": true,
        "document": true,
        "getComputedStyle": true,
        "getSelection": true,
        "innerHeight": true,
        "innerWidth": true,
        "matchMedia": true,
        "navigator": true,
        "performance.now": true,
        "removeEventListener": true,
        "requestAnimationFrame": true,
        "setInterval": true,
        "setTimeout": true
      },
      "packages": {
        "@babel/runtime": true,
        "@material-ui/core>@material-ui/styles": true,
        "@material-ui/core>@material-ui/system": true,
        "@material-ui/core>@material-ui/utils": true,
        "@material-ui/core>clsx": true,
        "@material-ui/core>popper.js": true,
        "@material-ui/core>react-transition-group": true,
        "prop-types": true,
        "prop-types>react-is": true,
        "react": true,
        "react-dom": true,
        "react-redux>hoist-non-react-statics": true
      }
    },
    "@material-ui/core>@material-ui/styles": {
      "globals": {
        "console.error": true,
        "console.warn": true,
        "document.createComment": true,
        "document.head": true
      },
      "packages": {
        "@babel/runtime": true,
        "@material-ui/core>@material-ui/styles>jss": true,
        "@material-ui/core>@material-ui/styles>jss-plugin-camel-case": true,
        "@material-ui/core>@material-ui/styles>jss-plugin-default-unit": true,
        "@material-ui/core>@material-ui/styles>jss-plugin-global": true,
        "@material-ui/core>@material-ui/styles>jss-plugin-nested": true,
        "@material-ui/core>@material-ui/styles>jss-plugin-props-sort": true,
        "@material-ui/core>@material-ui/styles>jss-plugin-rule-value-function": true,
        "@material-ui/core>@material-ui/styles>jss-plugin-vendor-prefixer": true,
        "@material-ui/core>@material-ui/utils": true,
        "@material-ui/core>clsx": true,
        "prop-types": true,
        "react": true,
        "react-redux>hoist-non-react-statics": true
      }
    },
    "@material-ui/core>@material-ui/styles>jss": {
      "globals": {
        "CSS": true,
        "document.createElement": true,
        "document.querySelector": true
      },
      "packages": {
        "@babel/runtime": true,
        "@material-ui/core>@material-ui/styles>jss>is-in-browser": true,
        "react-router-dom>tiny-warning": true
      }
    },
    "@material-ui/core>@material-ui/styles>jss-plugin-camel-case": {
      "packages": {
        "@material-ui/core>@material-ui/styles>jss-plugin-camel-case>hyphenate-style-name": true
      }
    },
    "@material-ui/core>@material-ui/styles>jss-plugin-default-unit": {
      "globals": {
        "CSS": true
      },
      "packages": {
        "@material-ui/core>@material-ui/styles>jss": true
      }
    },
    "@material-ui/core>@material-ui/styles>jss-plugin-global": {
      "packages": {
        "@babel/runtime": true,
        "@material-ui/core>@material-ui/styles>jss": true
      }
    },
    "@material-ui/core>@material-ui/styles>jss-plugin-nested": {
      "packages": {
        "@babel/runtime": true,
        "react-router-dom>tiny-warning": true
      }
    },
    "@material-ui/core>@material-ui/styles>jss-plugin-rule-value-function": {
      "packages": {
        "@material-ui/core>@material-ui/styles>jss": true,
        "react-router-dom>tiny-warning": true
      }
    },
    "@material-ui/core>@material-ui/styles>jss-plugin-vendor-prefixer": {
      "packages": {
        "@material-ui/core>@material-ui/styles>jss": true,
        "@material-ui/core>@material-ui/styles>jss-plugin-vendor-prefixer>css-vendor": true
      }
    },
    "@material-ui/core>@material-ui/styles>jss-plugin-vendor-prefixer>css-vendor": {
      "globals": {
        "document.createElement": true,
        "document.documentElement": true,
        "getComputedStyle": true
      },
      "packages": {
        "@babel/runtime": true,
        "@material-ui/core>@material-ui/styles>jss>is-in-browser": true
      }
    },
    "@material-ui/core>@material-ui/styles>jss>is-in-browser": {
      "globals": {
        "document": true
      }
    },
    "@material-ui/core>@material-ui/system": {
      "globals": {
        "console.error": true
      },
      "packages": {
        "@babel/runtime": true,
        "@material-ui/core>@material-ui/utils": true,
        "prop-types": true
      }
    },
    "@material-ui/core>@material-ui/utils": {
      "packages": {
        "@babel/runtime": true,
        "prop-types": true,
        "prop-types>react-is": true
      }
    },
    "@material-ui/core>popper.js": {
      "globals": {
        "MSInputMethodContext": true,
        "Node.DOCUMENT_POSITION_FOLLOWING": true,
        "cancelAnimationFrame": true,
        "console.warn": true,
        "define": true,
        "devicePixelRatio": true,
        "document": true,
        "getComputedStyle": true,
        "innerHeight": true,
        "innerWidth": true,
        "navigator": true,
        "requestAnimationFrame": true,
        "setTimeout": true
      }
    },
    "@material-ui/core>react-transition-group": {
      "globals": {
        "Element": true,
        "setTimeout": true
      },
      "packages": {
        "@material-ui/core>react-transition-group>dom-helpers": true,
        "prop-types": true,
        "react": true,
        "react-dom": true
      }
    },
    "@material-ui/core>react-transition-group>dom-helpers": {
      "packages": {
        "@babel/runtime": true
      }
    },
    "@metamask/address-book-controller": {
      "packages": {
        "@metamask/base-controller": true,
        "@metamask/controller-utils": true
      }
    },
    "@metamask/announcement-controller": {
      "packages": {
        "@metamask/base-controller": true
      }
    },
    "@metamask/approval-controller": {
      "packages": {
        "@metamask/approval-controller>nanoid": true,
        "@metamask/base-controller": true,
        "eth-rpc-errors": true
      }
    },
    "@metamask/approval-controller>nanoid": {
      "globals": {
        "crypto.getRandomValues": true
      }
    },
    "@metamask/assets-controllers": {
      "globals": {
        "Headers": true,
        "URL": true,
        "clearInterval": true,
        "clearTimeout": true,
        "console.error": true,
        "console.info": true,
        "console.log": true,
        "setInterval": true,
        "setTimeout": true
      },
      "packages": {
        "@ethersproject/contracts": true,
        "@ethersproject/providers": true,
        "@metamask/assets-controllers>@metamask/abi-utils": true,
        "@metamask/assets-controllers>abort-controller": true,
        "@metamask/assets-controllers>multiformats": true,
        "@metamask/base-controller": true,
        "@metamask/contract-metadata": true,
        "@metamask/controller-utils": true,
        "@metamask/metamask-eth-abis": true,
        "@metamask/utils": true,
        "browserify>events": true,
        "eth-json-rpc-filters>async-mutex": true,
        "eth-query": true,
        "eth-rpc-errors": true,
        "ethereumjs-util": true,
        "single-call-balance-checker-abi": true,
        "uuid": true
      }
    },
    "@metamask/assets-controllers>@metamask/abi-utils": {
      "packages": {
        "@metamask/assets-controllers>@metamask/abi-utils>@metamask/utils": true,
        "superstruct": true
      }
    },
    "@metamask/assets-controllers>@metamask/abi-utils>@metamask/utils": {
      "globals": {
        "TextDecoder": true,
        "TextEncoder": true
      },
      "packages": {
        "browserify>buffer": true,
        "nock>debug": true,
        "semver": true,
        "superstruct": true
      }
    },
    "@metamask/assets-controllers>abort-controller": {
      "globals": {
        "AbortController": true
      }
    },
    "@metamask/assets-controllers>multiformats": {
      "globals": {
        "TextDecoder": true,
        "TextEncoder": true,
        "console.warn": true
      }
    },
    "@metamask/base-controller": {
      "packages": {
        "immer": true
      }
    },
    "@metamask/controller-utils": {
      "globals": {
        "URL": true,
        "console.error": true,
        "fetch": true,
        "setTimeout": true
      },
      "packages": {
        "@metamask/controller-utils>@spruceid/siwe-parser": true,
        "@metamask/utils": true,
        "browserify>buffer": true,
        "eslint>fast-deep-equal": true,
        "eth-ens-namehash": true,
        "ethereumjs-util": true,
        "ethjs>ethjs-unit": true
      }
    },
    "@metamask/controller-utils>@spruceid/siwe-parser": {
      "globals": {
        "console.error": true,
        "console.log": true
      },
      "packages": {
        "@metamask/controller-utils>@spruceid/siwe-parser>apg-js": true
      }
    },
    "@metamask/controller-utils>@spruceid/siwe-parser>apg-js": {
      "globals": {
        "mode": true
      },
      "packages": {
        "browserify>buffer": true,
        "browserify>insert-module-globals>is-buffer": true
      }
    },
    "@metamask/controllers>web3": {
      "globals": {
        "XMLHttpRequest": true
      }
    },
    "@metamask/controllers>web3-provider-engine>cross-fetch>node-fetch": {
      "globals": {
        "fetch": true
      }
    },
    "@metamask/controllers>web3-provider-engine>eth-json-rpc-middleware>node-fetch": {
      "globals": {
        "fetch": true
      }
    },
    "@metamask/eth-json-rpc-infura": {
      "globals": {
        "setTimeout": true
      },
      "packages": {
        "@metamask/eth-json-rpc-infura>@metamask/utils": true,
        "@metamask/eth-json-rpc-infura>eth-json-rpc-middleware": true,
        "eth-rpc-errors": true,
        "json-rpc-engine": true,
        "node-fetch": true
      }
    },
    "@metamask/eth-json-rpc-infura>@metamask/utils": {
      "globals": {
        "TextDecoder": true,
        "TextEncoder": true
      },
      "packages": {
        "browserify>buffer": true,
        "nock>debug": true,
        "semver": true,
        "superstruct": true
      }
    },
    "@metamask/eth-json-rpc-infura>eth-json-rpc-middleware": {
      "globals": {
        "URL": true,
        "btoa": true,
        "console.error": true,
        "fetch": true,
        "setTimeout": true
      },
      "packages": {
        "@metamask/eth-json-rpc-infura>@metamask/utils": true,
        "@metamask/eth-json-rpc-infura>eth-json-rpc-middleware>pify": true,
        "@metamask/eth-trezor-keyring>@metamask/eth-sig-util": true,
        "@metamask/safe-event-emitter": true,
        "browserify>browser-resolve": true,
        "eth-rpc-errors": true,
        "json-rpc-engine": true,
        "lavamoat>json-stable-stringify": true,
        "vinyl>clone": true
      }
    },
    "@metamask/eth-json-rpc-middleware": {
      "globals": {
        "URL": true,
        "console.error": true,
        "setTimeout": true
      },
      "packages": {
        "@metamask/eth-json-rpc-middleware>@metamask/utils": true,
        "@metamask/eth-json-rpc-middleware>pify": true,
        "@metamask/eth-json-rpc-middleware>safe-stable-stringify": true,
        "@metamask/eth-trezor-keyring>@metamask/eth-sig-util": true,
        "eth-rpc-errors": true,
        "json-rpc-engine": true,
        "vinyl>clone": true
      }
    },
    "@metamask/eth-json-rpc-middleware>@metamask/utils": {
      "globals": {
        "TextDecoder": true,
        "TextEncoder": true
      },
      "packages": {
        "browserify>buffer": true,
        "nock>debug": true,
        "semver": true,
        "superstruct": true
      }
    },
    "@metamask/eth-json-rpc-provider": {
      "packages": {
        "@metamask/safe-event-emitter": true,
        "json-rpc-engine": true
      }
    },
    "@metamask/eth-keyring-controller": {
      "packages": {
        "@metamask/eth-keyring-controller>@metamask/eth-hd-keyring": true,
        "@metamask/eth-keyring-controller>@metamask/eth-simple-keyring": true,
        "@metamask/eth-keyring-controller>obs-store": true,
        "@metamask/eth-trezor-keyring>@metamask/eth-sig-util": true,
        "@metamask/rpc-methods>@metamask/browser-passworder": true,
        "browserify>events": true
      }
    },
    "@metamask/eth-keyring-controller>@metamask/eth-hd-keyring": {
      "globals": {
        "TextEncoder": true
      },
      "packages": {
<<<<<<< HEAD
        "@ethereumjs/tx>@ethereumjs/util": true,
        "@ethereumjs/tx>ethereum-cryptography": true,
        "@metamask/eth-trezor-keyring>@metamask/eth-sig-util": true,
        "@metamask/scure-bip39": true,
        "browserify>buffer": true
=======
        "@metamask/eth-keyring-controller>@metamask/eth-hd-keyring>ethereum-cryptography": true,
        "@metamask/eth-keyring-controller>@metamask/eth-sig-util": true,
        "@metamask/scure-bip39": true,
        "browserify>buffer": true,
        "eth-lattice-keyring>@ethereumjs/util": true
      }
    },
    "@metamask/eth-keyring-controller>@metamask/eth-hd-keyring>ethereum-cryptography": {
      "globals": {
        "TextDecoder": true,
        "crypto": true
      },
      "packages": {
        "@metamask/eth-keyring-controller>@metamask/eth-hd-keyring>ethereum-cryptography>@noble/hashes": true,
        "@metamask/eth-keyring-controller>@metamask/eth-hd-keyring>ethereum-cryptography>@scure/bip32": true
      }
    },
    "@metamask/eth-keyring-controller>@metamask/eth-hd-keyring>ethereum-cryptography>@noble/hashes": {
      "globals": {
        "TextEncoder": true,
        "crypto": true
      }
    },
    "@metamask/eth-keyring-controller>@metamask/eth-hd-keyring>ethereum-cryptography>@noble/secp256k1": {
      "globals": {
        "crypto": true
      },
      "packages": {
        "browserify>browser-resolve": true
      }
    },
    "@metamask/eth-keyring-controller>@metamask/eth-hd-keyring>ethereum-cryptography>@scure/bip32": {
      "packages": {
        "@metamask/eth-keyring-controller>@metamask/eth-hd-keyring>ethereum-cryptography>@noble/secp256k1": true,
        "@metamask/eth-keyring-controller>@metamask/eth-hd-keyring>ethereum-cryptography>@scure/bip39>@noble/hashes": true,
        "@metamask/key-tree>@scure/base": true
      }
    },
    "@metamask/eth-keyring-controller>@metamask/eth-hd-keyring>ethereum-cryptography>@scure/bip39>@noble/hashes": {
      "globals": {
        "TextEncoder": true,
        "crypto": true
      }
    },
    "@metamask/eth-keyring-controller>@metamask/eth-sig-util": {
      "packages": {
        "@metamask/eth-keyring-controller>@metamask/eth-sig-util>ethereum-cryptography": true,
        "@metamask/eth-keyring-controller>@metamask/eth-sig-util>ethjs-util": true,
        "bn.js": true,
        "browserify>buffer": true,
        "eth-lattice-keyring>@ethereumjs/util": true,
        "eth-sig-util>tweetnacl": true,
        "eth-sig-util>tweetnacl-util": true
      }
    },
    "@metamask/eth-keyring-controller>@metamask/eth-sig-util>ethereum-cryptography": {
      "globals": {
        "TextDecoder": true,
        "crypto": true
      },
      "packages": {
        "@metamask/eth-keyring-controller>@metamask/eth-sig-util>ethereum-cryptography>@noble/hashes": true
      }
    },
    "@metamask/eth-keyring-controller>@metamask/eth-sig-util>ethereum-cryptography>@noble/hashes": {
      "globals": {
        "TextEncoder": true,
        "crypto": true
      }
    },
    "@metamask/eth-keyring-controller>@metamask/eth-sig-util>ethjs-util": {
      "packages": {
        "browserify>buffer": true,
        "ethjs>ethjs-util>is-hex-prefixed": true,
        "ethjs>ethjs-util>strip-hex-prefix": true
>>>>>>> aa555b29
      }
    },
    "@metamask/eth-keyring-controller>@metamask/eth-simple-keyring": {
      "packages": {
<<<<<<< HEAD
        "@ethereumjs/tx>@ethereumjs/util": true,
        "@ethereumjs/tx>ethereum-cryptography": true,
        "@metamask/eth-trezor-keyring>@metamask/eth-sig-util": true,
=======
        "@metamask/eth-keyring-controller>@metamask/eth-sig-util": true,
        "@metamask/eth-keyring-controller>@metamask/eth-simple-keyring>ethereum-cryptography": true,
>>>>>>> aa555b29
        "browserify>buffer": true,
        "browserify>events": true,
        "ethereumjs-wallet>randombytes": true
      }
    },
    "@metamask/eth-keyring-controller>@metamask/eth-simple-keyring>ethereum-cryptography": {
      "globals": {
        "TextDecoder": true,
        "crypto": true
      },
      "packages": {
        "@metamask/eth-keyring-controller>@metamask/eth-simple-keyring>ethereum-cryptography>@noble/hashes": true
      }
    },
    "@metamask/eth-keyring-controller>@metamask/eth-simple-keyring>ethereum-cryptography>@noble/hashes": {
      "globals": {
        "TextEncoder": true,
        "crypto": true
      }
    },
    "@metamask/eth-keyring-controller>obs-store": {
      "packages": {
        "@metamask/eth-token-tracker>safe-event-emitter": true,
        "watchify>xtend": true
      }
    },
    "@metamask/eth-ledger-bridge-keyring": {
      "globals": {
        "addEventListener": true,
        "console.log": true,
        "document.createElement": true,
        "document.head.appendChild": true,
        "fetch": true,
        "removeEventListener": true
      },
      "packages": {
        "@ethereumjs/tx": true,
        "@metamask/eth-ledger-bridge-keyring>eth-sig-util": true,
        "@metamask/eth-ledger-bridge-keyring>hdkey": true,
        "browserify>buffer": true,
        "browserify>events": true,
        "ethereumjs-util": true
      }
    },
    "@metamask/eth-ledger-bridge-keyring>eth-sig-util": {
      "packages": {
        "@metamask/eth-ledger-bridge-keyring>eth-sig-util>ethereumjs-util": true,
        "browserify>buffer": true,
        "eth-sig-util>tweetnacl": true,
        "eth-sig-util>tweetnacl-util": true,
        "ethereumjs-abi": true
      }
    },
    "@metamask/eth-ledger-bridge-keyring>eth-sig-util>ethereumjs-util": {
      "packages": {
        "@metamask/eth-ledger-bridge-keyring>eth-sig-util>ethereumjs-util>ethjs-util": true,
        "bn.js": true,
        "browserify>assert": true,
        "browserify>buffer": true,
        "ethereumjs-util>create-hash": true,
        "ethereumjs-util>ethereum-cryptography": true,
        "ethereumjs-util>rlp": true,
        "ethereumjs-wallet>safe-buffer": true,
        "ganache>secp256k1>elliptic": true
      }
    },
    "@metamask/eth-ledger-bridge-keyring>eth-sig-util>ethereumjs-util>ethjs-util": {
      "packages": {
        "browserify>buffer": true,
        "ethjs>ethjs-util>is-hex-prefixed": true,
        "ethjs>ethjs-util>strip-hex-prefix": true
      }
    },
    "@metamask/eth-ledger-bridge-keyring>hdkey": {
      "packages": {
        "@metamask/eth-ledger-bridge-keyring>hdkey>secp256k1": true,
        "@metamask/eth-trezor-keyring>hdkey>coinstring": true,
        "browserify>assert": true,
        "browserify>crypto-browserify": true,
        "ethereumjs-wallet>safe-buffer": true
      }
    },
    "@metamask/eth-ledger-bridge-keyring>hdkey>secp256k1": {
      "packages": {
        "@metamask/eth-trezor-keyring>hdkey>secp256k1>bip66": true,
        "bn.js": true,
        "browserify>insert-module-globals>is-buffer": true,
        "ethereumjs-util>create-hash": true,
        "ethereumjs-wallet>safe-buffer": true,
        "ganache>secp256k1>elliptic": true
      }
    },
    "@metamask/eth-token-tracker": {
      "globals": {
        "console.warn": true
      },
      "packages": {
        "@babel/runtime": true,
        "@metamask/eth-token-tracker>deep-equal": true,
        "@metamask/eth-token-tracker>eth-block-tracker": true,
        "@metamask/eth-token-tracker>ethjs": true,
        "@metamask/eth-token-tracker>human-standard-token-abi": true,
        "@metamask/eth-token-tracker>safe-event-emitter": true,
        "ethjs-contract": true,
        "ethjs-query": true
      }
    },
    "@metamask/eth-token-tracker>deep-equal": {
      "packages": {
        "@metamask/eth-token-tracker>deep-equal>is-arguments": true,
        "@metamask/eth-token-tracker>deep-equal>is-date-object": true,
        "@ngraveio/bc-ur>assert>object-is": true,
        "@storybook/api>telejson>is-regex": true,
        "globalthis>define-properties>object-keys": true,
        "string.prototype.matchall>regexp.prototype.flags": true
      }
    },
    "@metamask/eth-token-tracker>deep-equal>is-arguments": {
      "packages": {
        "koa>is-generator-function>has-tostringtag": true,
        "string.prototype.matchall>call-bind": true
      }
    },
    "@metamask/eth-token-tracker>deep-equal>is-date-object": {
      "packages": {
        "koa>is-generator-function>has-tostringtag": true
      }
    },
    "@metamask/eth-token-tracker>eth-block-tracker": {
      "globals": {
        "clearTimeout": true,
        "console.error": true,
        "setTimeout": true
      },
      "packages": {
        "@metamask/eth-token-tracker>eth-block-tracker>pify": true,
        "@metamask/eth-token-tracker>safe-event-emitter": true,
        "eth-query": true
      }
    },
    "@metamask/eth-token-tracker>ethjs": {
      "globals": {
        "clearInterval": true,
        "setInterval": true
      },
      "packages": {
        "@metamask/eth-token-tracker>ethjs>bn.js": true,
        "@metamask/eth-token-tracker>ethjs>ethjs-abi": true,
        "@metamask/eth-token-tracker>ethjs>ethjs-contract": true,
        "@metamask/eth-token-tracker>ethjs>ethjs-query": true,
        "browserify>buffer": true,
        "ethjs>ethjs-filter": true,
        "ethjs>ethjs-provider-http": true,
        "ethjs>ethjs-unit": true,
        "ethjs>ethjs-util": true,
        "ethjs>js-sha3": true,
        "ethjs>number-to-bn": true
      }
    },
    "@metamask/eth-token-tracker>ethjs>ethjs-abi": {
      "packages": {
        "@metamask/eth-token-tracker>ethjs>bn.js": true,
        "browserify>buffer": true,
        "ethjs>js-sha3": true,
        "ethjs>number-to-bn": true
      }
    },
    "@metamask/eth-token-tracker>ethjs>ethjs-contract": {
      "packages": {
        "@metamask/eth-token-tracker>ethjs>ethjs-contract>ethjs-abi": true,
        "ethjs-query>babel-runtime": true,
        "ethjs>ethjs-filter": true,
        "ethjs>ethjs-util": true,
        "ethjs>js-sha3": true,
        "promise-to-callback": true
      }
    },
    "@metamask/eth-token-tracker>ethjs>ethjs-contract>ethjs-abi": {
      "packages": {
        "@metamask/eth-token-tracker>ethjs>bn.js": true,
        "browserify>buffer": true,
        "ethjs>js-sha3": true,
        "ethjs>number-to-bn": true
      }
    },
    "@metamask/eth-token-tracker>ethjs>ethjs-query": {
      "globals": {
        "console": true
      },
      "packages": {
        "ethjs-query>babel-runtime": true,
        "ethjs-query>ethjs-format": true,
        "ethjs-query>ethjs-rpc": true,
        "promise-to-callback": true
      }
    },
    "@metamask/eth-token-tracker>safe-event-emitter": {
      "globals": {
        "setTimeout": true
      },
      "packages": {
        "browserify>util": true,
        "webpack>events": true
      }
    },
    "@metamask/eth-trezor-keyring": {
      "globals": {
        "setTimeout": true
      },
      "packages": {
        "@ethereumjs/tx": true,
        "@ethereumjs/tx>@ethereumjs/util": true,
        "@metamask/eth-trezor-keyring>@trezor/connect-plugin-ethereum": true,
        "@metamask/eth-trezor-keyring>@trezor/connect-web": true,
        "@metamask/eth-trezor-keyring>hdkey": true,
        "browserify>buffer": true,
        "browserify>events": true
      }
    },
    "@metamask/eth-trezor-keyring>@metamask/eth-sig-util": {
      "packages": {
        "@ethereumjs/tx>@ethereumjs/util": true,
        "@ethereumjs/tx>ethereum-cryptography": true,
        "@metamask/eth-trezor-keyring>@metamask/eth-sig-util>ethjs-util": true,
        "bn.js": true,
        "browserify>buffer": true,
        "eth-sig-util>tweetnacl": true,
        "eth-sig-util>tweetnacl-util": true
      }
    },
    "@metamask/eth-trezor-keyring>@metamask/eth-sig-util>ethjs-util": {
      "packages": {
        "browserify>buffer": true,
        "ethjs>ethjs-util>is-hex-prefixed": true,
        "ethjs>ethjs-util>strip-hex-prefix": true
      }
    },
    "@metamask/eth-trezor-keyring>@trezor/connect-plugin-ethereum": {
      "packages": {
        "@metamask/eth-trezor-keyring>@metamask/eth-sig-util": true
      }
    },
    "@metamask/eth-trezor-keyring>@trezor/connect-web": {
      "globals": {
        "addEventListener": true,
        "btoa": true,
        "chrome": true,
        "clearInterval": true,
        "clearTimeout": true,
        "console.warn": true,
        "document.body": true,
        "document.createElement": true,
        "document.createTextNode": true,
        "document.getElementById": true,
        "document.querySelectorAll": true,
        "navigator.usb.requestDevice": true,
        "open": true,
        "removeEventListener": true,
        "setInterval": true,
        "setTimeout": true
      },
      "packages": {
        "@metamask/eth-trezor-keyring>@trezor/connect-web>@trezor/connect": true,
        "@metamask/eth-trezor-keyring>@trezor/connect-web>@trezor/utils": true,
        "browserify>events": true,
        "wait-on>rxjs>tslib": true
      }
    },
    "@metamask/eth-trezor-keyring>@trezor/connect-web>@trezor/connect": {
      "globals": {
        "__TREZOR_CONNECT_SRC": true,
        "chrome": true,
        "console.error": true,
        "console.log": true,
        "console.warn": true,
        "location": true,
        "navigator": true
      },
      "packages": {
        "@metamask/eth-trezor-keyring>@trezor/connect-web>@trezor/connect>@trezor/transport": true,
        "wait-on>rxjs>tslib": true
      }
    },
    "@metamask/eth-trezor-keyring>@trezor/connect-web>@trezor/connect>@trezor/transport": {
      "globals": {
        "fetch": true,
        "navigator.usb": true,
        "onconnect": "write",
        "setTimeout": true
      },
      "packages": {
        "@metamask/eth-trezor-keyring>@trezor/connect-web>@trezor/connect>@trezor/transport>bytebuffer": true,
        "@metamask/eth-trezor-keyring>@trezor/connect-web>@trezor/connect>@trezor/transport>long": true,
        "@metamask/eth-trezor-keyring>@trezor/connect-web>@trezor/connect>@trezor/transport>protobufjs": true,
        "@metamask/eth-trezor-keyring>@trezor/connect-web>@trezor/utils": true,
        "browserify>buffer": true,
        "browserify>events": true,
        "lavamoat>json-stable-stringify": true
      }
    },
    "@metamask/eth-trezor-keyring>@trezor/connect-web>@trezor/connect>@trezor/transport>bytebuffer": {
      "globals": {
        "console": true,
        "define": true
      },
      "packages": {
        "@metamask/eth-trezor-keyring>@trezor/connect-web>@trezor/connect>@trezor/transport>bytebuffer>long": true
      }
    },
    "@metamask/eth-trezor-keyring>@trezor/connect-web>@trezor/connect>@trezor/transport>bytebuffer>long": {
      "globals": {
        "define": true
      }
    },
    "@metamask/eth-trezor-keyring>@trezor/connect-web>@trezor/connect>@trezor/transport>long": {
      "globals": {
        "WebAssembly.Instance": true,
        "WebAssembly.Module": true
      }
    },
    "@metamask/eth-trezor-keyring>@trezor/connect-web>@trezor/connect>@trezor/transport>protobufjs": {
      "globals": {
        "process": true,
        "setTimeout": true
      },
      "packages": {
        "@metamask/eth-trezor-keyring>@trezor/connect-web>@trezor/connect>@trezor/transport>protobufjs>@protobufjs/aspromise": true,
        "@metamask/eth-trezor-keyring>@trezor/connect-web>@trezor/connect>@trezor/transport>protobufjs>@protobufjs/base64": true,
        "@metamask/eth-trezor-keyring>@trezor/connect-web>@trezor/connect>@trezor/transport>protobufjs>@protobufjs/codegen": true,
        "@metamask/eth-trezor-keyring>@trezor/connect-web>@trezor/connect>@trezor/transport>protobufjs>@protobufjs/eventemitter": true,
        "@metamask/eth-trezor-keyring>@trezor/connect-web>@trezor/connect>@trezor/transport>protobufjs>@protobufjs/fetch": true,
        "@metamask/eth-trezor-keyring>@trezor/connect-web>@trezor/connect>@trezor/transport>protobufjs>@protobufjs/float": true,
        "@metamask/eth-trezor-keyring>@trezor/connect-web>@trezor/connect>@trezor/transport>protobufjs>@protobufjs/inquire": true,
        "@metamask/eth-trezor-keyring>@trezor/connect-web>@trezor/connect>@trezor/transport>protobufjs>@protobufjs/path": true,
        "@metamask/eth-trezor-keyring>@trezor/connect-web>@trezor/connect>@trezor/transport>protobufjs>@protobufjs/pool": true,
        "@metamask/eth-trezor-keyring>@trezor/connect-web>@trezor/connect>@trezor/transport>protobufjs>@protobufjs/utf8": true
      }
    },
    "@metamask/eth-trezor-keyring>@trezor/connect-web>@trezor/connect>@trezor/transport>protobufjs>@protobufjs/codegen": {
      "globals": {
        "console.log": true
      }
    },
    "@metamask/eth-trezor-keyring>@trezor/connect-web>@trezor/connect>@trezor/transport>protobufjs>@protobufjs/fetch": {
      "globals": {
        "XMLHttpRequest": true
      },
      "packages": {
        "@metamask/eth-trezor-keyring>@trezor/connect-web>@trezor/connect>@trezor/transport>protobufjs>@protobufjs/aspromise": true,
        "@metamask/eth-trezor-keyring>@trezor/connect-web>@trezor/connect>@trezor/transport>protobufjs>@protobufjs/inquire": true
      }
    },
    "@metamask/eth-trezor-keyring>@trezor/connect-web>@trezor/utils": {
      "globals": {
        "AbortController": true,
        "clearTimeout": true,
        "setTimeout": true
      },
      "packages": {
        "browserify>buffer": true
      }
    },
    "@metamask/eth-trezor-keyring>hdkey": {
      "packages": {
        "@metamask/eth-trezor-keyring>hdkey>coinstring": true,
        "@metamask/eth-trezor-keyring>hdkey>secp256k1": true,
        "browserify>assert": true,
        "browserify>crypto-browserify": true,
        "ethereumjs-wallet>safe-buffer": true
      }
    },
    "@metamask/eth-trezor-keyring>hdkey>coinstring": {
      "packages": {
        "@metamask/eth-trezor-keyring>hdkey>coinstring>bs58": true,
        "browserify>buffer": true,
        "ethereumjs-util>create-hash": true
      }
    },
    "@metamask/eth-trezor-keyring>hdkey>secp256k1": {
      "packages": {
        "@metamask/eth-trezor-keyring>hdkey>secp256k1>bip66": true,
        "bn.js": true,
        "browserify>insert-module-globals>is-buffer": true,
        "ethereumjs-util>create-hash": true,
        "ethereumjs-wallet>safe-buffer": true,
        "ganache>secp256k1>elliptic": true
      }
    },
    "@metamask/eth-trezor-keyring>hdkey>secp256k1>bip66": {
      "packages": {
        "ethereumjs-wallet>safe-buffer": true
      }
    },
    "@metamask/etherscan-link": {
      "globals": {
        "URL": true
      }
    },
    "@metamask/gas-fee-controller": {
      "globals": {
        "clearInterval": true,
        "console.error": true,
        "setInterval": true
      },
      "packages": {
        "@metamask/base-controller": true,
        "@metamask/controller-utils": true,
        "eth-query": true,
        "ethereumjs-util": true,
        "ethjs>ethjs-unit": true,
        "uuid": true
      }
    },
    "@metamask/jazzicon": {
      "globals": {
        "document.createElement": true,
        "document.createElementNS": true
      },
      "packages": {
        "@metamask/jazzicon>color": true,
        "@metamask/jazzicon>mersenne-twister": true
      }
    },
    "@metamask/jazzicon>color": {
      "packages": {
        "@metamask/jazzicon>color>clone": true,
        "@metamask/jazzicon>color>color-convert": true,
        "@metamask/jazzicon>color>color-string": true
      }
    },
    "@metamask/jazzicon>color>clone": {
      "packages": {
        "browserify>buffer": true
      }
    },
    "@metamask/jazzicon>color>color-convert": {
      "packages": {
        "@metamask/jazzicon>color>color-convert>color-name": true
      }
    },
    "@metamask/jazzicon>color>color-string": {
      "packages": {
        "jest-canvas-mock>moo-color>color-name": true
      }
    },
    "@metamask/key-tree": {
      "packages": {
        "@metamask/key-tree>@metamask/utils": true,
        "@metamask/key-tree>@noble/ed25519": true,
        "@metamask/key-tree>@noble/hashes": true,
        "@metamask/key-tree>@noble/secp256k1": true,
        "@metamask/key-tree>@scure/base": true,
        "@metamask/scure-bip39": true
      }
    },
    "@metamask/key-tree>@metamask/utils": {
      "globals": {
        "TextDecoder": true,
        "TextEncoder": true
      },
      "packages": {
        "browserify>buffer": true,
        "nock>debug": true,
        "semver": true,
        "superstruct": true
      }
    },
    "@metamask/key-tree>@noble/ed25519": {
      "globals": {
        "crypto": true
      },
      "packages": {
        "browserify>browser-resolve": true
      }
    },
    "@metamask/key-tree>@noble/hashes": {
      "globals": {
        "TextEncoder": true,
        "crypto": true
      }
    },
    "@metamask/key-tree>@noble/secp256k1": {
      "globals": {
        "crypto": true
      },
      "packages": {
        "browserify>browser-resolve": true
      }
    },
    "@metamask/key-tree>@scure/base": {
      "globals": {
        "TextDecoder": true,
        "TextEncoder": true
      }
    },
    "@metamask/logo": {
      "globals": {
        "addEventListener": true,
        "document.body.appendChild": true,
        "document.createElementNS": true,
        "innerHeight": true,
        "innerWidth": true,
        "requestAnimationFrame": true
      },
      "packages": {
        "@metamask/logo>gl-mat4": true,
        "@metamask/logo>gl-vec3": true
      }
    },
    "@metamask/message-manager": {
      "packages": {
        "@metamask/base-controller": true,
        "@metamask/controller-utils": true,
        "@metamask/message-manager>jsonschema": true,
        "browserify>buffer": true,
        "browserify>events": true,
        "eth-sig-util": true,
        "ethereumjs-util": true,
        "uuid": true
      }
    },
    "@metamask/message-manager>jsonschema": {
      "packages": {
        "browserify>url": true
      }
    },
    "@metamask/notification-controller>nanoid": {
      "globals": {
        "crypto.getRandomValues": true
      }
    },
    "@metamask/obs-store": {
      "packages": {
        "@metamask/obs-store>through2": true,
        "@metamask/safe-event-emitter": true,
        "browserify>stream-browserify": true
      }
    },
    "@metamask/obs-store>through2": {
      "packages": {
        "browserify>process": true,
        "browserify>util": true,
        "readable-stream": true,
        "watchify>xtend": true
      }
    },
    "@metamask/permission-controller": {
      "globals": {
        "console.error": true
      },
      "packages": {
        "@metamask/base-controller": true,
        "@metamask/controller-utils": true,
        "@metamask/permission-controller>nanoid": true,
        "deep-freeze-strict": true,
        "eth-rpc-errors": true,
        "immer": true,
        "json-rpc-engine": true
      }
    },
    "@metamask/permission-controller>nanoid": {
      "globals": {
        "crypto.getRandomValues": true
      }
    },
    "@metamask/phishing-controller": {
      "globals": {
        "fetch": true
      },
      "packages": {
        "@metamask/base-controller": true,
        "@metamask/controller-utils": true,
        "@metamask/phishing-warning>eth-phishing-detect": true,
        "punycode": true
      }
    },
    "@metamask/phishing-warning>eth-phishing-detect": {
      "packages": {
        "eslint>optionator>fast-levenshtein": true
      }
    },
    "@metamask/rpc-methods": {
      "packages": {
        "@metamask/key-tree": true,
        "@metamask/key-tree>@noble/hashes": true,
        "@metamask/utils": true,
        "superstruct": true
      }
    },
    "@metamask/rpc-methods-flask>nanoid": {
      "globals": {
        "crypto.getRandomValues": true
      }
    },
    "@metamask/rpc-methods>@metamask/browser-passworder": {
      "globals": {
        "btoa": true,
        "crypto.getRandomValues": true,
        "crypto.subtle.decrypt": true,
        "crypto.subtle.deriveKey": true,
        "crypto.subtle.encrypt": true,
        "crypto.subtle.exportKey": true,
        "crypto.subtle.importKey": true
      },
      "packages": {
        "browserify>buffer": true
      }
    },
    "@metamask/rpc-methods>nanoid": {
      "globals": {
        "crypto.getRandomValues": true
      }
    },
    "@metamask/safe-event-emitter": {
      "globals": {
        "setTimeout": true
      },
      "packages": {
        "browserify>events": true
      }
    },
    "@metamask/scure-bip39": {
      "globals": {
        "TextEncoder": true
      },
      "packages": {
        "@metamask/key-tree>@scure/base": true,
        "@metamask/scure-bip39>@noble/hashes": true
      }
    },
    "@metamask/scure-bip39>@noble/hashes": {
      "globals": {
        "TextEncoder": true,
        "crypto": true
      }
    },
    "@metamask/signature-controller": {
      "globals": {
        "console.info": true
      },
      "packages": {
        "@metamask/base-controller": true,
        "@metamask/controller-utils": true,
        "@metamask/message-manager": true,
        "browserify>buffer": true,
        "browserify>events": true,
        "eth-rpc-errors": true,
        "ethereumjs-util": true
      }
    },
    "@metamask/smart-transactions-controller": {
      "globals": {
        "URLSearchParams": true,
        "clearInterval": true,
        "console.error": true,
        "console.log": true,
        "fetch": true,
        "setInterval": true
      },
      "packages": {
        "@ethersproject/abi>@ethersproject/bytes": true,
        "@ethersproject/bignumber": true,
        "@ethersproject/providers": true,
        "@metamask/smart-transactions-controller>@metamask/base-controller": true,
        "@metamask/smart-transactions-controller>@metamask/controller-utils": true,
        "@metamask/smart-transactions-controller>bignumber.js": true,
        "@metamask/smart-transactions-controller>isomorphic-fetch": true,
        "fast-json-patch": true,
        "lodash": true
      }
    },
    "@metamask/smart-transactions-controller>@metamask/base-controller": {
      "packages": {
        "immer": true
      }
    },
    "@metamask/smart-transactions-controller>@metamask/controller-utils": {
      "globals": {
        "console.error": true,
        "fetch": true,
        "setTimeout": true
      },
      "packages": {
        "@metamask/smart-transactions-controller>isomorphic-fetch": true,
        "browserify>buffer": true,
        "eslint>fast-deep-equal": true,
        "eth-ens-namehash": true,
        "ethereumjs-util": true,
        "ethjs>ethjs-unit": true
      }
    },
    "@metamask/smart-transactions-controller>@metamask/controllers>nanoid": {
      "globals": {
        "crypto.getRandomValues": true
      }
    },
    "@metamask/smart-transactions-controller>bignumber.js": {
      "globals": {
        "crypto": true,
        "define": true
      }
    },
    "@metamask/smart-transactions-controller>isomorphic-fetch": {
      "globals": {
        "fetch.bind": true
      },
      "packages": {
        "@metamask/smart-transactions-controller>isomorphic-fetch>whatwg-fetch": true
      }
    },
    "@metamask/smart-transactions-controller>isomorphic-fetch>whatwg-fetch": {
      "globals": {
        "Blob": true,
        "FileReader": true,
        "FormData": true,
        "URLSearchParams.prototype.isPrototypeOf": true,
        "XMLHttpRequest": true,
        "define": true,
        "setTimeout": true
      }
    },
    "@metamask/snaps-controllers-flask>nanoid": {
      "globals": {
        "crypto.getRandomValues": true
      }
    },
    "@metamask/snaps-controllers>nanoid": {
      "globals": {
        "crypto.getRandomValues": true
      }
    },
    "@metamask/subject-metadata-controller": {
      "packages": {
        "@metamask/base-controller": true
      }
    },
    "@metamask/utils": {
      "globals": {
        "TextDecoder": true,
        "TextEncoder": true
      },
      "packages": {
        "browserify>buffer": true,
        "nock>debug": true,
<<<<<<< HEAD
        "semver": true,
        "superstruct": true
=======
        "semver": true
      }
    },
    "@metamask/utils>@ethereumjs/tx>@chainsafe/ssz": {
      "packages": {
        "@metamask/utils>@ethereumjs/tx>@chainsafe/ssz>@chainsafe/persistent-merkle-tree": true,
        "browserify>buffer": true
      }
    },
    "@metamask/utils>@ethereumjs/tx>@chainsafe/ssz>@chainsafe/persistent-merkle-tree": {
      "globals": {
        "WeakRef": true
      },
      "packages": {
        "@metamask/key-tree>@noble/hashes": true,
        "@metamask/utils>@ethereumjs/tx>@chainsafe/ssz>@chainsafe/as-sha256": true
      }
    },
    "@metamask/utils>@ethereumjs/tx>@ethereumjs/rlp": {
      "globals": {
        "TextEncoder": true
      }
    },
    "@metamask/utils>@ethereumjs/tx>ethereum-cryptography>@noble/curves": {
      "globals": {
        "TextEncoder": true
      },
      "packages": {
        "@metamask/key-tree>@noble/hashes": true
>>>>>>> aa555b29
      }
    },
    "@ngraveio/bc-ur": {
      "packages": {
        "@ngraveio/bc-ur>@apocentre/alias-sampling": true,
        "@ngraveio/bc-ur>bignumber.js": true,
        "@ngraveio/bc-ur>cbor-sync": true,
        "@ngraveio/bc-ur>crc": true,
        "@ngraveio/bc-ur>jsbi": true,
        "addons-linter>sha.js": true,
        "browserify>assert": true,
        "browserify>buffer": true
      }
    },
    "@ngraveio/bc-ur>assert>object-is": {
      "packages": {
        "globalthis>define-properties": true,
        "string.prototype.matchall>call-bind": true
      }
    },
    "@ngraveio/bc-ur>bignumber.js": {
      "globals": {
        "crypto": true,
        "define": true
      }
    },
    "@ngraveio/bc-ur>cbor-sync": {
      "globals": {
        "define": true
      },
      "packages": {
        "browserify>buffer": true
      }
    },
    "@ngraveio/bc-ur>crc": {
      "packages": {
        "browserify>buffer": true
      }
    },
    "@ngraveio/bc-ur>crc>buffer": {
      "globals": {
        "console": true
      },
      "packages": {
        "base64-js": true,
        "browserify>buffer>ieee754": true
      }
    },
    "@ngraveio/bc-ur>jsbi": {
      "globals": {
        "define": true
      }
    },
    "@popperjs/core": {
      "globals": {
        "Element": true,
        "HTMLElement": true,
        "ShadowRoot": true,
        "console.error": true,
        "console.warn": true,
        "document": true,
        "navigator.userAgent": true
      }
    },
    "@reduxjs/toolkit": {
      "globals": {
        "AbortController": true,
        "__REDUX_DEVTOOLS_EXTENSION_COMPOSE__": true,
        "__REDUX_DEVTOOLS_EXTENSION__": true,
        "console.error": true,
        "console.info": true,
        "console.warn": true
      },
      "packages": {
        "@reduxjs/toolkit>reselect": true,
        "immer": true,
        "redux": true,
        "redux-thunk": true
      }
    },
    "@segment/loosely-validate-event": {
      "packages": {
        "@segment/loosely-validate-event>component-type": true,
        "@segment/loosely-validate-event>join-component": true,
        "browserify>assert": true,
        "browserify>buffer": true
      }
    },
    "@sentry/browser": {
      "globals": {
        "XMLHttpRequest": true,
        "setTimeout": true
      },
      "packages": {
        "@sentry/browser>@sentry/core": true,
        "@sentry/browser>tslib": true,
        "@sentry/types": true,
        "@sentry/utils": true
      }
    },
    "@sentry/browser>@sentry/core": {
      "globals": {
        "clearInterval": true,
        "setInterval": true
      },
      "packages": {
        "@sentry/browser>@sentry/core>@sentry/hub": true,
        "@sentry/browser>@sentry/core>@sentry/minimal": true,
        "@sentry/browser>@sentry/core>tslib": true,
        "@sentry/types": true,
        "@sentry/utils": true
      }
    },
    "@sentry/browser>@sentry/core>@sentry/hub": {
      "globals": {
        "clearInterval": true,
        "setInterval": true
      },
      "packages": {
        "@sentry/browser>@sentry/core>@sentry/hub>tslib": true,
        "@sentry/types": true,
        "@sentry/utils": true
      }
    },
    "@sentry/browser>@sentry/core>@sentry/hub>tslib": {
      "globals": {
        "define": true
      }
    },
    "@sentry/browser>@sentry/core>@sentry/minimal": {
      "packages": {
        "@sentry/browser>@sentry/core>@sentry/hub": true,
        "@sentry/browser>@sentry/core>@sentry/minimal>tslib": true
      }
    },
    "@sentry/browser>@sentry/core>@sentry/minimal>tslib": {
      "globals": {
        "define": true
      }
    },
    "@sentry/browser>@sentry/core>tslib": {
      "globals": {
        "define": true
      }
    },
    "@sentry/browser>tslib": {
      "globals": {
        "define": true
      }
    },
    "@sentry/integrations": {
      "globals": {
        "clearTimeout": true,
        "console.error": true,
        "console.log": true,
        "setTimeout": true
      },
      "packages": {
        "@sentry/integrations>tslib": true,
        "@sentry/types": true,
        "@sentry/utils": true,
        "localforage": true
      }
    },
    "@sentry/integrations>tslib": {
      "globals": {
        "define": true
      }
    },
    "@sentry/utils": {
      "globals": {
        "CustomEvent": true,
        "DOMError": true,
        "DOMException": true,
        "Element": true,
        "ErrorEvent": true,
        "Event": true,
        "Headers": true,
        "Request": true,
        "Response": true,
        "XMLHttpRequest.prototype": true,
        "clearTimeout": true,
        "console.error": true,
        "document": true,
        "setTimeout": true
      },
      "packages": {
        "@sentry/utils>tslib": true,
        "browserify>process": true
      }
    },
    "@sentry/utils>tslib": {
      "globals": {
        "define": true
      }
    },
    "@storybook/api>regenerator-runtime": {
      "globals": {
        "regeneratorRuntime": "write"
      }
    },
    "@storybook/api>telejson>is-regex": {
      "packages": {
        "koa>is-generator-function>has-tostringtag": true,
        "string.prototype.matchall>call-bind": true
      }
    },
    "@storybook/api>util-deprecate": {
      "globals": {
        "console.trace": true,
        "console.warn": true,
        "localStorage": true
      }
    },
    "@truffle/codec": {
      "packages": {
        "@truffle/codec>@truffle/abi-utils": true,
        "@truffle/codec>@truffle/compile-common": true,
        "@truffle/codec>big.js": true,
        "@truffle/codec>bn.js": true,
        "@truffle/codec>cbor": true,
        "@truffle/codec>semver": true,
        "@truffle/codec>utf8": true,
        "@truffle/codec>web3-utils": true,
        "browserify>buffer": true,
        "browserify>os-browserify": true,
        "browserify>util": true,
        "lodash": true,
        "nock>debug": true
      }
    },
    "@truffle/codec>@truffle/abi-utils": {
      "packages": {
        "@truffle/codec>@truffle/abi-utils>change-case": true,
        "@truffle/codec>@truffle/abi-utils>fast-check": true,
        "@truffle/codec>web3-utils": true
      }
    },
    "@truffle/codec>@truffle/abi-utils>change-case": {
      "packages": {
        "@truffle/codec>@truffle/abi-utils>change-case>camel-case": true,
        "@truffle/codec>@truffle/abi-utils>change-case>constant-case": true,
        "@truffle/codec>@truffle/abi-utils>change-case>dot-case": true,
        "@truffle/codec>@truffle/abi-utils>change-case>header-case": true,
        "@truffle/codec>@truffle/abi-utils>change-case>is-lower-case": true,
        "@truffle/codec>@truffle/abi-utils>change-case>is-upper-case": true,
        "@truffle/codec>@truffle/abi-utils>change-case>lower-case": true,
        "@truffle/codec>@truffle/abi-utils>change-case>lower-case-first": true,
        "@truffle/codec>@truffle/abi-utils>change-case>no-case": true,
        "@truffle/codec>@truffle/abi-utils>change-case>param-case": true,
        "@truffle/codec>@truffle/abi-utils>change-case>pascal-case": true,
        "@truffle/codec>@truffle/abi-utils>change-case>path-case": true,
        "@truffle/codec>@truffle/abi-utils>change-case>sentence-case": true,
        "@truffle/codec>@truffle/abi-utils>change-case>snake-case": true,
        "@truffle/codec>@truffle/abi-utils>change-case>swap-case": true,
        "@truffle/codec>@truffle/abi-utils>change-case>title-case": true,
        "@truffle/codec>@truffle/abi-utils>change-case>upper-case": true,
        "@truffle/codec>@truffle/abi-utils>change-case>upper-case-first": true
      }
    },
    "@truffle/codec>@truffle/abi-utils>change-case>camel-case": {
      "packages": {
        "@truffle/codec>@truffle/abi-utils>change-case>no-case": true,
        "@truffle/codec>@truffle/abi-utils>change-case>upper-case": true
      }
    },
    "@truffle/codec>@truffle/abi-utils>change-case>constant-case": {
      "packages": {
        "@truffle/codec>@truffle/abi-utils>change-case>snake-case": true,
        "@truffle/codec>@truffle/abi-utils>change-case>upper-case": true
      }
    },
    "@truffle/codec>@truffle/abi-utils>change-case>dot-case": {
      "packages": {
        "@truffle/codec>@truffle/abi-utils>change-case>no-case": true
      }
    },
    "@truffle/codec>@truffle/abi-utils>change-case>header-case": {
      "packages": {
        "@truffle/codec>@truffle/abi-utils>change-case>no-case": true,
        "@truffle/codec>@truffle/abi-utils>change-case>upper-case": true
      }
    },
    "@truffle/codec>@truffle/abi-utils>change-case>is-lower-case": {
      "packages": {
        "@truffle/codec>@truffle/abi-utils>change-case>lower-case": true
      }
    },
    "@truffle/codec>@truffle/abi-utils>change-case>is-upper-case": {
      "packages": {
        "@truffle/codec>@truffle/abi-utils>change-case>upper-case": true
      }
    },
    "@truffle/codec>@truffle/abi-utils>change-case>lower-case-first": {
      "packages": {
        "@truffle/codec>@truffle/abi-utils>change-case>lower-case": true
      }
    },
    "@truffle/codec>@truffle/abi-utils>change-case>no-case": {
      "packages": {
        "@truffle/codec>@truffle/abi-utils>change-case>lower-case": true
      }
    },
    "@truffle/codec>@truffle/abi-utils>change-case>param-case": {
      "packages": {
        "@truffle/codec>@truffle/abi-utils>change-case>no-case": true
      }
    },
    "@truffle/codec>@truffle/abi-utils>change-case>pascal-case": {
      "packages": {
        "@truffle/codec>@truffle/abi-utils>change-case>pascal-case>camel-case": true,
        "@truffle/codec>@truffle/abi-utils>change-case>upper-case-first": true
      }
    },
    "@truffle/codec>@truffle/abi-utils>change-case>pascal-case>camel-case": {
      "packages": {
        "@truffle/codec>@truffle/abi-utils>change-case>no-case": true,
        "@truffle/codec>@truffle/abi-utils>change-case>upper-case": true
      }
    },
    "@truffle/codec>@truffle/abi-utils>change-case>path-case": {
      "packages": {
        "@truffle/codec>@truffle/abi-utils>change-case>no-case": true
      }
    },
    "@truffle/codec>@truffle/abi-utils>change-case>sentence-case": {
      "packages": {
        "@truffle/codec>@truffle/abi-utils>change-case>no-case": true,
        "@truffle/codec>@truffle/abi-utils>change-case>upper-case-first": true
      }
    },
    "@truffle/codec>@truffle/abi-utils>change-case>snake-case": {
      "packages": {
        "@truffle/codec>@truffle/abi-utils>change-case>no-case": true
      }
    },
    "@truffle/codec>@truffle/abi-utils>change-case>swap-case": {
      "packages": {
        "@truffle/codec>@truffle/abi-utils>change-case>lower-case": true,
        "@truffle/codec>@truffle/abi-utils>change-case>upper-case": true
      }
    },
    "@truffle/codec>@truffle/abi-utils>change-case>title-case": {
      "packages": {
        "@truffle/codec>@truffle/abi-utils>change-case>no-case": true,
        "@truffle/codec>@truffle/abi-utils>change-case>upper-case": true
      }
    },
    "@truffle/codec>@truffle/abi-utils>change-case>upper-case-first": {
      "packages": {
        "@truffle/codec>@truffle/abi-utils>change-case>upper-case": true
      }
    },
    "@truffle/codec>@truffle/abi-utils>fast-check": {
      "globals": {
        "clearTimeout": true,
        "console.log": true,
        "setTimeout": true
      },
      "packages": {
        "@truffle/codec>@truffle/abi-utils>fast-check>pure-rand": true,
        "browserify>buffer": true
      }
    },
    "@truffle/codec>@truffle/compile-common": {
      "packages": {
        "@truffle/codec>@truffle/compile-common>@truffle/error": true,
        "@truffle/codec>@truffle/compile-common>colors": true,
        "browserify>path-browserify": true
      }
    },
    "@truffle/codec>@truffle/compile-common>colors": {
      "globals": {
        "console.log": true
      },
      "packages": {
        "browserify>os-browserify": true,
        "browserify>process": true,
        "browserify>util": true
      }
    },
    "@truffle/codec>big.js": {
      "globals": {
        "define": true
      }
    },
    "@truffle/codec>bn.js": {
      "globals": {
        "Buffer": true
      },
      "packages": {
        "browserify>browser-resolve": true
      }
    },
    "@truffle/codec>cbor": {
      "globals": {
        "TextDecoder": true
      },
      "packages": {
        "@truffle/codec>cbor>bignumber.js": true,
        "@truffle/codec>cbor>nofilter": true,
        "browserify>buffer": true,
        "browserify>insert-module-globals>is-buffer": true,
        "browserify>stream-browserify": true,
        "browserify>url": true,
        "browserify>util": true
      }
    },
    "@truffle/codec>cbor>bignumber.js": {
      "globals": {
        "crypto": true,
        "define": true
      }
    },
    "@truffle/codec>cbor>nofilter": {
      "packages": {
        "browserify>buffer": true,
        "browserify>stream-browserify": true,
        "browserify>util": true
      }
    },
    "@truffle/codec>semver": {
      "globals": {
        "console.error": true
      },
      "packages": {
        "@truffle/codec>semver>lru-cache": true,
        "browserify>process": true
      }
    },
    "@truffle/codec>semver>lru-cache": {
      "packages": {
        "semver>lru-cache>yallist": true
      }
    },
    "@truffle/codec>web3-utils": {
      "globals": {
        "setTimeout": true
      },
      "packages": {
        "@truffle/codec>utf8": true,
        "@truffle/codec>web3-utils>bn.js": true,
        "@truffle/codec>web3-utils>ethereum-bloom-filters": true,
        "browserify>buffer": true,
        "ethereumjs-util": true,
        "ethereumjs-wallet>randombytes": true,
        "ethjs>ethjs-unit": true,
        "ethjs>number-to-bn": true
      }
    },
    "@truffle/codec>web3-utils>bn.js": {
      "globals": {
        "Buffer": true
      },
      "packages": {
        "browserify>browser-resolve": true
      }
    },
    "@truffle/codec>web3-utils>ethereum-bloom-filters": {
      "packages": {
        "@truffle/codec>web3-utils>ethereum-bloom-filters>js-sha3": true
      }
    },
    "@truffle/codec>web3-utils>ethereum-bloom-filters>js-sha3": {
      "globals": {
        "define": true
      },
      "packages": {
        "browserify>process": true
      }
    },
    "@truffle/decoder": {
      "packages": {
        "@truffle/codec": true,
        "@truffle/codec>@truffle/abi-utils": true,
        "@truffle/codec>@truffle/compile-common": true,
        "@truffle/codec>web3-utils": true,
        "@truffle/decoder>@truffle/encoder": true,
        "@truffle/decoder>@truffle/source-map-utils": true,
        "@truffle/decoder>bn.js": true,
        "nock>debug": true
      }
    },
    "@truffle/decoder>@truffle/encoder": {
      "packages": {
        "@ethersproject/abi>@ethersproject/address": true,
        "@ethersproject/bignumber": true,
        "@truffle/codec": true,
        "@truffle/codec>@truffle/abi-utils": true,
        "@truffle/codec>@truffle/compile-common": true,
        "@truffle/codec>web3-utils": true,
        "@truffle/decoder>@truffle/encoder>@ensdomains/ensjs": true,
        "@truffle/decoder>@truffle/encoder>big.js": true,
        "@truffle/decoder>@truffle/encoder>bignumber.js": true,
        "lodash": true,
        "nock>debug": true
      }
    },
    "@truffle/decoder>@truffle/encoder>@ensdomains/ensjs": {
      "globals": {
        "console.log": true,
        "console.warn": true,
        "registries": true
      },
      "packages": {
        "@babel/runtime": true,
        "@truffle/decoder>@truffle/encoder>@ensdomains/ensjs>@ensdomains/address-encoder": true,
        "@truffle/decoder>@truffle/encoder>@ensdomains/ensjs>@ensdomains/ens": true,
        "@truffle/decoder>@truffle/encoder>@ensdomains/ensjs>@ensdomains/resolver": true,
        "@truffle/decoder>@truffle/encoder>@ensdomains/ensjs>content-hash": true,
        "@truffle/decoder>@truffle/encoder>@ensdomains/ensjs>ethers": true,
        "@truffle/decoder>@truffle/encoder>@ensdomains/ensjs>js-sha3": true,
        "browserify>buffer": true,
        "eth-ens-namehash": true,
        "ethereumjs-wallet>bs58check>bs58": true
      }
    },
    "@truffle/decoder>@truffle/encoder>@ensdomains/ensjs>@ensdomains/address-encoder": {
      "globals": {
        "console": true
      },
      "packages": {
        "bn.js": true,
        "browserify>buffer": true,
        "browserify>crypto-browserify": true,
        "ethereumjs-util>create-hash>ripemd160": true
      }
    },
    "@truffle/decoder>@truffle/encoder>@ensdomains/ensjs>content-hash": {
      "packages": {
        "@truffle/decoder>@truffle/encoder>@ensdomains/ensjs>content-hash>cids": true,
        "@truffle/decoder>@truffle/encoder>@ensdomains/ensjs>content-hash>multicodec": true,
        "@truffle/decoder>@truffle/encoder>@ensdomains/ensjs>content-hash>multihashes": true,
        "browserify>buffer": true
      }
    },
    "@truffle/decoder>@truffle/encoder>@ensdomains/ensjs>content-hash>cids": {
      "packages": {
        "@truffle/decoder>@truffle/encoder>@ensdomains/ensjs>content-hash>cids>class-is": true,
        "@truffle/decoder>@truffle/encoder>@ensdomains/ensjs>content-hash>cids>multibase": true,
        "@truffle/decoder>@truffle/encoder>@ensdomains/ensjs>content-hash>cids>multicodec": true,
        "@truffle/decoder>@truffle/encoder>@ensdomains/ensjs>content-hash>multihashes": true,
        "browserify>buffer": true
      }
    },
    "@truffle/decoder>@truffle/encoder>@ensdomains/ensjs>content-hash>cids>multibase": {
      "packages": {
        "browserify>buffer": true,
        "ethereumjs-wallet>bs58check>bs58>base-x": true
      }
    },
    "@truffle/decoder>@truffle/encoder>@ensdomains/ensjs>content-hash>cids>multicodec": {
      "packages": {
        "@ensdomains/content-hash>multihashes>varint": true,
        "browserify>buffer": true
      }
    },
    "@truffle/decoder>@truffle/encoder>@ensdomains/ensjs>content-hash>multicodec": {
      "packages": {
        "@ensdomains/content-hash>multihashes>varint": true,
        "browserify>buffer": true
      }
    },
    "@truffle/decoder>@truffle/encoder>@ensdomains/ensjs>content-hash>multihashes": {
      "packages": {
        "@ensdomains/content-hash>multihashes>varint": true,
        "@truffle/decoder>@truffle/encoder>@ensdomains/ensjs>content-hash>multihashes>multibase": true,
        "browserify>buffer": true
      }
    },
    "@truffle/decoder>@truffle/encoder>@ensdomains/ensjs>content-hash>multihashes>multibase": {
      "packages": {
        "browserify>buffer": true,
        "ethereumjs-wallet>bs58check>bs58>base-x": true
      }
    },
    "@truffle/decoder>@truffle/encoder>@ensdomains/ensjs>ethers": {
      "packages": {
        "@ethersproject/abi": true,
        "@ethersproject/abi>@ethersproject/address": true,
        "@ethersproject/abi>@ethersproject/bytes": true,
        "@ethersproject/abi>@ethersproject/constants": true,
        "@ethersproject/abi>@ethersproject/hash": true,
        "@ethersproject/abi>@ethersproject/keccak256": true,
        "@ethersproject/abi>@ethersproject/logger": true,
        "@ethersproject/abi>@ethersproject/properties": true,
        "@ethersproject/abi>@ethersproject/strings": true,
        "@ethersproject/bignumber": true,
        "@ethersproject/contracts": true,
        "@ethersproject/hdnode": true,
        "@ethersproject/hdnode>@ethersproject/abstract-signer": true,
        "@ethersproject/hdnode>@ethersproject/basex": true,
        "@ethersproject/hdnode>@ethersproject/sha2": true,
        "@ethersproject/hdnode>@ethersproject/signing-key": true,
        "@ethersproject/hdnode>@ethersproject/transactions": true,
        "@ethersproject/hdnode>@ethersproject/wordlists": true,
        "@ethersproject/providers": true,
        "@ethersproject/providers>@ethersproject/base64": true,
        "@ethersproject/providers>@ethersproject/random": true,
        "@ethersproject/providers>@ethersproject/rlp": true,
        "@ethersproject/providers>@ethersproject/web": true,
        "@truffle/decoder>@truffle/encoder>@ensdomains/ensjs>ethers>@ethersproject/json-wallets": true,
        "@truffle/decoder>@truffle/encoder>@ensdomains/ensjs>ethers>@ethersproject/solidity": true,
        "@truffle/decoder>@truffle/encoder>@ensdomains/ensjs>ethers>@ethersproject/units": true,
        "@truffle/decoder>@truffle/encoder>@ensdomains/ensjs>ethers>@ethersproject/wallet": true
      }
    },
    "@truffle/decoder>@truffle/encoder>@ensdomains/ensjs>ethers>@ethersproject/json-wallets": {
      "packages": {
        "@ethersproject/abi>@ethersproject/address": true,
        "@ethersproject/abi>@ethersproject/bytes": true,
        "@ethersproject/abi>@ethersproject/keccak256": true,
        "@ethersproject/abi>@ethersproject/logger": true,
        "@ethersproject/abi>@ethersproject/properties": true,
        "@ethersproject/abi>@ethersproject/strings": true,
        "@ethersproject/hdnode": true,
        "@ethersproject/hdnode>@ethersproject/pbkdf2": true,
        "@ethersproject/hdnode>@ethersproject/transactions": true,
        "@ethersproject/providers>@ethersproject/random": true,
        "@truffle/decoder>@truffle/encoder>@ensdomains/ensjs>ethers>@ethersproject/json-wallets>aes-js": true,
        "ethereumjs-util>ethereum-cryptography>scrypt-js": true
      }
    },
    "@truffle/decoder>@truffle/encoder>@ensdomains/ensjs>ethers>@ethersproject/json-wallets>aes-js": {
      "globals": {
        "define": true
      }
    },
    "@truffle/decoder>@truffle/encoder>@ensdomains/ensjs>ethers>@ethersproject/solidity": {
      "packages": {
        "@ethersproject/abi>@ethersproject/bytes": true,
        "@ethersproject/abi>@ethersproject/keccak256": true,
        "@ethersproject/abi>@ethersproject/logger": true,
        "@ethersproject/abi>@ethersproject/strings": true,
        "@ethersproject/bignumber": true,
        "@ethersproject/hdnode>@ethersproject/sha2": true
      }
    },
    "@truffle/decoder>@truffle/encoder>@ensdomains/ensjs>ethers>@ethersproject/units": {
      "packages": {
        "@ethersproject/abi>@ethersproject/logger": true,
        "@ethersproject/bignumber": true
      }
    },
    "@truffle/decoder>@truffle/encoder>@ensdomains/ensjs>ethers>@ethersproject/wallet": {
      "packages": {
        "@ethersproject/abi>@ethersproject/address": true,
        "@ethersproject/abi>@ethersproject/bytes": true,
        "@ethersproject/abi>@ethersproject/hash": true,
        "@ethersproject/abi>@ethersproject/keccak256": true,
        "@ethersproject/abi>@ethersproject/logger": true,
        "@ethersproject/abi>@ethersproject/properties": true,
        "@ethersproject/hdnode": true,
        "@ethersproject/hdnode>@ethersproject/abstract-signer": true,
        "@ethersproject/hdnode>@ethersproject/signing-key": true,
        "@ethersproject/hdnode>@ethersproject/transactions": true,
        "@ethersproject/providers>@ethersproject/abstract-provider": true,
        "@ethersproject/providers>@ethersproject/random": true,
        "@truffle/decoder>@truffle/encoder>@ensdomains/ensjs>ethers>@ethersproject/json-wallets": true
      }
    },
    "@truffle/decoder>@truffle/encoder>@ensdomains/ensjs>js-sha3": {
      "globals": {
        "define": true
      },
      "packages": {
        "browserify>process": true
      }
    },
    "@truffle/decoder>@truffle/encoder>big.js": {
      "globals": {
        "define": true
      }
    },
    "@truffle/decoder>@truffle/encoder>bignumber.js": {
      "globals": {
        "crypto": true,
        "define": true
      }
    },
    "@truffle/decoder>@truffle/source-map-utils": {
      "packages": {
        "@truffle/codec": true,
        "@truffle/codec>web3-utils": true,
        "@truffle/decoder>@truffle/source-map-utils>@truffle/code-utils": true,
        "@truffle/decoder>@truffle/source-map-utils>json-pointer": true,
        "@truffle/decoder>@truffle/source-map-utils>node-interval-tree": true,
        "nock>debug": true
      }
    },
    "@truffle/decoder>@truffle/source-map-utils>@truffle/code-utils": {
      "packages": {
        "@truffle/codec>cbor": true,
        "browserify>buffer": true
      }
    },
    "@truffle/decoder>@truffle/source-map-utils>json-pointer": {
      "packages": {
        "@truffle/decoder>@truffle/source-map-utils>json-pointer>foreach": true
      }
    },
    "@truffle/decoder>@truffle/source-map-utils>node-interval-tree": {
      "packages": {
        "@storybook/addon-a11y>react-sizeme>shallowequal": true
      }
    },
    "@truffle/decoder>bn.js": {
      "globals": {
        "Buffer": true
      },
      "packages": {
        "browserify>browser-resolve": true
      }
    },
    "@zxing/browser": {
      "globals": {
        "HTMLElement": true,
        "HTMLImageElement": true,
        "HTMLVideoElement": true,
        "URL.createObjectURL": true,
        "clearTimeout": true,
        "console.error": true,
        "console.warn": true,
        "document": true,
        "navigator": true,
        "setTimeout": true
      },
      "packages": {
        "@zxing/library": true
      }
    },
    "@zxing/library": {
      "globals": {
        "TextDecoder": true,
        "TextEncoder": true,
        "btoa": true,
        "clearTimeout": true,
        "define": true,
        "document.createElement": true,
        "document.createElementNS": true,
        "document.getElementById": true,
        "navigator.mediaDevices.enumerateDevices": true,
        "navigator.mediaDevices.getUserMedia": true,
        "setTimeout": true
      }
    },
    "addons-linter>sha.js": {
      "packages": {
        "ethereumjs-wallet>safe-buffer": true,
        "pumpify>inherits": true
      }
    },
    "await-semaphore": {
      "packages": {
        "browserify>process": true,
        "browserify>timers-browserify": true
      }
    },
    "base32-encode": {
      "packages": {
        "base32-encode>to-data-view": true
      }
    },
    "bignumber.js": {
      "globals": {
        "crypto": true,
        "define": true
      }
    },
    "bn.js": {
      "globals": {
        "Buffer": true
      },
      "packages": {
        "browserify>browser-resolve": true
      }
    },
    "bowser": {
      "globals": {
        "define": true
      }
    },
    "browserify>assert": {
      "globals": {
        "Buffer": true
      },
      "packages": {
        "browserify>assert>util": true,
        "react>object-assign": true
      }
    },
    "browserify>assert>util": {
      "globals": {
        "console.error": true,
        "console.log": true,
        "console.trace": true,
        "process": true
      },
      "packages": {
        "browserify>assert>util>inherits": true,
        "browserify>process": true
      }
    },
    "browserify>browser-resolve": {
      "packages": {
        "ethjs-query>babel-runtime>core-js": true
      }
    },
    "browserify>browserify-zlib": {
      "packages": {
        "browserify>assert": true,
        "browserify>browserify-zlib>pako": true,
        "browserify>buffer": true,
        "browserify>process": true,
        "browserify>stream-browserify": true,
        "browserify>util": true
      }
    },
    "browserify>buffer": {
      "globals": {
        "console": true
      },
      "packages": {
        "base64-js": true,
        "browserify>buffer>ieee754": true
      }
    },
    "browserify>crypto-browserify": {
      "packages": {
        "browserify>crypto-browserify>browserify-cipher": true,
        "browserify>crypto-browserify>browserify-sign": true,
        "browserify>crypto-browserify>create-ecdh": true,
        "browserify>crypto-browserify>create-hmac": true,
        "browserify>crypto-browserify>diffie-hellman": true,
        "browserify>crypto-browserify>pbkdf2": true,
        "browserify>crypto-browserify>public-encrypt": true,
        "browserify>crypto-browserify>randomfill": true,
        "ethereumjs-util>create-hash": true,
        "ethereumjs-wallet>randombytes": true
      }
    },
    "browserify>crypto-browserify>browserify-cipher": {
      "packages": {
        "browserify>crypto-browserify>browserify-cipher>browserify-des": true,
        "browserify>crypto-browserify>browserify-cipher>evp_bytestokey": true,
        "ethereumjs-util>ethereum-cryptography>browserify-aes": true
      }
    },
    "browserify>crypto-browserify>browserify-cipher>browserify-des": {
      "packages": {
        "browserify>buffer": true,
        "browserify>crypto-browserify>browserify-cipher>browserify-des>des.js": true,
        "ethereumjs-util>create-hash>cipher-base": true,
        "pumpify>inherits": true
      }
    },
    "browserify>crypto-browserify>browserify-cipher>browserify-des>des.js": {
      "packages": {
        "ganache>secp256k1>elliptic>minimalistic-assert": true,
        "pumpify>inherits": true
      }
    },
    "browserify>crypto-browserify>browserify-cipher>evp_bytestokey": {
      "packages": {
        "ethereumjs-util>create-hash>md5.js": true,
        "ethereumjs-wallet>safe-buffer": true
      }
    },
    "browserify>crypto-browserify>browserify-sign": {
      "packages": {
        "bn.js": true,
        "browserify>buffer": true,
        "browserify>crypto-browserify>create-hmac": true,
        "browserify>crypto-browserify>public-encrypt>browserify-rsa": true,
        "browserify>crypto-browserify>public-encrypt>parse-asn1": true,
        "browserify>stream-browserify": true,
        "ethereumjs-util>create-hash": true,
        "ganache>secp256k1>elliptic": true,
        "pumpify>inherits": true
      }
    },
    "browserify>crypto-browserify>create-ecdh": {
      "packages": {
        "bn.js": true,
        "browserify>buffer": true,
        "ganache>secp256k1>elliptic": true
      }
    },
    "browserify>crypto-browserify>create-hmac": {
      "packages": {
        "addons-linter>sha.js": true,
        "ethereumjs-util>create-hash": true,
        "ethereumjs-util>create-hash>cipher-base": true,
        "ethereumjs-util>create-hash>ripemd160": true,
        "ethereumjs-wallet>safe-buffer": true,
        "pumpify>inherits": true
      }
    },
    "browserify>crypto-browserify>diffie-hellman": {
      "packages": {
        "bn.js": true,
        "browserify>buffer": true,
        "browserify>crypto-browserify>diffie-hellman>miller-rabin": true,
        "ethereumjs-wallet>randombytes": true
      }
    },
    "browserify>crypto-browserify>diffie-hellman>miller-rabin": {
      "packages": {
        "bn.js": true,
        "ganache>secp256k1>elliptic>brorand": true
      }
    },
    "browserify>crypto-browserify>pbkdf2": {
      "globals": {
        "crypto": true,
        "process": true,
        "queueMicrotask": true,
        "setImmediate": true,
        "setTimeout": true
      },
      "packages": {
        "addons-linter>sha.js": true,
        "browserify>process": true,
        "ethereumjs-util>create-hash": true,
        "ethereumjs-util>create-hash>ripemd160": true,
        "ethereumjs-wallet>safe-buffer": true
      }
    },
    "browserify>crypto-browserify>public-encrypt": {
      "packages": {
        "bn.js": true,
        "browserify>buffer": true,
        "browserify>crypto-browserify>public-encrypt>browserify-rsa": true,
        "browserify>crypto-browserify>public-encrypt>parse-asn1": true,
        "ethereumjs-util>create-hash": true,
        "ethereumjs-wallet>randombytes": true
      }
    },
    "browserify>crypto-browserify>public-encrypt>browserify-rsa": {
      "packages": {
        "bn.js": true,
        "browserify>buffer": true,
        "ethereumjs-wallet>randombytes": true
      }
    },
    "browserify>crypto-browserify>public-encrypt>parse-asn1": {
      "packages": {
        "browserify>buffer": true,
        "browserify>crypto-browserify>browserify-cipher>evp_bytestokey": true,
        "browserify>crypto-browserify>pbkdf2": true,
        "browserify>crypto-browserify>public-encrypt>parse-asn1>asn1.js": true,
        "ethereumjs-util>ethereum-cryptography>browserify-aes": true
      }
    },
    "browserify>crypto-browserify>public-encrypt>parse-asn1>asn1.js": {
      "packages": {
        "bn.js": true,
        "browserify>buffer": true,
        "browserify>vm-browserify": true,
        "ganache>secp256k1>elliptic>minimalistic-assert": true,
        "pumpify>inherits": true
      }
    },
    "browserify>crypto-browserify>randomfill": {
      "globals": {
        "crypto": true,
        "msCrypto": true
      },
      "packages": {
        "browserify>process": true,
        "ethereumjs-wallet>randombytes": true,
        "ethereumjs-wallet>safe-buffer": true
      }
    },
    "browserify>events": {
      "globals": {
        "console": true
      }
    },
    "browserify>has": {
      "packages": {
        "browserify>has>function-bind": true
      }
    },
    "browserify>https-browserify": {
      "packages": {
        "browserify>stream-http": true,
        "browserify>url": true
      }
    },
    "browserify>os-browserify": {
      "globals": {
        "location": true,
        "navigator": true
      }
    },
    "browserify>path-browserify": {
      "packages": {
        "browserify>process": true
      }
    },
    "browserify>process": {
      "globals": {
        "clearTimeout": true,
        "setTimeout": true
      }
    },
    "browserify>punycode": {
      "globals": {
        "define": true
      }
    },
    "browserify>stream-browserify": {
      "packages": {
        "browserify>events": true,
        "pumpify>inherits": true,
        "readable-stream": true
      }
    },
    "browserify>stream-http": {
      "globals": {
        "AbortController": true,
        "Blob": true,
        "MSStreamReader": true,
        "ReadableStream": true,
        "WritableStream": true,
        "XDomainRequest": true,
        "XMLHttpRequest": true,
        "clearTimeout": true,
        "fetch": true,
        "location.protocol.search": true,
        "setTimeout": true
      },
      "packages": {
        "browserify>buffer": true,
        "browserify>process": true,
        "browserify>stream-http>builtin-status-codes": true,
        "browserify>stream-http>readable-stream": true,
        "browserify>url": true,
        "pumpify>inherits": true,
        "watchify>xtend": true
      }
    },
    "browserify>stream-http>readable-stream": {
      "packages": {
        "@storybook/api>util-deprecate": true,
        "browserify>browser-resolve": true,
        "browserify>buffer": true,
        "browserify>events": true,
        "browserify>process": true,
        "browserify>string_decoder": true,
        "pumpify>inherits": true
      }
    },
    "browserify>string_decoder": {
      "packages": {
        "ethereumjs-wallet>safe-buffer": true
      }
    },
    "browserify>timers-browserify": {
      "globals": {
        "clearInterval": true,
        "clearTimeout": true,
        "setInterval": true,
        "setTimeout": true
      },
      "packages": {
        "browserify>process": true
      }
    },
    "browserify>url": {
      "packages": {
        "browserify>punycode": true,
        "browserify>querystring-es3": true
      }
    },
    "browserify>util": {
      "globals": {
        "console.error": true,
        "console.log": true,
        "console.trace": true,
        "process": true
      },
      "packages": {
        "browserify>process": true,
        "browserify>util>inherits": true
      }
    },
    "browserify>vm-browserify": {
      "globals": {
        "document.body.appendChild": true,
        "document.body.removeChild": true,
        "document.createElement": true
      }
    },
    "classnames": {
      "globals": {
        "classNames": "write",
        "define": true
      }
    },
    "copy-to-clipboard": {
      "globals": {
        "clipboardData": true,
        "console.error": true,
        "console.warn": true,
        "document.body.appendChild": true,
        "document.body.removeChild": true,
        "document.createElement": true,
        "document.createRange": true,
        "document.execCommand": true,
        "document.getSelection": true,
        "navigator.userAgent": true,
        "prompt": true
      },
      "packages": {
        "copy-to-clipboard>toggle-selection": true
      }
    },
    "copy-to-clipboard>toggle-selection": {
      "globals": {
        "document.activeElement": true,
        "document.getSelection": true
      }
    },
    "currency-formatter": {
      "packages": {
        "currency-formatter>accounting": true,
        "currency-formatter>locale-currency": true,
        "react>object-assign": true
      }
    },
    "currency-formatter>accounting": {
      "globals": {
        "define": true
      }
    },
    "currency-formatter>locale-currency": {
      "globals": {
        "countryCode": true
      }
    },
    "debounce-stream": {
      "packages": {
        "debounce-stream>debounce": true,
        "debounce-stream>duplexer": true,
        "debounce-stream>through": true
      }
    },
    "debounce-stream>debounce": {
      "globals": {
        "clearTimeout": true,
        "setTimeout": true
      }
    },
    "debounce-stream>duplexer": {
      "packages": {
        "browserify>stream-browserify": true
      }
    },
    "debounce-stream>through": {
      "packages": {
        "browserify>process": true,
        "browserify>stream-browserify": true
      }
    },
    "depcheck>@vue/compiler-sfc>postcss>nanoid": {
      "globals": {
        "crypto.getRandomValues": true
      }
    },
    "dependency-tree>precinct>detective-postcss>postcss>nanoid": {
      "globals": {
        "crypto.getRandomValues": true
      }
    },
    "end-of-stream": {
      "packages": {
        "browserify>process": true,
        "pump>once": true
      }
    },
    "eslint>optionator>fast-levenshtein": {
      "globals": {
        "Intl": true,
        "Levenshtein": "write",
        "console.log": true,
        "define": true,
        "importScripts": true,
        "postMessage": true
      }
    },
    "eth-block-tracker": {
      "globals": {
        "clearTimeout": true,
        "console.error": true,
        "setTimeout": true
      },
      "packages": {
        "@metamask/safe-event-emitter": true,
        "eth-block-tracker>@metamask/utils": true,
        "eth-block-tracker>pify": true,
        "eth-query>json-rpc-random-id": true
      }
    },
    "eth-block-tracker>@metamask/utils": {
      "globals": {
        "TextDecoder": true,
        "TextEncoder": true
      },
      "packages": {
        "browserify>buffer": true,
        "nock>debug": true,
        "semver": true,
        "superstruct": true
      }
    },
    "eth-ens-namehash": {
      "globals": {
        "name": "write"
      },
      "packages": {
        "browserify>buffer": true,
        "eth-ens-namehash>idna-uts46-hx": true,
        "eth-ens-namehash>js-sha3": true
      }
    },
    "eth-ens-namehash>idna-uts46-hx": {
      "globals": {
        "define": true
      },
      "packages": {
        "browserify>punycode": true
      }
    },
    "eth-ens-namehash>js-sha3": {
      "packages": {
        "browserify>process": true
      }
    },
    "eth-json-rpc-filters": {
      "globals": {
        "console.error": true
      },
      "packages": {
        "@metamask/safe-event-emitter": true,
        "eth-json-rpc-filters>async-mutex": true,
        "eth-query": true,
        "json-rpc-engine": true,
        "pify": true
      }
    },
    "eth-json-rpc-filters>async-mutex": {
      "globals": {
        "setTimeout": true
      },
      "packages": {
        "wait-on>rxjs>tslib": true
      }
    },
    "eth-keyring-controller>@metamask/browser-passworder": {
      "globals": {
        "crypto": true
      }
    },
    "eth-lattice-keyring": {
      "globals": {
        "addEventListener": true,
        "browser": true,
        "clearInterval": true,
        "fetch": true,
        "open": true,
        "setInterval": true
      },
      "packages": {
        "@ethereumjs/tx": true,
        "@ethereumjs/tx>@ethereumjs/util": true,
        "browserify>buffer": true,
        "browserify>crypto-browserify": true,
        "browserify>events": true,
        "eth-lattice-keyring>bn.js": true,
        "eth-lattice-keyring>gridplus-sdk": true,
        "eth-lattice-keyring>rlp": true
      }
    },
<<<<<<< HEAD
=======
    "eth-lattice-keyring>@ethereumjs/tx": {
      "packages": {
        "@ethereumjs/common": true,
        "browserify>buffer": true,
        "browserify>insert-module-globals>is-buffer": true,
        "ethereumjs-util": true
      }
    },
    "eth-lattice-keyring>@ethereumjs/util": {
      "globals": {
        "console.warn": true
      },
      "packages": {
        "@metamask/utils>@ethereumjs/tx>@chainsafe/ssz": true,
        "@metamask/utils>@ethereumjs/tx>@ethereumjs/rlp": true,
        "browserify>buffer": true,
        "browserify>events": true,
        "browserify>insert-module-globals>is-buffer": true,
        "eth-lattice-keyring>@ethereumjs/util>ethereum-cryptography": true,
        "eth-lattice-keyring>@ethereumjs/util>micro-ftch": true
      }
    },
    "eth-lattice-keyring>@ethereumjs/util>ethereum-cryptography": {
      "globals": {
        "TextDecoder": true,
        "crypto": true
      },
      "packages": {
        "@metamask/key-tree>@noble/hashes": true,
        "@metamask/utils>@ethereumjs/tx>ethereum-cryptography>@noble/curves": true
      }
    },
    "eth-lattice-keyring>@ethereumjs/util>micro-ftch": {
      "globals": {
        "Headers": true,
        "TextDecoder": true,
        "URL": true,
        "btoa": true,
        "fetch": true
      },
      "packages": {
        "browserify>browserify-zlib": true,
        "browserify>buffer": true,
        "browserify>https-browserify": true,
        "browserify>process": true,
        "browserify>stream-http": true,
        "browserify>url": true,
        "browserify>util": true
      }
    },
>>>>>>> aa555b29
    "eth-lattice-keyring>bn.js": {
      "globals": {
        "Buffer": true
      },
      "packages": {
        "browserify>browser-resolve": true
      }
    },
    "eth-lattice-keyring>gridplus-sdk": {
      "globals": {
        "AbortController": true,
        "Request": true,
        "URL": true,
        "__values": true,
        "caches": true,
        "clearTimeout": true,
        "console.error": true,
        "console.log": true,
        "console.warn": true,
        "fetch": true,
        "setTimeout": true
      },
      "packages": {
        "@ethereumjs/common": true,
        "@ethereumjs/common>crc-32": true,
        "@ethereumjs/tx": true,
        "@ethersproject/abi": true,
        "bn.js": true,
        "browserify>buffer": true,
        "eth-lattice-keyring>gridplus-sdk>bech32": true,
        "eth-lattice-keyring>gridplus-sdk>bignumber.js": true,
        "eth-lattice-keyring>gridplus-sdk>bitwise": true,
        "eth-lattice-keyring>gridplus-sdk>borc": true,
        "eth-lattice-keyring>gridplus-sdk>eth-eip712-util-browser": true,
        "eth-lattice-keyring>gridplus-sdk>js-sha3": true,
        "eth-lattice-keyring>gridplus-sdk>rlp": true,
        "eth-lattice-keyring>gridplus-sdk>secp256k1": true,
        "eth-lattice-keyring>gridplus-sdk>uuid": true,
        "ethereumjs-util>ethereum-cryptography>hash.js": true,
        "ethereumjs-wallet>aes-js": true,
        "ethereumjs-wallet>bs58check": true,
        "ganache>secp256k1>elliptic": true,
        "lodash": true
      }
    },
    "eth-lattice-keyring>gridplus-sdk>bignumber.js": {
      "globals": {
        "crypto": true,
        "define": true
      }
    },
    "eth-lattice-keyring>gridplus-sdk>bitwise": {
      "packages": {
        "browserify>buffer": true
      }
    },
    "eth-lattice-keyring>gridplus-sdk>borc": {
      "globals": {
        "console": true
      },
      "packages": {
        "browserify>buffer": true,
        "browserify>buffer>ieee754": true,
        "eth-lattice-keyring>gridplus-sdk>borc>bignumber.js": true,
        "eth-lattice-keyring>gridplus-sdk>borc>iso-url": true
      }
    },
    "eth-lattice-keyring>gridplus-sdk>borc>bignumber.js": {
      "globals": {
        "crypto": true,
        "define": true
      }
    },
    "eth-lattice-keyring>gridplus-sdk>borc>iso-url": {
      "globals": {
        "URL": true,
        "URLSearchParams": true,
        "location": true
      }
    },
    "eth-lattice-keyring>gridplus-sdk>eth-eip712-util-browser": {
      "globals": {
        "intToBuffer": true
      },
      "packages": {
        "eth-lattice-keyring>gridplus-sdk>eth-eip712-util-browser>bn.js": true,
        "eth-lattice-keyring>gridplus-sdk>eth-eip712-util-browser>buffer": true,
        "eth-lattice-keyring>gridplus-sdk>eth-eip712-util-browser>js-sha3": true
      }
    },
    "eth-lattice-keyring>gridplus-sdk>eth-eip712-util-browser>bn.js": {
      "globals": {
        "Buffer": true
      },
      "packages": {
        "browserify>browser-resolve": true
      }
    },
    "eth-lattice-keyring>gridplus-sdk>eth-eip712-util-browser>buffer": {
      "globals": {
        "console": true
      },
      "packages": {
        "base64-js": true,
        "browserify>buffer>ieee754": true
      }
    },
    "eth-lattice-keyring>gridplus-sdk>eth-eip712-util-browser>js-sha3": {
      "globals": {
        "define": true
      },
      "packages": {
        "browserify>process": true
      }
    },
    "eth-lattice-keyring>gridplus-sdk>js-sha3": {
      "globals": {
        "define": true
      },
      "packages": {
        "browserify>process": true
      }
    },
    "eth-lattice-keyring>gridplus-sdk>rlp": {
      "globals": {
        "TextEncoder": true
      }
    },
    "eth-lattice-keyring>gridplus-sdk>secp256k1": {
      "packages": {
        "ganache>secp256k1>elliptic": true
      }
    },
    "eth-lattice-keyring>gridplus-sdk>uuid": {
      "globals": {
        "crypto": true
      }
    },
    "eth-lattice-keyring>rlp": {
      "globals": {
        "TextEncoder": true
      }
    },
    "eth-method-registry": {
      "packages": {
        "ethjs": true
      }
    },
    "eth-query": {
      "packages": {
        "eth-query>json-rpc-random-id": true,
        "nock>debug": true,
        "watchify>xtend": true
      }
    },
    "eth-rpc-errors": {
      "packages": {
        "eth-rpc-errors>fast-safe-stringify": true
      }
    },
    "eth-sig-util": {
      "packages": {
        "browserify>buffer": true,
        "eth-sig-util>ethereumjs-util": true,
        "eth-sig-util>tweetnacl": true,
        "eth-sig-util>tweetnacl-util": true,
        "ethereumjs-abi": true
      }
    },
    "eth-sig-util>ethereumjs-util": {
      "packages": {
        "bn.js": true,
        "browserify>assert": true,
        "browserify>buffer": true,
        "eth-sig-util>ethereumjs-util>ethjs-util": true,
        "ethereumjs-util>create-hash": true,
        "ethereumjs-util>ethereum-cryptography": true,
        "ethereumjs-util>rlp": true,
        "ethereumjs-wallet>safe-buffer": true,
        "ganache>secp256k1>elliptic": true
      }
    },
    "eth-sig-util>ethereumjs-util>ethjs-util": {
      "packages": {
        "browserify>buffer": true,
        "ethjs>ethjs-util>is-hex-prefixed": true,
        "ethjs>ethjs-util>strip-hex-prefix": true
      }
    },
    "eth-sig-util>tweetnacl": {
      "globals": {
        "crypto": true,
        "msCrypto": true,
        "nacl": "write"
      },
      "packages": {
        "browserify>browser-resolve": true
      }
    },
    "eth-sig-util>tweetnacl-util": {
      "globals": {
        "atob": true,
        "btoa": true
      },
      "packages": {
        "browserify>browser-resolve": true
      }
    },
    "ethereumjs-abi": {
      "packages": {
        "bn.js": true,
        "browserify>buffer": true,
        "ethereumjs-abi>ethereumjs-util": true
      }
    },
    "ethereumjs-abi>ethereumjs-util": {
      "packages": {
        "bn.js": true,
        "browserify>assert": true,
        "browserify>buffer": true,
        "ethereumjs-abi>ethereumjs-util>ethjs-util": true,
        "ethereumjs-util>create-hash": true,
        "ethereumjs-util>ethereum-cryptography": true,
        "ethereumjs-util>rlp": true,
        "ganache>secp256k1>elliptic": true
      }
    },
    "ethereumjs-abi>ethereumjs-util>ethjs-util": {
      "packages": {
        "browserify>buffer": true,
        "ethjs>ethjs-util>is-hex-prefixed": true,
        "ethjs>ethjs-util>strip-hex-prefix": true
      }
    },
    "ethereumjs-util": {
      "packages": {
        "browserify>assert": true,
        "browserify>buffer": true,
        "browserify>insert-module-globals>is-buffer": true,
        "ethereumjs-util>bn.js": true,
        "ethereumjs-util>create-hash": true,
        "ethereumjs-util>ethereum-cryptography": true,
        "ethereumjs-util>rlp": true
      }
    },
    "ethereumjs-util>bn.js": {
      "globals": {
        "Buffer": true
      },
      "packages": {
        "browserify>browser-resolve": true
      }
    },
    "ethereumjs-util>create-hash": {
      "packages": {
        "addons-linter>sha.js": true,
        "ethereumjs-util>create-hash>cipher-base": true,
        "ethereumjs-util>create-hash>md5.js": true,
        "ethereumjs-util>create-hash>ripemd160": true,
        "pumpify>inherits": true
      }
    },
    "ethereumjs-util>create-hash>cipher-base": {
      "packages": {
        "browserify>stream-browserify": true,
        "browserify>string_decoder": true,
        "ethereumjs-wallet>safe-buffer": true,
        "pumpify>inherits": true
      }
    },
    "ethereumjs-util>create-hash>md5.js": {
      "packages": {
        "ethereumjs-util>create-hash>md5.js>hash-base": true,
        "ethereumjs-wallet>safe-buffer": true,
        "pumpify>inherits": true
      }
    },
    "ethereumjs-util>create-hash>md5.js>hash-base": {
      "packages": {
        "ethereumjs-util>create-hash>md5.js>hash-base>readable-stream": true,
        "ethereumjs-wallet>safe-buffer": true,
        "pumpify>inherits": true
      }
    },
    "ethereumjs-util>create-hash>md5.js>hash-base>readable-stream": {
      "packages": {
        "@storybook/api>util-deprecate": true,
        "browserify>browser-resolve": true,
        "browserify>buffer": true,
        "browserify>events": true,
        "browserify>process": true,
        "browserify>string_decoder": true,
        "pumpify>inherits": true
      }
    },
    "ethereumjs-util>create-hash>ripemd160": {
      "packages": {
        "browserify>buffer": true,
        "ethereumjs-util>create-hash>md5.js>hash-base": true,
        "pumpify>inherits": true
      }
    },
    "ethereumjs-util>ethereum-cryptography": {
      "packages": {
        "browserify>buffer": true,
        "ethereumjs-util>ethereum-cryptography>keccak": true,
        "ethereumjs-util>ethereum-cryptography>secp256k1": true,
        "ethereumjs-wallet>randombytes": true
      }
    },
    "ethereumjs-util>ethereum-cryptography>browserify-aes": {
      "packages": {
        "browserify>buffer": true,
        "browserify>crypto-browserify>browserify-cipher>evp_bytestokey": true,
        "ethereumjs-util>create-hash>cipher-base": true,
        "ethereumjs-util>ethereum-cryptography>browserify-aes>buffer-xor": true,
        "ethereumjs-wallet>safe-buffer": true,
        "pumpify>inherits": true
      }
    },
    "ethereumjs-util>ethereum-cryptography>browserify-aes>buffer-xor": {
      "packages": {
        "browserify>buffer": true
      }
    },
    "ethereumjs-util>ethereum-cryptography>hash.js": {
      "packages": {
        "ganache>secp256k1>elliptic>minimalistic-assert": true,
        "pumpify>inherits": true
      }
    },
    "ethereumjs-util>ethereum-cryptography>keccak": {
      "packages": {
        "browserify>buffer": true,
        "ethereumjs-util>ethereum-cryptography>keccak>readable-stream": true
      }
    },
    "ethereumjs-util>ethereum-cryptography>keccak>readable-stream": {
      "packages": {
        "@storybook/api>util-deprecate": true,
        "browserify>browser-resolve": true,
        "browserify>buffer": true,
        "browserify>events": true,
        "browserify>process": true,
        "browserify>string_decoder": true,
        "pumpify>inherits": true
      }
    },
    "ethereumjs-util>ethereum-cryptography>scrypt-js": {
      "globals": {
        "define": true,
        "setTimeout": true
      },
      "packages": {
        "browserify>timers-browserify": true
      }
    },
    "ethereumjs-util>ethereum-cryptography>secp256k1": {
      "packages": {
        "ganache>secp256k1>elliptic": true
      }
    },
    "ethereumjs-util>rlp": {
      "packages": {
        "browserify>buffer": true,
        "ethereumjs-util>rlp>bn.js": true
      }
    },
    "ethereumjs-util>rlp>bn.js": {
      "globals": {
        "Buffer": true
      },
      "packages": {
        "browserify>browser-resolve": true
      }
    },
    "ethereumjs-wallet": {
      "packages": {
        "@truffle/codec>utf8": true,
        "browserify>crypto-browserify": true,
        "ethereumjs-wallet>aes-js": true,
        "ethereumjs-wallet>bs58check": true,
        "ethereumjs-wallet>ethereumjs-util": true,
        "ethereumjs-wallet>randombytes": true,
        "ethereumjs-wallet>safe-buffer": true,
        "ethereumjs-wallet>scryptsy": true,
        "ethereumjs-wallet>uuid": true
      }
    },
    "ethereumjs-wallet>aes-js": {
      "globals": {
        "define": true
      }
    },
    "ethereumjs-wallet>bs58check": {
      "packages": {
        "ethereumjs-util>create-hash": true,
        "ethereumjs-wallet>bs58check>bs58": true,
        "ethereumjs-wallet>safe-buffer": true
      }
    },
    "ethereumjs-wallet>bs58check>bs58": {
      "packages": {
        "ethereumjs-wallet>bs58check>bs58>base-x": true
      }
    },
    "ethereumjs-wallet>bs58check>bs58>base-x": {
      "packages": {
        "ethereumjs-wallet>safe-buffer": true
      }
    },
    "ethereumjs-wallet>ethereumjs-util": {
      "packages": {
        "bn.js": true,
        "browserify>assert": true,
        "browserify>buffer": true,
        "ethereumjs-util>create-hash": true,
        "ethereumjs-util>ethereum-cryptography": true,
        "ethereumjs-util>rlp": true,
        "ethereumjs-wallet>ethereumjs-util>ethjs-util": true,
        "ganache>secp256k1>elliptic": true
      }
    },
    "ethereumjs-wallet>ethereumjs-util>ethjs-util": {
      "packages": {
        "browserify>buffer": true,
        "ethjs>ethjs-util>is-hex-prefixed": true,
        "ethjs>ethjs-util>strip-hex-prefix": true
      }
    },
    "ethereumjs-wallet>randombytes": {
      "globals": {
        "crypto": true,
        "msCrypto": true
      },
      "packages": {
        "browserify>process": true,
        "ethereumjs-wallet>safe-buffer": true
      }
    },
    "ethereumjs-wallet>safe-buffer": {
      "packages": {
        "browserify>buffer": true
      }
    },
    "ethereumjs-wallet>scryptsy": {
      "packages": {
        "browserify>buffer": true,
        "browserify>crypto-browserify>pbkdf2": true
      }
    },
    "ethereumjs-wallet>uuid": {
      "globals": {
        "crypto": true,
        "msCrypto": true
      }
    },
    "ethers>@ethersproject/random": {
      "globals": {
        "crypto.getRandomValues": true
      }
    },
    "ethjs": {
      "globals": {
        "clearInterval": true,
        "setInterval": true
      },
      "packages": {
        "browserify>buffer": true,
        "ethjs-contract": true,
        "ethjs-query": true,
        "ethjs>bn.js": true,
        "ethjs>ethjs-abi": true,
        "ethjs>ethjs-filter": true,
        "ethjs>ethjs-provider-http": true,
        "ethjs>ethjs-unit": true,
        "ethjs>ethjs-util": true,
        "ethjs>js-sha3": true,
        "ethjs>number-to-bn": true
      }
    },
    "ethjs-contract": {
      "packages": {
        "ethjs-contract>ethjs-abi": true,
        "ethjs-query>babel-runtime": true,
        "ethjs>ethjs-filter": true,
        "ethjs>ethjs-util": true,
        "ethjs>js-sha3": true,
        "promise-to-callback": true
      }
    },
    "ethjs-contract>ethjs-abi": {
      "packages": {
        "browserify>buffer": true,
        "ethjs-contract>ethjs-abi>bn.js": true,
        "ethjs>js-sha3": true,
        "ethjs>number-to-bn": true
      }
    },
    "ethjs-query": {
      "globals": {
        "console": true
      },
      "packages": {
        "ethjs-query>ethjs-format": true,
        "ethjs-query>ethjs-rpc": true,
        "promise-to-callback": true
      }
    },
    "ethjs-query>babel-runtime": {
      "packages": {
        "@babel/runtime": true,
        "@storybook/api>regenerator-runtime": true,
        "ethjs-query>babel-runtime>core-js": true
      }
    },
    "ethjs-query>babel-runtime>core-js": {
      "globals": {
        "PromiseRejectionEvent": true,
        "__e": "write",
        "__g": "write",
        "document.createTextNode": true,
        "postMessage": true,
        "setTimeout": true
      }
    },
    "ethjs-query>ethjs-format": {
      "packages": {
        "ethjs-query>ethjs-format>ethjs-schema": true,
        "ethjs>ethjs-util": true,
        "ethjs>ethjs-util>strip-hex-prefix": true,
        "ethjs>number-to-bn": true
      }
    },
    "ethjs-query>ethjs-rpc": {
      "packages": {
        "promise-to-callback": true
      }
    },
    "ethjs>ethjs-abi": {
      "packages": {
        "browserify>buffer": true,
        "ethjs>bn.js": true,
        "ethjs>js-sha3": true,
        "ethjs>number-to-bn": true
      }
    },
    "ethjs>ethjs-filter": {
      "globals": {
        "clearInterval": true,
        "setInterval": true
      }
    },
    "ethjs>ethjs-provider-http": {
      "packages": {
        "ethjs>ethjs-provider-http>xhr2": true
      }
    },
    "ethjs>ethjs-provider-http>xhr2": {
      "globals": {
        "XMLHttpRequest": true
      }
    },
    "ethjs>ethjs-unit": {
      "packages": {
        "ethjs>ethjs-unit>bn.js": true,
        "ethjs>number-to-bn": true
      }
    },
    "ethjs>ethjs-util": {
      "packages": {
        "browserify>buffer": true,
        "ethjs>ethjs-util>is-hex-prefixed": true,
        "ethjs>ethjs-util>strip-hex-prefix": true
      }
    },
    "ethjs>ethjs-util>strip-hex-prefix": {
      "packages": {
        "ethjs>ethjs-util>is-hex-prefixed": true
      }
    },
    "ethjs>js-sha3": {
      "packages": {
        "browserify>process": true
      }
    },
    "ethjs>number-to-bn": {
      "packages": {
        "ethjs>ethjs-util>strip-hex-prefix": true,
        "ethjs>number-to-bn>bn.js": true
      }
    },
    "extension-port-stream": {
      "packages": {
        "browserify>buffer": true,
        "browserify>stream-browserify": true
      }
    },
    "fast-json-patch": {
      "globals": {
        "addEventListener": true,
        "clearTimeout": true,
        "removeEventListener": true,
        "setTimeout": true
      }
    },
    "fuse.js": {
      "globals": {
        "console": true,
        "define": true
      }
    },
    "ganache>secp256k1>elliptic": {
      "packages": {
        "bn.js": true,
        "ethereumjs-util>ethereum-cryptography>hash.js": true,
        "ganache>secp256k1>elliptic>brorand": true,
        "ganache>secp256k1>elliptic>hmac-drbg": true,
        "ganache>secp256k1>elliptic>minimalistic-assert": true,
        "ganache>secp256k1>elliptic>minimalistic-crypto-utils": true,
        "pumpify>inherits": true
      }
    },
    "ganache>secp256k1>elliptic>brorand": {
      "globals": {
        "crypto": true,
        "msCrypto": true
      },
      "packages": {
        "browserify>browser-resolve": true
      }
    },
    "ganache>secp256k1>elliptic>hmac-drbg": {
      "packages": {
        "ethereumjs-util>ethereum-cryptography>hash.js": true,
        "ganache>secp256k1>elliptic>minimalistic-assert": true,
        "ganache>secp256k1>elliptic>minimalistic-crypto-utils": true
      }
    },
    "globalthis>define-properties": {
      "packages": {
        "globalthis>define-properties>has-property-descriptors": true,
        "globalthis>define-properties>object-keys": true
      }
    },
    "globalthis>define-properties>has-property-descriptors": {
      "packages": {
        "string.prototype.matchall>get-intrinsic": true
      }
    },
    "json-rpc-engine": {
      "packages": {
        "@metamask/safe-event-emitter": true,
        "eth-rpc-errors": true
      }
    },
    "json-rpc-middleware-stream": {
      "globals": {
        "console.warn": true,
        "setTimeout": true
      },
      "packages": {
        "@metamask/safe-event-emitter": true,
        "readable-stream": true
      }
    },
    "koa>is-generator-function>has-tostringtag": {
      "packages": {
        "string.prototype.matchall>has-symbols": true
      }
    },
    "lavamoat>json-stable-stringify": {
      "packages": {
        "lavamoat>json-stable-stringify>jsonify": true
      }
    },
    "localforage": {
      "globals": {
        "Blob": true,
        "BlobBuilder": true,
        "FileReader": true,
        "IDBKeyRange": true,
        "MSBlobBuilder": true,
        "MozBlobBuilder": true,
        "OIndexedDB": true,
        "WebKitBlobBuilder": true,
        "atob": true,
        "btoa": true,
        "console.error": true,
        "console.info": true,
        "console.warn": true,
        "define": true,
        "fetch": true,
        "indexedDB": true,
        "localStorage": true,
        "mozIndexedDB": true,
        "msIndexedDB": true,
        "navigator.platform": true,
        "navigator.userAgent": true,
        "openDatabase": true,
        "setTimeout": true,
        "webkitIndexedDB": true
      }
    },
    "lodash": {
      "globals": {
        "clearTimeout": true,
        "define": true,
        "setTimeout": true
      }
    },
    "loglevel": {
      "globals": {
        "console": true,
        "define": true,
        "document.cookie": true,
        "localStorage": true,
        "log": "write",
        "navigator": true
      }
    },
    "luxon": {
      "globals": {
        "Intl": true
      }
    },
    "nanoid": {
      "globals": {
        "crypto": true,
        "msCrypto": true,
        "navigator": true
      }
    },
    "nock>debug": {
      "globals": {
        "console": true,
        "document": true,
        "localStorage": true,
        "navigator": true,
        "process": true
      },
      "packages": {
        "browserify>process": true,
        "nock>debug>ms": true
      }
    },
    "node-fetch": {
      "globals": {
        "Headers": true,
        "Request": true,
        "Response": true,
        "fetch": true
      }
    },
    "nonce-tracker": {
      "packages": {
        "await-semaphore": true,
        "browserify>assert": true,
        "ethjs-query": true
      }
    },
    "obj-multiplex": {
      "globals": {
        "console.warn": true
      },
      "packages": {
        "end-of-stream": true,
        "pump>once": true,
        "readable-stream": true
      }
    },
    "promise-to-callback": {
      "packages": {
        "promise-to-callback>is-fn": true,
        "promise-to-callback>set-immediate-shim": true
      }
    },
    "promise-to-callback>set-immediate-shim": {
      "globals": {
        "setTimeout.apply": true
      },
      "packages": {
        "browserify>timers-browserify": true
      }
    },
    "prop-types": {
      "globals": {
        "console": true
      },
      "packages": {
        "prop-types>react-is": true,
        "react>object-assign": true
      }
    },
    "prop-types>react-is": {
      "globals": {
        "console": true
      }
    },
    "pump": {
      "packages": {
        "browserify>browser-resolve": true,
        "browserify>process": true,
        "end-of-stream": true,
        "pump>once": true
      }
    },
    "pump>once": {
      "packages": {
        "pump>once>wrappy": true
      }
    },
    "qrcode-generator": {
      "globals": {
        "define": true
      }
    },
    "qrcode.react": {
      "globals": {
        "Path2D": true,
        "devicePixelRatio": true
      },
      "packages": {
        "prop-types": true,
        "qrcode.react>qr.js": true,
        "react": true
      }
    },
    "react": {
      "globals": {
        "console": true
      },
      "packages": {
        "prop-types": true,
        "react>object-assign": true
      }
    },
    "react-devtools": {
      "packages": {
        "react-devtools>react-devtools-core": true
      }
    },
    "react-devtools>react-devtools-core": {
      "globals": {
        "WebSocket": true,
        "setTimeout": true
      }
    },
    "react-dnd-html5-backend": {
      "globals": {
        "addEventListener": true,
        "clearTimeout": true,
        "removeEventListener": true
      }
    },
    "react-dom": {
      "globals": {
        "HTMLIFrameElement": true,
        "MSApp": true,
        "__REACT_DEVTOOLS_GLOBAL_HOOK__": true,
        "addEventListener": true,
        "clearTimeout": true,
        "clipboardData": true,
        "console": true,
        "dispatchEvent": true,
        "document": true,
        "event": "write",
        "jest": true,
        "location.protocol": true,
        "navigator.userAgent.indexOf": true,
        "performance": true,
        "removeEventListener": true,
        "self": true,
        "setTimeout": true,
        "top": true,
        "trustedTypes": true
      },
      "packages": {
        "prop-types": true,
        "react": true,
        "react-dom>scheduler": true,
        "react>object-assign": true
      }
    },
    "react-dom>scheduler": {
      "globals": {
        "MessageChannel": true,
        "cancelAnimationFrame": true,
        "clearTimeout": true,
        "console": true,
        "navigator": true,
        "performance": true,
        "requestAnimationFrame": true,
        "setTimeout": true
      }
    },
    "react-idle-timer": {
      "globals": {
        "clearTimeout": true,
        "document": true,
        "setTimeout": true
      },
      "packages": {
        "prop-types": true,
        "react": true
      }
    },
    "react-inspector": {
      "globals": {
        "Node.CDATA_SECTION_NODE": true,
        "Node.COMMENT_NODE": true,
        "Node.DOCUMENT_FRAGMENT_NODE": true,
        "Node.DOCUMENT_NODE": true,
        "Node.DOCUMENT_TYPE_NODE": true,
        "Node.ELEMENT_NODE": true,
        "Node.PROCESSING_INSTRUCTION_NODE": true,
        "Node.TEXT_NODE": true
      },
      "packages": {
        "ethjs-query>babel-runtime": true,
        "prop-types": true,
        "react": true,
        "react-inspector>is-dom": true
      }
    },
    "react-inspector>is-dom": {
      "globals": {
        "Node": true
      },
      "packages": {
        "@lavamoat/snow>is-cross-origin>is-window": true,
        "proxyquire>fill-keys>is-object": true
      }
    },
    "react-popper": {
      "globals": {
        "document": true
      },
      "packages": {
        "@popperjs/core": true,
        "react": true,
        "react-popper>react-fast-compare": true,
        "react-popper>warning": true
      }
    },
    "react-popper>react-fast-compare": {
      "globals": {
        "Element": true,
        "console.warn": true
      }
    },
    "react-popper>warning": {
      "globals": {
        "console": true
      }
    },
    "react-redux": {
      "globals": {
        "console": true,
        "document": true
      },
      "packages": {
        "@babel/runtime": true,
        "prop-types": true,
        "prop-types>react-is": true,
        "react": true,
        "react-dom": true,
        "react-redux>hoist-non-react-statics": true,
        "redux": true
      }
    },
    "react-redux>hoist-non-react-statics": {
      "packages": {
        "prop-types>react-is": true
      }
    },
    "react-responsive-carousel": {
      "globals": {
        "HTMLElement": true,
        "addEventListener": true,
        "clearTimeout": true,
        "console.warn": true,
        "document": true,
        "getComputedStyle": true,
        "removeEventListener": true,
        "setTimeout": true
      },
      "packages": {
        "classnames": true,
        "react": true,
        "react-dom": true,
        "react-responsive-carousel>react-easy-swipe": true
      }
    },
    "react-responsive-carousel>react-easy-swipe": {
      "globals": {
        "addEventListener": true,
        "define": true,
        "document.addEventListener": true,
        "document.removeEventListener": true
      },
      "packages": {
        "prop-types": true,
        "react": true
      }
    },
    "react-router-dom": {
      "packages": {
        "prop-types": true,
        "react": true,
        "react-router-dom>history": true,
        "react-router-dom>react-router": true,
        "react-router-dom>tiny-invariant": true,
        "react-router-dom>tiny-warning": true
      }
    },
    "react-router-dom>history": {
      "globals": {
        "addEventListener": true,
        "confirm": true,
        "document": true,
        "history": true,
        "location": true,
        "navigator.userAgent": true,
        "removeEventListener": true
      },
      "packages": {
        "react-router-dom>history>resolve-pathname": true,
        "react-router-dom>history>value-equal": true,
        "react-router-dom>tiny-invariant": true,
        "react-router-dom>tiny-warning": true
      }
    },
    "react-router-dom>react-router": {
      "packages": {
        "prop-types": true,
        "prop-types>react-is": true,
        "react": true,
        "react-redux>hoist-non-react-statics": true,
        "react-router-dom>react-router>history": true,
        "react-router-dom>react-router>mini-create-react-context": true,
        "react-router-dom>tiny-invariant": true,
        "react-router-dom>tiny-warning": true,
        "sinon>nise>path-to-regexp": true
      }
    },
    "react-router-dom>react-router>history": {
      "globals": {
        "addEventListener": true,
        "confirm": true,
        "document": true,
        "history": true,
        "location": true,
        "navigator.userAgent": true,
        "removeEventListener": true
      },
      "packages": {
        "react-router-dom>history>resolve-pathname": true,
        "react-router-dom>history>value-equal": true,
        "react-router-dom>tiny-invariant": true,
        "react-router-dom>tiny-warning": true
      }
    },
    "react-router-dom>react-router>mini-create-react-context": {
      "packages": {
        "@babel/runtime": true,
        "prop-types": true,
        "react": true,
        "react-router-dom>react-router>mini-create-react-context>gud": true,
        "react-router-dom>tiny-warning": true
      }
    },
    "react-router-dom>tiny-warning": {
      "globals": {
        "console": true
      }
    },
    "react-simple-file-input": {
      "globals": {
        "File": true,
        "FileReader": true,
        "console.warn": true
      },
      "packages": {
        "prop-types": true,
        "react": true
      }
    },
    "react-tippy": {
      "globals": {
        "Element": true,
        "MSStream": true,
        "MutationObserver": true,
        "addEventListener": true,
        "clearTimeout": true,
        "console.error": true,
        "console.warn": true,
        "define": true,
        "document": true,
        "getComputedStyle": true,
        "innerHeight": true,
        "innerWidth": true,
        "navigator.maxTouchPoints": true,
        "navigator.msMaxTouchPoints": true,
        "navigator.userAgent": true,
        "performance": true,
        "requestAnimationFrame": true,
        "setTimeout": true
      },
      "packages": {
        "react": true,
        "react-dom": true,
        "react-tippy>popper.js": true
      }
    },
    "react-tippy>popper.js": {
      "globals": {
        "MSInputMethodContext": true,
        "Node.DOCUMENT_POSITION_FOLLOWING": true,
        "cancelAnimationFrame": true,
        "console.warn": true,
        "define": true,
        "devicePixelRatio": true,
        "document": true,
        "getComputedStyle": true,
        "innerHeight": true,
        "innerWidth": true,
        "navigator.userAgent": true,
        "requestAnimationFrame": true,
        "setTimeout": true
      }
    },
    "react-toggle-button": {
      "globals": {
        "clearTimeout": true,
        "console.warn": true,
        "define": true,
        "performance": true,
        "setTimeout": true
      },
      "packages": {
        "react": true
      }
    },
    "react-transition-group": {
      "globals": {
        "clearTimeout": true,
        "setTimeout": true
      },
      "packages": {
        "prop-types": true,
        "react": true,
        "react-dom": true,
        "react-transition-group>chain-function": true,
        "react-transition-group>dom-helpers": true,
        "react-transition-group>warning": true
      }
    },
    "react-transition-group>dom-helpers": {
      "globals": {
        "document": true,
        "setTimeout": true
      },
      "packages": {
        "@babel/runtime": true
      }
    },
    "react-transition-group>warning": {
      "globals": {
        "console": true
      }
    },
    "readable-stream": {
      "packages": {
        "@storybook/api>util-deprecate": true,
        "browserify>browser-resolve": true,
        "browserify>events": true,
        "browserify>process": true,
        "browserify>timers-browserify": true,
        "pumpify>inherits": true,
        "readable-stream>core-util-is": true,
        "readable-stream>isarray": true,
        "readable-stream>process-nextick-args": true,
        "readable-stream>safe-buffer": true,
        "readable-stream>string_decoder": true
      }
    },
    "readable-stream>core-util-is": {
      "packages": {
        "browserify>insert-module-globals>is-buffer": true
      }
    },
    "readable-stream>process-nextick-args": {
      "packages": {
        "browserify>process": true
      }
    },
    "readable-stream>safe-buffer": {
      "packages": {
        "browserify>buffer": true
      }
    },
    "readable-stream>string_decoder": {
      "packages": {
        "readable-stream>safe-buffer": true
      }
    },
    "redux": {
      "globals": {
        "console": true
      },
      "packages": {
        "@babel/runtime": true
      }
    },
    "semver": {
      "globals": {
        "console.error": true
      },
      "packages": {
        "browserify>process": true,
        "semver>lru-cache": true
      }
    },
    "semver>lru-cache": {
      "packages": {
        "semver>lru-cache>yallist": true
      }
    },
    "sinon>nise>path-to-regexp": {
      "packages": {
        "sinon>nise>path-to-regexp>isarray": true
      }
    },
    "string.prototype.matchall>call-bind": {
      "packages": {
        "browserify>has>function-bind": true,
        "string.prototype.matchall>get-intrinsic": true
      }
    },
    "string.prototype.matchall>get-intrinsic": {
      "globals": {
        "AggregateError": true,
        "FinalizationRegistry": true,
        "WeakRef": true
      },
      "packages": {
        "browserify>has": true,
        "browserify>has>function-bind": true,
        "string.prototype.matchall>has-symbols": true
      }
    },
    "string.prototype.matchall>regexp.prototype.flags": {
      "packages": {
        "globalthis>define-properties": true,
        "string.prototype.matchall>call-bind": true,
        "string.prototype.matchall>regexp.prototype.flags>functions-have-names": true
      }
    },
    "uuid": {
      "globals": {
        "crypto": true,
        "msCrypto": true
      }
    },
    "vinyl>clone": {
      "packages": {
        "browserify>buffer": true
      }
    },
    "wait-on>rxjs>tslib": {
      "globals": {
        "define": true
      }
    },
    "web3": {
      "globals": {
        "XMLHttpRequest": true
      }
    },
    "web3-stream-provider": {
      "globals": {
        "setTimeout": true
      },
      "packages": {
        "browserify>util": true,
        "readable-stream": true,
        "web3-stream-provider>uuid": true
      }
    },
    "web3-stream-provider>uuid": {
      "globals": {
        "crypto": true,
        "msCrypto": true
      }
    },
    "webextension-polyfill": {
      "globals": {
        "browser": true,
        "chrome": true,
        "console.error": true,
        "console.warn": true,
        "define": true
      }
    },
    "webpack>events": {
      "globals": {
        "console": true
      }
    }
  }
}<|MERGE_RESOLUTION|>--- conflicted
+++ resolved
@@ -1011,119 +1011,21 @@
         "TextEncoder": true
       },
       "packages": {
-<<<<<<< HEAD
         "@ethereumjs/tx>@ethereumjs/util": true,
         "@ethereumjs/tx>ethereum-cryptography": true,
         "@metamask/eth-trezor-keyring>@metamask/eth-sig-util": true,
         "@metamask/scure-bip39": true,
         "browserify>buffer": true
-=======
-        "@metamask/eth-keyring-controller>@metamask/eth-hd-keyring>ethereum-cryptography": true,
-        "@metamask/eth-keyring-controller>@metamask/eth-sig-util": true,
-        "@metamask/scure-bip39": true,
-        "browserify>buffer": true,
-        "eth-lattice-keyring>@ethereumjs/util": true
-      }
-    },
-    "@metamask/eth-keyring-controller>@metamask/eth-hd-keyring>ethereum-cryptography": {
-      "globals": {
-        "TextDecoder": true,
-        "crypto": true
-      },
-      "packages": {
-        "@metamask/eth-keyring-controller>@metamask/eth-hd-keyring>ethereum-cryptography>@noble/hashes": true,
-        "@metamask/eth-keyring-controller>@metamask/eth-hd-keyring>ethereum-cryptography>@scure/bip32": true
-      }
-    },
-    "@metamask/eth-keyring-controller>@metamask/eth-hd-keyring>ethereum-cryptography>@noble/hashes": {
-      "globals": {
-        "TextEncoder": true,
-        "crypto": true
-      }
-    },
-    "@metamask/eth-keyring-controller>@metamask/eth-hd-keyring>ethereum-cryptography>@noble/secp256k1": {
-      "globals": {
-        "crypto": true
-      },
-      "packages": {
-        "browserify>browser-resolve": true
-      }
-    },
-    "@metamask/eth-keyring-controller>@metamask/eth-hd-keyring>ethereum-cryptography>@scure/bip32": {
-      "packages": {
-        "@metamask/eth-keyring-controller>@metamask/eth-hd-keyring>ethereum-cryptography>@noble/secp256k1": true,
-        "@metamask/eth-keyring-controller>@metamask/eth-hd-keyring>ethereum-cryptography>@scure/bip39>@noble/hashes": true,
-        "@metamask/key-tree>@scure/base": true
-      }
-    },
-    "@metamask/eth-keyring-controller>@metamask/eth-hd-keyring>ethereum-cryptography>@scure/bip39>@noble/hashes": {
-      "globals": {
-        "TextEncoder": true,
-        "crypto": true
-      }
-    },
-    "@metamask/eth-keyring-controller>@metamask/eth-sig-util": {
-      "packages": {
-        "@metamask/eth-keyring-controller>@metamask/eth-sig-util>ethereum-cryptography": true,
-        "@metamask/eth-keyring-controller>@metamask/eth-sig-util>ethjs-util": true,
-        "bn.js": true,
-        "browserify>buffer": true,
-        "eth-lattice-keyring>@ethereumjs/util": true,
-        "eth-sig-util>tweetnacl": true,
-        "eth-sig-util>tweetnacl-util": true
-      }
-    },
-    "@metamask/eth-keyring-controller>@metamask/eth-sig-util>ethereum-cryptography": {
-      "globals": {
-        "TextDecoder": true,
-        "crypto": true
-      },
-      "packages": {
-        "@metamask/eth-keyring-controller>@metamask/eth-sig-util>ethereum-cryptography>@noble/hashes": true
-      }
-    },
-    "@metamask/eth-keyring-controller>@metamask/eth-sig-util>ethereum-cryptography>@noble/hashes": {
-      "globals": {
-        "TextEncoder": true,
-        "crypto": true
-      }
-    },
-    "@metamask/eth-keyring-controller>@metamask/eth-sig-util>ethjs-util": {
-      "packages": {
-        "browserify>buffer": true,
-        "ethjs>ethjs-util>is-hex-prefixed": true,
-        "ethjs>ethjs-util>strip-hex-prefix": true
->>>>>>> aa555b29
       }
     },
     "@metamask/eth-keyring-controller>@metamask/eth-simple-keyring": {
       "packages": {
-<<<<<<< HEAD
         "@ethereumjs/tx>@ethereumjs/util": true,
         "@ethereumjs/tx>ethereum-cryptography": true,
         "@metamask/eth-trezor-keyring>@metamask/eth-sig-util": true,
-=======
-        "@metamask/eth-keyring-controller>@metamask/eth-sig-util": true,
-        "@metamask/eth-keyring-controller>@metamask/eth-simple-keyring>ethereum-cryptography": true,
->>>>>>> aa555b29
         "browserify>buffer": true,
         "browserify>events": true,
         "ethereumjs-wallet>randombytes": true
-      }
-    },
-    "@metamask/eth-keyring-controller>@metamask/eth-simple-keyring>ethereum-cryptography": {
-      "globals": {
-        "TextDecoder": true,
-        "crypto": true
-      },
-      "packages": {
-        "@metamask/eth-keyring-controller>@metamask/eth-simple-keyring>ethereum-cryptography>@noble/hashes": true
-      }
-    },
-    "@metamask/eth-keyring-controller>@metamask/eth-simple-keyring>ethereum-cryptography>@noble/hashes": {
-      "globals": {
-        "TextEncoder": true,
-        "crypto": true
       }
     },
     "@metamask/eth-keyring-controller>obs-store": {
@@ -1161,15 +1063,23 @@
     },
     "@metamask/eth-ledger-bridge-keyring>eth-sig-util>ethereumjs-util": {
       "packages": {
+        "@metamask/eth-ledger-bridge-keyring>eth-sig-util>ethereumjs-util>ethereum-cryptography": true,
         "@metamask/eth-ledger-bridge-keyring>eth-sig-util>ethereumjs-util>ethjs-util": true,
         "bn.js": true,
         "browserify>assert": true,
         "browserify>buffer": true,
         "ethereumjs-util>create-hash": true,
-        "ethereumjs-util>ethereum-cryptography": true,
         "ethereumjs-util>rlp": true,
         "ethereumjs-wallet>safe-buffer": true,
         "ganache>secp256k1>elliptic": true
+      }
+    },
+    "@metamask/eth-ledger-bridge-keyring>eth-sig-util>ethereumjs-util>ethereum-cryptography": {
+      "packages": {
+        "browserify>buffer": true,
+        "ethereumjs-util>ethereum-cryptography>keccak": true,
+        "ethereumjs-util>ethereum-cryptography>secp256k1": true,
+        "ethereumjs-wallet>randombytes": true
       }
     },
     "@metamask/eth-ledger-bridge-keyring>eth-sig-util>ethereumjs-util>ethjs-util": {
@@ -1732,14 +1642,8 @@
         "TextEncoder": true
       },
       "packages": {
-        "@metamask/key-tree>@scure/base": true,
-        "@metamask/scure-bip39>@noble/hashes": true
-      }
-    },
-    "@metamask/scure-bip39>@noble/hashes": {
-      "globals": {
-        "TextEncoder": true,
-        "crypto": true
+        "@metamask/key-tree>@noble/hashes": true,
+        "@metamask/key-tree>@scure/base": true
       }
     },
     "@metamask/signature-controller": {
@@ -1749,11 +1653,23 @@
       "packages": {
         "@metamask/base-controller": true,
         "@metamask/controller-utils": true,
-        "@metamask/message-manager": true,
+        "@metamask/signature-controller>@metamask/message-manager": true,
         "browserify>buffer": true,
         "browserify>events": true,
         "eth-rpc-errors": true,
         "ethereumjs-util": true
+      }
+    },
+    "@metamask/signature-controller>@metamask/message-manager": {
+      "packages": {
+        "@metamask/base-controller": true,
+        "@metamask/controller-utils": true,
+        "@metamask/message-manager>jsonschema": true,
+        "browserify>buffer": true,
+        "browserify>events": true,
+        "eth-sig-util": true,
+        "ethereumjs-util": true,
+        "uuid": true
       }
     },
     "@metamask/smart-transactions-controller": {
@@ -1850,40 +1766,8 @@
       "packages": {
         "browserify>buffer": true,
         "nock>debug": true,
-<<<<<<< HEAD
         "semver": true,
         "superstruct": true
-=======
-        "semver": true
-      }
-    },
-    "@metamask/utils>@ethereumjs/tx>@chainsafe/ssz": {
-      "packages": {
-        "@metamask/utils>@ethereumjs/tx>@chainsafe/ssz>@chainsafe/persistent-merkle-tree": true,
-        "browserify>buffer": true
-      }
-    },
-    "@metamask/utils>@ethereumjs/tx>@chainsafe/ssz>@chainsafe/persistent-merkle-tree": {
-      "globals": {
-        "WeakRef": true
-      },
-      "packages": {
-        "@metamask/key-tree>@noble/hashes": true,
-        "@metamask/utils>@ethereumjs/tx>@chainsafe/ssz>@chainsafe/as-sha256": true
-      }
-    },
-    "@metamask/utils>@ethereumjs/tx>@ethereumjs/rlp": {
-      "globals": {
-        "TextEncoder": true
-      }
-    },
-    "@metamask/utils>@ethereumjs/tx>ethereum-cryptography>@noble/curves": {
-      "globals": {
-        "TextEncoder": true
-      },
-      "packages": {
-        "@metamask/key-tree>@noble/hashes": true
->>>>>>> aa555b29
       }
     },
     "@ngraveio/bc-ur": {
@@ -2692,16 +2576,6 @@
         "ethjs-query>babel-runtime>core-js": true
       }
     },
-    "browserify>browserify-zlib": {
-      "packages": {
-        "browserify>assert": true,
-        "browserify>browserify-zlib>pako": true,
-        "browserify>buffer": true,
-        "browserify>process": true,
-        "browserify>stream-browserify": true,
-        "browserify>util": true
-      }
-    },
     "browserify>buffer": {
       "globals": {
         "console": true
@@ -2868,12 +2742,6 @@
         "browserify>has>function-bind": true
       }
     },
-    "browserify>https-browserify": {
-      "packages": {
-        "browserify>stream-http": true,
-        "browserify>url": true
-      }
-    },
     "browserify>os-browserify": {
       "globals": {
         "location": true,
@@ -2901,41 +2769,6 @@
         "browserify>events": true,
         "pumpify>inherits": true,
         "readable-stream": true
-      }
-    },
-    "browserify>stream-http": {
-      "globals": {
-        "AbortController": true,
-        "Blob": true,
-        "MSStreamReader": true,
-        "ReadableStream": true,
-        "WritableStream": true,
-        "XDomainRequest": true,
-        "XMLHttpRequest": true,
-        "clearTimeout": true,
-        "fetch": true,
-        "location.protocol.search": true,
-        "setTimeout": true
-      },
-      "packages": {
-        "browserify>buffer": true,
-        "browserify>process": true,
-        "browserify>stream-http>builtin-status-codes": true,
-        "browserify>stream-http>readable-stream": true,
-        "browserify>url": true,
-        "pumpify>inherits": true,
-        "watchify>xtend": true
-      }
-    },
-    "browserify>stream-http>readable-stream": {
-      "packages": {
-        "@storybook/api>util-deprecate": true,
-        "browserify>browser-resolve": true,
-        "browserify>buffer": true,
-        "browserify>events": true,
-        "browserify>process": true,
-        "browserify>string_decoder": true,
-        "pumpify>inherits": true
       }
     },
     "browserify>string_decoder": {
@@ -3169,59 +3002,6 @@
         "eth-lattice-keyring>rlp": true
       }
     },
-<<<<<<< HEAD
-=======
-    "eth-lattice-keyring>@ethereumjs/tx": {
-      "packages": {
-        "@ethereumjs/common": true,
-        "browserify>buffer": true,
-        "browserify>insert-module-globals>is-buffer": true,
-        "ethereumjs-util": true
-      }
-    },
-    "eth-lattice-keyring>@ethereumjs/util": {
-      "globals": {
-        "console.warn": true
-      },
-      "packages": {
-        "@metamask/utils>@ethereumjs/tx>@chainsafe/ssz": true,
-        "@metamask/utils>@ethereumjs/tx>@ethereumjs/rlp": true,
-        "browserify>buffer": true,
-        "browserify>events": true,
-        "browserify>insert-module-globals>is-buffer": true,
-        "eth-lattice-keyring>@ethereumjs/util>ethereum-cryptography": true,
-        "eth-lattice-keyring>@ethereumjs/util>micro-ftch": true
-      }
-    },
-    "eth-lattice-keyring>@ethereumjs/util>ethereum-cryptography": {
-      "globals": {
-        "TextDecoder": true,
-        "crypto": true
-      },
-      "packages": {
-        "@metamask/key-tree>@noble/hashes": true,
-        "@metamask/utils>@ethereumjs/tx>ethereum-cryptography>@noble/curves": true
-      }
-    },
-    "eth-lattice-keyring>@ethereumjs/util>micro-ftch": {
-      "globals": {
-        "Headers": true,
-        "TextDecoder": true,
-        "URL": true,
-        "btoa": true,
-        "fetch": true
-      },
-      "packages": {
-        "browserify>browserify-zlib": true,
-        "browserify>buffer": true,
-        "browserify>https-browserify": true,
-        "browserify>process": true,
-        "browserify>stream-http": true,
-        "browserify>url": true,
-        "browserify>util": true
-      }
-    },
->>>>>>> aa555b29
     "eth-lattice-keyring>bn.js": {
       "globals": {
         "Buffer": true
@@ -3396,14 +3176,22 @@
         "bn.js": true,
         "browserify>assert": true,
         "browserify>buffer": true,
+        "eth-sig-util>ethereumjs-util>ethereum-cryptography": true,
         "eth-sig-util>ethereumjs-util>ethjs-util": true,
         "ethereumjs-util>create-hash": true,
-        "ethereumjs-util>ethereum-cryptography": true,
         "ethereumjs-util>rlp": true,
         "ethereumjs-wallet>safe-buffer": true,
         "ganache>secp256k1>elliptic": true
       }
     },
+    "eth-sig-util>ethereumjs-util>ethereum-cryptography": {
+      "packages": {
+        "browserify>buffer": true,
+        "ethereumjs-util>ethereum-cryptography>keccak": true,
+        "ethereumjs-util>ethereum-cryptography>secp256k1": true,
+        "ethereumjs-wallet>randombytes": true
+      }
+    },
     "eth-sig-util>ethereumjs-util>ethjs-util": {
       "packages": {
         "browserify>buffer": true,
@@ -3442,11 +3230,19 @@
         "bn.js": true,
         "browserify>assert": true,
         "browserify>buffer": true,
+        "ethereumjs-abi>ethereumjs-util>ethereum-cryptography": true,
         "ethereumjs-abi>ethereumjs-util>ethjs-util": true,
         "ethereumjs-util>create-hash": true,
-        "ethereumjs-util>ethereum-cryptography": true,
         "ethereumjs-util>rlp": true,
         "ganache>secp256k1>elliptic": true
+      }
+    },
+    "ethereumjs-abi>ethereumjs-util>ethereum-cryptography": {
+      "packages": {
+        "browserify>buffer": true,
+        "ethereumjs-util>ethereum-cryptography>keccak": true,
+        "ethereumjs-util>ethereum-cryptography>secp256k1": true,
+        "ethereumjs-wallet>randombytes": true
       }
     },
     "ethereumjs-abi>ethereumjs-util>ethjs-util": {
@@ -3633,14 +3429,22 @@
         "ethereumjs-wallet>safe-buffer": true
       }
     },
+    "ethereumjs-wallet>ethereum-cryptography": {
+      "packages": {
+        "browserify>buffer": true,
+        "ethereumjs-util>ethereum-cryptography>keccak": true,
+        "ethereumjs-util>ethereum-cryptography>secp256k1": true,
+        "ethereumjs-wallet>randombytes": true
+      }
+    },
     "ethereumjs-wallet>ethereumjs-util": {
       "packages": {
         "bn.js": true,
         "browserify>assert": true,
         "browserify>buffer": true,
         "ethereumjs-util>create-hash": true,
-        "ethereumjs-util>ethereum-cryptography": true,
         "ethereumjs-util>rlp": true,
+        "ethereumjs-wallet>ethereum-cryptography": true,
         "ethereumjs-wallet>ethereumjs-util>ethjs-util": true,
         "ganache>secp256k1>elliptic": true
       }
