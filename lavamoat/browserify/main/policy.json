--- conflicted
+++ resolved
@@ -791,11 +791,7 @@
         "@metamask/controller-utils": true,
         "@metamask/controller-utils>@metamask/eth-query": true,
         "@metamask/metamask-eth-abis": true,
-<<<<<<< HEAD
-        "@metamask/utils": true,
-=======
         "@metamask/providers>@metamask/rpc-errors": true,
->>>>>>> ef8403f6
         "eth-json-rpc-filters>async-mutex": true,
         "ethereumjs-util": true,
         "single-call-balance-checker-abi": true,
@@ -1156,8 +1152,6 @@
         "koa>content-disposition>safe-buffer": true
       }
     },
-<<<<<<< HEAD
-=======
     "@metamask/eth-snap-keyring": {
       "globals": {
         "console.error": true
@@ -1202,7 +1196,6 @@
         "crypto": true
       }
     },
->>>>>>> ef8403f6
     "@metamask/eth-token-tracker": {
       "globals": {
         "console.warn": true
@@ -1676,7 +1669,31 @@
     },
     "@metamask/keyring-api": {
       "packages": {
-<<<<<<< HEAD
+        "@metamask/keyring-api>@metamask/utils": true,
+        "@metamask/keyring-api>uuid": true,
+        "superstruct": true
+      }
+    },
+    "@metamask/keyring-api>@metamask/utils": {
+      "globals": {
+        "TextDecoder": true,
+        "TextEncoder": true
+      },
+      "packages": {
+        "@metamask/key-tree>@noble/hashes": true,
+        "browserify>buffer": true,
+        "nock>debug": true,
+        "semver": true,
+        "superstruct": true
+      }
+    },
+    "@metamask/keyring-api>uuid": {
+      "globals": {
+        "crypto": true
+      }
+    },
+    "@metamask/keyring-controller": {
+      "packages": {
         "@metamask/base-controller": true,
         "@metamask/eth-keyring-controller": true,
         "@metamask/keyring-controller>@metamask/utils": true,
@@ -1685,41 +1702,6 @@
         "ethereumjs-util": true
       }
     },
-=======
-        "@metamask/keyring-api>@metamask/utils": true,
-        "@metamask/keyring-api>uuid": true,
-        "superstruct": true
-      }
-    },
-    "@metamask/keyring-api>@metamask/utils": {
-      "globals": {
-        "TextDecoder": true,
-        "TextEncoder": true
-      },
-      "packages": {
-        "@metamask/key-tree>@noble/hashes": true,
-        "browserify>buffer": true,
-        "nock>debug": true,
-        "semver": true,
-        "superstruct": true
-      }
-    },
-    "@metamask/keyring-api>uuid": {
-      "globals": {
-        "crypto": true
-      }
-    },
-    "@metamask/keyring-controller": {
-      "packages": {
-        "@metamask/base-controller": true,
-        "@metamask/eth-keyring-controller": true,
-        "@metamask/keyring-controller>@metamask/utils": true,
-        "@metamask/keyring-controller>ethereumjs-wallet": true,
-        "eth-json-rpc-filters>async-mutex": true,
-        "ethereumjs-util": true
-      }
-    },
->>>>>>> ef8403f6
     "@metamask/keyring-controller>@metamask/utils": {
       "globals": {
         "TextDecoder": true,
@@ -1794,63 +1776,28 @@
     "@metamask/message-manager": {
       "packages": {
         "@metamask/base-controller": true,
-        "@metamask/message-manager>@metamask/controller-utils": true,
+        "@metamask/controller-utils": true,
         "@metamask/message-manager>@metamask/eth-sig-util": true,
         "@metamask/message-manager>jsonschema": true,
         "browserify>buffer": true,
         "ethereumjs-util": true,
         "uuid": true,
         "webpack>events": true
-<<<<<<< HEAD
-      }
-    },
-    "@metamask/message-manager>@metamask/controller-utils": {
-      "globals": {
-        "URL": true,
-        "console.error": true,
-        "fetch": true,
-        "setTimeout": true
-      },
-      "packages": {
-        "@metamask/controller-utils>@spruceid/siwe-parser": true,
-        "@metamask/message-manager>@metamask/utils": true,
-        "browserify>buffer": true,
-        "eslint>fast-deep-equal": true,
-        "eth-ens-namehash": true,
-        "ethereumjs-util": true,
-        "ethjs>ethjs-unit": true
-=======
->>>>>>> ef8403f6
       }
     },
     "@metamask/message-manager>@metamask/eth-sig-util": {
       "packages": {
         "@ethereumjs/tx>@ethereumjs/util": true,
         "@ethereumjs/tx>ethereum-cryptography": true,
-<<<<<<< HEAD
-        "@metamask/message-manager>@metamask/eth-sig-util>@metamask/abi-utils": true,
-        "@metamask/message-manager>@metamask/eth-sig-util>@metamask/utils": true,
-=======
         "@metamask/assets-controllers>@metamask/abi-utils": true,
         "@metamask/message-manager>@metamask/utils": true,
->>>>>>> ef8403f6
         "browserify>buffer": true,
         "eth-sig-util>ethereumjs-util>ethjs-util": true,
         "eth-sig-util>tweetnacl": true,
         "eth-sig-util>tweetnacl-util": true
       }
     },
-<<<<<<< HEAD
-    "@metamask/message-manager>@metamask/eth-sig-util>@metamask/abi-utils": {
-      "packages": {
-        "@metamask/message-manager>@metamask/eth-sig-util>@metamask/abi-utils>@metamask/utils": true,
-        "superstruct": true
-      }
-    },
-    "@metamask/message-manager>@metamask/eth-sig-util>@metamask/abi-utils>@metamask/utils": {
-=======
     "@metamask/message-manager>@metamask/utils": {
->>>>>>> ef8403f6
       "globals": {
         "TextDecoder": true,
         "TextEncoder": true
@@ -1863,59 +1810,9 @@
         "superstruct": true
       }
     },
-<<<<<<< HEAD
-    "@metamask/message-manager>@metamask/eth-sig-util>@metamask/utils": {
-      "globals": {
-        "TextDecoder": true,
-        "TextEncoder": true
-      },
-      "packages": {
-        "@metamask/key-tree>@noble/hashes": true,
-        "browserify>buffer": true,
-        "nock>debug": true,
-        "semver": true,
-        "superstruct": true
-      }
-    },
-    "@metamask/message-manager>@metamask/utils": {
-      "globals": {
-        "TextDecoder": true,
-        "TextEncoder": true
-      },
-      "packages": {
-        "@metamask/key-tree>@noble/hashes": true,
-        "browserify>buffer": true,
-        "nock>debug": true,
-        "semver": true,
-        "superstruct": true
-=======
     "@metamask/message-manager>jsonschema": {
       "packages": {
         "browserify>url": true
-      }
-    },
-    "@metamask/name-controller": {
-      "globals": {
-        "fetch": true
-      },
-      "packages": {
-        "@metamask/base-controller": true,
-        "@metamask/name-controller>@metamask/utils": true,
-        "eth-json-rpc-filters>async-mutex": true
->>>>>>> ef8403f6
-      }
-    },
-    "@metamask/name-controller>@metamask/utils": {
-      "globals": {
-        "TextDecoder": true,
-        "TextEncoder": true
-      },
-      "packages": {
-        "@metamask/key-tree>@noble/hashes": true,
-        "browserify>buffer": true,
-        "nock>debug": true,
-        "semver": true,
-        "superstruct": true
       }
     },
     "@metamask/name-controller": {
@@ -2068,42 +1965,6 @@
         "eth-rpc-errors": true,
         "immer": true,
         "json-rpc-engine": true
-<<<<<<< HEAD
-      }
-    },
-    "@metamask/permission-controller>@metamask/utils": {
-      "globals": {
-        "TextDecoder": true,
-        "TextEncoder": true
-      },
-      "packages": {
-        "@metamask/key-tree>@noble/hashes": true,
-        "browserify>buffer": true,
-        "nock>debug": true,
-        "semver": true,
-        "superstruct": true
-      }
-    },
-    "@metamask/permission-controller>nanoid": {
-      "globals": {
-        "crypto.getRandomValues": true
-      }
-    },
-    "@metamask/phishing-controller": {
-      "globals": {
-        "fetch": true
-      },
-      "packages": {
-        "@metamask/base-controller": true,
-        "@metamask/controller-utils": true,
-        "@metamask/phishing-warning>eth-phishing-detect": true,
-        "punycode": true
-      }
-    },
-    "@metamask/phishing-warning>eth-phishing-detect": {
-      "packages": {
-        "eslint>optionator>fast-levenshtein": true
-=======
       }
     },
     "@metamask/permission-controller>@metamask/utils": {
@@ -2214,7 +2075,6 @@
         "nock>debug": true,
         "semver": true,
         "superstruct": true
->>>>>>> ef8403f6
       }
     },
     "@metamask/ppom-validator>elliptic": {
@@ -2695,15 +2555,11 @@
         "@metamask/key-tree": true,
         "@metamask/key-tree>@noble/hashes": true,
         "@metamask/key-tree>@scure/base": true,
-<<<<<<< HEAD
-=======
         "@metamask/permission-controller": true,
         "@metamask/snaps-ui>is-svg": true,
->>>>>>> ef8403f6
         "@metamask/snaps-utils>@metamask/utils": true,
         "@metamask/snaps-utils>cron-parser": true,
         "@metamask/snaps-utils>fast-json-stable-stringify": true,
-        "@metamask/snaps-utils>is-svg": true,
         "@metamask/snaps-utils>rfdc": true,
         "@metamask/snaps-utils>validate-npm-package-name": true,
         "browserify>buffer": true,
@@ -2751,20 +2607,6 @@
       "packages": {
         "browserify>browser-resolve": true,
         "luxon": true
-      }
-    },
-    "@metamask/snaps-utils>is-svg": {
-      "packages": {
-        "@metamask/snaps-utils>is-svg>fast-xml-parser": true
-      }
-    },
-    "@metamask/snaps-utils>is-svg>fast-xml-parser": {
-      "globals": {
-        "entityName": true,
-        "val": true
-      },
-      "packages": {
-        "@metamask/snaps-utils>is-svg>fast-xml-parser>strnum": true
       }
     },
     "@metamask/snaps-utils>rfdc": {
