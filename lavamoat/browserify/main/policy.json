{
  "resources": {
    "@babel/runtime": {
      "globals": {
        "regeneratorRuntime": "write"
      }
    },
    "@contentful/rich-text-html-renderer": {
      "globals": {
        "SuppressedError": true
      }
    },
    "@ensdomains/content-hash": {
      "globals": {
        "console.warn": true
      },
      "packages": {
        "@ensdomains/content-hash>cids": true,
        "@ensdomains/content-hash>js-base64": true,
        "@ensdomains/content-hash>multicodec": true,
        "@ensdomains/content-hash>multihashes": true,
        "browserify>buffer": true
      }
    },
    "@ensdomains/content-hash>cids": {
      "packages": {
        "@ensdomains/content-hash>cids>multibase": true,
        "@ensdomains/content-hash>cids>multihashes": true,
        "@ensdomains/content-hash>cids>uint8arrays": true,
        "@ensdomains/content-hash>multicodec": true
      }
    },
    "@ensdomains/content-hash>cids>multibase": {
      "globals": {
        "TextDecoder": true,
        "TextEncoder": true
      },
      "packages": {
        "@ensdomains/content-hash>cids>multibase>@multiformats/base-x": true
      }
    },
    "@ensdomains/content-hash>cids>multihashes": {
      "packages": {
        "@ensdomains/content-hash>cids>multibase": true,
        "@ensdomains/content-hash>cids>multihashes>varint": true,
        "@ensdomains/content-hash>cids>uint8arrays": true
      }
    },
    "@ensdomains/content-hash>cids>uint8arrays": {
      "globals": {
        "TextDecoder": true,
        "TextEncoder": true
      },
      "packages": {
        "@ensdomains/content-hash>cids>multibase": true
      }
    },
    "@ensdomains/content-hash>js-base64": {
      "globals": {
        "Base64": "write",
        "TextDecoder": true,
        "TextEncoder": true,
        "atob": true,
        "btoa": true,
        "define": true
      },
      "packages": {
        "browserify>buffer": true
      }
    },
    "@ensdomains/content-hash>multicodec": {
      "packages": {
        "@ensdomains/content-hash>multicodec>uint8arrays": true,
        "sass-embedded>varint": true
      }
    },
    "@ensdomains/content-hash>multicodec>uint8arrays": {
      "globals": {
        "Buffer": true,
        "TextDecoder": true,
        "TextEncoder": true
      },
      "packages": {
        "@metamask/assets-controllers>multiformats": true
      }
    },
    "@ensdomains/content-hash>multihashes": {
      "packages": {
        "@ensdomains/content-hash>multihashes>multibase": true,
        "@ensdomains/content-hash>multihashes>varint": true,
        "@ensdomains/content-hash>multihashes>web-encoding": true,
        "browserify>buffer": true
      }
    },
    "@ensdomains/content-hash>multihashes>multibase": {
      "packages": {
        "@ensdomains/content-hash>multihashes>multibase>base-x": true,
        "@ensdomains/content-hash>multihashes>web-encoding": true,
        "browserify>buffer": true
      }
    },
    "@ensdomains/content-hash>multihashes>multibase>base-x": {
      "packages": {
        "koa>content-disposition>safe-buffer": true
      }
    },
    "@ensdomains/content-hash>multihashes>web-encoding": {
      "globals": {
        "TextDecoder": true,
        "TextEncoder": true
      },
      "packages": {
        "browserify>util": true
      }
    },
    "@ethereumjs/tx": {
      "packages": {
        "@ethereumjs/tx>@ethereumjs/common": true,
        "@ethereumjs/tx>@ethereumjs/rlp": true,
        "@ethereumjs/tx>@ethereumjs/util": true,
        "@ethereumjs/tx>ethereum-cryptography": true,
        "browserify>buffer": true,
        "browserify>insert-module-globals>is-buffer": true
      }
    },
    "@ethereumjs/tx>@ethereumjs/common": {
      "packages": {
        "@ethereumjs/tx>@ethereumjs/common>crc-32": true,
        "@ethereumjs/tx>@ethereumjs/util": true,
        "browserify>buffer": true,
        "webpack>events": true
      }
    },
    "@ethereumjs/tx>@ethereumjs/common>crc-32": {
      "globals": {
        "DO_NOT_EXPORT_CRC": true,
        "define": true
      }
    },
    "@ethereumjs/tx>@ethereumjs/rlp": {
      "globals": {
        "TextEncoder": true
      }
    },
    "@ethereumjs/tx>@ethereumjs/util": {
      "globals": {
        "console.warn": true
      },
      "packages": {
        "@ethereumjs/tx>@ethereumjs/rlp": true,
        "@ethereumjs/tx>@ethereumjs/util>micro-ftch": true,
        "@ethereumjs/tx>ethereum-cryptography": true,
        "browserify>buffer": true,
        "browserify>insert-module-globals>is-buffer": true,
        "webpack>events": true
      }
    },
    "@ethereumjs/tx>@ethereumjs/util>micro-ftch": {
      "globals": {
        "Headers": true,
        "TextDecoder": true,
        "URL": true,
        "btoa": true,
        "fetch": true
      },
      "packages": {
        "browserify>browserify-zlib": true,
        "browserify>buffer": true,
        "browserify>https-browserify": true,
        "browserify>process": true,
        "browserify>stream-http": true,
        "browserify>url": true,
        "browserify>util": true
      }
    },
    "@ethereumjs/tx>ethereum-cryptography": {
      "globals": {
        "TextDecoder": true,
        "crypto": true
      },
      "packages": {
        "@ethereumjs/tx>ethereum-cryptography>@noble/curves": true,
        "@ethereumjs/tx>ethereum-cryptography>@noble/hashes": true,
        "@ethereumjs/tx>ethereum-cryptography>@scure/bip32": true
      }
    },
    "@ethereumjs/tx>ethereum-cryptography>@noble/curves": {
      "globals": {
        "TextEncoder": true
      },
      "packages": {
        "@ethereumjs/tx>ethereum-cryptography>@noble/hashes": true
      }
    },
    "@ethereumjs/tx>ethereum-cryptography>@noble/hashes": {
      "globals": {
        "TextEncoder": true,
        "crypto": true
      }
    },
    "@ethereumjs/tx>ethereum-cryptography>@scure/bip32": {
      "packages": {
        "@ethereumjs/tx>ethereum-cryptography>@scure/bip32>@noble/curves": true,
        "@ethereumjs/tx>ethereum-cryptography>@scure/bip32>@noble/hashes": true,
        "@metamask/utils>@scure/base": true
      }
    },
    "@ethereumjs/tx>ethereum-cryptography>@scure/bip32>@noble/curves": {
      "globals": {
        "TextEncoder": true
      },
      "packages": {
        "@ethereumjs/tx>ethereum-cryptography>@scure/bip32>@noble/hashes": true
      }
    },
    "@ethereumjs/tx>ethereum-cryptography>@scure/bip32>@noble/hashes": {
      "globals": {
        "TextEncoder": true,
        "crypto": true
      }
    },
    "@ethersproject/abi": {
      "globals": {
        "console.log": true
      },
      "packages": {
        "@ethersproject/abi>@ethersproject/address": true,
        "@ethersproject/abi>@ethersproject/constants": true,
        "@ethersproject/abi>@ethersproject/keccak256": true,
        "@ethersproject/abi>@ethersproject/logger": true,
        "@ethersproject/abi>@ethersproject/properties": true,
        "@ethersproject/abi>@ethersproject/strings": true,
        "@ethersproject/bignumber": true,
        "@ethersproject/bytes": true,
        "@ethersproject/hash": true
      }
    },
    "@ethersproject/abi>@ethersproject/address": {
      "packages": {
        "@ethersproject/abi>@ethersproject/keccak256": true,
        "@ethersproject/abi>@ethersproject/logger": true,
        "@ethersproject/bignumber": true,
        "@ethersproject/bytes": true,
        "@ethersproject/providers>@ethersproject/rlp": true
      }
    },
    "@ethersproject/abi>@ethersproject/constants": {
      "packages": {
        "@ethersproject/bignumber": true
      }
    },
    "@ethersproject/abi>@ethersproject/keccak256": {
      "packages": {
        "@ethersproject/bytes": true,
        "@metamask/ethjs>js-sha3": true
      }
    },
    "@ethersproject/abi>@ethersproject/logger": {
      "globals": {
        "console": true
      }
    },
    "@ethersproject/abi>@ethersproject/properties": {
      "packages": {
        "@ethersproject/abi>@ethersproject/logger": true
      }
    },
    "@ethersproject/abi>@ethersproject/strings": {
      "packages": {
        "@ethersproject/abi>@ethersproject/constants": true,
        "@ethersproject/abi>@ethersproject/logger": true,
        "@ethersproject/bytes": true
      }
    },
    "@ethersproject/bignumber": {
      "packages": {
        "@ethersproject/abi>@ethersproject/logger": true,
        "@ethersproject/bytes": true,
        "bn.js": true
      }
    },
    "@ethersproject/bytes": {
      "packages": {
        "@ethersproject/abi>@ethersproject/logger": true
      }
    },
    "@ethersproject/contracts": {
      "globals": {
        "setTimeout": true
      },
      "packages": {
        "@ethersproject/abi": true,
        "@ethersproject/abi>@ethersproject/address": true,
        "@ethersproject/abi>@ethersproject/logger": true,
        "@ethersproject/abi>@ethersproject/properties": true,
        "@ethersproject/bignumber": true,
        "@ethersproject/bytes": true,
        "@ethersproject/hash>@ethersproject/abstract-signer": true,
        "@ethersproject/hdnode>@ethersproject/transactions": true,
        "@ethersproject/wallet>@ethersproject/abstract-provider": true
      }
    },
    "@ethersproject/hash": {
      "packages": {
        "@ethersproject/abi>@ethersproject/address": true,
        "@ethersproject/abi>@ethersproject/keccak256": true,
        "@ethersproject/abi>@ethersproject/logger": true,
        "@ethersproject/abi>@ethersproject/properties": true,
        "@ethersproject/abi>@ethersproject/strings": true,
        "@ethersproject/bignumber": true,
        "@ethersproject/bytes": true,
        "@ethersproject/hash>@ethersproject/base64": true
      }
    },
    "@ethersproject/hash>@ethersproject/abstract-signer": {
      "packages": {
        "@ethersproject/abi>@ethersproject/logger": true,
        "@ethersproject/abi>@ethersproject/properties": true
      }
    },
    "@ethersproject/hash>@ethersproject/base64": {
      "globals": {
        "atob": true,
        "btoa": true
      },
      "packages": {
        "@ethersproject/bytes": true
      }
    },
    "@ethersproject/hdnode": {
      "packages": {
        "@ethersproject/abi>@ethersproject/logger": true,
        "@ethersproject/abi>@ethersproject/properties": true,
        "@ethersproject/abi>@ethersproject/strings": true,
        "@ethersproject/bignumber": true,
        "@ethersproject/bytes": true,
        "@ethersproject/hdnode>@ethersproject/basex": true,
        "@ethersproject/hdnode>@ethersproject/pbkdf2": true,
        "@ethersproject/hdnode>@ethersproject/sha2": true,
        "@ethersproject/hdnode>@ethersproject/signing-key": true,
        "@ethersproject/hdnode>@ethersproject/transactions": true,
        "@ethersproject/hdnode>@ethersproject/wordlists": true
      }
    },
    "@ethersproject/hdnode>@ethersproject/basex": {
      "packages": {
        "@ethersproject/abi>@ethersproject/properties": true,
        "@ethersproject/bytes": true
      }
    },
    "@ethersproject/hdnode>@ethersproject/pbkdf2": {
      "packages": {
        "@ethersproject/bytes": true,
        "@ethersproject/hdnode>@ethersproject/sha2": true
      }
    },
    "@ethersproject/hdnode>@ethersproject/sha2": {
      "packages": {
        "@ethersproject/abi>@ethersproject/logger": true,
        "@ethersproject/bytes": true,
        "ethereumjs-util>ethereum-cryptography>hash.js": true
      }
    },
    "@ethersproject/hdnode>@ethersproject/signing-key": {
      "packages": {
        "@ethersproject/abi>@ethersproject/logger": true,
        "@ethersproject/abi>@ethersproject/properties": true,
        "@ethersproject/bytes": true,
        "@metamask/ppom-validator>elliptic": true
      }
    },
    "@ethersproject/hdnode>@ethersproject/transactions": {
      "packages": {
        "@ethersproject/abi>@ethersproject/address": true,
        "@ethersproject/abi>@ethersproject/constants": true,
        "@ethersproject/abi>@ethersproject/keccak256": true,
        "@ethersproject/abi>@ethersproject/logger": true,
        "@ethersproject/abi>@ethersproject/properties": true,
        "@ethersproject/bignumber": true,
        "@ethersproject/bytes": true,
        "@ethersproject/hdnode>@ethersproject/signing-key": true,
        "@ethersproject/providers>@ethersproject/rlp": true
      }
    },
    "@ethersproject/hdnode>@ethersproject/wordlists": {
      "packages": {
        "@ethersproject/abi>@ethersproject/logger": true,
        "@ethersproject/abi>@ethersproject/properties": true,
        "@ethersproject/abi>@ethersproject/strings": true,
        "@ethersproject/bytes": true,
        "@ethersproject/hash": true
      }
    },
    "@ethersproject/providers": {
      "globals": {
        "WebSocket": true,
        "clearInterval": true,
        "clearTimeout": true,
        "console.log": true,
        "console.warn": true,
        "setInterval": true,
        "setTimeout": true
      },
      "packages": {
        "@ethersproject/abi>@ethersproject/address": true,
        "@ethersproject/abi>@ethersproject/constants": true,
        "@ethersproject/abi>@ethersproject/logger": true,
        "@ethersproject/abi>@ethersproject/properties": true,
        "@ethersproject/abi>@ethersproject/strings": true,
        "@ethersproject/bignumber": true,
        "@ethersproject/bytes": true,
        "@ethersproject/hash": true,
        "@ethersproject/hash>@ethersproject/abstract-signer": true,
        "@ethersproject/hash>@ethersproject/base64": true,
        "@ethersproject/hdnode>@ethersproject/basex": true,
        "@ethersproject/hdnode>@ethersproject/sha2": true,
        "@ethersproject/hdnode>@ethersproject/transactions": true,
        "@ethersproject/providers>@ethersproject/web": true,
        "@ethersproject/providers>bech32": true,
        "@ethersproject/wallet>@ethersproject/abstract-provider": true,
        "@ethersproject/wallet>@ethersproject/random": true,
        "@metamask/test-bundler>@ethersproject/networks": true
      }
    },
    "@ethersproject/providers>@ethersproject/random": {
      "globals": {
        "crypto.getRandomValues": true
      }
    },
    "@ethersproject/providers>@ethersproject/rlp": {
      "packages": {
        "@ethersproject/abi>@ethersproject/logger": true,
        "@ethersproject/bytes": true
      }
    },
    "@ethersproject/providers>@ethersproject/web": {
      "globals": {
        "clearTimeout": true,
        "fetch": true,
        "setTimeout": true
      },
      "packages": {
        "@ethersproject/abi>@ethersproject/logger": true,
        "@ethersproject/abi>@ethersproject/properties": true,
        "@ethersproject/abi>@ethersproject/strings": true,
        "@ethersproject/bytes": true,
        "@ethersproject/hash>@ethersproject/base64": true
      }
    },
    "@ethersproject/wallet": {
      "packages": {
        "@ethersproject/abi>@ethersproject/address": true,
        "@ethersproject/abi>@ethersproject/keccak256": true,
        "@ethersproject/abi>@ethersproject/logger": true,
        "@ethersproject/abi>@ethersproject/properties": true,
        "@ethersproject/bytes": true,
        "@ethersproject/hash": true,
        "@ethersproject/hash>@ethersproject/abstract-signer": true,
        "@ethersproject/hdnode": true,
        "@ethersproject/hdnode>@ethersproject/signing-key": true,
        "@ethersproject/hdnode>@ethersproject/transactions": true,
        "@ethersproject/wallet>@ethersproject/abstract-provider": true,
        "@ethersproject/wallet>@ethersproject/json-wallets": true,
        "@ethersproject/wallet>@ethersproject/random": true
      }
    },
    "@ethersproject/wallet>@ethersproject/abstract-provider": {
      "packages": {
        "@ethersproject/abi>@ethersproject/logger": true,
        "@ethersproject/abi>@ethersproject/properties": true,
        "@ethersproject/bignumber": true,
        "@ethersproject/bytes": true
      }
    },
    "@ethersproject/wallet>@ethersproject/json-wallets": {
      "packages": {
        "@ethersproject/abi>@ethersproject/address": true,
        "@ethersproject/abi>@ethersproject/keccak256": true,
        "@ethersproject/abi>@ethersproject/logger": true,
        "@ethersproject/abi>@ethersproject/properties": true,
        "@ethersproject/abi>@ethersproject/strings": true,
        "@ethersproject/bytes": true,
        "@ethersproject/hdnode": true,
        "@ethersproject/hdnode>@ethersproject/pbkdf2": true,
        "@ethersproject/hdnode>@ethersproject/transactions": true,
        "@ethersproject/wallet>@ethersproject/json-wallets>aes-js": true,
        "@ethersproject/wallet>@ethersproject/random": true,
        "ethereumjs-util>ethereum-cryptography>scrypt-js": true
      }
    },
    "@ethersproject/wallet>@ethersproject/json-wallets>aes-js": {
      "globals": {
        "define": true
      }
    },
    "@ethersproject/wallet>@ethersproject/random": {
      "packages": {
        "@ethersproject/abi>@ethersproject/logger": true,
        "@ethersproject/bytes": true
      }
    },
    "@keystonehq/bc-ur-registry-eth": {
      "packages": {
        "@ethereumjs/tx>@ethereumjs/util": true,
        "@keystonehq/bc-ur-registry-eth>@keystonehq/bc-ur-registry": true,
        "@metamask/eth-trezor-keyring>hdkey": true,
        "browserify>buffer": true,
        "uuid": true
      }
    },
    "@keystonehq/bc-ur-registry-eth>@keystonehq/bc-ur-registry": {
      "globals": {
        "define": true
      },
      "packages": {
        "@ngraveio/bc-ur": true,
        "@trezor/connect-web>tslib": true,
        "browserify>buffer": true,
        "ethereumjs-util>ethereum-cryptography>bs58check": true,
        "ganache>abstract-level>buffer": true
      }
    },
    "@keystonehq/metamask-airgapped-keyring": {
      "packages": {
        "@ethereumjs/tx": true,
        "@keystonehq/bc-ur-registry-eth": true,
        "@keystonehq/metamask-airgapped-keyring>@keystonehq/base-eth-keyring": true,
        "@keystonehq/metamask-airgapped-keyring>@metamask/obs-store": true,
        "browserify>buffer": true,
        "ethereumjs-util>rlp": true,
        "uuid": true,
        "webpack>events": true
      }
    },
    "@keystonehq/metamask-airgapped-keyring>@keystonehq/base-eth-keyring": {
      "packages": {
        "@ethereumjs/tx": true,
        "@ethereumjs/tx>@ethereumjs/util": true,
        "@keystonehq/bc-ur-registry-eth": true,
        "@keystonehq/metamask-airgapped-keyring>@keystonehq/base-eth-keyring>rlp": true,
        "@metamask/eth-trezor-keyring>hdkey": true,
        "browserify>buffer": true,
        "uuid": true
      }
    },
    "@keystonehq/metamask-airgapped-keyring>@keystonehq/base-eth-keyring>rlp": {
      "globals": {
        "TextEncoder": true
      }
    },
    "@keystonehq/metamask-airgapped-keyring>@metamask/obs-store": {
      "packages": {
        "@keystonehq/metamask-airgapped-keyring>@metamask/obs-store>@metamask/safe-event-emitter": true,
        "@keystonehq/metamask-airgapped-keyring>@metamask/obs-store>through2": true,
        "stream-browserify": true
      }
    },
    "@keystonehq/metamask-airgapped-keyring>@metamask/obs-store>@metamask/safe-event-emitter": {
      "globals": {
        "setTimeout": true
      },
      "packages": {
        "webpack>events": true
      }
    },
    "@keystonehq/metamask-airgapped-keyring>@metamask/obs-store>through2": {
      "packages": {
        "@keystonehq/metamask-airgapped-keyring>@metamask/obs-store>through2>readable-stream": true,
        "browserify>process": true,
        "browserify>util": true,
        "watchify>xtend": true
      }
    },
    "@keystonehq/metamask-airgapped-keyring>@metamask/obs-store>through2>readable-stream": {
      "packages": {
        "@keystonehq/metamask-airgapped-keyring>@metamask/obs-store>through2>readable-stream>isarray": true,
        "@keystonehq/metamask-airgapped-keyring>@metamask/obs-store>through2>readable-stream>safe-buffer": true,
        "@keystonehq/metamask-airgapped-keyring>@metamask/obs-store>through2>readable-stream>string_decoder": true,
        "browserify>browser-resolve": true,
        "browserify>process": true,
        "browserify>timers-browserify": true,
        "pumpify>inherits": true,
        "readable-stream-2>core-util-is": true,
        "readable-stream-2>process-nextick-args": true,
        "readable-stream>util-deprecate": true,
        "webpack>events": true
      }
    },
    "@keystonehq/metamask-airgapped-keyring>@metamask/obs-store>through2>readable-stream>safe-buffer": {
      "packages": {
        "browserify>buffer": true
      }
    },
    "@keystonehq/metamask-airgapped-keyring>@metamask/obs-store>through2>readable-stream>string_decoder": {
      "packages": {
        "@keystonehq/metamask-airgapped-keyring>@metamask/obs-store>through2>readable-stream>safe-buffer": true
      }
    },
    "@lavamoat/lavadome-react": {
      "globals": {
        "Document.prototype": true,
        "DocumentFragment.prototype": true,
        "Element.prototype": true,
        "Node.prototype": true,
        "console.warn": true,
        "document": true
      },
      "packages": {
        "react": true
      }
    },
    "@material-ui/core": {
      "globals": {
        "Image": true,
        "_formatMuiErrorMessage": true,
        "addEventListener": true,
        "clearInterval": true,
        "clearTimeout": true,
        "console.error": true,
        "console.warn": true,
        "document": true,
        "getComputedStyle": true,
        "getSelection": true,
        "innerHeight": true,
        "innerWidth": true,
        "matchMedia": true,
        "navigator": true,
        "performance.now": true,
        "removeEventListener": true,
        "requestAnimationFrame": true,
        "setInterval": true,
        "setTimeout": true
      },
      "packages": {
        "@babel/runtime": true,
        "@material-ui/core>@material-ui/styles": true,
        "@material-ui/core>@material-ui/system": true,
        "@material-ui/core>@material-ui/utils": true,
        "@material-ui/core>clsx": true,
        "@material-ui/core>popper.js": true,
        "@material-ui/core>react-transition-group": true,
        "prop-types": true,
        "prop-types>react-is": true,
        "react": true,
        "react-dom": true,
        "react-redux>hoist-non-react-statics": true
      }
    },
    "@material-ui/core>@material-ui/styles": {
      "globals": {
        "console.error": true,
        "console.warn": true,
        "document.createComment": true,
        "document.head": true
      },
      "packages": {
        "@babel/runtime": true,
        "@material-ui/core>@material-ui/styles>jss": true,
        "@material-ui/core>@material-ui/styles>jss-plugin-camel-case": true,
        "@material-ui/core>@material-ui/styles>jss-plugin-default-unit": true,
        "@material-ui/core>@material-ui/styles>jss-plugin-global": true,
        "@material-ui/core>@material-ui/styles>jss-plugin-nested": true,
        "@material-ui/core>@material-ui/styles>jss-plugin-props-sort": true,
        "@material-ui/core>@material-ui/styles>jss-plugin-rule-value-function": true,
        "@material-ui/core>@material-ui/styles>jss-plugin-vendor-prefixer": true,
        "@material-ui/core>@material-ui/utils": true,
        "@material-ui/core>clsx": true,
        "prop-types": true,
        "react": true,
        "react-redux>hoist-non-react-statics": true
      }
    },
    "@material-ui/core>@material-ui/styles>jss": {
      "globals": {
        "CSS": true,
        "document.createElement": true,
        "document.querySelector": true
      },
      "packages": {
        "@babel/runtime": true,
        "@material-ui/core>@material-ui/styles>jss>is-in-browser": true,
        "react-router-dom>tiny-warning": true
      }
    },
    "@material-ui/core>@material-ui/styles>jss-plugin-camel-case": {
      "packages": {
        "@material-ui/core>@material-ui/styles>jss-plugin-camel-case>hyphenate-style-name": true
      }
    },
    "@material-ui/core>@material-ui/styles>jss-plugin-default-unit": {
      "globals": {
        "CSS": true
      },
      "packages": {
        "@material-ui/core>@material-ui/styles>jss": true
      }
    },
    "@material-ui/core>@material-ui/styles>jss-plugin-global": {
      "packages": {
        "@babel/runtime": true,
        "@material-ui/core>@material-ui/styles>jss": true
      }
    },
    "@material-ui/core>@material-ui/styles>jss-plugin-nested": {
      "packages": {
        "@babel/runtime": true,
        "react-router-dom>tiny-warning": true
      }
    },
    "@material-ui/core>@material-ui/styles>jss-plugin-rule-value-function": {
      "packages": {
        "@material-ui/core>@material-ui/styles>jss": true,
        "react-router-dom>tiny-warning": true
      }
    },
    "@material-ui/core>@material-ui/styles>jss-plugin-vendor-prefixer": {
      "packages": {
        "@material-ui/core>@material-ui/styles>jss": true,
        "@material-ui/core>@material-ui/styles>jss-plugin-vendor-prefixer>css-vendor": true
      }
    },
    "@material-ui/core>@material-ui/styles>jss-plugin-vendor-prefixer>css-vendor": {
      "globals": {
        "document.createElement": true,
        "document.documentElement": true,
        "getComputedStyle": true
      },
      "packages": {
        "@babel/runtime": true,
        "@material-ui/core>@material-ui/styles>jss>is-in-browser": true
      }
    },
    "@material-ui/core>@material-ui/styles>jss>is-in-browser": {
      "globals": {
        "document": true
      }
    },
    "@material-ui/core>@material-ui/system": {
      "globals": {
        "console.error": true
      },
      "packages": {
        "@babel/runtime": true,
        "@material-ui/core>@material-ui/utils": true,
        "prop-types": true
      }
    },
    "@material-ui/core>@material-ui/utils": {
      "packages": {
        "@babel/runtime": true,
        "prop-types": true,
        "prop-types>react-is": true
      }
    },
    "@material-ui/core>popper.js": {
      "globals": {
        "MSInputMethodContext": true,
        "Node.DOCUMENT_POSITION_FOLLOWING": true,
        "cancelAnimationFrame": true,
        "console.warn": true,
        "define": true,
        "devicePixelRatio": true,
        "document": true,
        "getComputedStyle": true,
        "innerHeight": true,
        "innerWidth": true,
        "navigator": true,
        "requestAnimationFrame": true,
        "setTimeout": true
      }
    },
    "@material-ui/core>react-transition-group": {
      "globals": {
        "Element": true,
        "setTimeout": true
      },
      "packages": {
        "@material-ui/core>react-transition-group>dom-helpers": true,
        "prop-types": true,
        "react": true,
        "react-dom": true
      }
    },
    "@material-ui/core>react-transition-group>dom-helpers": {
      "packages": {
        "@babel/runtime": true
      }
    },
    "@metamask/abi-utils": {
      "packages": {
        "@metamask/utils": true,
        "superstruct": true
      }
    },
    "@metamask/accounts-controller": {
      "packages": {
        "@ethereumjs/tx>@ethereumjs/util": true,
        "@ethereumjs/tx>ethereum-cryptography": true,
        "@metamask/accounts-controller>@metamask/base-controller": true,
        "@metamask/eth-snap-keyring": true,
        "@metamask/keyring-api": true,
        "@metamask/keyring-controller": true,
        "@metamask/utils": true,
        "uuid": true
      }
    },
    "@metamask/accounts-controller>@metamask/base-controller": {
      "globals": {
        "setTimeout": true
      },
      "packages": {
        "immer": true
      }
    },
    "@metamask/address-book-controller": {
      "packages": {
        "@metamask/address-book-controller>@metamask/controller-utils": true,
        "@metamask/base-controller": true
      }
    },
    "@metamask/address-book-controller>@metamask/controller-utils": {
      "globals": {
        "URL": true,
        "console.error": true,
        "fetch": true,
        "setTimeout": true
      },
      "packages": {
        "@ethereumjs/tx>@ethereumjs/util": true,
        "@metamask/controller-utils>@spruceid/siwe-parser": true,
        "@metamask/ethjs>@metamask/ethjs-unit": true,
        "@metamask/utils": true,
        "bn.js": true,
        "browserify>buffer": true,
        "eslint>fast-deep-equal": true,
        "eth-ens-namehash": true
      }
    },
    "@metamask/announcement-controller": {
      "packages": {
        "@metamask/base-controller": true
      }
    },
    "@metamask/announcement-controller>@metamask/base-controller": {
      "globals": {
        "setTimeout": true
      },
      "packages": {
        "immer": true
      }
    },
    "@metamask/approval-controller": {
      "globals": {
        "console.info": true
      },
      "packages": {
        "@metamask/approval-controller>@metamask/base-controller": true,
        "@metamask/approval-controller>nanoid": true,
        "@metamask/rpc-errors": true
      }
    },
    "@metamask/approval-controller>@metamask/base-controller": {
      "globals": {
        "setTimeout": true
      },
      "packages": {
        "immer": true
      }
    },
    "@metamask/approval-controller>nanoid": {
      "globals": {
        "crypto.getRandomValues": true
      }
    },
    "@metamask/assets-controllers": {
      "globals": {
        "AbortController": true,
        "Headers": true,
        "URL": true,
        "URLSearchParams": true,
        "clearInterval": true,
        "clearTimeout": true,
        "console.error": true,
        "console.log": true,
        "setInterval": true,
        "setTimeout": true
      },
      "packages": {
        "@ethereumjs/tx>@ethereumjs/util": true,
        "@ethersproject/abi>@ethersproject/address": true,
        "@ethersproject/contracts": true,
        "@ethersproject/providers": true,
        "@metamask/abi-utils": true,
        "@metamask/assets-controllers>@metamask/base-controller": true,
        "@metamask/assets-controllers>@metamask/controller-utils": true,
        "@metamask/assets-controllers>@metamask/polling-controller": true,
        "@metamask/assets-controllers>cockatiel": true,
        "@metamask/assets-controllers>multiformats": true,
        "@metamask/contract-metadata": true,
        "@metamask/eth-query": true,
        "@metamask/metamask-eth-abis": true,
        "@metamask/name-controller>async-mutex": true,
        "@metamask/rpc-errors": true,
        "@metamask/utils": true,
        "bn.js": true,
        "lodash": true,
        "single-call-balance-checker-abi": true,
        "uuid": true
      }
    },
    "@metamask/assets-controllers>@metamask/base-controller": {
      "globals": {
        "setTimeout": true
      },
      "packages": {
        "immer": true
      }
    },
    "@metamask/assets-controllers>@metamask/controller-utils": {
      "globals": {
        "URL": true,
        "console.error": true,
        "fetch": true,
        "setTimeout": true
      },
      "packages": {
        "@ethereumjs/tx>@ethereumjs/util": true,
        "@metamask/controller-utils>@spruceid/siwe-parser": true,
        "@metamask/ethjs>@metamask/ethjs-unit": true,
        "@metamask/utils": true,
        "bn.js": true,
        "browserify>buffer": true,
        "eslint>fast-deep-equal": true,
        "eth-ens-namehash": true
      }
    },
    "@metamask/assets-controllers>@metamask/polling-controller": {
      "globals": {
        "clearTimeout": true,
        "console.error": true,
        "setTimeout": true
      },
      "packages": {
        "@metamask/assets-controllers>@metamask/polling-controller>@metamask/base-controller": true,
        "@metamask/snaps-utils>fast-json-stable-stringify": true,
        "uuid": true
      }
    },
    "@metamask/assets-controllers>@metamask/polling-controller>@metamask/base-controller": {
      "globals": {
        "setTimeout": true
      },
      "packages": {
        "immer": true
      }
    },
    "@metamask/assets-controllers>cockatiel": {
      "globals": {
        "AbortController": true,
        "AbortSignal": true,
        "WeakRef": true,
        "clearTimeout": true,
        "performance": true,
        "setTimeout": true
      },
      "packages": {
        "browserify>process": true
      }
    },
    "@metamask/assets-controllers>multiformats": {
      "globals": {
        "TextDecoder": true,
        "TextEncoder": true,
        "console.warn": true,
        "crypto.subtle.digest": true
      }
    },
    "@metamask/base-controller": {
      "globals": {
        "setTimeout": true
      },
      "packages": {
        "immer": true
      }
    },
    "@metamask/browser-passworder": {
      "globals": {
        "CryptoKey": true,
        "btoa": true,
        "crypto.getRandomValues": true,
        "crypto.subtle.decrypt": true,
        "crypto.subtle.deriveKey": true,
        "crypto.subtle.encrypt": true,
        "crypto.subtle.exportKey": true,
        "crypto.subtle.importKey": true
      },
      "packages": {
        "@metamask/utils": true,
        "browserify>buffer": true
      }
    },
    "@metamask/controller-utils": {
      "globals": {
        "URL": true,
        "console.error": true,
        "fetch": true,
        "setTimeout": true
      },
      "packages": {
        "@ethereumjs/tx>@ethereumjs/util": true,
        "@metamask/controller-utils>@spruceid/siwe-parser": true,
        "@metamask/ethjs>@metamask/ethjs-unit": true,
        "@metamask/utils": true,
        "bn.js": true,
        "browserify>buffer": true,
        "eslint>fast-deep-equal": true,
        "eth-ens-namehash": true
      }
    },
    "@metamask/controller-utils>@spruceid/siwe-parser": {
      "globals": {
        "console.error": true,
        "console.log": true
      },
      "packages": {
        "@metamask/controller-utils>@spruceid/siwe-parser>apg-js": true,
        "@noble/hashes": true
      }
    },
    "@metamask/controller-utils>@spruceid/siwe-parser>apg-js": {
      "globals": {
        "mode": true
      },
      "packages": {
        "browserify>buffer": true,
        "browserify>insert-module-globals>is-buffer": true
      }
    },
    "@metamask/controllers>web3": {
      "globals": {
        "XMLHttpRequest": true
      }
    },
    "@metamask/controllers>web3-provider-engine>cross-fetch>node-fetch": {
      "globals": {
        "fetch": true
      }
    },
    "@metamask/controllers>web3-provider-engine>eth-json-rpc-middleware>node-fetch": {
      "globals": {
        "fetch": true
      }
    },
    "@metamask/ens-controller": {
      "packages": {
        "@ethersproject/providers": true,
        "@metamask/base-controller": true,
        "@metamask/ens-controller>@metamask/controller-utils": true,
        "@metamask/utils": true,
        "punycode": true
      }
    },
    "@metamask/ens-controller>@metamask/controller-utils": {
      "globals": {
        "URL": true,
        "console.error": true,
        "fetch": true,
        "setTimeout": true
      },
      "packages": {
        "@ethereumjs/tx>@ethereumjs/util": true,
        "@metamask/controller-utils>@spruceid/siwe-parser": true,
        "@metamask/ethjs>@metamask/ethjs-unit": true,
        "@metamask/utils": true,
        "bn.js": true,
        "browserify>buffer": true,
        "eslint>fast-deep-equal": true,
        "eth-ens-namehash": true
      }
    },
    "@metamask/eth-json-rpc-filters": {
      "globals": {
        "console.error": true
      },
      "packages": {
        "@metamask/eth-json-rpc-filters>@metamask/eth-query": true,
        "@metamask/eth-json-rpc-filters>@metamask/json-rpc-engine": true,
<<<<<<< HEAD
        "@metamask/name-controller>async-mutex": true,
=======
        "@metamask/eth-json-rpc-filters>async-mutex": true,
>>>>>>> 9f95f30c
        "@metamask/safe-event-emitter": true,
        "pify": true
      }
    },
    "@metamask/eth-json-rpc-filters>@metamask/eth-query": {
      "packages": {
        "@metamask/eth-query>json-rpc-random-id": true,
        "watchify>xtend": true
      }
    },
    "@metamask/eth-json-rpc-filters>@metamask/json-rpc-engine": {
      "packages": {
<<<<<<< HEAD
        "@metamask/providers>@metamask/rpc-errors": true,
=======
        "@metamask/rpc-errors": true,
>>>>>>> 9f95f30c
        "@metamask/safe-event-emitter": true,
        "@metamask/utils": true
      }
    },
<<<<<<< HEAD
=======
    "@metamask/eth-json-rpc-filters>async-mutex": {
      "globals": {
        "setTimeout": true
      },
      "packages": {
        "@trezor/connect-web>tslib": true
      }
    },
>>>>>>> 9f95f30c
    "@metamask/eth-json-rpc-middleware": {
      "globals": {
        "URL": true,
        "console.error": true,
        "setTimeout": true
      },
      "packages": {
        "@metamask/eth-json-rpc-middleware>@metamask/json-rpc-engine": true,
        "@metamask/eth-json-rpc-middleware>safe-stable-stringify": true,
        "@metamask/eth-sig-util": true,
<<<<<<< HEAD
        "@metamask/providers>@metamask/rpc-errors": true,
        "@metamask/snaps-controllers>@metamask/json-rpc-engine": true,
=======
        "@metamask/rpc-errors": true,
>>>>>>> 9f95f30c
        "@metamask/utils": true,
        "pify": true,
        "sass-loader>klona": true
      }
    },
    "@metamask/eth-json-rpc-middleware>@metamask/eth-block-tracker": {
      "globals": {
        "clearTimeout": true,
        "console.error": true,
        "setTimeout": true
      },
      "packages": {
<<<<<<< HEAD
        "@metamask/eth-query>json-rpc-random-id": true,
        "@metamask/safe-event-emitter": true,
        "@metamask/utils": true,
        "pify": true
=======
        "@metamask/eth-json-rpc-middleware>@metamask/eth-json-rpc-provider>@metamask/json-rpc-engine": true,
        "@metamask/safe-event-emitter": true
>>>>>>> 9f95f30c
      }
    },
    "@metamask/eth-json-rpc-middleware>@metamask/eth-json-rpc-provider>@metamask/json-rpc-engine": {
      "packages": {
        "@metamask/rpc-errors": true,
        "@metamask/safe-event-emitter": true,
        "@metamask/utils": true
      }
    },
    "@metamask/eth-json-rpc-middleware>@metamask/json-rpc-engine": {
      "packages": {
        "@metamask/rpc-errors": true,
        "@metamask/safe-event-emitter": true,
        "@metamask/utils": true
      }
    },
    "@metamask/eth-ledger-bridge-keyring": {
      "globals": {
        "addEventListener": true,
        "console.log": true,
        "document.createElement": true,
        "document.head.appendChild": true,
        "fetch": true,
        "removeEventListener": true
      },
      "packages": {
        "@ethereumjs/tx": true,
        "@ethereumjs/tx>@ethereumjs/rlp": true,
        "@ethereumjs/tx>@ethereumjs/util": true,
        "@metamask/eth-sig-util": true,
        "@metamask/eth-trezor-keyring>hdkey": true,
        "browserify>buffer": true,
        "webpack>events": true
      }
    },
    "@metamask/eth-query": {
      "packages": {
        "@metamask/eth-query>json-rpc-random-id": true,
        "watchify>xtend": true
      }
    },
    "@metamask/eth-sig-util": {
      "packages": {
        "@ethereumjs/tx>@ethereumjs/util": true,
        "@ethereumjs/tx>ethereum-cryptography": true,
        "@metamask/abi-utils": true,
        "@metamask/eth-sig-util>tweetnacl": true,
        "@metamask/eth-sig-util>tweetnacl-util": true,
        "@metamask/utils": true,
        "browserify>buffer": true
      }
    },
    "@metamask/eth-sig-util>tweetnacl": {
      "globals": {
        "crypto": true,
        "msCrypto": true,
        "nacl": "write"
      },
      "packages": {
        "browserify>browser-resolve": true
      }
    },
    "@metamask/eth-sig-util>tweetnacl-util": {
      "globals": {
        "atob": true,
        "btoa": true
      },
      "packages": {
        "browserify>browser-resolve": true
      }
    },
    "@metamask/eth-snap-keyring": {
      "globals": {
        "URL": true,
        "console.error": true
      },
      "packages": {
        "@ethereumjs/tx": true,
        "@metamask/eth-sig-util": true,
        "@metamask/eth-snap-keyring>uuid": true,
        "@metamask/keyring-api": true,
        "@metamask/utils": true,
        "superstruct": true,
        "webpack>events": true
      }
    },
    "@metamask/eth-snap-keyring>uuid": {
      "globals": {
        "crypto": true
      }
    },
    "@metamask/eth-token-tracker": {
      "globals": {
        "console.warn": true
      },
      "packages": {
        "@babel/runtime": true,
        "@metamask/eth-token-tracker>@metamask/eth-block-tracker": true,
        "@metamask/eth-token-tracker>deep-equal": true,
        "@metamask/ethjs-contract": true,
        "@metamask/ethjs-query": true,
        "@metamask/safe-event-emitter": true,
        "bn.js": true,
        "human-standard-token-abi": true
      }
    },
    "@metamask/eth-token-tracker>@metamask/eth-block-tracker": {
      "globals": {
        "clearTimeout": true,
        "console.error": true,
        "setTimeout": true
      },
      "packages": {
        "@metamask/eth-query>json-rpc-random-id": true,
        "@metamask/safe-event-emitter": true,
        "@metamask/utils": true,
        "pify": true
      }
    },
    "@metamask/eth-token-tracker>deep-equal": {
      "packages": {
        "@lavamoat/lavapack>json-stable-stringify>isarray": true,
        "@lavamoat/lavapack>json-stable-stringify>object-keys": true,
        "@metamask/eth-token-tracker>deep-equal>es-get-iterator": true,
        "@metamask/eth-token-tracker>deep-equal>is-date-object": true,
        "@metamask/eth-token-tracker>deep-equal>which-boxed-primitive": true,
        "@metamask/eth-token-tracker>deep-equal>which-collection": true,
        "@ngraveio/bc-ur>assert>object-is": true,
        "browserify>util>is-arguments": true,
        "browserify>util>which-typed-array": true,
        "gulp>vinyl-fs>object.assign": true,
        "string.prototype.matchall>call-bind": true,
        "string.prototype.matchall>es-abstract>array-buffer-byte-length": true,
        "string.prototype.matchall>es-abstract>is-array-buffer": true,
        "string.prototype.matchall>es-abstract>is-regex": true,
        "string.prototype.matchall>es-abstract>is-shared-array-buffer": true,
        "string.prototype.matchall>get-intrinsic": true,
        "string.prototype.matchall>regexp.prototype.flags": true,
        "string.prototype.matchall>side-channel": true
      }
    },
    "@metamask/eth-token-tracker>deep-equal>es-get-iterator": {
      "packages": {
        "@lavamoat/lavapack>json-stable-stringify>isarray": true,
        "@metamask/eth-token-tracker>deep-equal>es-get-iterator>is-map": true,
        "@metamask/eth-token-tracker>deep-equal>es-get-iterator>is-set": true,
        "@metamask/eth-token-tracker>deep-equal>es-get-iterator>stop-iteration-iterator": true,
        "browserify>process": true,
        "browserify>util>is-arguments": true,
        "eslint-plugin-react>array-includes>is-string": true,
        "string.prototype.matchall>call-bind": true,
        "string.prototype.matchall>get-intrinsic": true,
        "string.prototype.matchall>has-symbols": true
      }
    },
    "@metamask/eth-token-tracker>deep-equal>es-get-iterator>stop-iteration-iterator": {
      "globals": {
        "StopIteration": true
      },
      "packages": {
        "string.prototype.matchall>internal-slot": true
      }
    },
    "@metamask/eth-token-tracker>deep-equal>is-date-object": {
      "packages": {
        "koa>is-generator-function>has-tostringtag": true
      }
    },
    "@metamask/eth-token-tracker>deep-equal>which-boxed-primitive": {
      "packages": {
        "@metamask/eth-token-tracker>deep-equal>which-boxed-primitive>is-bigint": true,
        "@metamask/eth-token-tracker>deep-equal>which-boxed-primitive>is-boolean-object": true,
        "@metamask/eth-token-tracker>deep-equal>which-boxed-primitive>is-number-object": true,
        "eslint-plugin-react>array-includes>is-string": true,
        "string.prototype.matchall>es-abstract>es-to-primitive>is-symbol": true
      }
    },
    "@metamask/eth-token-tracker>deep-equal>which-boxed-primitive>is-bigint": {
      "packages": {
        "string.prototype.matchall>es-abstract>unbox-primitive>has-bigints": true
      }
    },
    "@metamask/eth-token-tracker>deep-equal>which-boxed-primitive>is-boolean-object": {
      "packages": {
        "koa>is-generator-function>has-tostringtag": true,
        "string.prototype.matchall>call-bind": true
      }
    },
    "@metamask/eth-token-tracker>deep-equal>which-boxed-primitive>is-number-object": {
      "packages": {
        "koa>is-generator-function>has-tostringtag": true
      }
    },
    "@metamask/eth-token-tracker>deep-equal>which-collection": {
      "packages": {
        "@metamask/eth-token-tracker>deep-equal>es-get-iterator>is-map": true,
        "@metamask/eth-token-tracker>deep-equal>es-get-iterator>is-set": true,
        "@metamask/eth-token-tracker>deep-equal>which-collection>is-weakmap": true,
        "@metamask/eth-token-tracker>deep-equal>which-collection>is-weakset": true
      }
    },
    "@metamask/eth-token-tracker>deep-equal>which-collection>is-weakset": {
      "packages": {
        "string.prototype.matchall>call-bind": true,
        "string.prototype.matchall>get-intrinsic": true
      }
    },
    "@metamask/eth-trezor-keyring": {
      "globals": {
        "setTimeout": true
      },
      "packages": {
        "@ethereumjs/tx": true,
        "@ethereumjs/tx>@ethereumjs/util": true,
        "@metamask/eth-trezor-keyring>@trezor/connect-plugin-ethereum": true,
        "@metamask/eth-trezor-keyring>@trezor/connect-web": true,
        "@metamask/eth-trezor-keyring>hdkey": true,
        "browserify>buffer": true,
        "webpack>events": true
      }
    },
    "@metamask/eth-trezor-keyring>@trezor/connect-plugin-ethereum": {
      "packages": {
        "@metamask/eth-sig-util": true,
        "@trezor/connect-web>tslib": true
      }
    },
    "@metamask/eth-trezor-keyring>@trezor/connect-web": {
      "globals": {
        "URLSearchParams": true,
        "__TREZOR_CONNECT_SRC": true,
        "addEventListener": true,
        "btoa": true,
        "chrome": true,
        "clearInterval": true,
        "clearTimeout": true,
        "console.warn": true,
        "document.body": true,
        "document.createElement": true,
        "document.createTextNode": true,
        "document.getElementById": true,
        "document.querySelectorAll": true,
        "location": true,
        "navigator": true,
        "open": true,
        "origin": true,
        "removeEventListener": true,
        "setInterval": true,
        "setTimeout": true
      },
      "packages": {
        "@trezor/connect-web>@trezor/connect": true,
        "@trezor/connect-web>@trezor/connect-common": true,
        "@trezor/connect-web>@trezor/utils": true,
        "@trezor/connect-web>tslib": true,
        "webpack>events": true
      }
    },
    "@metamask/eth-trezor-keyring>hdkey": {
      "packages": {
        "browserify>assert": true,
        "browserify>crypto-browserify": true,
        "ethereumjs-util>create-hash>ripemd160": true,
        "ethereumjs-util>ethereum-cryptography>bs58check": true,
        "ganache>secp256k1": true,
        "koa>content-disposition>safe-buffer": true
      }
    },
    "@metamask/etherscan-link": {
      "globals": {
        "URL": true
      }
    },
    "@metamask/ethjs": {
      "globals": {
        "clearInterval": true,
        "setInterval": true
      },
      "packages": {
        "@metamask/ethjs-contract": true,
        "@metamask/ethjs-query": true,
        "@metamask/ethjs>@metamask/ethjs-filter": true,
        "@metamask/ethjs>@metamask/ethjs-provider-http": true,
        "@metamask/ethjs>@metamask/ethjs-unit": true,
        "@metamask/ethjs>@metamask/ethjs-util": true,
        "@metamask/ethjs>@metamask/number-to-bn": true,
        "@metamask/ethjs>ethjs-abi": true,
        "@metamask/ethjs>js-sha3": true,
        "bn.js": true,
        "browserify>buffer": true
      }
    },
    "@metamask/ethjs-contract": {
      "packages": {
        "@babel/runtime": true,
        "@metamask/ethjs>@metamask/ethjs-filter": true,
        "@metamask/ethjs>@metamask/ethjs-util": true,
        "@metamask/ethjs>ethjs-abi": true,
        "@metamask/ethjs>js-sha3": true,
        "promise-to-callback": true
      }
    },
    "@metamask/ethjs-query": {
      "globals": {
        "console": true
      },
      "packages": {
        "@metamask/ethjs-query>@metamask/ethjs-format": true,
        "@metamask/ethjs-query>@metamask/ethjs-rpc": true,
        "promise-to-callback": true
      }
    },
    "@metamask/ethjs-query>@metamask/ethjs-format": {
      "packages": {
        "@metamask/ethjs-query>@metamask/ethjs-format>ethjs-schema": true,
        "@metamask/ethjs>@metamask/ethjs-util": true,
        "@metamask/ethjs>@metamask/ethjs-util>strip-hex-prefix": true,
        "@metamask/ethjs>@metamask/number-to-bn": true
      }
    },
    "@metamask/ethjs-query>@metamask/ethjs-rpc": {
      "packages": {
        "promise-to-callback": true
      }
    },
    "@metamask/ethjs>@metamask/ethjs-filter": {
      "globals": {
        "clearInterval": true,
        "setInterval": true
      }
    },
    "@metamask/ethjs>@metamask/ethjs-provider-http": {
      "packages": {
        "@metamask/ethjs>@metamask/ethjs-provider-http>xhr2": true
      }
    },
    "@metamask/ethjs>@metamask/ethjs-provider-http>xhr2": {
      "globals": {
        "XMLHttpRequest": true
      }
    },
    "@metamask/ethjs>@metamask/ethjs-unit": {
      "packages": {
        "@metamask/ethjs>@metamask/number-to-bn": true,
        "bn.js": true
      }
    },
    "@metamask/ethjs>@metamask/ethjs-util": {
      "packages": {
        "@metamask/ethjs>@metamask/ethjs-util>is-hex-prefixed": true,
        "@metamask/ethjs>@metamask/ethjs-util>strip-hex-prefix": true,
        "browserify>buffer": true
      }
    },
    "@metamask/ethjs>@metamask/ethjs-util>strip-hex-prefix": {
      "packages": {
        "@metamask/ethjs>@metamask/ethjs-util>is-hex-prefixed": true
      }
    },
    "@metamask/ethjs>@metamask/number-to-bn": {
      "packages": {
        "@metamask/ethjs>@metamask/ethjs-util>strip-hex-prefix": true,
        "bn.js": true
      }
    },
    "@metamask/ethjs>ethjs-abi": {
      "packages": {
        "@metamask/ethjs>ethjs-abi>number-to-bn": true,
        "@metamask/ethjs>js-sha3": true,
        "bn.js": true,
        "browserify>buffer": true
      }
    },
    "@metamask/ethjs>ethjs-abi>number-to-bn": {
      "packages": {
        "@metamask/ethjs>@metamask/ethjs-util>strip-hex-prefix": true,
        "bn.js": true
      }
    },
    "@metamask/ethjs>js-sha3": {
      "globals": {
        "define": true
      },
      "packages": {
        "browserify>process": true
      }
    },
    "@metamask/gas-fee-controller": {
      "globals": {
        "clearInterval": true,
        "console.error": true,
        "setInterval": true
      },
      "packages": {
        "@metamask/assets-controllers>@metamask/polling-controller": true,
        "@metamask/eth-query": true,
        "@metamask/gas-fee-controller>@metamask/controller-utils": true,
        "bn.js": true,
        "uuid": true
      }
    },
    "@metamask/gas-fee-controller>@metamask/controller-utils": {
      "globals": {
        "URL": true,
        "console.error": true,
        "fetch": true,
        "setTimeout": true
      },
      "packages": {
        "@ethereumjs/tx>@ethereumjs/util": true,
        "@metamask/controller-utils>@spruceid/siwe-parser": true,
        "@metamask/ethjs>@metamask/ethjs-unit": true,
        "@metamask/utils": true,
        "bn.js": true,
        "browserify>buffer": true,
        "eslint>fast-deep-equal": true,
        "eth-ens-namehash": true
      }
    },
    "@metamask/jazzicon": {
      "globals": {
        "document.createElement": true,
        "document.createElementNS": true
      },
      "packages": {
        "@metamask/jazzicon>color": true,
        "@metamask/jazzicon>mersenne-twister": true
      }
    },
    "@metamask/jazzicon>color": {
      "packages": {
        "@metamask/jazzicon>color>clone": true,
        "@metamask/jazzicon>color>color-convert": true,
        "@metamask/jazzicon>color>color-string": true
      }
    },
    "@metamask/jazzicon>color>clone": {
      "packages": {
        "browserify>buffer": true
      }
    },
    "@metamask/jazzicon>color>color-convert": {
      "packages": {
        "@metamask/jazzicon>color>color-convert>color-name": true
      }
    },
    "@metamask/jazzicon>color>color-string": {
      "packages": {
        "jest-canvas-mock>moo-color>color-name": true
      }
    },
    "@metamask/keyring-api": {
      "globals": {
        "URL": true
      },
      "packages": {
        "@metamask/keyring-api>bech32": true,
        "@metamask/keyring-api>uuid": true,
        "@metamask/utils": true,
        "superstruct": true
      }
    },
    "@metamask/keyring-api>uuid": {
      "globals": {
        "crypto": true
      }
    },
    "@metamask/keyring-controller": {
      "packages": {
        "@ethereumjs/tx>@ethereumjs/util": true,
        "@metamask/base-controller": true,
        "@metamask/browser-passworder": true,
        "@metamask/eth-sig-util": true,
        "@metamask/keyring-controller>@metamask/eth-hd-keyring": true,
        "@metamask/keyring-controller>@metamask/eth-simple-keyring": true,
        "@metamask/keyring-controller>ethereumjs-wallet": true,
        "@metamask/name-controller>async-mutex": true,
        "@metamask/utils": true
      }
    },
    "@metamask/keyring-controller>@metamask/eth-hd-keyring": {
      "globals": {
        "TextEncoder": true
      },
      "packages": {
        "@ethereumjs/tx>@ethereumjs/util": true,
        "@ethereumjs/tx>ethereum-cryptography": true,
        "@metamask/eth-sig-util": true,
        "@metamask/scure-bip39": true,
        "@metamask/utils": true,
        "browserify>buffer": true
      }
    },
    "@metamask/keyring-controller>@metamask/eth-simple-keyring": {
      "packages": {
        "@ethereumjs/tx>@ethereumjs/util": true,
        "@ethereumjs/tx>ethereum-cryptography": true,
        "@metamask/eth-sig-util": true,
        "@metamask/utils": true,
        "browserify>buffer": true,
        "mocha>serialize-javascript>randombytes": true
      }
    },
    "@metamask/keyring-controller>ethereumjs-wallet": {
      "packages": {
        "@metamask/keyring-controller>ethereumjs-wallet>ethereum-cryptography": true,
        "@metamask/keyring-controller>ethereumjs-wallet>ethereumjs-util": true,
        "@metamask/keyring-controller>ethereumjs-wallet>utf8": true,
        "browserify>buffer": true,
        "browserify>crypto-browserify": true,
        "eth-lattice-keyring>gridplus-sdk>aes-js": true,
        "ethereumjs-util>ethereum-cryptography>bs58check": true,
        "ethereumjs-util>ethereum-cryptography>scrypt-js": true,
        "mocha>serialize-javascript>randombytes": true,
        "uuid": true
      }
    },
    "@metamask/keyring-controller>ethereumjs-wallet>ethereum-cryptography": {
      "packages": {
        "browserify>assert": true,
        "browserify>buffer": true,
        "browserify>crypto-browserify>create-hmac": true,
        "ethereumjs-util>ethereum-cryptography>bs58check": true,
        "ethereumjs-util>ethereum-cryptography>hash.js": true,
        "ganache>keccak": true,
        "ganache>secp256k1": true,
        "koa>content-disposition>safe-buffer": true,
        "mocha>serialize-javascript>randombytes": true
      }
    },
    "@metamask/keyring-controller>ethereumjs-wallet>ethereumjs-util": {
      "packages": {
        "@metamask/keyring-controller>ethereumjs-wallet>ethereum-cryptography": true,
        "bn.js": true,
        "browserify>assert": true,
        "browserify>buffer": true,
        "browserify>insert-module-globals>is-buffer": true,
        "ethereumjs-util>create-hash": true,
        "ethereumjs-util>rlp": true
      }
    },
    "@metamask/logging-controller": {
      "packages": {
        "@metamask/base-controller": true,
        "uuid": true
      }
    },
    "@metamask/logo": {
      "globals": {
        "addEventListener": true,
        "document.body.appendChild": true,
        "document.createElementNS": true,
        "innerHeight": true,
        "innerWidth": true,
        "requestAnimationFrame": true
      },
      "packages": {
        "@metamask/logo>gl-mat4": true,
        "@metamask/logo>gl-vec3": true
      }
    },
    "@metamask/message-manager": {
      "packages": {
        "@metamask/eth-sig-util": true,
        "@metamask/message-manager>@metamask/base-controller": true,
        "@metamask/message-manager>@metamask/controller-utils": true,
        "@metamask/message-manager>jsonschema": true,
        "@metamask/utils": true,
        "browserify>buffer": true,
        "uuid": true,
        "webpack>events": true
      }
    },
    "@metamask/message-manager>@metamask/base-controller": {
      "globals": {
        "setTimeout": true
      },
      "packages": {
        "immer": true
      }
    },
    "@metamask/message-manager>@metamask/controller-utils": {
      "globals": {
        "URL": true,
        "console.error": true,
        "fetch": true,
        "setTimeout": true
      },
      "packages": {
        "@ethereumjs/tx>@ethereumjs/util": true,
        "@metamask/controller-utils>@spruceid/siwe-parser": true,
        "@metamask/ethjs>@metamask/ethjs-unit": true,
        "@metamask/utils": true,
        "bn.js": true,
        "browserify>buffer": true,
        "eslint>fast-deep-equal": true,
        "eth-ens-namehash": true
      }
    },
    "@metamask/message-manager>jsonschema": {
      "packages": {
        "browserify>url": true
      }
    },
    "@metamask/message-signing-snap>@noble/curves": {
      "globals": {
        "TextEncoder": true
      },
      "packages": {
        "@noble/hashes": true
      }
    },
    "@metamask/name-controller": {
      "globals": {
        "fetch": true
      },
      "packages": {
        "@metamask/name-controller>@metamask/base-controller": true,
        "@metamask/name-controller>@metamask/controller-utils": true,
        "@metamask/name-controller>async-mutex": true,
        "@metamask/utils": true
      }
    },
    "@metamask/name-controller>@metamask/base-controller": {
      "globals": {
        "setTimeout": true
      },
      "packages": {
        "immer": true
      }
    },
    "@metamask/name-controller>@metamask/controller-utils": {
      "globals": {
        "URL": true,
        "console.error": true,
        "fetch": true,
        "setTimeout": true
      },
      "packages": {
        "@ethereumjs/tx>@ethereumjs/util": true,
        "@metamask/controller-utils>@spruceid/siwe-parser": true,
        "@metamask/ethjs>@metamask/ethjs-unit": true,
        "@metamask/utils": true,
        "bn.js": true,
        "browserify>buffer": true,
        "eslint>fast-deep-equal": true,
        "eth-ens-namehash": true
      }
    },
    "@metamask/name-controller>async-mutex": {
      "globals": {
        "clearTimeout": true,
        "setTimeout": true
      },
      "packages": {
        "@trezor/connect-web>tslib": true
      }
    },
    "@metamask/network-controller": {
      "globals": {
        "URL": true,
        "btoa": true,
        "fetch": true,
        "setTimeout": true
      },
      "packages": {
        "@metamask/eth-json-rpc-middleware": true,
        "@metamask/eth-query": true,
        "@metamask/eth-token-tracker>@metamask/eth-block-tracker": true,
        "@metamask/network-controller>@metamask/base-controller": true,
        "@metamask/network-controller>@metamask/controller-utils": true,
        "@metamask/network-controller>@metamask/eth-json-rpc-infura": true,
        "@metamask/network-controller>@metamask/eth-json-rpc-provider": true,
        "@metamask/network-controller>@metamask/swappable-obj-proxy": true,
<<<<<<< HEAD
        "@metamask/providers>@metamask/rpc-errors": true,
=======
        "@metamask/rpc-errors": true,
>>>>>>> 9f95f30c
        "@metamask/snaps-controllers>@metamask/json-rpc-engine": true,
        "@metamask/utils": true,
        "browserify>assert": true,
        "uuid": true
      }
    },
    "@metamask/network-controller>@metamask/base-controller": {
      "globals": {
        "setTimeout": true
      },
      "packages": {
        "immer": true
      }
    },
    "@metamask/network-controller>@metamask/controller-utils": {
      "globals": {
        "URL": true,
        "console.error": true,
        "fetch": true,
        "setTimeout": true
      },
      "packages": {
<<<<<<< HEAD
        "@metamask/network-controller>@metamask/eth-json-rpc-infura>@metamask/eth-json-rpc-provider": true,
        "@metamask/network-controller>@metamask/eth-json-rpc-infura>@metamask/json-rpc-engine": true,
        "@metamask/providers>@metamask/rpc-errors": true,
=======
        "@ethereumjs/tx>@ethereumjs/util": true,
        "@metamask/controller-utils>@spruceid/siwe-parser": true,
        "@metamask/ethjs>@metamask/ethjs-unit": true,
>>>>>>> 9f95f30c
        "@metamask/utils": true,
        "bn.js": true,
        "browserify>buffer": true,
        "eslint>fast-deep-equal": true,
        "eth-ens-namehash": true
      }
    },
<<<<<<< HEAD
    "@metamask/network-controller>@metamask/eth-json-rpc-infura>@metamask/eth-json-rpc-provider": {
      "packages": {
        "@metamask/network-controller>@metamask/eth-json-rpc-infura>@metamask/json-rpc-engine": true,
        "@metamask/safe-event-emitter": true
=======
    "@metamask/network-controller>@metamask/eth-json-rpc-infura": {
      "globals": {
        "setTimeout": true
      },
      "packages": {
        "@metamask/eth-json-rpc-middleware>@metamask/eth-json-rpc-provider": true,
        "@metamask/network-controller>@metamask/eth-json-rpc-infura>@metamask/json-rpc-engine": true,
        "@metamask/rpc-errors": true,
        "@metamask/utils": true,
        "node-fetch": true
>>>>>>> 9f95f30c
      }
    },
    "@metamask/network-controller>@metamask/eth-json-rpc-infura>@metamask/json-rpc-engine": {
      "packages": {
        "@metamask/rpc-errors": true,
        "@metamask/safe-event-emitter": true,
        "@metamask/utils": true
      }
    },
    "@metamask/network-controller>@metamask/eth-json-rpc-provider": {
<<<<<<< HEAD
      "packages": {
        "@metamask/safe-event-emitter": true,
        "@metamask/snaps-controllers>@metamask/json-rpc-engine": true
      }
    },
    "@metamask/notification-controller": {
      "packages": {
        "@metamask/notification-controller>@metamask/base-controller": true,
        "@metamask/notification-controller>@metamask/utils": true,
        "@metamask/notification-controller>nanoid": true
      }
    },
    "@metamask/notification-controller>@metamask/base-controller": {
      "globals": {
        "setTimeout": true
      },
=======
>>>>>>> 9f95f30c
      "packages": {
        "@metamask/safe-event-emitter": true,
        "@metamask/snaps-controllers>@metamask/json-rpc-engine": true
      }
    },
    "@metamask/notification-controller": {
      "packages": {
        "@metamask/base-controller": true,
        "@metamask/notification-controller>nanoid": true,
        "@metamask/utils": true
      }
    },
    "@metamask/notification-controller>nanoid": {
      "globals": {
        "crypto.getRandomValues": true
      }
    },
    "@metamask/object-multiplex": {
      "globals": {
        "console.warn": true
      },
      "packages": {
        "@metamask/object-multiplex>once": true,
        "readable-stream": true
      }
    },
    "@metamask/object-multiplex>once": {
      "packages": {
        "@metamask/object-multiplex>once>wrappy": true
      }
    },
    "@metamask/obs-store": {
      "packages": {
        "@metamask/safe-event-emitter": true,
        "readable-stream": true
      }
    },
    "@metamask/permission-controller": {
      "globals": {
        "console.error": true
      },
      "packages": {
        "@metamask/permission-controller>@metamask/base-controller": true,
<<<<<<< HEAD
        "@metamask/permission-controller>nanoid": true,
        "@metamask/providers>@metamask/rpc-errors": true,
=======
        "@metamask/permission-controller>@metamask/controller-utils": true,
        "@metamask/permission-controller>nanoid": true,
        "@metamask/rpc-errors": true,
>>>>>>> 9f95f30c
        "@metamask/snaps-controllers>@metamask/json-rpc-engine": true,
        "@metamask/utils": true,
        "deep-freeze-strict": true,
        "immer": true
      }
    },
    "@metamask/permission-controller>@metamask/base-controller": {
      "globals": {
        "setTimeout": true
      },
      "packages": {
        "immer": true
      }
    },
<<<<<<< HEAD
=======
    "@metamask/permission-controller>@metamask/controller-utils": {
      "globals": {
        "URL": true,
        "console.error": true,
        "fetch": true,
        "setTimeout": true
      },
      "packages": {
        "@ethereumjs/tx>@ethereumjs/util": true,
        "@metamask/controller-utils>@spruceid/siwe-parser": true,
        "@metamask/ethjs>@metamask/ethjs-unit": true,
        "@metamask/utils": true,
        "bn.js": true,
        "browserify>buffer": true,
        "eslint>fast-deep-equal": true,
        "eth-ens-namehash": true
      }
    },
>>>>>>> 9f95f30c
    "@metamask/permission-controller>nanoid": {
      "globals": {
        "crypto.getRandomValues": true
      }
    },
    "@metamask/permission-log-controller": {
      "packages": {
        "@metamask/base-controller": true,
        "@metamask/utils": true
      }
    },
    "@metamask/phishing-controller": {
      "globals": {
        "fetch": true
      },
      "packages": {
        "@metamask/base-controller": true,
        "@metamask/controller-utils": true,
        "@metamask/phishing-warning>eth-phishing-detect": true,
        "punycode": true
      }
    },
    "@metamask/phishing-warning>eth-phishing-detect": {
      "packages": {
        "eslint>optionator>fast-levenshtein": true
      }
    },
    "@metamask/post-message-stream": {
      "globals": {
        "MessageEvent.prototype": true,
        "WorkerGlobalScope": true,
        "addEventListener": true,
        "browser": true,
        "chrome": true,
        "location.origin": true,
        "postMessage": true,
        "removeEventListener": true
      },
      "packages": {
        "@metamask/utils": true,
        "readable-stream": true
      }
    },
    "@metamask/ppom-validator": {
      "globals": {
        "URL": true,
        "console.error": true,
        "crypto": true
      },
      "packages": {
        "@metamask/eth-query>json-rpc-random-id": true,
        "@metamask/ppom-validator>@metamask/base-controller": true,
        "@metamask/ppom-validator>@metamask/controller-utils": true,
        "@metamask/ppom-validator>crypto-js": true,
        "@metamask/ppom-validator>elliptic": true,
        "await-semaphore": true,
        "browserify>buffer": true
      }
    },
    "@metamask/ppom-validator>@metamask/base-controller": {
      "globals": {
        "setTimeout": true
      },
      "packages": {
        "immer": true
      }
    },
    "@metamask/ppom-validator>@metamask/controller-utils": {
      "globals": {
        "URL": true,
        "console.error": true,
        "fetch": true,
        "setTimeout": true
      },
      "packages": {
        "@ethereumjs/tx>@ethereumjs/util": true,
        "@metamask/controller-utils>@spruceid/siwe-parser": true,
        "@metamask/ethjs>@metamask/ethjs-unit": true,
        "@metamask/utils": true,
        "bn.js": true,
        "browserify>buffer": true,
        "eslint>fast-deep-equal": true,
        "eth-ens-namehash": true
      }
    },
    "@metamask/ppom-validator>crypto-js": {
      "globals": {
        "crypto": true,
        "define": true,
        "msCrypto": true
      },
      "packages": {
        "browserify>browser-resolve": true
      }
    },
    "@metamask/ppom-validator>elliptic": {
      "packages": {
        "@metamask/ppom-validator>elliptic>brorand": true,
        "@metamask/ppom-validator>elliptic>hmac-drbg": true,
        "@metamask/ppom-validator>elliptic>minimalistic-assert": true,
        "@metamask/ppom-validator>elliptic>minimalistic-crypto-utils": true,
        "bn.js": true,
        "ethereumjs-util>ethereum-cryptography>hash.js": true,
        "pumpify>inherits": true
      }
    },
    "@metamask/ppom-validator>elliptic>brorand": {
      "globals": {
        "crypto": true,
        "msCrypto": true
      },
      "packages": {
        "browserify>browser-resolve": true
      }
    },
    "@metamask/ppom-validator>elliptic>hmac-drbg": {
      "packages": {
        "@metamask/ppom-validator>elliptic>minimalistic-assert": true,
        "@metamask/ppom-validator>elliptic>minimalistic-crypto-utils": true,
        "ethereumjs-util>ethereum-cryptography>hash.js": true
      }
    },
<<<<<<< HEAD
    "@metamask/providers>@metamask/object-multiplex": {
      "globals": {
        "console.warn": true
      },
      "packages": {
        "@metamask/providers>@metamask/object-multiplex>readable-stream": true,
        "pump>once": true
      }
    },
    "@metamask/providers>@metamask/object-multiplex>readable-stream": {
      "packages": {
        "browserify>browser-resolve": true,
        "browserify>buffer": true,
        "browserify>process": true,
        "browserify>string_decoder": true,
        "pumpify>inherits": true,
        "readable-stream>util-deprecate": true,
        "webpack>events": true
      }
    },
    "@metamask/providers>@metamask/rpc-errors": {
      "packages": {
        "@metamask/utils": true,
        "eth-rpc-errors>fast-safe-stringify": true
      }
    },
=======
>>>>>>> 9f95f30c
    "@metamask/queued-request-controller": {
      "packages": {
        "@metamask/queued-request-controller>@metamask/base-controller": true,
<<<<<<< HEAD
=======
        "@metamask/rpc-errors": true,
>>>>>>> 9f95f30c
        "@metamask/selected-network-controller": true,
        "@metamask/snaps-controllers>@metamask/json-rpc-engine": true,
        "@metamask/utils": true
      }
    },
    "@metamask/queued-request-controller>@metamask/base-controller": {
      "globals": {
        "setTimeout": true
      },
      "packages": {
        "immer": true
      }
    },
    "@metamask/rate-limit-controller": {
      "globals": {
        "setTimeout": true
      },
      "packages": {
        "@metamask/base-controller": true,
        "@metamask/rpc-errors": true,
        "@metamask/utils": true
      }
    },
    "@metamask/rpc-errors": {
      "packages": {
        "@metamask/utils": true,
        "eth-rpc-errors>fast-safe-stringify": true
      }
    },
    "@metamask/rpc-methods-flask>nanoid": {
      "globals": {
        "crypto.getRandomValues": true
      }
    },
    "@metamask/rpc-methods>nanoid": {
      "globals": {
        "crypto.getRandomValues": true
      }
    },
    "@metamask/safe-event-emitter": {
      "globals": {
        "setTimeout": true
      },
      "packages": {
        "webpack>events": true
      }
    },
    "@metamask/scure-bip39": {
      "globals": {
        "TextEncoder": true
      },
      "packages": {
        "@metamask/scure-bip39>@noble/hashes": true,
        "@metamask/utils>@scure/base": true
      }
    },
    "@metamask/scure-bip39>@noble/hashes": {
      "globals": {
        "TextEncoder": true,
        "crypto": true
      }
    },
    "@metamask/selected-network-controller": {
      "packages": {
        "@metamask/network-controller>@metamask/swappable-obj-proxy": true,
        "@metamask/selected-network-controller>@metamask/base-controller": true
      }
    },
    "@metamask/selected-network-controller>@metamask/base-controller": {
      "globals": {
        "setTimeout": true
      },
      "packages": {
        "immer": true
      }
    },
    "@metamask/signature-controller": {
      "globals": {
        "console.info": true
      },
      "packages": {
        "@metamask/base-controller": true,
        "@metamask/logging-controller": true,
        "@metamask/rpc-errors": true,
        "@metamask/signature-controller>@metamask/controller-utils": true,
        "@metamask/signature-controller>@metamask/message-manager": true,
        "@metamask/utils": true,
        "browserify>buffer": true,
        "lodash": true,
        "webpack>events": true
      }
    },
    "@metamask/signature-controller>@metamask/controller-utils": {
      "globals": {
        "URL": true,
        "console.error": true,
        "fetch": true,
        "setTimeout": true
      },
      "packages": {
        "@ethereumjs/tx>@ethereumjs/util": true,
        "@metamask/controller-utils>@spruceid/siwe-parser": true,
        "@metamask/ethjs>@metamask/ethjs-unit": true,
        "@metamask/utils": true,
        "bn.js": true,
        "browserify>buffer": true,
        "eslint>fast-deep-equal": true,
        "eth-ens-namehash": true
      }
    },
    "@metamask/signature-controller>@metamask/message-manager": {
      "packages": {
        "@metamask/base-controller": true,
        "@metamask/eth-sig-util": true,
        "@metamask/message-manager>jsonschema": true,
        "@metamask/signature-controller>@metamask/controller-utils": true,
        "@metamask/utils": true,
        "browserify>buffer": true,
        "uuid": true,
        "webpack>events": true
      }
    },
    "@metamask/smart-transactions-controller": {
      "globals": {
        "URLSearchParams": true,
        "clearInterval": true,
        "console.error": true,
        "console.log": true,
        "fetch": true,
        "setInterval": true
      },
      "packages": {
<<<<<<< HEAD
        "@ethersproject/abi>@ethersproject/bytes": true,
=======
        "@ethersproject/bytes": true,
        "@metamask/assets-controllers>@metamask/polling-controller": true,
>>>>>>> 9f95f30c
        "@metamask/eth-query": true,
        "@metamask/smart-transactions-controller>@ethereumjs/tx": true,
        "@metamask/smart-transactions-controller>@ethereumjs/util": true,
        "@metamask/smart-transactions-controller>@metamask/controller-utils": true,
<<<<<<< HEAD
        "@metamask/smart-transactions-controller>@metamask/polling-controller": true,
=======
>>>>>>> 9f95f30c
        "@metamask/smart-transactions-controller>@metamask/transaction-controller": true,
        "@metamask/smart-transactions-controller>bignumber.js": true,
        "browserify>buffer": true,
        "fast-json-patch": true,
        "lodash": true,
        "webpack>events": true
      }
    },
    "@metamask/smart-transactions-controller>@babel/runtime": {
      "globals": {
        "regeneratorRuntime": "write"
      }
    },
    "@metamask/smart-transactions-controller>@ethereumjs/tx": {
      "packages": {
        "@ethereumjs/tx>ethereum-cryptography": true,
        "@metamask/smart-transactions-controller>@ethereumjs/tx>@ethereumjs/common": true,
        "@metamask/smart-transactions-controller>@ethereumjs/tx>@ethereumjs/rlp": true,
        "@metamask/smart-transactions-controller>@ethereumjs/util": true
      }
    },
    "@metamask/smart-transactions-controller>@ethereumjs/tx>@ethereumjs/common": {
      "packages": {
        "@metamask/smart-transactions-controller>@ethereumjs/util": true,
        "webpack>events": true
      }
    },
    "@metamask/smart-transactions-controller>@ethereumjs/tx>@ethereumjs/rlp": {
      "globals": {
        "TextEncoder": true
      }
    },
    "@metamask/smart-transactions-controller>@ethereumjs/util": {
      "globals": {
        "console.warn": true,
        "fetch": true
      },
      "packages": {
        "@ethereumjs/tx>ethereum-cryptography": true,
        "@metamask/smart-transactions-controller>@ethereumjs/util>@ethereumjs/rlp": true,
        "webpack>events": true
      }
    },
    "@metamask/smart-transactions-controller>@ethereumjs/util>@ethereumjs/rlp": {
      "globals": {
        "TextEncoder": true
      }
    },
    "@metamask/smart-transactions-controller>@metamask/base-controller": {
      "globals": {
        "setTimeout": true
      },
      "packages": {
        "immer": true
      }
    },
    "@metamask/smart-transactions-controller>@metamask/controller-utils": {
      "globals": {
        "URL": true,
        "console.error": true,
        "fetch": true,
        "setTimeout": true
      },
      "packages": {
        "@metamask/controller-utils>@spruceid/siwe-parser": true,
        "@metamask/ethjs>@metamask/ethjs-unit": true,
        "@metamask/smart-transactions-controller>@metamask/controller-utils>@ethereumjs/util": true,
        "@metamask/utils": true,
        "bn.js": true,
        "browserify>buffer": true,
        "eslint>fast-deep-equal": true,
        "eth-ens-namehash": true
      }
    },
    "@metamask/smart-transactions-controller>@metamask/controller-utils>@ethereumjs/util": {
      "globals": {
        "console.warn": true
      },
      "packages": {
        "@ethereumjs/tx>@ethereumjs/rlp": true,
        "@ethereumjs/tx>@ethereumjs/util>micro-ftch": true,
        "@ethereumjs/tx>ethereum-cryptography": true,
        "browserify>buffer": true,
        "browserify>insert-module-globals>is-buffer": true,
        "webpack>events": true
      }
    },
    "@metamask/smart-transactions-controller>@metamask/controllers>nanoid": {
      "globals": {
        "crypto.getRandomValues": true
      }
    },
    "@metamask/smart-transactions-controller>@metamask/network-controller": {
      "globals": {
        "URL": true,
        "btoa": true,
        "fetch": true,
        "setTimeout": true
      },
      "packages": {
        "@metamask/eth-json-rpc-middleware": true,
        "@metamask/eth-json-rpc-middleware>@metamask/eth-block-tracker": true,
        "@metamask/eth-query": true,
        "@metamask/network-controller>@metamask/eth-json-rpc-infura": true,
        "@metamask/network-controller>@metamask/swappable-obj-proxy": true,
        "@metamask/providers>@metamask/rpc-errors": true,
        "@metamask/smart-transactions-controller>@metamask/base-controller": true,
        "@metamask/smart-transactions-controller>@metamask/controller-utils": true,
        "@metamask/smart-transactions-controller>@metamask/network-controller>@metamask/eth-json-rpc-provider": true,
        "@metamask/smart-transactions-controller>@metamask/network-controller>@metamask/json-rpc-engine": true,
        "@metamask/utils": true,
        "browserify>assert": true,
        "uuid": true
      }
    },
    "@metamask/smart-transactions-controller>@metamask/network-controller>@metamask/eth-json-rpc-provider": {
      "packages": {
        "@metamask/safe-event-emitter": true,
        "@metamask/smart-transactions-controller>@metamask/network-controller>@metamask/json-rpc-engine": true
      }
    },
    "@metamask/smart-transactions-controller>@metamask/network-controller>@metamask/json-rpc-engine": {
      "packages": {
        "@metamask/providers>@metamask/rpc-errors": true,
        "@metamask/safe-event-emitter": true,
        "@metamask/utils": true
      }
    },
    "@metamask/smart-transactions-controller>@metamask/network-controller>async-mutex": {
      "globals": {
        "clearTimeout": true,
        "setTimeout": true
      },
      "packages": {
        "@trezor/connect-web>tslib": true
      }
    },
    "@metamask/smart-transactions-controller>@metamask/polling-controller": {
      "globals": {
        "clearTimeout": true,
        "console.error": true,
        "setTimeout": true
      },
      "packages": {
        "@metamask/smart-transactions-controller>@metamask/base-controller": true,
        "@metamask/snaps-utils>fast-json-stable-stringify": true,
        "uuid": true
      }
    },
    "@metamask/smart-transactions-controller>@metamask/transaction-controller": {
      "globals": {
        "clearTimeout": true,
        "console.error": true,
        "fetch": true,
        "setTimeout": true
      },
      "packages": {
        "@ethereumjs/tx>@ethereumjs/common": true,
        "@ethersproject/abi": true,
        "@ethersproject/contracts": true,
        "@ethersproject/providers": true,
        "@metamask/eth-query": true,
        "@metamask/metamask-eth-abis": true,
<<<<<<< HEAD
        "@metamask/providers>@metamask/rpc-errors": true,
        "@metamask/smart-transactions-controller>@metamask/base-controller": true,
        "@metamask/smart-transactions-controller>@metamask/controller-utils": true,
        "@metamask/smart-transactions-controller>@metamask/network-controller": true,
        "@metamask/smart-transactions-controller>@metamask/network-controller>async-mutex": true,
        "@metamask/smart-transactions-controller>@metamask/transaction-controller>@ethereumjs/tx": true,
        "@metamask/smart-transactions-controller>@metamask/transaction-controller>@ethereumjs/util": true,
        "@metamask/smart-transactions-controller>@metamask/transaction-controller>@metamask/gas-fee-controller": true,
        "@metamask/smart-transactions-controller>@metamask/transaction-controller>@metamask/nonce-tracker": true,
        "@metamask/smart-transactions-controller>@metamask/transaction-controller>eth-method-registry": true,
=======
        "@metamask/name-controller>async-mutex": true,
        "@metamask/network-controller": true,
        "@metamask/rpc-errors": true,
        "@metamask/smart-transactions-controller>@metamask/base-controller": true,
        "@metamask/smart-transactions-controller>@metamask/controller-utils": true,
        "@metamask/smart-transactions-controller>@metamask/transaction-controller>@ethereumjs/tx": true,
        "@metamask/smart-transactions-controller>@metamask/transaction-controller>@ethereumjs/util": true,
        "@metamask/smart-transactions-controller>@metamask/transaction-controller>@metamask/gas-fee-controller": true,
        "@metamask/smart-transactions-controller>@metamask/transaction-controller>eth-method-registry": true,
        "@metamask/transaction-controller>@metamask/nonce-tracker": true,
>>>>>>> 9f95f30c
        "@metamask/utils": true,
        "bn.js": true,
        "browserify>buffer": true,
        "fast-json-patch": true,
        "lodash": true,
        "uuid": true,
        "webpack>events": true
      }
    },
    "@metamask/smart-transactions-controller>@metamask/transaction-controller>@ethereumjs/tx": {
      "packages": {
        "@ethereumjs/tx>@ethereumjs/common": true,
        "@ethereumjs/tx>@ethereumjs/rlp": true,
        "@ethereumjs/tx>ethereum-cryptography": true,
        "@metamask/smart-transactions-controller>@metamask/transaction-controller>@ethereumjs/util": true,
        "browserify>buffer": true,
        "browserify>insert-module-globals>is-buffer": true
      }
    },
    "@metamask/smart-transactions-controller>@metamask/transaction-controller>@ethereumjs/util": {
      "globals": {
        "console.warn": true
      },
      "packages": {
        "@ethereumjs/tx>@ethereumjs/rlp": true,
        "@ethereumjs/tx>@ethereumjs/util>micro-ftch": true,
        "@ethereumjs/tx>ethereum-cryptography": true,
        "browserify>buffer": true,
        "browserify>insert-module-globals>is-buffer": true,
        "webpack>events": true
      }
    },
    "@metamask/smart-transactions-controller>@metamask/transaction-controller>@metamask/gas-fee-controller": {
      "globals": {
        "clearInterval": true,
        "console.error": true,
        "setInterval": true
      },
      "packages": {
<<<<<<< HEAD
        "@metamask/eth-query": true,
        "@metamask/smart-transactions-controller>@metamask/controller-utils": true,
        "@metamask/smart-transactions-controller>@metamask/polling-controller": true,
=======
        "@metamask/assets-controllers>@metamask/polling-controller": true,
        "@metamask/eth-query": true,
        "@metamask/smart-transactions-controller>@metamask/controller-utils": true,
>>>>>>> 9f95f30c
        "bn.js": true,
        "browserify>buffer": true,
        "uuid": true
      }
    },
<<<<<<< HEAD
    "@metamask/smart-transactions-controller>@metamask/transaction-controller>@metamask/nonce-tracker": {
      "packages": {
        "@ethersproject/providers": true,
        "@metamask/smart-transactions-controller>@metamask/transaction-controller>@metamask/nonce-tracker>async-mutex": true,
        "browserify>assert": true
      }
    },
    "@metamask/smart-transactions-controller>@metamask/transaction-controller>@metamask/nonce-tracker>async-mutex": {
      "globals": {
        "clearTimeout": true,
        "setTimeout": true
      },
      "packages": {
        "@trezor/connect-web>tslib": true
      }
    },
=======
>>>>>>> 9f95f30c
    "@metamask/smart-transactions-controller>@metamask/transaction-controller>eth-method-registry": {
      "packages": {
        "@metamask/smart-transactions-controller>@metamask/transaction-controller>eth-method-registry>@metamask/ethjs-contract": true,
        "@metamask/smart-transactions-controller>@metamask/transaction-controller>eth-method-registry>@metamask/ethjs-query": true
      }
    },
    "@metamask/smart-transactions-controller>@metamask/transaction-controller>eth-method-registry>@metamask/ethjs-contract": {
      "packages": {
        "@metamask/ethjs>ethjs-abi": true,
        "@metamask/ethjs>js-sha3": true,
        "@metamask/smart-transactions-controller>@babel/runtime": true,
        "@metamask/smart-transactions-controller>@metamask/transaction-controller>eth-method-registry>@metamask/ethjs-contract>@metamask/ethjs-filter": true,
        "@metamask/smart-transactions-controller>@metamask/transaction-controller>eth-method-registry>@metamask/ethjs-contract>@metamask/ethjs-util": true,
        "promise-to-callback": true
      }
    },
    "@metamask/smart-transactions-controller>@metamask/transaction-controller>eth-method-registry>@metamask/ethjs-contract>@metamask/ethjs-filter": {
      "globals": {
        "clearInterval": true,
        "setInterval": true
      }
    },
    "@metamask/smart-transactions-controller>@metamask/transaction-controller>eth-method-registry>@metamask/ethjs-contract>@metamask/ethjs-util": {
      "packages": {
        "@metamask/ethjs>@metamask/ethjs-util>is-hex-prefixed": true,
        "@metamask/ethjs>@metamask/ethjs-util>strip-hex-prefix": true,
        "browserify>buffer": true
      }
    },
    "@metamask/smart-transactions-controller>@metamask/transaction-controller>eth-method-registry>@metamask/ethjs-query": {
      "globals": {
        "console": true
      },
      "packages": {
        "@metamask/smart-transactions-controller>@metamask/transaction-controller>eth-method-registry>@metamask/ethjs-query>@metamask/ethjs-format": true,
        "@metamask/smart-transactions-controller>@metamask/transaction-controller>eth-method-registry>@metamask/ethjs-query>@metamask/ethjs-rpc": true,
        "promise-to-callback": true
      }
    },
    "@metamask/smart-transactions-controller>@metamask/transaction-controller>eth-method-registry>@metamask/ethjs-query>@metamask/ethjs-format": {
      "packages": {
        "@metamask/ethjs-query>@metamask/ethjs-format>ethjs-schema": true,
        "@metamask/ethjs>@metamask/ethjs-util>strip-hex-prefix": true,
        "@metamask/ethjs>@metamask/number-to-bn": true,
        "@metamask/smart-transactions-controller>@metamask/transaction-controller>eth-method-registry>@metamask/ethjs-contract>@metamask/ethjs-util": true
      }
    },
    "@metamask/smart-transactions-controller>@metamask/transaction-controller>eth-method-registry>@metamask/ethjs-query>@metamask/ethjs-rpc": {
      "packages": {
        "promise-to-callback": true
      }
    },
    "@metamask/smart-transactions-controller>bignumber.js": {
      "globals": {
        "crypto": true,
        "define": true
      }
    },
    "@metamask/snaps-controllers": {
      "globals": {
        "DecompressionStream": true,
        "URL": true,
        "clearTimeout": true,
        "document.getElementById": true,
        "fetch.bind": true,
        "setTimeout": true
      },
      "packages": {
        "@metamask/object-multiplex": true,
        "@metamask/permission-controller": true,
        "@metamask/post-message-stream": true,
        "@metamask/rpc-errors": true,
        "@metamask/snaps-controllers>@metamask/base-controller": true,
        "@metamask/snaps-controllers>@metamask/json-rpc-engine": true,
        "@metamask/snaps-controllers>@metamask/json-rpc-middleware-stream": true,
        "@metamask/snaps-controllers>@xstate/fsm": true,
        "@metamask/snaps-controllers>concat-stream": true,
        "@metamask/snaps-controllers>get-npm-tarball-url": true,
        "@metamask/snaps-controllers>nanoid": true,
        "@metamask/snaps-controllers>readable-web-to-node-stream": true,
        "@metamask/snaps-controllers>tar-stream": true,
        "@metamask/snaps-rpc-methods": true,
        "@metamask/snaps-sdk": true,
        "@metamask/snaps-utils": true,
        "@metamask/snaps-utils>@metamask/snaps-registry": true,
        "@metamask/utils": true,
        "browserify>browserify-zlib": true,
        "eslint>fast-deep-equal": true,
        "readable-stream": true
      }
    },
    "@metamask/snaps-controllers-flask>nanoid": {
      "globals": {
        "crypto.getRandomValues": true
      }
    },
    "@metamask/snaps-controllers>@metamask/base-controller": {
      "globals": {
        "setTimeout": true
      },
      "packages": {
        "immer": true
      }
    },
    "@metamask/snaps-controllers>@metamask/json-rpc-engine": {
      "packages": {
        "@metamask/rpc-errors": true,
        "@metamask/safe-event-emitter": true,
        "@metamask/utils": true
      }
    },
    "@metamask/snaps-controllers>@metamask/json-rpc-middleware-stream": {
      "globals": {
        "console.warn": true,
        "setTimeout": true
      },
      "packages": {
        "@metamask/safe-event-emitter": true,
        "readable-stream": true
      }
    },
    "@metamask/snaps-controllers>concat-stream": {
      "packages": {
        "browserify>buffer": true,
        "browserify>concat-stream>typedarray": true,
        "pumpify>inherits": true,
        "readable-stream": true,
        "terser>source-map-support>buffer-from": true
      }
    },
    "@metamask/snaps-controllers>nanoid": {
      "globals": {
        "crypto.getRandomValues": true
      }
    },
    "@metamask/snaps-controllers>readable-web-to-node-stream": {
      "packages": {
        "readable-stream": true
      }
    },
    "@metamask/snaps-controllers>tar-stream": {
      "packages": {
        "@metamask/snaps-controllers>tar-stream>b4a": true,
        "@metamask/snaps-controllers>tar-stream>fast-fifo": true,
        "@metamask/snaps-controllers>tar-stream>streamx": true,
        "browserify>browser-resolve": true
      }
    },
    "@metamask/snaps-controllers>tar-stream>b4a": {
      "globals": {
        "TextDecoder": true,
        "TextEncoder": true
      }
    },
    "@metamask/snaps-controllers>tar-stream>streamx": {
      "packages": {
        "@metamask/snaps-controllers>tar-stream>fast-fifo": true,
        "@metamask/snaps-controllers>tar-stream>streamx>queue-tick": true,
        "webpack>events": true
      }
    },
    "@metamask/snaps-controllers>tar-stream>streamx>queue-tick": {
      "globals": {
        "queueMicrotask": true
      }
    },
    "@metamask/snaps-execution-environments": {
      "globals": {
        "document.getElementById": true
      },
      "packages": {
        "@metamask/post-message-stream": true,
        "@metamask/snaps-utils": true,
        "@metamask/utils": true
      }
    },
    "@metamask/snaps-rpc-methods": {
      "packages": {
        "@metamask/permission-controller": true,
        "@metamask/rpc-errors": true,
        "@metamask/snaps-sdk": true,
        "@metamask/snaps-sdk>@metamask/key-tree": true,
        "@metamask/snaps-utils": true,
        "@metamask/utils": true,
        "@noble/hashes": true,
        "superstruct": true
      }
    },
    "@metamask/snaps-sdk": {
      "globals": {
        "fetch": true
      },
      "packages": {
        "@metamask/rpc-errors": true,
        "@metamask/utils": true,
        "superstruct": true
      }
    },
    "@metamask/snaps-sdk>@metamask/key-tree": {
      "packages": {
        "@metamask/message-signing-snap>@noble/curves": true,
        "@metamask/scure-bip39": true,
        "@metamask/utils": true,
        "@metamask/utils>@scure/base": true,
        "@noble/hashes": true
      }
    },
    "@metamask/snaps-utils": {
      "globals": {
        "File": true,
        "FileReader": true,
        "TextDecoder": true,
        "TextEncoder": true,
        "URL": true,
        "console.error": true,
        "console.log": true,
        "console.warn": true,
        "crypto": true,
        "document.body.appendChild": true,
        "document.createElement": true,
        "fetch": true
      },
      "packages": {
        "@metamask/permission-controller": true,
        "@metamask/rpc-errors": true,
        "@metamask/snaps-sdk": true,
        "@metamask/snaps-sdk>@metamask/key-tree": true,
        "@metamask/snaps-utils>@metamask/slip44": true,
        "@metamask/snaps-utils>cron-parser": true,
        "@metamask/snaps-utils>fast-json-stable-stringify": true,
        "@metamask/snaps-utils>fast-xml-parser": true,
        "@metamask/snaps-utils>marked": true,
        "@metamask/snaps-utils>rfdc": true,
        "@metamask/snaps-utils>validate-npm-package-name": true,
        "@metamask/utils": true,
        "@metamask/utils>@scure/base": true,
        "@noble/hashes": true,
        "chalk": true,
        "semver": true,
        "superstruct": true
      }
    },
    "@metamask/snaps-utils>@metamask/snaps-registry": {
      "packages": {
        "@metamask/message-signing-snap>@noble/curves": true,
        "@metamask/utils": true,
        "@noble/hashes": true,
        "superstruct": true
      }
    },
    "@metamask/snaps-utils>cron-parser": {
      "packages": {
        "browserify>browser-resolve": true,
        "luxon": true
      }
    },
    "@metamask/snaps-utils>fast-xml-parser": {
      "globals": {
        "entityName": true,
        "val": true
      },
      "packages": {
        "@metamask/snaps-utils>fast-xml-parser>strnum": true
      }
    },
    "@metamask/snaps-utils>marked": {
      "globals": {
        "console.error": true,
        "console.warn": true,
        "define": true
      }
    },
    "@metamask/snaps-utils>rfdc": {
      "packages": {
        "browserify>buffer": true
      }
    },
    "@metamask/snaps-utils>validate-npm-package-name": {
      "packages": {
        "@metamask/snaps-utils>validate-npm-package-name>builtins": true
      }
    },
    "@metamask/snaps-utils>validate-npm-package-name>builtins": {
      "packages": {
        "browserify>process": true,
        "semver": true
      }
    },
    "@metamask/test-bundler>@ethersproject/networks": {
      "packages": {
        "@ethersproject/abi>@ethersproject/logger": true
      }
    },
    "@metamask/transaction-controller": {
      "globals": {
        "clearTimeout": true,
        "console.error": true,
        "fetch": true,
        "setTimeout": true
      },
      "packages": {
        "@ethereumjs/tx": true,
        "@ethereumjs/tx>@ethereumjs/common": true,
        "@ethereumjs/tx>@ethereumjs/util": true,
        "@ethersproject/abi": true,
        "@ethersproject/contracts": true,
        "@ethersproject/providers": true,
        "@metamask/eth-query": true,
        "@metamask/gas-fee-controller": true,
        "@metamask/metamask-eth-abis": true,
        "@metamask/name-controller>async-mutex": true,
        "@metamask/network-controller": true,
        "@metamask/rpc-errors": true,
        "@metamask/transaction-controller>@metamask/base-controller": true,
        "@metamask/transaction-controller>@metamask/controller-utils": true,
        "@metamask/transaction-controller>@metamask/nonce-tracker": true,
        "@metamask/utils": true,
        "bn.js": true,
        "browserify>buffer": true,
        "eth-method-registry": true,
        "fast-json-patch": true,
        "lodash": true,
        "uuid": true,
        "webpack>events": true
      }
    },
    "@metamask/transaction-controller>@metamask/base-controller": {
      "globals": {
        "setTimeout": true
      },
      "packages": {
        "immer": true
      }
    },
    "@metamask/transaction-controller>@metamask/controller-utils": {
      "globals": {
        "URL": true,
        "console.error": true,
        "fetch": true,
        "setTimeout": true
      },
      "packages": {
        "@ethereumjs/tx>@ethereumjs/util": true,
        "@metamask/controller-utils>@spruceid/siwe-parser": true,
        "@metamask/ethjs>@metamask/ethjs-unit": true,
        "@metamask/utils": true,
        "bn.js": true,
        "browserify>buffer": true,
        "eslint>fast-deep-equal": true,
        "eth-ens-namehash": true
      }
    },
    "@metamask/transaction-controller>@metamask/nonce-tracker": {
      "packages": {
        "@ethersproject/providers": true,
        "@metamask/transaction-controller>@metamask/nonce-tracker>async-mutex": true,
        "browserify>assert": true
      }
    },
    "@metamask/transaction-controller>@metamask/nonce-tracker>async-mutex": {
      "globals": {
        "clearTimeout": true,
        "setTimeout": true
      },
      "packages": {
        "@trezor/connect-web>tslib": true
      }
    },
    "@metamask/user-operation-controller": {
      "globals": {
        "fetch": true
      },
      "packages": {
        "@metamask/base-controller": true,
        "@metamask/eth-query": true,
        "@metamask/gas-fee-controller": true,
        "@metamask/rpc-errors": true,
        "@metamask/transaction-controller": true,
        "@metamask/user-operation-controller>@metamask/controller-utils": true,
        "@metamask/user-operation-controller>@metamask/polling-controller": true,
        "@metamask/utils": true,
        "bn.js": true,
        "lodash": true,
        "superstruct": true,
        "uuid": true,
        "webpack>events": true
      }
    },
    "@metamask/user-operation-controller>@metamask/controller-utils": {
      "globals": {
        "URL": true,
        "console.error": true,
        "fetch": true,
        "setTimeout": true
      },
      "packages": {
        "@ethereumjs/tx>@ethereumjs/util": true,
        "@metamask/controller-utils>@spruceid/siwe-parser": true,
        "@metamask/ethjs>@metamask/ethjs-unit": true,
        "@metamask/utils": true,
        "bn.js": true,
        "browserify>buffer": true,
        "eslint>fast-deep-equal": true,
        "eth-ens-namehash": true
      }
    },
    "@metamask/user-operation-controller>@metamask/polling-controller": {
      "globals": {
        "clearTimeout": true,
        "console.error": true,
        "setTimeout": true
      },
      "packages": {
        "@metamask/base-controller": true,
        "@metamask/snaps-utils>fast-json-stable-stringify": true,
        "uuid": true
      }
    },
    "@metamask/utils": {
      "globals": {
        "TextDecoder": true,
        "TextEncoder": true
      },
      "packages": {
        "@metamask/utils>@scure/base": true,
        "@metamask/utils>pony-cause": true,
        "@noble/hashes": true,
        "browserify>buffer": true,
        "nock>debug": true,
        "semver": true,
        "superstruct": true
      }
    },
    "@metamask/utils>@scure/base": {
      "globals": {
        "TextDecoder": true,
        "TextEncoder": true
      }
    },
    "@ngraveio/bc-ur": {
      "packages": {
        "@ngraveio/bc-ur>@keystonehq/alias-sampling": true,
        "@ngraveio/bc-ur>bignumber.js": true,
        "@ngraveio/bc-ur>cbor-sync": true,
        "@ngraveio/bc-ur>crc": true,
        "@ngraveio/bc-ur>jsbi": true,
        "addons-linter>sha.js": true,
        "browserify>assert": true,
        "browserify>buffer": true
      }
    },
    "@ngraveio/bc-ur>assert>object-is": {
      "packages": {
        "string.prototype.matchall>call-bind": true,
        "string.prototype.matchall>define-properties": true
      }
    },
    "@ngraveio/bc-ur>bignumber.js": {
      "globals": {
        "crypto": true,
        "define": true
      }
    },
    "@ngraveio/bc-ur>cbor-sync": {
      "globals": {
        "define": true
      },
      "packages": {
        "browserify>buffer": true
      }
    },
    "@ngraveio/bc-ur>crc": {
      "packages": {
        "browserify>buffer": true
      }
    },
    "@ngraveio/bc-ur>jsbi": {
      "globals": {
        "define": true
      }
    },
    "@noble/ciphers": {
      "globals": {
        "TextDecoder": true,
        "TextEncoder": true,
        "crypto": true
      }
    },
    "@noble/hashes": {
      "globals": {
        "TextEncoder": true,
        "crypto": true
      }
    },
    "@popperjs/core": {
      "globals": {
        "Element": true,
        "HTMLElement": true,
        "ShadowRoot": true,
        "console.error": true,
        "console.warn": true,
        "document": true,
        "navigator.userAgent": true
      }
    },
    "@reduxjs/toolkit": {
      "globals": {
        "AbortController": true,
        "__REDUX_DEVTOOLS_EXTENSION_COMPOSE__": true,
        "__REDUX_DEVTOOLS_EXTENSION__": true,
        "console": true,
        "queueMicrotask": true,
        "requestAnimationFrame": true,
        "setTimeout": true
      },
      "packages": {
        "@reduxjs/toolkit>reselect": true,
        "browserify>process": true,
        "immer": true,
        "redux": true,
        "redux-thunk": true
      }
    },
    "@segment/loosely-validate-event": {
      "packages": {
        "@segment/loosely-validate-event>component-type": true,
        "@segment/loosely-validate-event>join-component": true,
        "browserify>assert": true,
        "browserify>buffer": true
      }
    },
    "@sentry/browser": {
      "globals": {
        "TextDecoder": true,
        "TextEncoder": true,
        "XMLHttpRequest": true,
        "__SENTRY_DEBUG__": true,
        "__SENTRY_RELEASE__": true,
        "indexedDB.open": true,
        "setTimeout": true
      },
      "packages": {
        "@sentry/browser>@sentry-internal/tracing": true,
        "@sentry/browser>@sentry/core": true,
        "@sentry/browser>@sentry/replay": true,
        "@sentry/utils": true
      }
    },
    "@sentry/browser>@sentry-internal/tracing": {
      "globals": {
        "Headers": true,
        "PerformanceObserver": true,
        "Request": true,
        "__SENTRY_DEBUG__": true,
        "addEventListener": true,
        "performance.getEntriesByType": true,
        "removeEventListener": true
      },
      "packages": {
        "@sentry/browser>@sentry/core": true,
        "@sentry/utils": true
      }
    },
    "@sentry/browser>@sentry/core": {
      "globals": {
        "__SENTRY_DEBUG__": true,
        "__SENTRY_TRACING__": true,
        "clearInterval": true,
        "clearTimeout": true,
        "console.warn": true,
        "setInterval": true,
        "setTimeout": true
      },
      "packages": {
        "@sentry/utils": true
      }
    },
    "@sentry/browser>@sentry/replay": {
      "globals": {
        "Blob": true,
        "CSSConditionRule": true,
        "CSSGroupingRule": true,
        "CSSMediaRule": true,
        "CSSSupportsRule": true,
        "DragEvent": true,
        "Element": true,
        "FormData": true,
        "HTMLCanvasElement": true,
        "HTMLElement.prototype": true,
        "HTMLFormElement": true,
        "HTMLImageElement": true,
        "HTMLInputElement.prototype": true,
        "HTMLOptionElement.prototype": true,
        "HTMLSelectElement.prototype": true,
        "HTMLTextAreaElement.prototype": true,
        "Headers": true,
        "ImageData": true,
        "MouseEvent": true,
        "MutationObserver": true,
        "Node.prototype.contains": true,
        "PerformanceObserver": true,
        "TextEncoder": true,
        "URL": true,
        "URLSearchParams": true,
        "Worker": true,
        "Zone": true,
        "__SENTRY_DEBUG__": true,
        "__rrMutationObserver": true,
        "clearTimeout": true,
        "console.error": true,
        "console.warn": true,
        "document": true,
        "innerHeight": true,
        "innerWidth": true,
        "location.href": true,
        "pageXOffset": true,
        "pageYOffset": true,
        "requestAnimationFrame": true,
        "setTimeout": true
      },
      "packages": {
        "@sentry/browser>@sentry/core": true,
        "@sentry/utils": true,
        "browserify>process": true
      }
    },
    "@sentry/integrations": {
      "globals": {
        "Request": true,
        "__SENTRY_DEBUG__": true,
        "console.log": true
      },
      "packages": {
        "@sentry/utils": true,
        "localforage": true
      }
    },
    "@sentry/utils": {
      "globals": {
        "CustomEvent": true,
        "DOMError": true,
        "DOMException": true,
        "Element": true,
        "ErrorEvent": true,
        "Event": true,
        "Headers": true,
        "Request": true,
        "Response": true,
        "TextEncoder": true,
        "URL": true,
        "XMLHttpRequest.prototype": true,
        "__SENTRY_BROWSER_BUNDLE__": true,
        "__SENTRY_DEBUG__": true,
        "clearTimeout": true,
        "console.error": true,
        "document": true,
        "setTimeout": true
      },
      "packages": {
        "browserify>process": true
      }
    },
    "@storybook/addon-docs>remark-external-links>mdast-util-definitions": {
      "packages": {
        "react-markdown>unist-util-visit": true
      }
    },
    "@storybook/addon-knobs>qs": {
      "packages": {
        "string.prototype.matchall>side-channel": true
      }
    },
    "@trezor/connect-web": {
      "globals": {
        "URLSearchParams": true,
        "__TREZOR_CONNECT_SRC": true,
        "addEventListener": true,
        "btoa": true,
        "chrome": true,
        "clearInterval": true,
        "clearTimeout": true,
        "console.warn": true,
        "document.body": true,
        "document.createElement": true,
        "document.createTextNode": true,
        "document.getElementById": true,
        "document.querySelectorAll": true,
        "location": true,
        "navigator": true,
        "open": true,
        "origin": true,
        "removeEventListener": true,
        "setInterval": true,
        "setTimeout": true
      },
      "packages": {
        "@trezor/connect-web>@trezor/connect": true,
        "@trezor/connect-web>@trezor/connect-common": true,
        "@trezor/connect-web>@trezor/utils": true,
        "@trezor/connect-web>tslib": true,
        "webpack>events": true
      }
    },
    "@trezor/connect-web>@trezor/connect": {
      "packages": {
        "@trezor/connect-web>@trezor/connect>@trezor/protobuf": true,
        "@trezor/connect-web>@trezor/connect>@trezor/schema-utils": true,
        "@trezor/connect-web>@trezor/connect>@trezor/transport": true,
        "@trezor/connect-web>@trezor/utils": true,
        "@trezor/connect-web>tslib": true
      }
    },
    "@trezor/connect-web>@trezor/connect-common": {
      "globals": {
        "console.warn": true,
        "localStorage.getItem": true,
        "localStorage.setItem": true,
        "navigator": true,
        "setTimeout": true,
        "window": true
      },
      "packages": {
        "@trezor/connect-web>@trezor/connect-common>@trezor/env-utils": true,
        "@trezor/connect-web>@trezor/utils": true,
        "@trezor/connect-web>tslib": true
      }
    },
    "@trezor/connect-web>@trezor/connect-common>@trezor/env-utils": {
      "globals": {
        "innerHeight": true,
        "innerWidth": true,
        "location.hostname": true,
        "location.origin": true,
        "navigator.languages": true,
        "navigator.platform": true,
        "navigator.userAgent": true,
        "screen.height": true,
        "screen.width": true
      },
      "packages": {
        "@trezor/connect-web>@trezor/connect-common>@trezor/env-utils>ua-parser-js": true,
        "@trezor/connect-web>tslib": true,
        "browserify>process": true
      }
    },
    "@trezor/connect-web>@trezor/connect-common>@trezor/env-utils>ua-parser-js": {
      "globals": {
        "define": true
      }
    },
    "@trezor/connect-web>@trezor/connect>@trezor/protobuf": {
      "packages": {
        "@trezor/connect-web>@trezor/connect>@trezor/schema-utils": true,
        "@trezor/connect-web>tslib": true,
        "browserify>buffer": true,
        "firebase>@firebase/firestore>@grpc/proto-loader>protobufjs": true
      }
    },
    "@trezor/connect-web>@trezor/connect>@trezor/schema-utils": {
      "globals": {
        "console.warn": true
      },
      "packages": {
        "@trezor/connect-web>@trezor/connect>@trezor/schema-utils>@sinclair/typebox": true,
        "browserify>buffer": true,
        "ts-mixer": true
      }
    },
    "@trezor/connect-web>@trezor/utils": {
      "globals": {
        "AbortController": true,
        "Intl.NumberFormat": true,
        "clearTimeout": true,
        "console.error": true,
        "console.info": true,
        "console.log": true,
        "console.warn": true,
        "setTimeout": true
      },
      "packages": {
        "@trezor/connect-web>tslib": true,
        "browserify>buffer": true,
        "webpack>events": true
      }
    },
    "@trezor/connect-web>tslib": {
      "globals": {
        "SuppressedError": true,
        "define": true
      }
    },
    "@zxing/browser": {
      "globals": {
        "HTMLElement": true,
        "HTMLImageElement": true,
        "HTMLVideoElement": true,
        "clearTimeout": true,
        "console.error": true,
        "console.warn": true,
        "document": true,
        "navigator": true,
        "setTimeout": true
      },
      "packages": {
        "@zxing/library": true
      }
    },
    "@zxing/library": {
      "globals": {
        "HTMLImageElement": true,
        "HTMLVideoElement": true,
        "TextDecoder": true,
        "TextEncoder": true,
        "URL.createObjectURL": true,
        "btoa": true,
        "console.log": true,
        "console.warn": true,
        "document": true,
        "navigator": true,
        "setTimeout": true
      },
      "packages": {
        "@zxing/library>ts-custom-error": true
      }
    },
    "addons-linter>sha.js": {
      "packages": {
        "koa>content-disposition>safe-buffer": true,
        "pumpify>inherits": true
      }
    },
    "await-semaphore": {
      "packages": {
        "browserify>process": true,
        "browserify>timers-browserify": true
      }
    },
    "base32-encode": {
      "packages": {
        "base32-encode>to-data-view": true
      }
    },
    "bignumber.js": {
      "globals": {
        "crypto": true,
        "define": true
      }
    },
    "blo": {
      "globals": {
        "btoa": true
      }
    },
    "bn.js": {
      "globals": {
        "Buffer": true
      },
      "packages": {
        "browserify>browser-resolve": true
      }
    },
    "bowser": {
      "globals": {
        "define": true
      }
    },
    "browserify>assert": {
      "globals": {
        "Buffer": true
      },
      "packages": {
        "browserify>assert>util": true,
        "react>object-assign": true
      }
    },
    "browserify>assert>util": {
      "globals": {
        "console.error": true,
        "console.log": true,
        "console.trace": true,
        "process": true
      },
      "packages": {
        "browserify>assert>util>inherits": true,
        "browserify>process": true
      }
    },
    "browserify>browserify-zlib": {
      "packages": {
        "browserify>assert": true,
        "browserify>browserify-zlib>pako": true,
        "browserify>buffer": true,
        "browserify>process": true,
        "browserify>util": true,
        "stream-browserify": true
      }
    },
    "browserify>buffer": {
      "globals": {
        "console": true
      },
      "packages": {
        "base64-js": true,
        "browserify>buffer>ieee754": true
      }
    },
    "browserify>crypto-browserify": {
      "packages": {
        "browserify>crypto-browserify>browserify-cipher": true,
        "browserify>crypto-browserify>browserify-sign": true,
        "browserify>crypto-browserify>create-ecdh": true,
        "browserify>crypto-browserify>create-hmac": true,
        "browserify>crypto-browserify>diffie-hellman": true,
        "browserify>crypto-browserify>pbkdf2": true,
        "browserify>crypto-browserify>public-encrypt": true,
        "browserify>crypto-browserify>randomfill": true,
        "ethereumjs-util>create-hash": true,
        "mocha>serialize-javascript>randombytes": true
      }
    },
    "browserify>crypto-browserify>browserify-cipher": {
      "packages": {
        "browserify>crypto-browserify>browserify-cipher>browserify-des": true,
        "browserify>crypto-browserify>browserify-cipher>evp_bytestokey": true,
        "ethereumjs-util>ethereum-cryptography>browserify-aes": true
      }
    },
    "browserify>crypto-browserify>browserify-cipher>browserify-des": {
      "packages": {
        "browserify>buffer": true,
        "browserify>crypto-browserify>browserify-cipher>browserify-des>des.js": true,
        "ethereumjs-util>create-hash>cipher-base": true,
        "pumpify>inherits": true
      }
    },
    "browserify>crypto-browserify>browserify-cipher>browserify-des>des.js": {
      "packages": {
        "@metamask/ppom-validator>elliptic>minimalistic-assert": true,
        "pumpify>inherits": true
      }
    },
    "browserify>crypto-browserify>browserify-cipher>evp_bytestokey": {
      "packages": {
        "ethereumjs-util>create-hash>md5.js": true,
        "koa>content-disposition>safe-buffer": true
      }
    },
    "browserify>crypto-browserify>browserify-sign": {
      "packages": {
        "@metamask/ppom-validator>elliptic": true,
        "bn.js": true,
        "browserify>buffer": true,
        "browserify>crypto-browserify>create-hmac": true,
        "browserify>crypto-browserify>public-encrypt>browserify-rsa": true,
        "browserify>crypto-browserify>public-encrypt>parse-asn1": true,
        "ethereumjs-util>create-hash": true,
        "pumpify>inherits": true,
        "stream-browserify": true
      }
    },
    "browserify>crypto-browserify>create-ecdh": {
      "packages": {
        "@metamask/ppom-validator>elliptic": true,
        "bn.js": true,
        "browserify>buffer": true
      }
    },
    "browserify>crypto-browserify>create-hmac": {
      "packages": {
        "addons-linter>sha.js": true,
        "ethereumjs-util>create-hash": true,
        "ethereumjs-util>create-hash>cipher-base": true,
        "ethereumjs-util>create-hash>ripemd160": true,
        "koa>content-disposition>safe-buffer": true,
        "pumpify>inherits": true
      }
    },
    "browserify>crypto-browserify>diffie-hellman": {
      "packages": {
        "bn.js": true,
        "browserify>buffer": true,
        "browserify>crypto-browserify>diffie-hellman>miller-rabin": true,
        "mocha>serialize-javascript>randombytes": true
      }
    },
    "browserify>crypto-browserify>diffie-hellman>miller-rabin": {
      "packages": {
        "@metamask/ppom-validator>elliptic>brorand": true,
        "bn.js": true
      }
    },
    "browserify>crypto-browserify>pbkdf2": {
      "globals": {
        "crypto": true,
        "process": true,
        "queueMicrotask": true,
        "setImmediate": true,
        "setTimeout": true
      },
      "packages": {
        "addons-linter>sha.js": true,
        "browserify>process": true,
        "ethereumjs-util>create-hash": true,
        "ethereumjs-util>create-hash>ripemd160": true,
        "koa>content-disposition>safe-buffer": true
      }
    },
    "browserify>crypto-browserify>public-encrypt": {
      "packages": {
        "bn.js": true,
        "browserify>buffer": true,
        "browserify>crypto-browserify>public-encrypt>browserify-rsa": true,
        "browserify>crypto-browserify>public-encrypt>parse-asn1": true,
        "ethereumjs-util>create-hash": true,
        "mocha>serialize-javascript>randombytes": true
      }
    },
    "browserify>crypto-browserify>public-encrypt>browserify-rsa": {
      "packages": {
        "bn.js": true,
        "browserify>buffer": true,
        "mocha>serialize-javascript>randombytes": true
      }
    },
    "browserify>crypto-browserify>public-encrypt>parse-asn1": {
      "packages": {
        "browserify>buffer": true,
        "browserify>crypto-browserify>browserify-cipher>evp_bytestokey": true,
        "browserify>crypto-browserify>pbkdf2": true,
        "browserify>crypto-browserify>public-encrypt>parse-asn1>asn1.js": true,
        "ethereumjs-util>ethereum-cryptography>browserify-aes": true
      }
    },
    "browserify>crypto-browserify>public-encrypt>parse-asn1>asn1.js": {
      "packages": {
        "@metamask/ppom-validator>elliptic>minimalistic-assert": true,
        "bn.js": true,
        "browserify>buffer": true,
        "browserify>vm-browserify": true,
        "pumpify>inherits": true
      }
    },
    "browserify>crypto-browserify>randomfill": {
      "globals": {
        "crypto": true,
        "msCrypto": true
      },
      "packages": {
        "browserify>process": true,
        "koa>content-disposition>safe-buffer": true,
        "mocha>serialize-javascript>randombytes": true
      }
    },
    "browserify>https-browserify": {
      "packages": {
        "browserify>stream-http": true,
        "browserify>url": true
      }
    },
    "browserify>path-browserify": {
      "packages": {
        "browserify>process": true
      }
    },
    "browserify>process": {
      "globals": {
        "clearTimeout": true,
        "setTimeout": true
      }
    },
    "browserify>punycode": {
      "globals": {
        "define": true
      }
    },
    "browserify>stream-http": {
      "globals": {
        "AbortController": true,
        "Blob": true,
        "MSStreamReader": true,
        "ReadableStream": true,
        "WritableStream": true,
        "XDomainRequest": true,
        "XMLHttpRequest": true,
        "clearTimeout": true,
        "fetch": true,
        "location.protocol.search": true,
        "setTimeout": true
      },
      "packages": {
        "browserify>buffer": true,
        "browserify>process": true,
        "browserify>stream-http>builtin-status-codes": true,
        "browserify>url": true,
        "pumpify>inherits": true,
        "readable-stream": true,
        "watchify>xtend": true
      }
    },
    "browserify>string_decoder": {
      "packages": {
        "koa>content-disposition>safe-buffer": true
      }
    },
    "browserify>timers-browserify": {
      "globals": {
        "clearInterval": true,
        "clearTimeout": true,
        "setInterval": true,
        "setTimeout": true
      },
      "packages": {
        "browserify>process": true
      }
    },
    "browserify>url": {
      "packages": {
        "@storybook/addon-knobs>qs": true,
        "browserify>punycode": true
      }
    },
    "browserify>util": {
      "globals": {
        "console.error": true,
        "console.log": true,
        "console.trace": true
      },
      "packages": {
        "browserify>process": true,
        "browserify>util>is-arguments": true,
        "browserify>util>is-typed-array": true,
        "browserify>util>which-typed-array": true,
        "koa>is-generator-function": true,
        "pumpify>inherits": true
      }
    },
    "browserify>util>is-arguments": {
      "packages": {
        "koa>is-generator-function>has-tostringtag": true,
        "string.prototype.matchall>call-bind": true
      }
    },
    "browserify>util>is-typed-array": {
      "packages": {
        "browserify>util>is-typed-array>for-each": true,
        "koa>is-generator-function>has-tostringtag": true,
        "string.prototype.matchall>call-bind": true,
        "string.prototype.matchall>es-abstract>available-typed-arrays": true,
        "string.prototype.matchall>es-abstract>gopd": true
      }
    },
    "browserify>util>is-typed-array>for-each": {
      "packages": {
        "string.prototype.matchall>es-abstract>is-callable": true
      }
    },
    "browserify>util>which-typed-array": {
      "packages": {
        "browserify>util>is-typed-array": true,
        "browserify>util>is-typed-array>for-each": true,
        "koa>is-generator-function>has-tostringtag": true,
        "string.prototype.matchall>call-bind": true,
        "string.prototype.matchall>es-abstract>available-typed-arrays": true,
        "string.prototype.matchall>es-abstract>gopd": true
      }
    },
    "browserify>vm-browserify": {
      "globals": {
        "document.body.appendChild": true,
        "document.body.removeChild": true,
        "document.createElement": true
      }
    },
    "chalk": {
      "packages": {
        "chalk>ansi-styles": true,
        "chalk>supports-color": true
      }
    },
    "chalk>ansi-styles": {
      "packages": {
        "chalk>ansi-styles>color-convert": true
      }
    },
    "chalk>ansi-styles>color-convert": {
      "packages": {
        "jest-canvas-mock>moo-color>color-name": true
      }
    },
    "chart.js": {
      "globals": {
        "Intl.NumberFormat": true,
        "MutationObserver": true,
        "OffscreenCanvas": true,
        "Path2D": true,
        "ResizeObserver": true,
        "addEventListener": true,
        "clearTimeout": true,
        "console.error": true,
        "console.warn": true,
        "devicePixelRatio": true,
        "document": true,
        "removeEventListener": true,
        "requestAnimationFrame": true,
        "setTimeout": true
      },
      "packages": {
        "chart.js>@kurkle/color": true
      }
    },
    "chart.js>@kurkle/color": {
      "globals": {
        "define": true
      }
    },
    "classnames": {
      "globals": {
        "classNames": "write",
        "define": true
      }
    },
    "copy-to-clipboard": {
      "globals": {
        "clipboardData": true,
        "console.error": true,
        "console.warn": true,
        "document.body.appendChild": true,
        "document.body.removeChild": true,
        "document.createElement": true,
        "document.createRange": true,
        "document.execCommand": true,
        "document.getSelection": true,
        "navigator.userAgent": true,
        "prompt": true
      },
      "packages": {
        "copy-to-clipboard>toggle-selection": true
      }
    },
    "copy-to-clipboard>toggle-selection": {
      "globals": {
        "document.activeElement": true,
        "document.getSelection": true
      }
    },
    "currency-formatter": {
      "packages": {
        "currency-formatter>accounting": true,
        "currency-formatter>locale-currency": true,
        "react>object-assign": true
      }
    },
    "currency-formatter>accounting": {
      "globals": {
        "define": true
      }
    },
    "currency-formatter>locale-currency": {
      "globals": {
        "countryCode": true
      }
    },
    "debounce-stream": {
      "packages": {
        "debounce-stream>debounce": true,
        "debounce-stream>duplexer": true,
        "debounce-stream>through": true
      }
    },
    "debounce-stream>debounce": {
      "globals": {
        "clearTimeout": true,
        "setTimeout": true
      }
    },
    "debounce-stream>duplexer": {
      "packages": {
        "stream-browserify": true
      }
    },
    "debounce-stream>through": {
      "packages": {
        "browserify>process": true,
        "stream-browserify": true
      }
    },
    "depcheck>@vue/compiler-sfc>postcss>nanoid": {
      "globals": {
        "crypto.getRandomValues": true
      }
    },
    "depcheck>is-core-module>hasown": {
      "packages": {
        "browserify>has>function-bind": true
      }
    },
    "dependency-tree>precinct>detective-postcss>postcss>nanoid": {
      "globals": {
        "crypto.getRandomValues": true
      }
    },
    "eslint-plugin-react>array-includes>is-string": {
      "packages": {
        "koa>is-generator-function>has-tostringtag": true
      }
    },
    "eslint>optionator>fast-levenshtein": {
      "globals": {
        "Intl": true,
        "Levenshtein": "write",
        "console.log": true,
        "define": true,
        "importScripts": true,
        "postMessage": true
      }
    },
    "eth-ens-namehash": {
      "globals": {
        "name": "write"
      },
      "packages": {
        "@metamask/ethjs>js-sha3": true,
        "browserify>buffer": true,
        "eth-ens-namehash>idna-uts46-hx": true
      }
    },
    "eth-ens-namehash>idna-uts46-hx": {
      "globals": {
        "define": true
      },
      "packages": {
        "browserify>punycode": true
      }
    },
    "eth-keyring-controller>@metamask/browser-passworder": {
      "globals": {
        "crypto": true
      }
    },
    "eth-lattice-keyring": {
      "globals": {
        "addEventListener": true,
        "browser": true,
        "clearInterval": true,
        "fetch": true,
        "open": true,
        "setInterval": true
      },
      "packages": {
        "@ethereumjs/tx>@ethereumjs/util": true,
        "bn.js": true,
        "browserify>buffer": true,
        "browserify>crypto-browserify": true,
        "eth-lattice-keyring>@ethereumjs/tx": true,
        "eth-lattice-keyring>gridplus-sdk": true,
        "eth-lattice-keyring>rlp": true,
        "webpack>events": true
      }
    },
    "eth-lattice-keyring>@ethereumjs/tx": {
      "packages": {
        "@ethereumjs/tx>@ethereumjs/common": true,
        "@ethereumjs/tx>@ethereumjs/rlp": true,
        "@ethereumjs/tx>@ethereumjs/util": true,
        "@ethersproject/providers": true,
        "browserify>buffer": true,
        "browserify>insert-module-globals>is-buffer": true,
        "eth-lattice-keyring>@ethereumjs/tx>@chainsafe/ssz": true,
        "eth-lattice-keyring>@ethereumjs/tx>ethereum-cryptography": true
      }
    },
    "eth-lattice-keyring>@ethereumjs/tx>@chainsafe/ssz": {
      "packages": {
        "browserify": true,
        "browserify>buffer": true,
        "eth-lattice-keyring>@ethereumjs/tx>@chainsafe/ssz>@chainsafe/persistent-merkle-tree": true,
        "eth-lattice-keyring>@ethereumjs/tx>@chainsafe/ssz>case": true
      }
    },
    "eth-lattice-keyring>@ethereumjs/tx>@chainsafe/ssz>@chainsafe/persistent-merkle-tree": {
      "globals": {
        "WeakRef": true
      },
      "packages": {
        "browserify": true
      }
    },
    "eth-lattice-keyring>@ethereumjs/tx>ethereum-cryptography": {
      "globals": {
        "TextDecoder": true,
        "crypto": true
      },
      "packages": {
        "eth-lattice-keyring>@ethereumjs/tx>ethereum-cryptography>@noble/hashes": true
      }
    },
    "eth-lattice-keyring>@ethereumjs/tx>ethereum-cryptography>@noble/hashes": {
      "globals": {
        "TextEncoder": true,
        "crypto": true
      }
    },
    "eth-lattice-keyring>gridplus-sdk": {
      "globals": {
        "AbortController": true,
        "Request": true,
        "URL": true,
        "__values": true,
        "caches": true,
        "clearTimeout": true,
        "console.error": true,
        "console.log": true,
        "console.warn": true,
        "fetch": true,
        "setTimeout": true
      },
      "packages": {
        "@ethereumjs/tx>@ethereumjs/common>crc-32": true,
        "@ethersproject/abi": true,
        "@metamask/ethjs>js-sha3": true,
        "@metamask/keyring-api>bech32": true,
        "@metamask/ppom-validator>elliptic": true,
        "bn.js": true,
        "browserify>buffer": true,
        "eth-lattice-keyring>gridplus-sdk>@ethereumjs/common": true,
        "eth-lattice-keyring>gridplus-sdk>@ethereumjs/tx": true,
        "eth-lattice-keyring>gridplus-sdk>aes-js": true,
        "eth-lattice-keyring>gridplus-sdk>bignumber.js": true,
        "eth-lattice-keyring>gridplus-sdk>bitwise": true,
        "eth-lattice-keyring>gridplus-sdk>borc": true,
        "eth-lattice-keyring>gridplus-sdk>eth-eip712-util-browser": true,
        "eth-lattice-keyring>gridplus-sdk>rlp": true,
        "eth-lattice-keyring>gridplus-sdk>secp256k1": true,
        "eth-lattice-keyring>gridplus-sdk>uuid": true,
        "ethereumjs-util>ethereum-cryptography>bs58check": true,
        "ethereumjs-util>ethereum-cryptography>hash.js": true,
        "lodash": true
      }
    },
    "eth-lattice-keyring>gridplus-sdk>@ethereumjs/common": {
      "packages": {
        "@ethereumjs/tx>@ethereumjs/common>crc-32": true,
        "@ethereumjs/tx>@ethereumjs/util": true,
        "browserify>buffer": true,
        "webpack>events": true
      }
    },
    "eth-lattice-keyring>gridplus-sdk>@ethereumjs/tx": {
      "packages": {
        "@ethereumjs/tx>@ethereumjs/rlp": true,
        "@ethereumjs/tx>@ethereumjs/util": true,
        "@ethersproject/providers": true,
        "browserify>buffer": true,
        "browserify>insert-module-globals>is-buffer": true,
        "eth-lattice-keyring>@ethereumjs/tx>@chainsafe/ssz": true,
        "eth-lattice-keyring>gridplus-sdk>@ethereumjs/tx>@ethereumjs/common": true,
        "eth-lattice-keyring>gridplus-sdk>@ethereumjs/tx>ethereum-cryptography": true
      }
    },
    "eth-lattice-keyring>gridplus-sdk>@ethereumjs/tx>@ethereumjs/common": {
      "packages": {
        "@ethereumjs/tx>@ethereumjs/common>crc-32": true,
        "@ethereumjs/tx>@ethereumjs/util": true,
        "browserify>buffer": true,
        "webpack>events": true
      }
    },
    "eth-lattice-keyring>gridplus-sdk>@ethereumjs/tx>ethereum-cryptography": {
      "globals": {
        "TextDecoder": true,
        "crypto": true
      },
      "packages": {
        "eth-lattice-keyring>gridplus-sdk>@ethereumjs/tx>ethereum-cryptography>@noble/hashes": true
      }
    },
    "eth-lattice-keyring>gridplus-sdk>@ethereumjs/tx>ethereum-cryptography>@noble/hashes": {
      "globals": {
        "TextEncoder": true,
        "crypto": true
      }
    },
    "eth-lattice-keyring>gridplus-sdk>aes-js": {
      "globals": {
        "define": true
      }
    },
    "eth-lattice-keyring>gridplus-sdk>bignumber.js": {
      "globals": {
        "crypto": true,
        "define": true
      }
    },
    "eth-lattice-keyring>gridplus-sdk>bitwise": {
      "packages": {
        "browserify>buffer": true
      }
    },
    "eth-lattice-keyring>gridplus-sdk>borc": {
      "globals": {
        "console": true
      },
      "packages": {
        "browserify>buffer": true,
        "browserify>buffer>ieee754": true,
        "eth-lattice-keyring>gridplus-sdk>borc>bignumber.js": true,
        "eth-lattice-keyring>gridplus-sdk>borc>iso-url": true
      }
    },
    "eth-lattice-keyring>gridplus-sdk>borc>bignumber.js": {
      "globals": {
        "crypto": true,
        "define": true
      }
    },
    "eth-lattice-keyring>gridplus-sdk>borc>iso-url": {
      "globals": {
        "URL": true,
        "URLSearchParams": true,
        "location": true
      }
    },
    "eth-lattice-keyring>gridplus-sdk>eth-eip712-util-browser": {
      "globals": {
        "intToBuffer": true
      },
      "packages": {
        "@metamask/ethjs>js-sha3": true,
        "bn.js": true,
        "ganache>abstract-level>buffer": true
      }
    },
    "eth-lattice-keyring>gridplus-sdk>rlp": {
      "globals": {
        "TextEncoder": true
      }
    },
    "eth-lattice-keyring>gridplus-sdk>secp256k1": {
      "packages": {
        "@metamask/ppom-validator>elliptic": true
      }
    },
    "eth-lattice-keyring>gridplus-sdk>uuid": {
      "globals": {
        "crypto": true
      }
    },
    "eth-lattice-keyring>rlp": {
      "globals": {
        "TextEncoder": true
      }
    },
    "eth-method-registry": {
      "packages": {
        "@metamask/ethjs-contract": true,
        "@metamask/ethjs-query": true
      }
    },
    "eth-rpc-errors": {
      "packages": {
        "eth-rpc-errors>fast-safe-stringify": true
      }
    },
    "ethereumjs-util": {
      "packages": {
        "bn.js": true,
        "browserify>assert": true,
        "browserify>buffer": true,
        "browserify>insert-module-globals>is-buffer": true,
        "ethereumjs-util>create-hash": true,
        "ethereumjs-util>ethereum-cryptography": true,
        "ethereumjs-util>rlp": true
      }
    },
    "ethereumjs-util>create-hash": {
      "packages": {
        "addons-linter>sha.js": true,
        "ethereumjs-util>create-hash>cipher-base": true,
        "ethereumjs-util>create-hash>md5.js": true,
        "ethereumjs-util>create-hash>ripemd160": true,
        "pumpify>inherits": true
      }
    },
    "ethereumjs-util>create-hash>cipher-base": {
      "packages": {
        "browserify>string_decoder": true,
        "koa>content-disposition>safe-buffer": true,
        "pumpify>inherits": true,
        "stream-browserify": true
      }
    },
    "ethereumjs-util>create-hash>md5.js": {
      "packages": {
        "ethereumjs-util>create-hash>md5.js>hash-base": true,
        "koa>content-disposition>safe-buffer": true,
        "pumpify>inherits": true
      }
    },
    "ethereumjs-util>create-hash>md5.js>hash-base": {
      "packages": {
        "koa>content-disposition>safe-buffer": true,
        "pumpify>inherits": true,
        "readable-stream": true
      }
    },
    "ethereumjs-util>create-hash>ripemd160": {
      "packages": {
        "browserify>buffer": true,
        "ethereumjs-util>create-hash>md5.js>hash-base": true,
        "pumpify>inherits": true
      }
    },
    "ethereumjs-util>ethereum-cryptography": {
      "packages": {
        "browserify>buffer": true,
        "ganache>keccak": true,
        "ganache>secp256k1": true,
        "mocha>serialize-javascript>randombytes": true
      }
    },
    "ethereumjs-util>ethereum-cryptography>browserify-aes": {
      "packages": {
        "browserify>buffer": true,
        "browserify>crypto-browserify>browserify-cipher>evp_bytestokey": true,
        "ethereumjs-util>create-hash>cipher-base": true,
        "ethereumjs-util>ethereum-cryptography>browserify-aes>buffer-xor": true,
        "koa>content-disposition>safe-buffer": true,
        "pumpify>inherits": true
      }
    },
    "ethereumjs-util>ethereum-cryptography>browserify-aes>buffer-xor": {
      "packages": {
        "browserify>buffer": true
      }
    },
    "ethereumjs-util>ethereum-cryptography>bs58check": {
      "packages": {
        "ethereumjs-util>create-hash": true,
        "ethereumjs-util>ethereum-cryptography>bs58check>bs58": true,
        "koa>content-disposition>safe-buffer": true
      }
    },
    "ethereumjs-util>ethereum-cryptography>bs58check>bs58": {
      "packages": {
        "@ensdomains/content-hash>multihashes>multibase>base-x": true
      }
    },
    "ethereumjs-util>ethereum-cryptography>hash.js": {
      "packages": {
        "@metamask/ppom-validator>elliptic>minimalistic-assert": true,
        "pumpify>inherits": true
      }
    },
    "ethereumjs-util>ethereum-cryptography>scrypt-js": {
      "globals": {
        "define": true,
        "setTimeout": true
      },
      "packages": {
        "browserify>timers-browserify": true
      }
    },
    "ethereumjs-util>rlp": {
      "packages": {
        "bn.js": true,
        "browserify>buffer": true
      }
    },
    "ethereumjs-wallet>randombytes": {
      "globals": {
        "crypto.getRandomValues": true
      }
    },
    "extension-port-stream": {
      "packages": {
        "browserify>buffer": true,
        "extension-port-stream>readable-stream": true
      }
    },
    "extension-port-stream>readable-stream": {
      "globals": {
        "AbortController": true,
        "AggregateError": true,
        "Blob": true
      },
      "packages": {
        "browserify>buffer": true,
        "browserify>process": true,
        "browserify>string_decoder": true,
        "extension-port-stream>readable-stream>abort-controller": true,
        "webpack>events": true
      }
    },
    "extension-port-stream>readable-stream>abort-controller": {
      "globals": {
        "AbortController": true
      }
    },
    "fast-json-patch": {
      "globals": {
        "addEventListener": true,
        "clearTimeout": true,
        "removeEventListener": true,
        "setTimeout": true
      }
    },
    "firebase": {
      "packages": {
        "firebase>@firebase/app": true,
        "firebase>@firebase/messaging": true
      }
    },
    "firebase>@firebase/app": {
      "globals": {
        "FinalizationRegistry": true,
        "console.warn": true
      },
      "packages": {
        "firebase>@firebase/app>@firebase/component": true,
        "firebase>@firebase/app>@firebase/logger": true,
        "firebase>@firebase/app>idb": true,
        "firebase>@firebase/util": true
      }
    },
    "firebase>@firebase/app>@firebase/component": {
      "packages": {
        "firebase>@firebase/util": true
      }
    },
    "firebase>@firebase/app>@firebase/logger": {
      "globals": {
        "console": true
      },
      "packages": {
        "@trezor/connect-web>tslib": true
      }
    },
    "firebase>@firebase/app>idb": {
      "globals": {
        "DOMException": true,
        "IDBCursor": true,
        "IDBDatabase": true,
        "IDBIndex": true,
        "IDBObjectStore": true,
        "IDBRequest": true,
        "IDBTransaction": true,
        "indexedDB.deleteDatabase": true,
        "indexedDB.open": true
      }
    },
    "firebase>@firebase/firestore>@grpc/proto-loader>protobufjs": {
      "globals": {
        "process": true,
        "setTimeout": true
      },
      "packages": {
        "firebase>@firebase/firestore>@grpc/proto-loader>protobufjs>@protobufjs/aspromise": true,
        "firebase>@firebase/firestore>@grpc/proto-loader>protobufjs>@protobufjs/base64": true,
        "firebase>@firebase/firestore>@grpc/proto-loader>protobufjs>@protobufjs/codegen": true,
        "firebase>@firebase/firestore>@grpc/proto-loader>protobufjs>@protobufjs/eventemitter": true,
        "firebase>@firebase/firestore>@grpc/proto-loader>protobufjs>@protobufjs/fetch": true,
        "firebase>@firebase/firestore>@grpc/proto-loader>protobufjs>@protobufjs/float": true,
        "firebase>@firebase/firestore>@grpc/proto-loader>protobufjs>@protobufjs/inquire": true,
        "firebase>@firebase/firestore>@grpc/proto-loader>protobufjs>@protobufjs/path": true,
        "firebase>@firebase/firestore>@grpc/proto-loader>protobufjs>@protobufjs/pool": true,
        "firebase>@firebase/firestore>@grpc/proto-loader>protobufjs>@protobufjs/utf8": true
      }
    },
    "firebase>@firebase/firestore>@grpc/proto-loader>protobufjs>@protobufjs/codegen": {
      "globals": {
        "console.log": true
      }
    },
    "firebase>@firebase/firestore>@grpc/proto-loader>protobufjs>@protobufjs/fetch": {
      "globals": {
        "XMLHttpRequest": true
      },
      "packages": {
        "firebase>@firebase/firestore>@grpc/proto-loader>protobufjs>@protobufjs/aspromise": true,
        "firebase>@firebase/firestore>@grpc/proto-loader>protobufjs>@protobufjs/inquire": true
      }
    },
    "firebase>@firebase/installations": {
      "globals": {
        "BroadcastChannel": true,
        "Headers": true,
        "btoa": true,
        "console.error": true,
        "crypto": true,
        "fetch": true,
        "msCrypto": true,
        "navigator.onLine": true,
        "setTimeout": true
      },
      "packages": {
        "firebase>@firebase/app": true,
        "firebase>@firebase/app>@firebase/component": true,
        "firebase>@firebase/app>idb": true,
        "firebase>@firebase/util": true
      }
    },
    "firebase>@firebase/messaging": {
      "globals": {
        "Headers": true,
        "Notification.maxActions": true,
        "Notification.permission": true,
        "Notification.requestPermission": true,
        "PushSubscription.prototype.hasOwnProperty": true,
        "ServiceWorkerRegistration": true,
        "URL": true,
        "addEventListener": true,
        "atob": true,
        "btoa": true,
        "clients.matchAll": true,
        "clients.openWindow": true,
        "console.warn": true,
        "document": true,
        "fetch": true,
        "indexedDB": true,
        "location.href": true,
        "location.origin": true,
        "navigator": true,
        "origin.replace": true,
        "registration.showNotification": true,
        "setTimeout": true
      },
      "packages": {
        "@trezor/connect-web>tslib": true,
        "firebase>@firebase/app": true,
        "firebase>@firebase/app>@firebase/component": true,
        "firebase>@firebase/app>idb": true,
        "firebase>@firebase/installations": true,
        "firebase>@firebase/util": true
      }
    },
    "firebase>@firebase/util": {
      "globals": {
        "atob": true,
        "browser": true,
        "btoa": true,
        "chrome": true,
        "console": true,
        "document": true,
        "indexedDB": true,
        "navigator": true,
        "process": true,
        "self": true,
        "setTimeout": true
      },
      "packages": {
        "browserify>process": true
      }
    },
    "fuse.js": {
      "globals": {
        "console": true,
        "define": true
      }
    },
    "ganache>abstract-level>buffer": {
      "globals": {
        "console": true
      },
      "packages": {
        "base64-js": true,
        "browserify>buffer>ieee754": true
      }
    },
    "ganache>keccak": {
      "packages": {
        "browserify>buffer": true,
        "readable-stream": true
      }
    },
    "ganache>secp256k1": {
      "packages": {
        "@metamask/ppom-validator>elliptic": true
      }
    },
    "gulp>vinyl-fs>object.assign": {
      "packages": {
        "@lavamoat/lavapack>json-stable-stringify>object-keys": true,
        "string.prototype.matchall>call-bind": true,
        "string.prototype.matchall>define-properties": true,
        "string.prototype.matchall>has-symbols": true
      }
    },
    "he": {
      "globals": {
        "define": true
      }
    },
    "json-rpc-engine": {
      "packages": {
        "eth-rpc-errors": true,
        "json-rpc-engine>@metamask/safe-event-emitter": true
      }
    },
    "json-rpc-engine>@metamask/safe-event-emitter": {
      "globals": {
        "setTimeout": true
      },
      "packages": {
        "webpack>events": true
      }
    },
    "json-rpc-middleware-stream": {
      "globals": {
        "console.warn": true,
        "setTimeout": true
      },
      "packages": {
        "@metamask/safe-event-emitter": true,
        "readable-stream": true
      }
    },
    "koa>content-disposition>safe-buffer": {
      "packages": {
        "browserify>buffer": true
      }
    },
    "koa>is-generator-function": {
      "packages": {
        "koa>is-generator-function>has-tostringtag": true
      }
    },
    "koa>is-generator-function>has-tostringtag": {
      "packages": {
        "string.prototype.matchall>has-symbols": true
      }
    },
    "localforage": {
      "globals": {
        "Blob": true,
        "BlobBuilder": true,
        "FileReader": true,
        "IDBKeyRange": true,
        "MSBlobBuilder": true,
        "MozBlobBuilder": true,
        "OIndexedDB": true,
        "WebKitBlobBuilder": true,
        "atob": true,
        "btoa": true,
        "console.error": true,
        "console.info": true,
        "console.warn": true,
        "define": true,
        "fetch": true,
        "indexedDB": true,
        "localStorage": true,
        "mozIndexedDB": true,
        "msIndexedDB": true,
        "navigator.platform": true,
        "navigator.userAgent": true,
        "openDatabase": true,
        "setTimeout": true,
        "webkitIndexedDB": true
      }
    },
    "lodash": {
      "globals": {
        "clearTimeout": true,
        "define": true,
        "setTimeout": true
      }
    },
    "loglevel": {
      "globals": {
        "console": true,
        "define": true,
        "document.cookie": true,
        "localStorage": true,
        "log": "write",
        "navigator": true
      }
    },
    "luxon": {
      "globals": {
        "Intl": true
      }
    },
    "mocha>serialize-javascript>randombytes": {
      "globals": {
        "crypto": true,
        "msCrypto": true
      },
      "packages": {
        "browserify>process": true,
        "koa>content-disposition>safe-buffer": true
      }
    },
    "nanoid": {
      "globals": {
        "crypto": true,
        "msCrypto": true,
        "navigator": true
      }
    },
    "nock>debug": {
      "globals": {
        "console": true,
        "document": true,
        "localStorage": true,
        "navigator": true,
        "process": true
      },
      "packages": {
        "browserify>process": true,
        "nock>debug>ms": true
      }
    },
    "node-fetch": {
      "globals": {
        "Headers": true,
        "Request": true,
        "Response": true,
        "fetch": true
      }
    },
    "promise-to-callback": {
      "packages": {
        "promise-to-callback>is-fn": true,
        "promise-to-callback>set-immediate-shim": true
      }
    },
    "promise-to-callback>set-immediate-shim": {
      "globals": {
        "setTimeout.apply": true
      },
      "packages": {
        "browserify>timers-browserify": true
      }
    },
    "prop-types": {
      "globals": {
        "console": true
      },
      "packages": {
        "prop-types>react-is": true,
        "react>object-assign": true
      }
    },
    "prop-types>react-is": {
      "globals": {
        "console": true
      }
    },
    "qrcode-generator": {
      "globals": {
        "define": true
      }
    },
    "qrcode.react": {
      "globals": {
        "Path2D": true,
        "devicePixelRatio": true
      },
      "packages": {
        "react": true
      }
    },
    "react": {
      "globals": {
        "console": true
      },
      "packages": {
        "prop-types": true,
        "react>object-assign": true
      }
    },
    "react-beautiful-dnd": {
      "globals": {
        "Element.prototype": true,
        "__REDUX_DEVTOOLS_EXTENSION_COMPOSE__": true,
        "addEventListener": true,
        "cancelAnimationFrame": true,
        "clearTimeout": true,
        "console": true,
        "document": true,
        "getComputedStyle": true,
        "pageXOffset": true,
        "pageYOffset": true,
        "removeEventListener": true,
        "requestAnimationFrame": true,
        "scrollBy": true,
        "setTimeout": true
      },
      "packages": {
        "@babel/runtime": true,
        "react": true,
        "react-beautiful-dnd>css-box-model": true,
        "react-beautiful-dnd>memoize-one": true,
        "react-beautiful-dnd>raf-schd": true,
        "react-beautiful-dnd>use-memo-one": true,
        "react-dom": true,
        "react-redux": true,
        "redux": true
      }
    },
    "react-beautiful-dnd>css-box-model": {
      "globals": {
        "getComputedStyle": true,
        "pageXOffset": true,
        "pageYOffset": true
      },
      "packages": {
        "react-router-dom>tiny-invariant": true
      }
    },
    "react-beautiful-dnd>raf-schd": {
      "globals": {
        "cancelAnimationFrame": true,
        "requestAnimationFrame": true
      }
    },
    "react-beautiful-dnd>use-memo-one": {
      "packages": {
        "react": true
      }
    },
    "react-chartjs-2": {
      "globals": {
        "setTimeout": true
      },
      "packages": {
        "chart.js": true,
        "react": true
      }
    },
    "react-devtools": {
      "packages": {
        "react-devtools>react-devtools-core": true
      }
    },
    "react-devtools>react-devtools-core": {
      "globals": {
        "WebSocket": true,
        "setTimeout": true
      }
    },
    "react-dnd-html5-backend": {
      "globals": {
        "addEventListener": true,
        "clearTimeout": true,
        "removeEventListener": true
      }
    },
    "react-dom": {
      "globals": {
        "HTMLIFrameElement": true,
        "MSApp": true,
        "__REACT_DEVTOOLS_GLOBAL_HOOK__": true,
        "addEventListener": true,
        "clearTimeout": true,
        "clipboardData": true,
        "console": true,
        "dispatchEvent": true,
        "document": true,
        "event": "write",
        "jest": true,
        "location.protocol": true,
        "navigator.userAgent.indexOf": true,
        "performance": true,
        "removeEventListener": true,
        "self": true,
        "setTimeout": true,
        "top": true,
        "trustedTypes": true
      },
      "packages": {
        "prop-types": true,
        "react": true,
        "react-dom>scheduler": true,
        "react>object-assign": true
      }
    },
    "react-dom>scheduler": {
      "globals": {
        "MessageChannel": true,
        "cancelAnimationFrame": true,
        "clearTimeout": true,
        "console": true,
        "navigator": true,
        "performance": true,
        "requestAnimationFrame": true,
        "setTimeout": true
      }
    },
    "react-focus-lock": {
      "globals": {
        "addEventListener": true,
        "console.error": true,
        "console.warn": true,
        "document": true,
        "removeEventListener": true,
        "setTimeout": true
      },
      "packages": {
        "@babel/runtime": true,
        "prop-types": true,
        "react": true,
        "react-focus-lock>focus-lock": true,
        "react-focus-lock>react-clientside-effect": true,
        "react-focus-lock>use-callback-ref": true,
        "react-focus-lock>use-sidecar": true
      }
    },
    "react-focus-lock>focus-lock": {
      "globals": {
        "HTMLIFrameElement": true,
        "Node.DOCUMENT_FRAGMENT_NODE": true,
        "Node.DOCUMENT_NODE": true,
        "Node.DOCUMENT_POSITION_CONTAINED_BY": true,
        "Node.DOCUMENT_POSITION_CONTAINS": true,
        "Node.ELEMENT_NODE": true,
        "console.error": true,
        "console.warn": true,
        "document": true,
        "getComputedStyle": true,
        "setTimeout": true
      },
      "packages": {
        "@trezor/connect-web>tslib": true
      }
    },
    "react-focus-lock>react-clientside-effect": {
      "packages": {
        "@babel/runtime": true,
        "react": true
      }
    },
    "react-focus-lock>use-callback-ref": {
      "packages": {
        "react": true
      }
    },
    "react-focus-lock>use-sidecar": {
      "globals": {
        "console.error": true
      },
      "packages": {
        "@trezor/connect-web>tslib": true,
        "react": true,
        "react-focus-lock>use-sidecar>detect-node-es": true
      }
    },
    "react-idle-timer": {
      "globals": {
        "clearTimeout": true,
        "document": true,
        "setTimeout": true
      },
      "packages": {
        "prop-types": true,
        "react": true
      }
    },
    "react-inspector": {
      "globals": {
        "Node": true,
        "chromeDark": true,
        "chromeLight": true
      },
      "packages": {
        "react": true
      }
    },
    "react-markdown": {
      "globals": {
        "console.warn": true
      },
      "packages": {
        "prop-types": true,
        "react": true,
        "react-markdown>comma-separated-tokens": true,
        "react-markdown>property-information": true,
        "react-markdown>react-is": true,
        "react-markdown>remark-parse": true,
        "react-markdown>remark-rehype": true,
        "react-markdown>space-separated-tokens": true,
        "react-markdown>style-to-object": true,
        "react-markdown>unified": true,
        "react-markdown>unist-util-visit": true,
        "react-markdown>vfile": true
      }
    },
    "react-markdown>property-information": {
      "packages": {
        "watchify>xtend": true
      }
    },
    "react-markdown>react-is": {
      "globals": {
        "console": true
      }
    },
    "react-markdown>remark-parse": {
      "packages": {
        "react-markdown>remark-parse>mdast-util-from-markdown": true
      }
    },
    "react-markdown>remark-parse>mdast-util-from-markdown": {
      "packages": {
        "react-markdown>remark-parse>mdast-util-from-markdown>mdast-util-to-string": true,
        "react-markdown>remark-parse>mdast-util-from-markdown>micromark": true,
        "react-markdown>remark-parse>mdast-util-from-markdown>unist-util-stringify-position": true,
        "react-syntax-highlighter>refractor>parse-entities": true
      }
    },
    "react-markdown>remark-parse>mdast-util-from-markdown>micromark": {
      "packages": {
        "react-syntax-highlighter>refractor>parse-entities": true
      }
    },
    "react-markdown>remark-rehype": {
      "packages": {
        "react-markdown>remark-rehype>mdast-util-to-hast": true
      }
    },
    "react-markdown>remark-rehype>mdast-util-to-hast": {
      "globals": {
        "console.warn": true
      },
      "packages": {
        "@storybook/addon-docs>remark-external-links>mdast-util-definitions": true,
        "react-markdown>remark-rehype>mdast-util-to-hast>mdurl": true,
        "react-markdown>remark-rehype>mdast-util-to-hast>unist-builder": true,
        "react-markdown>remark-rehype>mdast-util-to-hast>unist-util-generated": true,
        "react-markdown>remark-rehype>mdast-util-to-hast>unist-util-position": true,
        "react-markdown>unist-util-visit": true
      }
    },
    "react-markdown>style-to-object": {
      "packages": {
        "react-markdown>style-to-object>inline-style-parser": true
      }
    },
    "react-markdown>unified": {
      "packages": {
        "mocha>yargs-unparser>is-plain-obj": true,
        "react-markdown>unified>bail": true,
        "react-markdown>unified>extend": true,
        "react-markdown>unified>is-buffer": true,
        "react-markdown>unified>trough": true,
        "react-markdown>vfile": true
      }
    },
    "react-markdown>unist-util-visit": {
      "packages": {
        "react-markdown>unist-util-visit>unist-util-visit-parents": true
      }
    },
    "react-markdown>unist-util-visit>unist-util-visit-parents": {
      "packages": {
        "react-markdown>unist-util-visit>unist-util-is": true
      }
    },
    "react-markdown>vfile": {
      "packages": {
        "browserify>path-browserify": true,
        "browserify>process": true,
        "react-markdown>vfile>is-buffer": true,
        "react-markdown>vfile>vfile-message": true,
        "vinyl>replace-ext": true
      }
    },
    "react-markdown>vfile>vfile-message": {
      "packages": {
        "react-markdown>vfile>unist-util-stringify-position": true
      }
    },
    "react-popper": {
      "globals": {
        "document": true
      },
      "packages": {
        "@popperjs/core": true,
        "react": true,
        "react-popper>react-fast-compare": true,
        "react-popper>warning": true
      }
    },
    "react-popper>react-fast-compare": {
      "globals": {
        "Element": true,
        "console.warn": true
      }
    },
    "react-popper>warning": {
      "globals": {
        "console": true
      }
    },
    "react-redux": {
      "globals": {
        "console": true,
        "document": true
      },
      "packages": {
        "prop-types": true,
        "react": true,
        "react-dom": true,
        "react-redux>@babel/runtime": true,
        "react-redux>hoist-non-react-statics": true,
        "react-redux>react-is": true
      }
    },
    "react-redux>hoist-non-react-statics": {
      "packages": {
        "prop-types>react-is": true
      }
    },
    "react-redux>react-is": {
      "globals": {
        "console": true
      }
    },
    "react-responsive-carousel": {
      "globals": {
        "HTMLElement": true,
        "addEventListener": true,
        "clearTimeout": true,
        "console.warn": true,
        "document": true,
        "getComputedStyle": true,
        "removeEventListener": true,
        "setTimeout": true
      },
      "packages": {
        "classnames": true,
        "react": true,
        "react-dom": true,
        "react-responsive-carousel>react-easy-swipe": true
      }
    },
    "react-responsive-carousel>react-easy-swipe": {
      "globals": {
        "addEventListener": true,
        "define": true,
        "document.addEventListener": true,
        "document.removeEventListener": true
      },
      "packages": {
        "prop-types": true,
        "react": true
      }
    },
    "react-router-dom": {
      "packages": {
        "prop-types": true,
        "react": true,
        "react-router-dom>history": true,
        "react-router-dom>react-router": true,
        "react-router-dom>tiny-invariant": true,
        "react-router-dom>tiny-warning": true
      }
    },
    "react-router-dom>history": {
      "globals": {
        "addEventListener": true,
        "confirm": true,
        "document": true,
        "history": true,
        "location": true,
        "navigator.userAgent": true,
        "removeEventListener": true
      },
      "packages": {
        "react-router-dom>history>resolve-pathname": true,
        "react-router-dom>history>value-equal": true,
        "react-router-dom>tiny-invariant": true,
        "react-router-dom>tiny-warning": true
      }
    },
    "react-router-dom>react-router": {
      "packages": {
        "prop-types": true,
        "prop-types>react-is": true,
        "react": true,
        "react-redux>hoist-non-react-statics": true,
        "react-router-dom>react-router>history": true,
        "react-router-dom>react-router>mini-create-react-context": true,
        "react-router-dom>tiny-invariant": true,
        "react-router-dom>tiny-warning": true,
        "sinon>nise>path-to-regexp": true
      }
    },
    "react-router-dom>react-router>history": {
      "globals": {
        "addEventListener": true,
        "confirm": true,
        "document": true,
        "history": true,
        "location": true,
        "navigator.userAgent": true,
        "removeEventListener": true
      },
      "packages": {
        "react-router-dom>history>resolve-pathname": true,
        "react-router-dom>history>value-equal": true,
        "react-router-dom>tiny-invariant": true,
        "react-router-dom>tiny-warning": true
      }
    },
    "react-router-dom>react-router>mini-create-react-context": {
      "packages": {
        "@babel/runtime": true,
        "prop-types": true,
        "react": true,
        "react-router-dom>react-router>mini-create-react-context>gud": true,
        "react-router-dom>tiny-warning": true
      }
    },
    "react-router-dom>tiny-warning": {
      "globals": {
        "console": true
      }
    },
    "react-simple-file-input": {
      "globals": {
        "File": true,
        "FileReader": true,
        "console.warn": true
      },
      "packages": {
        "prop-types": true,
        "react": true
      }
    },
    "react-syntax-highlighter>refractor>parse-entities": {
      "globals": {
        "document.createElement": true
      }
    },
    "react-tippy": {
      "globals": {
        "Element": true,
        "MSStream": true,
        "MutationObserver": true,
        "addEventListener": true,
        "clearTimeout": true,
        "console.error": true,
        "console.warn": true,
        "define": true,
        "document": true,
        "getComputedStyle": true,
        "innerHeight": true,
        "innerWidth": true,
        "navigator.maxTouchPoints": true,
        "navigator.msMaxTouchPoints": true,
        "navigator.userAgent": true,
        "performance": true,
        "requestAnimationFrame": true,
        "setTimeout": true
      },
      "packages": {
        "react": true,
        "react-dom": true,
        "react-tippy>popper.js": true
      }
    },
    "react-tippy>popper.js": {
      "globals": {
        "MSInputMethodContext": true,
        "Node.DOCUMENT_POSITION_FOLLOWING": true,
        "cancelAnimationFrame": true,
        "console.warn": true,
        "define": true,
        "devicePixelRatio": true,
        "document": true,
        "getComputedStyle": true,
        "innerHeight": true,
        "innerWidth": true,
        "navigator.userAgent": true,
        "requestAnimationFrame": true,
        "setTimeout": true
      }
    },
    "react-toggle-button": {
      "globals": {
        "clearTimeout": true,
        "console.warn": true,
        "define": true,
        "performance": true,
        "setTimeout": true
      },
      "packages": {
        "react": true
      }
    },
    "readable-stream": {
      "packages": {
        "browserify>browser-resolve": true,
        "browserify>buffer": true,
        "browserify>process": true,
        "browserify>string_decoder": true,
        "pumpify>inherits": true,
        "readable-stream>util-deprecate": true,
        "webpack>events": true
      }
    },
    "readable-stream-2>core-util-is": {
      "packages": {
        "browserify>insert-module-globals>is-buffer": true
      }
    },
    "readable-stream-2>process-nextick-args": {
      "packages": {
        "browserify>process": true
      }
    },
    "readable-stream>util-deprecate": {
      "globals": {
        "console.trace": true,
        "console.warn": true,
        "localStorage": true
      }
    },
    "redux": {
      "globals": {
        "console": true
      },
      "packages": {
        "@babel/runtime": true
      }
    },
    "semver": {
      "globals": {
        "console.error": true
      },
      "packages": {
        "browserify>process": true
      }
    },
    "sinon>nise>path-to-regexp": {
      "packages": {
        "sinon>nise>path-to-regexp>isarray": true
      }
    },
    "stream-browserify": {
      "packages": {
        "pumpify>inherits": true,
        "readable-stream": true,
        "webpack>events": true
      }
    },
    "string.prototype.matchall>call-bind": {
      "packages": {
        "browserify>has>function-bind": true,
        "string.prototype.matchall>call-bind>es-errors": true,
        "string.prototype.matchall>call-bind>set-function-length": true,
        "string.prototype.matchall>get-intrinsic": true
      }
    },
    "string.prototype.matchall>call-bind>set-function-length": {
      "packages": {
        "string.prototype.matchall>call-bind>es-errors": true,
        "string.prototype.matchall>define-properties>define-data-property": true,
        "string.prototype.matchall>es-abstract>gopd": true,
        "string.prototype.matchall>es-abstract>has-property-descriptors": true,
        "string.prototype.matchall>get-intrinsic": true
      }
    },
    "string.prototype.matchall>define-properties": {
      "packages": {
        "@lavamoat/lavapack>json-stable-stringify>object-keys": true,
        "string.prototype.matchall>define-properties>define-data-property": true,
        "string.prototype.matchall>es-abstract>has-property-descriptors": true
      }
    },
    "string.prototype.matchall>define-properties>define-data-property": {
      "packages": {
        "string.prototype.matchall>call-bind>es-errors": true,
        "string.prototype.matchall>es-abstract>gopd": true,
        "string.prototype.matchall>es-abstract>has-property-descriptors": true,
        "string.prototype.matchall>get-intrinsic": true
      }
    },
    "string.prototype.matchall>es-abstract>array-buffer-byte-length": {
      "packages": {
        "string.prototype.matchall>call-bind": true,
        "string.prototype.matchall>es-abstract>is-array-buffer": true
      }
    },
    "string.prototype.matchall>es-abstract>es-to-primitive>is-symbol": {
      "packages": {
        "string.prototype.matchall>has-symbols": true
      }
    },
    "string.prototype.matchall>es-abstract>gopd": {
      "packages": {
        "string.prototype.matchall>get-intrinsic": true
      }
    },
    "string.prototype.matchall>es-abstract>has-property-descriptors": {
      "packages": {
        "string.prototype.matchall>get-intrinsic": true
      }
    },
    "string.prototype.matchall>es-abstract>is-array-buffer": {
      "packages": {
        "browserify>util>is-typed-array": true,
        "string.prototype.matchall>call-bind": true,
        "string.prototype.matchall>get-intrinsic": true
      }
    },
    "string.prototype.matchall>es-abstract>is-callable": {
      "globals": {
        "document": true
      }
    },
    "string.prototype.matchall>es-abstract>is-regex": {
      "packages": {
        "koa>is-generator-function>has-tostringtag": true,
        "string.prototype.matchall>call-bind": true
      }
    },
    "string.prototype.matchall>es-abstract>is-shared-array-buffer": {
      "packages": {
        "string.prototype.matchall>call-bind": true
      }
    },
    "string.prototype.matchall>es-abstract>object-inspect": {
      "globals": {
        "HTMLElement": true,
        "WeakRef": true
      },
      "packages": {
        "browserify>browser-resolve": true
      }
    },
    "string.prototype.matchall>get-intrinsic": {
      "globals": {
        "AggregateError": true,
        "FinalizationRegistry": true,
        "WeakRef": true
      },
      "packages": {
        "browserify>has>function-bind": true,
        "depcheck>is-core-module>hasown": true,
        "string.prototype.matchall>call-bind>es-errors": true,
        "string.prototype.matchall>es-abstract>has-proto": true,
        "string.prototype.matchall>has-symbols": true
      }
    },
    "string.prototype.matchall>internal-slot": {
      "packages": {
        "depcheck>is-core-module>hasown": true,
        "string.prototype.matchall>get-intrinsic": true,
        "string.prototype.matchall>side-channel": true
      }
    },
    "string.prototype.matchall>regexp.prototype.flags": {
      "packages": {
        "string.prototype.matchall>call-bind": true,
        "string.prototype.matchall>define-properties": true,
        "string.prototype.matchall>regexp.prototype.flags>set-function-name": true
      }
    },
    "string.prototype.matchall>regexp.prototype.flags>set-function-name": {
      "packages": {
        "string.prototype.matchall>define-properties>define-data-property": true,
        "string.prototype.matchall>es-abstract>function.prototype.name>functions-have-names": true,
        "string.prototype.matchall>es-abstract>has-property-descriptors": true
      }
    },
    "string.prototype.matchall>side-channel": {
      "packages": {
        "string.prototype.matchall>call-bind": true,
        "string.prototype.matchall>es-abstract>object-inspect": true,
        "string.prototype.matchall>get-intrinsic": true
      }
    },
    "superstruct": {
      "globals": {
        "console.warn": true,
        "define": true
      }
    },
    "terser>source-map-support>buffer-from": {
      "packages": {
        "browserify>buffer": true
      }
    },
    "uuid": {
      "globals": {
        "crypto": true,
        "msCrypto": true
      }
    },
    "vinyl>replace-ext": {
      "packages": {
        "browserify>path-browserify": true
      }
    },
    "web3": {
      "globals": {
        "XMLHttpRequest": true
      }
    },
    "web3-stream-provider": {
      "globals": {
        "setTimeout": true
      },
      "packages": {
        "browserify>util": true,
        "readable-stream": true,
        "web3-stream-provider>uuid": true
      }
    },
    "web3-stream-provider>uuid": {
      "globals": {
        "crypto": true
      }
    },
    "webextension-polyfill": {
      "globals": {
        "browser": true,
        "chrome": true,
        "console.error": true,
        "console.warn": true,
        "define": true
      }
    },
    "webpack>events": {
      "globals": {
        "console": true
      }
    }
  }
}<|MERGE_RESOLUTION|>--- conflicted
+++ resolved
@@ -1085,11 +1085,7 @@
       "packages": {
         "@metamask/eth-json-rpc-filters>@metamask/eth-query": true,
         "@metamask/eth-json-rpc-filters>@metamask/json-rpc-engine": true,
-<<<<<<< HEAD
-        "@metamask/name-controller>async-mutex": true,
-=======
         "@metamask/eth-json-rpc-filters>async-mutex": true,
->>>>>>> 9f95f30c
         "@metamask/safe-event-emitter": true,
         "pify": true
       }
@@ -1102,17 +1098,11 @@
     },
     "@metamask/eth-json-rpc-filters>@metamask/json-rpc-engine": {
       "packages": {
-<<<<<<< HEAD
-        "@metamask/providers>@metamask/rpc-errors": true,
-=======
         "@metamask/rpc-errors": true,
->>>>>>> 9f95f30c
         "@metamask/safe-event-emitter": true,
         "@metamask/utils": true
       }
     },
-<<<<<<< HEAD
-=======
     "@metamask/eth-json-rpc-filters>async-mutex": {
       "globals": {
         "setTimeout": true
@@ -1121,7 +1111,6 @@
         "@trezor/connect-web>tslib": true
       }
     },
->>>>>>> 9f95f30c
     "@metamask/eth-json-rpc-middleware": {
       "globals": {
         "URL": true,
@@ -1132,33 +1121,16 @@
         "@metamask/eth-json-rpc-middleware>@metamask/json-rpc-engine": true,
         "@metamask/eth-json-rpc-middleware>safe-stable-stringify": true,
         "@metamask/eth-sig-util": true,
-<<<<<<< HEAD
-        "@metamask/providers>@metamask/rpc-errors": true,
-        "@metamask/snaps-controllers>@metamask/json-rpc-engine": true,
-=======
         "@metamask/rpc-errors": true,
->>>>>>> 9f95f30c
         "@metamask/utils": true,
         "pify": true,
         "sass-loader>klona": true
       }
     },
-    "@metamask/eth-json-rpc-middleware>@metamask/eth-block-tracker": {
-      "globals": {
-        "clearTimeout": true,
-        "console.error": true,
-        "setTimeout": true
-      },
-      "packages": {
-<<<<<<< HEAD
-        "@metamask/eth-query>json-rpc-random-id": true,
-        "@metamask/safe-event-emitter": true,
-        "@metamask/utils": true,
-        "pify": true
-=======
+    "@metamask/eth-json-rpc-middleware>@metamask/eth-json-rpc-provider": {
+      "packages": {
         "@metamask/eth-json-rpc-middleware>@metamask/eth-json-rpc-provider>@metamask/json-rpc-engine": true,
         "@metamask/safe-event-emitter": true
->>>>>>> 9f95f30c
       }
     },
     "@metamask/eth-json-rpc-middleware>@metamask/eth-json-rpc-provider>@metamask/json-rpc-engine": {
@@ -1833,11 +1805,7 @@
         "@metamask/network-controller>@metamask/eth-json-rpc-infura": true,
         "@metamask/network-controller>@metamask/eth-json-rpc-provider": true,
         "@metamask/network-controller>@metamask/swappable-obj-proxy": true,
-<<<<<<< HEAD
-        "@metamask/providers>@metamask/rpc-errors": true,
-=======
         "@metamask/rpc-errors": true,
->>>>>>> 9f95f30c
         "@metamask/snaps-controllers>@metamask/json-rpc-engine": true,
         "@metamask/utils": true,
         "browserify>assert": true,
@@ -1860,15 +1828,9 @@
         "setTimeout": true
       },
       "packages": {
-<<<<<<< HEAD
-        "@metamask/network-controller>@metamask/eth-json-rpc-infura>@metamask/eth-json-rpc-provider": true,
-        "@metamask/network-controller>@metamask/eth-json-rpc-infura>@metamask/json-rpc-engine": true,
-        "@metamask/providers>@metamask/rpc-errors": true,
-=======
         "@ethereumjs/tx>@ethereumjs/util": true,
         "@metamask/controller-utils>@spruceid/siwe-parser": true,
         "@metamask/ethjs>@metamask/ethjs-unit": true,
->>>>>>> 9f95f30c
         "@metamask/utils": true,
         "bn.js": true,
         "browserify>buffer": true,
@@ -1876,12 +1838,6 @@
         "eth-ens-namehash": true
       }
     },
-<<<<<<< HEAD
-    "@metamask/network-controller>@metamask/eth-json-rpc-infura>@metamask/eth-json-rpc-provider": {
-      "packages": {
-        "@metamask/network-controller>@metamask/eth-json-rpc-infura>@metamask/json-rpc-engine": true,
-        "@metamask/safe-event-emitter": true
-=======
     "@metamask/network-controller>@metamask/eth-json-rpc-infura": {
       "globals": {
         "setTimeout": true
@@ -1892,7 +1848,6 @@
         "@metamask/rpc-errors": true,
         "@metamask/utils": true,
         "node-fetch": true
->>>>>>> 9f95f30c
       }
     },
     "@metamask/network-controller>@metamask/eth-json-rpc-infura>@metamask/json-rpc-engine": {
@@ -1903,25 +1858,6 @@
       }
     },
     "@metamask/network-controller>@metamask/eth-json-rpc-provider": {
-<<<<<<< HEAD
-      "packages": {
-        "@metamask/safe-event-emitter": true,
-        "@metamask/snaps-controllers>@metamask/json-rpc-engine": true
-      }
-    },
-    "@metamask/notification-controller": {
-      "packages": {
-        "@metamask/notification-controller>@metamask/base-controller": true,
-        "@metamask/notification-controller>@metamask/utils": true,
-        "@metamask/notification-controller>nanoid": true
-      }
-    },
-    "@metamask/notification-controller>@metamask/base-controller": {
-      "globals": {
-        "setTimeout": true
-      },
-=======
->>>>>>> 9f95f30c
       "packages": {
         "@metamask/safe-event-emitter": true,
         "@metamask/snaps-controllers>@metamask/json-rpc-engine": true
@@ -1965,14 +1901,9 @@
       },
       "packages": {
         "@metamask/permission-controller>@metamask/base-controller": true,
-<<<<<<< HEAD
-        "@metamask/permission-controller>nanoid": true,
-        "@metamask/providers>@metamask/rpc-errors": true,
-=======
         "@metamask/permission-controller>@metamask/controller-utils": true,
         "@metamask/permission-controller>nanoid": true,
         "@metamask/rpc-errors": true,
->>>>>>> 9f95f30c
         "@metamask/snaps-controllers>@metamask/json-rpc-engine": true,
         "@metamask/utils": true,
         "deep-freeze-strict": true,
@@ -1987,8 +1918,6 @@
         "immer": true
       }
     },
-<<<<<<< HEAD
-=======
     "@metamask/permission-controller>@metamask/controller-utils": {
       "globals": {
         "URL": true,
@@ -2007,7 +1936,6 @@
         "eth-ens-namehash": true
       }
     },
->>>>>>> 9f95f30c
     "@metamask/permission-controller>nanoid": {
       "globals": {
         "crypto.getRandomValues": true
@@ -2130,42 +2058,10 @@
         "ethereumjs-util>ethereum-cryptography>hash.js": true
       }
     },
-<<<<<<< HEAD
-    "@metamask/providers>@metamask/object-multiplex": {
-      "globals": {
-        "console.warn": true
-      },
-      "packages": {
-        "@metamask/providers>@metamask/object-multiplex>readable-stream": true,
-        "pump>once": true
-      }
-    },
-    "@metamask/providers>@metamask/object-multiplex>readable-stream": {
-      "packages": {
-        "browserify>browser-resolve": true,
-        "browserify>buffer": true,
-        "browserify>process": true,
-        "browserify>string_decoder": true,
-        "pumpify>inherits": true,
-        "readable-stream>util-deprecate": true,
-        "webpack>events": true
-      }
-    },
-    "@metamask/providers>@metamask/rpc-errors": {
-      "packages": {
-        "@metamask/utils": true,
-        "eth-rpc-errors>fast-safe-stringify": true
-      }
-    },
-=======
->>>>>>> 9f95f30c
     "@metamask/queued-request-controller": {
       "packages": {
         "@metamask/queued-request-controller>@metamask/base-controller": true,
-<<<<<<< HEAD
-=======
         "@metamask/rpc-errors": true,
->>>>>>> 9f95f30c
         "@metamask/selected-network-controller": true,
         "@metamask/snaps-controllers>@metamask/json-rpc-engine": true,
         "@metamask/utils": true
@@ -2298,20 +2194,12 @@
         "setInterval": true
       },
       "packages": {
-<<<<<<< HEAD
-        "@ethersproject/abi>@ethersproject/bytes": true,
-=======
         "@ethersproject/bytes": true,
         "@metamask/assets-controllers>@metamask/polling-controller": true,
->>>>>>> 9f95f30c
         "@metamask/eth-query": true,
         "@metamask/smart-transactions-controller>@ethereumjs/tx": true,
         "@metamask/smart-transactions-controller>@ethereumjs/util": true,
         "@metamask/smart-transactions-controller>@metamask/controller-utils": true,
-<<<<<<< HEAD
-        "@metamask/smart-transactions-controller>@metamask/polling-controller": true,
-=======
->>>>>>> 9f95f30c
         "@metamask/smart-transactions-controller>@metamask/transaction-controller": true,
         "@metamask/smart-transactions-controller>bignumber.js": true,
         "browserify>buffer": true,
@@ -2402,63 +2290,6 @@
     "@metamask/smart-transactions-controller>@metamask/controllers>nanoid": {
       "globals": {
         "crypto.getRandomValues": true
-      }
-    },
-    "@metamask/smart-transactions-controller>@metamask/network-controller": {
-      "globals": {
-        "URL": true,
-        "btoa": true,
-        "fetch": true,
-        "setTimeout": true
-      },
-      "packages": {
-        "@metamask/eth-json-rpc-middleware": true,
-        "@metamask/eth-json-rpc-middleware>@metamask/eth-block-tracker": true,
-        "@metamask/eth-query": true,
-        "@metamask/network-controller>@metamask/eth-json-rpc-infura": true,
-        "@metamask/network-controller>@metamask/swappable-obj-proxy": true,
-        "@metamask/providers>@metamask/rpc-errors": true,
-        "@metamask/smart-transactions-controller>@metamask/base-controller": true,
-        "@metamask/smart-transactions-controller>@metamask/controller-utils": true,
-        "@metamask/smart-transactions-controller>@metamask/network-controller>@metamask/eth-json-rpc-provider": true,
-        "@metamask/smart-transactions-controller>@metamask/network-controller>@metamask/json-rpc-engine": true,
-        "@metamask/utils": true,
-        "browserify>assert": true,
-        "uuid": true
-      }
-    },
-    "@metamask/smart-transactions-controller>@metamask/network-controller>@metamask/eth-json-rpc-provider": {
-      "packages": {
-        "@metamask/safe-event-emitter": true,
-        "@metamask/smart-transactions-controller>@metamask/network-controller>@metamask/json-rpc-engine": true
-      }
-    },
-    "@metamask/smart-transactions-controller>@metamask/network-controller>@metamask/json-rpc-engine": {
-      "packages": {
-        "@metamask/providers>@metamask/rpc-errors": true,
-        "@metamask/safe-event-emitter": true,
-        "@metamask/utils": true
-      }
-    },
-    "@metamask/smart-transactions-controller>@metamask/network-controller>async-mutex": {
-      "globals": {
-        "clearTimeout": true,
-        "setTimeout": true
-      },
-      "packages": {
-        "@trezor/connect-web>tslib": true
-      }
-    },
-    "@metamask/smart-transactions-controller>@metamask/polling-controller": {
-      "globals": {
-        "clearTimeout": true,
-        "console.error": true,
-        "setTimeout": true
-      },
-      "packages": {
-        "@metamask/smart-transactions-controller>@metamask/base-controller": true,
-        "@metamask/snaps-utils>fast-json-stable-stringify": true,
-        "uuid": true
       }
     },
     "@metamask/smart-transactions-controller>@metamask/transaction-controller": {
@@ -2475,18 +2306,6 @@
         "@ethersproject/providers": true,
         "@metamask/eth-query": true,
         "@metamask/metamask-eth-abis": true,
-<<<<<<< HEAD
-        "@metamask/providers>@metamask/rpc-errors": true,
-        "@metamask/smart-transactions-controller>@metamask/base-controller": true,
-        "@metamask/smart-transactions-controller>@metamask/controller-utils": true,
-        "@metamask/smart-transactions-controller>@metamask/network-controller": true,
-        "@metamask/smart-transactions-controller>@metamask/network-controller>async-mutex": true,
-        "@metamask/smart-transactions-controller>@metamask/transaction-controller>@ethereumjs/tx": true,
-        "@metamask/smart-transactions-controller>@metamask/transaction-controller>@ethereumjs/util": true,
-        "@metamask/smart-transactions-controller>@metamask/transaction-controller>@metamask/gas-fee-controller": true,
-        "@metamask/smart-transactions-controller>@metamask/transaction-controller>@metamask/nonce-tracker": true,
-        "@metamask/smart-transactions-controller>@metamask/transaction-controller>eth-method-registry": true,
-=======
         "@metamask/name-controller>async-mutex": true,
         "@metamask/network-controller": true,
         "@metamask/rpc-errors": true,
@@ -2497,7 +2316,6 @@
         "@metamask/smart-transactions-controller>@metamask/transaction-controller>@metamask/gas-fee-controller": true,
         "@metamask/smart-transactions-controller>@metamask/transaction-controller>eth-method-registry": true,
         "@metamask/transaction-controller>@metamask/nonce-tracker": true,
->>>>>>> 9f95f30c
         "@metamask/utils": true,
         "bn.js": true,
         "browserify>buffer": true,
@@ -2537,39 +2355,14 @@
         "setInterval": true
       },
       "packages": {
-<<<<<<< HEAD
-        "@metamask/eth-query": true,
-        "@metamask/smart-transactions-controller>@metamask/controller-utils": true,
-        "@metamask/smart-transactions-controller>@metamask/polling-controller": true,
-=======
         "@metamask/assets-controllers>@metamask/polling-controller": true,
         "@metamask/eth-query": true,
         "@metamask/smart-transactions-controller>@metamask/controller-utils": true,
->>>>>>> 9f95f30c
         "bn.js": true,
         "browserify>buffer": true,
         "uuid": true
       }
     },
-<<<<<<< HEAD
-    "@metamask/smart-transactions-controller>@metamask/transaction-controller>@metamask/nonce-tracker": {
-      "packages": {
-        "@ethersproject/providers": true,
-        "@metamask/smart-transactions-controller>@metamask/transaction-controller>@metamask/nonce-tracker>async-mutex": true,
-        "browserify>assert": true
-      }
-    },
-    "@metamask/smart-transactions-controller>@metamask/transaction-controller>@metamask/nonce-tracker>async-mutex": {
-      "globals": {
-        "clearTimeout": true,
-        "setTimeout": true
-      },
-      "packages": {
-        "@trezor/connect-web>tslib": true
-      }
-    },
-=======
->>>>>>> 9f95f30c
     "@metamask/smart-transactions-controller>@metamask/transaction-controller>eth-method-registry": {
       "packages": {
         "@metamask/smart-transactions-controller>@metamask/transaction-controller>eth-method-registry>@metamask/ethjs-contract": true,
