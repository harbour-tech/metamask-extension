--- conflicted
+++ resolved
@@ -3212,16 +3212,8 @@
   "onboardingMetametricsDescription2": {
     "message": "Lorsque nous recueillons des données, elles sont toujours…"
   },
-<<<<<<< HEAD
   "onboardingMetametricsDisagree": {
     "message": "Non merci"
-=======
-  "onboardingMetametricsDescription2Legacy": {
-    "message": "MetaMask..."
-  },
-  "onboardingMetametricsDescriptionLegacy": {
-    "message": "MetaMask souhaite recueillir des données d’utilisation afin de mieux comprendre comment les utilisateurs interagissent avec MetaMask. Ces données seront utilisées pour améliorer les services que nous proposons ainsi que l’expérience utilisateur."
->>>>>>> d5806d49
   },
   "onboardingMetametricsInfuraTerms": {
     "message": "Nous vous informerons si nous décidons d’utiliser ces données à d’autres fins. Pour plus d’informations, vous pouvez consulter notre $1. N’oubliez pas que vous pouvez aller dans les paramètres et vous désinscrire à tout moment.",
