{
  "QRHardwareInvalidTransactionTitle": {
    "message": "Erreur"
  },
  "QRHardwareMismatchedSignId": {
    "message": "Données de transaction incompatibles. Veuillez vérifier les détails de la transaction."
  },
  "QRHardwarePubkeyAccountOutOfRange": {
    "message": "Il n’y a plus de comptes. Si vous souhaitez accéder à un autre compte non répertorié ci-dessous, veuillez reconnecter votre portefeuille matériel et le sélectionner."
  },
  "QRHardwareScanInstructions": {
    "message": "Placez le code QR devant votre caméra. L’écran est flou, mais cela n’affectera pas la lecture."
  },
  "QRHardwareSignRequestCancel": {
    "message": "Rejeter"
  },
  "QRHardwareSignRequestDescription": {
    "message": "Après avoir signé avec votre portefeuille, cliquez sur « Obtenir la signature » pour recevoir la signature"
  },
  "QRHardwareSignRequestGetSignature": {
    "message": "Obtenir la signature"
  },
  "QRHardwareSignRequestSubtitle": {
    "message": "Veuillez scanner le code QR avec votre portefeuille"
  },
  "QRHardwareSignRequestTitle": {
    "message": "Demander la signature"
  },
  "QRHardwareUnknownQRCodeTitle": {
    "message": "Erreur"
  },
  "QRHardwareUnknownWalletQRCode": {
    "message": "Code QR invalide. Scannez le code QR de synchronisation du portefeuille matériel."
  },
  "QRHardwareWalletImporterTitle": {
    "message": "Scannez le code QR"
  },
  "QRHardwareWalletSteps1Description": {
    "message": "Vous pouvez choisir parmi une liste de partenaires officiels soutenant le code QR ci-dessous."
  },
  "QRHardwareWalletSteps1Title": {
    "message": "Connectez votre portefeuille électronique QR"
  },
  "QRHardwareWalletSteps2Description": {
    "message": "Ngrave (bientôt disponible)"
  },
  "SIWEAddressInvalid": {
    "message": "L’adresse figurant dans la demande de connexion ne correspond pas à l’adresse du compte que vous utilisez pour vous connecter."
  },
  "SIWEDomainInvalidText": {
    "message": "Le nom de domaine du site Web auquel vous tentez de vous connecter ne correspond pas au nom de domaine indiqué dans la demande de connexion. Procédez avec prudence."
  },
  "SIWEDomainInvalidTitle": {
    "message": "Demande de site trompeuse."
  },
  "SIWEDomainWarningBody": {
    "message": "Le site Web ($1) vous demande de vous connecter au mauvais nom domaine. Il peut s’agir d’une tentative d’hameçonnage.",
    "description": "$1 represents the website domain"
  },
  "SIWEDomainWarningLabel": {
    "message": "Site non sécurisé"
  },
  "SIWELabelChainID": {
    "message": "Identifiant de la chaîne :"
  },
  "SIWELabelExpirationTime": {
    "message": "Expire à :"
  },
  "SIWELabelIssuedAt": {
    "message": "Émis à :"
  },
  "SIWELabelMessage": {
    "message": "Message :"
  },
  "SIWELabelNonce": {
    "message": "Nonce :"
  },
  "SIWELabelNotBefore": {
    "message": "Pas avant :"
  },
  "SIWELabelRequestID": {
    "message": "Identifiant de la demande :"
  },
  "SIWELabelResources": {
    "message": "Ressources : $1",
    "description": "$1 represents the number of resources"
  },
  "SIWELabelURI": {
    "message": "URI :"
  },
  "SIWELabelVersion": {
    "message": "Version :"
  },
  "SIWESiteRequestSubtitle": {
    "message": "Ce site vous demande de vous connecter avec"
  },
  "SIWESiteRequestTitle": {
    "message": "Demande de connexion"
  },
  "SIWEWarningSubtitle": {
    "message": "Veuillez confirmer que vous avez bien compris en cochant :"
  },
  "SIWEWarningTitle": {
    "message": "En êtes-vous sûr(e) ?"
  },
  "about": {
    "message": "À propos"
  },
  "accept": {
    "message": "Accepter"
  },
  "acceptTermsOfUse": {
    "message": "J’ai lu et j’accepte les $1",
    "description": "$1 is the `terms` message"
  },
  "accessAndSpendNoticeNFT": {
    "message": "$1 peut accéder à cet actif et le dépenser",
    "description": "$1 is the url of the site requesting ability to spend"
  },
  "accessYourWalletWithSRP": {
    "message": "Accédez à votre portefeuille en utilisant votre phrase secrète de récupération"
  },
  "accessYourWalletWithSRPDescription": {
    "message": "MetaMask ne peut pas récupérer votre mot de passe. Nous utiliserons votre phrase secrète de récupération pour vérifier votre identité, restaurer votre portefeuille et définir un nouveau mot de passe. Veuillez tout d’abord saisir la phrase secrète de récupération qui vous a été fournie lorsque vous avez créé votre portefeuille. $1",
    "description": "$1 is the words 'Learn More' from key 'learnMore', separated here so that it can be added as a link"
  },
  "accessingYourCamera": {
    "message": "Accès à votre appareil photo..."
  },
  "account": {
    "message": "Compte"
  },
  "accountDetails": {
    "message": "Détails du compte"
  },
  "accountIdenticon": {
    "message": "Identicon de compte"
  },
  "accountName": {
    "message": "Nom du compte"
  },
  "accountNameDuplicate": {
    "message": "Ce nom de compte existe déjà",
    "description": "This is an error message shown when the user enters a new account name that matches an existing account name"
  },
  "accountNameReserved": {
    "message": "Ce nom de compte est réservé",
    "description": "This is an error message shown when the user enters a new account name that is reserved for future use"
  },
  "accountOptions": {
    "message": "Options du compte"
  },
  "accountSelectionRequired": {
    "message": "Vous devez sélectionner un compte !"
  },
  "active": {
    "message": "Actif"
  },
  "activity": {
    "message": "Activité"
  },
  "activityLog": {
    "message": "Log d’activité"
  },
  "add": {
    "message": "Ajouter"
  },
  "addANetwork": {
    "message": "Ajouter un réseau"
  },
  "addANetworkManually": {
    "message": "Ajouter manuellement un réseau"
  },
  "addANickname": {
    "message": "Ajouter un pseudo"
  },
  "addAccount": {
    "message": "Ajouter un compte"
  },
  "addAcquiredTokens": {
    "message": "Ajouter les jetons que vous avez acquis par l’intermédiaire de MetaMask"
  },
  "addAlias": {
    "message": "Ajouter un alias"
  },
  "addBlockExplorer": {
    "message": "Ajouter un explorateur de blocs"
  },
  "addContact": {
    "message": "Ajouter un contact"
  },
  "addCustomNetwork": {
    "message": "Ajouter un réseau personnalisé"
  },
  "addEthereumChainConfirmationDescription": {
    "message": "Cela permettra d’utiliser ce réseau dans MetaMask."
  },
  "addEthereumChainConfirmationRisks": {
    "message": "MetaMask ne vérifie pas les réseaux personnalisés."
  },
  "addEthereumChainConfirmationRisksLearnMore": {
    "message": "En savoir plus sur $1.",
    "description": "$1 is a link with text that is provided by the 'addEthereumChainConfirmationRisksLearnMoreLink' key"
  },
  "addEthereumChainConfirmationRisksLearnMoreLink": {
    "message": "les risques de fraude et de sécurité des réseaux",
    "description": "Link text for the 'addEthereumChainConfirmationRisksLearnMore' translation key"
  },
  "addEthereumChainConfirmationTitle": {
    "message": "Autoriser ce site à ajouter un réseau ?"
  },
  "addEthereumChainWarningModalHeader": {
    "message": "N’ajoutez ce fournisseur de RPC que si vous lui faites confiance. $1",
    "description": "$1 is addEthereumChainWarningModalHeaderPartTwo passed separately so that it can be bolded"
  },
  "addEthereumChainWarningModalHeaderPartTwo": {
    "message": "Un fournisseur malveillant peut mentir quant à l’état de la blockchain et enregistrer votre activité sur le réseau."
  },
  "addEthereumChainWarningModalListHeader": {
    "message": "Il est important que votre fournisseur soit digne de confiance, car il peut :"
  },
  "addEthereumChainWarningModalListPointOne": {
    "message": "Voir vos comptes et les associer à votre adresse IP"
  },
  "addEthereumChainWarningModalListPointThree": {
    "message": "Afficher le solde des comptes et les opérations réalisées et inscrites sur le registre de la blockchain"
  },
  "addEthereumChainWarningModalListPointTwo": {
    "message": "Diffuser des informations sur vos transactions"
  },
  "addEthereumChainWarningModalTitle": {
    "message": "Vous êtes en train d’ajouter un nouveau fournisseur de RPC pour le réseau principal de la blockchain Ethereum"
  },
  "addFriendsAndAddresses": {
    "message": "Ajoutez uniquement des amis et des adresses de confiance"
  },
  "addFromAListOfPopularNetworks": {
    "message": "Ajoutez à partir d’une liste de réseaux populaires ou ajoutez un réseau manuellement. Interagissez uniquement avec les entités en lesquelles vous avez confiance."
  },
  "addHardwareWallet": {
    "message": "Ajouter un portefeuille matériel"
  },
  "addIPFSGateway": {
    "message": "Ajoutez votre passerelle IPFS préférée"
  },
  "addMemo": {
    "message": "Ajouter un mémo"
  },
  "addMoreNetworks": {
    "message": "ajouter manuellement d’autres réseaux"
  },
  "addNetwork": {
    "message": "Ajouter un réseau"
  },
  "addNetworkTooltipWarning": {
    "message": "Cette connexion réseau repose sur des tiers. Elle peut être moins fiable ou permettre à des tiers de suivre l’activité des utilisateurs. $1",
    "description": "$1 is Learn more link"
  },
  "addNewToken": {
    "message": "Ajouter un nouveau jeton"
  },
  "addNft": {
    "message": "Ajouter un NFT"
  },
  "addNfts": {
    "message": "Ajouter des NFT"
  },
  "addSnapAccountModalDescription": {
    "message": "Découvrez les différentes options disponibles pour sécuriser votre compte avec lMetaMask Snaps"
  },
  "addSuggestedNFTs": {
    "message": "Ajouter les NFT suggérés"
  },
  "addSuggestedTokens": {
    "message": "Ajouter les jetons suggérés"
  },
  "addToken": {
    "message": "Ajouter le jeton"
  },
  "addTokenByContractAddress": {
    "message": "Vous n’arrivez pas à trouver un jeton ? Vous pouvez ajouter manuellement n’importe quel jeton en copiant et collant son adresse. Les adresses des contrats de jetons sont disponibles sur $1",
    "description": "$1 is a blockchain explorer for a specific network, e.g. Etherscan for Ethereum"
  },
  "addingCustomNetwork": {
    "message": "Ajout de réseau"
  },
  "address": {
    "message": "Adresse"
  },
  "advanced": {
    "message": "Paramètres avancés"
  },
  "advancedBaseGasFeeToolTip": {
    "message": "Lorsque votre transaction est intégrée au bloc, toute différence entre vos frais de base maximaux et les frais de base réels vous sera remboursée. Le montant total est calculé comme suit : frais de base maximaux (en GWEI) × limite de carburant."
  },
  "advancedConfiguration": {
    "message": "Configuration avancée"
  },
  "advancedGasFeeModalTitle": {
    "message": "Frais de carburant avancés"
  },
  "advancedGasPriceTitle": {
    "message": "Prix du gaz"
  },
  "advancedPriorityFeeToolTip": {
    "message": "Les frais de priorité (aussi appelés « pourboire du mineur ») vont directement aux mineurs et les incitent à accorder la priorité à votre transaction."
  },
  "agreeTermsOfUse": {
    "message": "J’accepte les $1 de MetaMask",
    "description": "$1 is the `terms` link"
  },
  "airgapVault": {
    "message": "Coffre-fort AirGap"
  },
  "alertDisableTooltip": {
    "message": "Vous pouvez modifier ceci dans « Paramètres > Alertes »"
  },
  "alertSettingsUnconnectedAccount": {
    "message": "Navigation sur un site Web avec un compte non connecté sélectionné"
  },
  "alertSettingsUnconnectedAccountDescription": {
    "message": "Cette alerte s’affiche dans le pop-up lorsque vous naviguez sur un site web3 connecté, mais que le compte actuellement sélectionné n’est pas connecté."
  },
  "alertSettingsWeb3ShimUsage": {
    "message": "Lorsqu’un site Web tente d’utiliser l’API window.web3 supprimée"
  },
  "alertSettingsWeb3ShimUsageDescription": {
    "message": "Cette alerte s’affiche dans le pop-up lorsque vous naviguez sur un site qui tente d’utiliser l’API window.web3 supprimée, et qui peut par conséquent être défaillant."
  },
  "alerts": {
    "message": "Alertes"
  },
  "allCustodianAccountsConnectedSubtitle": {
    "message": "Soit vous avez déjà connecté tous vos comptes dépositaires, soit vous n’avez aucun compte à connecter à MetaMask Institutional."
  },
  "allCustodianAccountsConnectedTitle": {
    "message": "Aucun compte à connecter"
  },
  "allOfYour": {
    "message": "Tous vos $1",
    "description": "$1 is the symbol or name of the token that the user is approving spending"
  },
  "allYourNFTsOf": {
    "message": "Tous vos NFT via $1",
    "description": "$1 is a link to contract on the block explorer when we're not able to retrieve a erc721 or erc1155 name"
  },
  "allowExternalExtensionTo": {
    "message": "Autoriser cette extension externe à :"
  },
  "allowSpendToken": {
    "message": "Donner l’autorisation d’accéder à votre $1 ?",
    "description": "$1 is the symbol of the token that are requesting to spend"
  },
  "allowThisSiteTo": {
    "message": "Autoriser ce site à :"
  },
  "allowThisSnapTo": {
    "message": "Autoriser ce snap à :"
  },
  "allowWithdrawAndSpend": {
    "message": "Permettre à $1 de retirer et de dépenser jusqu’au montant suivant :",
    "description": "The url of the site that requested permission to 'withdraw and spend'"
  },
  "amount": {
    "message": "Montant"
  },
  "apiUrl": {
    "message": "URL de l’API"
  },
  "appDescription": {
    "message": "Extension Ethereum pour navigateur",
    "description": "The description of the application"
  },
  "appName": {
    "message": "MetaMask",
    "description": "The name of the application"
  },
  "appNameBeta": {
    "message": "MetaMask Beta",
    "description": "The name of the application (Beta)"
  },
  "appNameFlask": {
    "message": "MetaMask Flask",
    "description": "The name of the application (Flask)"
  },
  "appNameMmi": {
    "message": "MetaMask institutionnel",
    "description": "The name of the application (MMI)"
  },
  "approve": {
    "message": "Approuver"
  },
  "approveAllTokensTitle": {
    "message": "Voulez-vous lui accorder l’autorisation d’accéder et de transférer tous vos $1 ?",
    "description": "$1 is the symbol of the token for which the user is granting approval"
  },
  "approveAllTokensTitleWithoutSymbol": {
    "message": "Autoriser l’accès et le transfert de vos NFT via $1 ?",
    "description": "$1 a link to contract on the block explorer when we're not able to retrieve a erc721 or erc1155 name"
  },
  "approveButtonText": {
    "message": "Approuver"
  },
  "approveSpendingCap": {
    "message": "Approuver le plafond de dépenses de $1",
    "description": "The token symbol that is being approved"
  },
  "approveTokenDescription": {
    "message": "Tant que vous n’aurez pas révoqué cette autorisation, l’autre partie pourra accéder à votre portefeuille et transférer sans préavis les NFT suivants."
  },
  "approveTokenDescriptionWithoutSymbol": {
    "message": "Tant que vous n’aurez pas révoqué cette autorisation, l’autre partie pourra accéder à votre portefeuille et transférer sans préavis les NFT via $1.",
    "description": "$1 is a link to contract on the block explorer when we're not able to retrieve a erc721 or erc1155 name"
  },
  "approveTokenTitle": {
    "message": "Autoriser l’accès et le transfert de vos $1 ?",
    "description": "$1 is the symbol of the token for which the user is granting approval"
  },
  "approved": {
    "message": "Approuvé"
  },
  "approvedAsset": {
    "message": "Actif approuvé"
  },
  "approvedOn": {
    "message": "Approuver le $1",
    "description": "$1 is the approval date for a permission"
  },
  "areYouSure": {
    "message": "En êtes-vous sûr(e) ?"
  },
  "asset": {
    "message": "Actif"
  },
  "assetOptions": {
    "message": "Options d’actifs"
  },
  "attemptSendingAssets": {
    "message": "Si vous essayez d’envoyer des actifs directement d’un réseau à un autre, une perte permanente des actifs pourrait en résulter. Assurez-vous d’utiliser une passerelle."
  },
  "attemptToCancelSwap": {
    "message": "Tentative d’annulation du swap pour ~$1",
    "description": "$1 could be e.g. $2.98, it is a cost for cancelling a Smart Swap"
  },
  "attemptingConnect": {
    "message": "Tentative de connexion au réseau"
  },
  "attributions": {
    "message": "Attributions"
  },
  "authorizedPermissions": {
    "message": "Vous avez accordé les autorisations suivantes"
  },
  "autoDetectTokens": {
    "message": "Détection automatique des jetons"
  },
  "autoDetectTokensDescription": {
    "message": "Nous utilisons des API tierces pour détecter et afficher les nouveaux jetons ajoutés à votre portefeuille. Désactivez cette option si vous ne souhaitez pas que l’application extraie des données de ces services. $1",
    "description": "$1 is a link to a support article"
  },
  "autoLockTimeLimit": {
    "message": "Minuterie de déconnexion automatique (minutes)"
  },
  "autoLockTimeLimitDescription": {
    "message": "Réglez la durée d’inactivité en minutes avant que MetaMask ne se déconnecte automatiquement."
  },
  "average": {
    "message": "Moyen"
  },
  "awaitingApproval": {
    "message": "En attente d’approbation..."
  },
  "back": {
    "message": "Retour"
  },
  "backup": {
    "message": "Sauvegarder"
  },
  "backupApprovalInfo": {
    "message": "Ce code secret est requis pour récupérer votre portefeuille si jamais vous perdez votre appareil, oubliez votre mot de passe, devez réinstaller MetaMask ou souhaitez accéder à votre portefeuille depuis un autre appareil."
  },
  "backupApprovalNotice": {
    "message": "Sauvegardez votre phrase de récupération secret pour garder votre portefeuille et vos fonds en sécurité."
  },
  "backupNow": {
    "message": "Sauvegarder maintenant"
  },
  "backupUserData": {
    "message": "Sauvegardez vos données"
  },
  "backupUserDataDescription": {
    "message": "Vous pouvez sauvegarder les paramètres de l’utilisateur qui contiennent les préférences et les adresses de compte dans un fichier JSON."
  },
  "balance": {
    "message": "Solde"
  },
  "balanceOutdated": {
    "message": "Le solde n’est peut-être pas à jour"
  },
  "baseFee": {
    "message": "Frais de base"
  },
  "basic": {
    "message": "Général"
  },
  "beCareful": {
    "message": "Soyez prudent"
  },
  "beta": {
    "message": "Bêta"
  },
  "betaHeaderText": {
    "message": "Il s’agit d’une version bêta. Veuillez signaler les bogues $1",
    "description": "$1 represents the word 'here' in a hyperlink"
  },
  "betaMetamaskInstitutionalVersion": {
    "message": "Version Beta de MetaMask Institutional"
  },
  "betaMetamaskVersion": {
    "message": "Version MetaMask Beta"
  },
  "betaTerms": {
    "message": "Conditions d’utilisation de la version bêta"
  },
  "betaWalletCreationSuccessReminder1": {
    "message": "La version bêta de MetaMask ne peut pas retrouver votre phrase secrète de récupération."
  },
  "betaWalletCreationSuccessReminder2": {
    "message": "La version bêta de MetaMask ne vous demandera jamais votre phrase secrète de récupération."
  },
  "blockExplorerAccountAction": {
    "message": "Compte",
    "description": "This is used with viewOnEtherscan and viewInExplorer e.g View Account in Explorer"
  },
  "blockExplorerAssetAction": {
    "message": "Actif",
    "description": "This is used with viewOnEtherscan and viewInExplorer e.g View Asset in Explorer"
  },
  "blockExplorerSwapAction": {
    "message": "Swap",
    "description": "This is used with viewOnEtherscan e.g View Swap on Etherscan"
  },
  "blockExplorerUrl": {
    "message": "URL de l’explorateur de blocs"
  },
  "blockExplorerUrlDefinition": {
    "message": "L’URL utilisée comme explorateur de blocs pour ce réseau."
  },
  "blockExplorerView": {
    "message": "Afficher le compte à $1",
    "description": "$1 replaced by URL for custom block explorer"
  },
  "blockaid": {
    "message": "BlockAid"
  },
  "blockaidDescriptionApproveFarming": {
    "message": "Si vous approuvez cette demande, un tiers connu pour ses activités frauduleuses pourrait s’emparer de tous vos actifs."
  },
  "blockaidDescriptionBlurFarming": {
    "message": "Si vous approuvez cette demande, quelqu’un pourrait s'emparer de vos actifs répertoriés sur Blur."
  },
  "blockaidDescriptionFailed": {
    "message": "À la suite d’une erreur, cette demande n’a pas été vérifiée par le fournisseur de services de sécurité. Veuillez agir avec prudence."
  },
  "blockaidDescriptionMaliciousDomain": {
    "message": "Vous interagissez avec un domaine malveillant. Si vous approuvez cette demande, vous risquez de perdre vos actifs."
  },
  "blockaidDescriptionMightLoseAssets": {
    "message": "Si vous approuvez cette demande, vous risquez de perdre vos actifs."
  },
  "blockaidDescriptionSeaportFarming": {
    "message": "Si vous approuvez cette demande, quelqu’un pourrait s'emparer de vos actifs répertoriés sur OpenSea."
  },
  "blockaidDescriptionTransferFarming": {
    "message": "Si vous approuvez cette demande, un tiers connu pour ses activités frauduleuses pourrait s’emparer de tous vos actifs."
  },
  "blockaidTitleDeceptive": {
    "message": "Cette demande trompeuse"
  },
  "blockaidTitleMayNotBeSafe": {
    "message": "Cette demande peut présenter des risques"
  },
  "blockaidTitleSuspicious": {
    "message": "Cette demande suspecte"
  },
  "blockies": {
    "message": "Blockies"
  },
  "bridge": {
    "message": "Pont"
  },
  "browserNotSupported": {
    "message": "Votre navigateur internet n’est pas compatible..."
  },
  "buildContactList": {
    "message": "Créez votre liste de contacts"
  },
  "builtAroundTheWorld": {
    "message": "MetaMask est conçu et établi dans le monde entier."
  },
  "busy": {
    "message": "Occupé"
  },
  "buy": {
    "message": "Acheter"
  },
  "buyAsset": {
    "message": "Acheter $1",
    "description": "$1 is the ticker symbol of a an asset the user is being prompted to purchase"
  },
  "buyMoreAsset": {
    "message": "Acheter plus de $1",
    "description": "$1 is the ticker symbol of a an asset the user is being prompted to purchase"
  },
  "buyNow": {
    "message": "Achetez maintenant"
  },
  "bytes": {
    "message": "Octets"
  },
  "canToggleInSettings": {
    "message": "Vous pouvez réactiver cette notification dans Paramètres > Alertes."
  },
  "cancel": {
    "message": "Annuler"
  },
  "cancelEdit": {
    "message": "Annuler la modification"
  },
  "cancelPopoverTitle": {
    "message": "Annuler la transaction"
  },
  "cancelSpeedUp": {
    "message": "annuler ou accélérer une transaction."
  },
  "cancelSpeedUpLabel": {
    "message": "Ces gas fees vont $1 les frais initiaux.",
    "description": "$1 is text 'replace' in bold"
  },
  "cancelSpeedUpTransactionTooltip": {
    "message": "Pour $1 la transaction, les gas fees doivent être augmentés d’au moins 10 % pour être reconnus par le réseau.",
    "description": "$1 is string 'cancel' or 'speed up'"
  },
  "cancelled": {
    "message": "Annulé"
  },
  "chainId": {
    "message": "ID de chaîne"
  },
  "chainIdDefinition": {
    "message": "L’ID de chaîne utilisé pour signer les transactions pour ce réseau."
  },
  "chainIdExistsErrorMsg": {
    "message": "Cet ID de chaîne est actuellement utilisé par le réseau $1."
  },
  "chainListReturnedDifferentTickerSymbol": {
    "message": "Le réseau avec l’ID de chaîne $1 peut utiliser un symbole de devise différent ($2) de celui que vous avez saisi. Veuillez vérifier avant de continuer.",
    "description": "$1 is the chain id currently entered in the network form and $2 is the return value of nativeCurrency.symbol from chainlist.network"
  },
  "chooseYourNetwork": {
    "message": "Choisissez votre réseau"
  },
  "chooseYourNetworkDescription": {
    "message": "Nous utilisons Infura comme fournisseur de RPC (Remote Procedure Call) pour vous fournir l’accès le plus fiable et le plus privé possible aux données Ethereum. Vous pouvez choisir votre propre RPC, mais n’oubliez pas que tout RPC a besoin d’accéder à votre adresse IP et à l’adresse de votre portefeuille Ethereum pour valider les transactions. Lisez notre $1 pour en savoir plus sur la façon dont Infura traite les données personnelles.",
    "description": "$1 is a link to the privacy policy"
  },
  "chromeRequiredForHardwareWallets": {
    "message": "Pour connecter votre portefeuille matériel, vous devez utiliser MetaMask pour Google Chrome."
  },
  "clear": {
    "message": "Effacer"
  },
  "clearActivity": {
    "message": "Effacer les données d’activité et de nonce"
  },
  "clearActivityButton": {
    "message": "Effacer les données de l’onglet « Activité »"
  },
  "clearActivityDescription": {
    "message": "Cela réinitialise le nonce du compte et efface les données de l’onglet « Activité » dans votre portefeuille. Seuls le compte et le réseau actuels seront affectés. Aucun changement ne sera apporté aux soldes ou transactions entrantes."
  },
  "click": {
    "message": "Cliquez ici"
  },
  "clickToConnectLedgerViaWebHID": {
    "message": "Cliquez ici pour connecter votre Ledger via WebHID",
    "description": "Text that can be clicked to open a browser popup for connecting the ledger device via webhid"
  },
  "clickToManuallyAdd": {
    "message": "Cliquez ici pour ajouter les jetons manuellement."
  },
  "close": {
    "message": "Fermer"
  },
  "coingecko": {
    "message": "CoinGecko"
  },
  "configureSnapPopupDescription": {
    "message": "Vous devez maintenant quitter MetaMask pour configurer ce snap."
  },
  "configureSnapPopupInstallDescription": {
    "message": "Vous devez maintenant quitter MetaMask pour installer ce snap."
  },
  "configureSnapPopupInstallTitle": {
    "message": "Installer le snap"
  },
  "configureSnapPopupLink": {
    "message": "Cliquez sur ce lien pour continuer :"
  },
  "configureSnapPopupTitle": {
    "message": "Configurer le snap"
  },
  "confirm": {
    "message": "Confirmer"
  },
  "confirmPassword": {
    "message": "Confirmer le mot de passe"
  },
  "confirmRecoveryPhrase": {
    "message": "Confirmer la phrase secrète de récupération"
  },
  "confirmed": {
    "message": "Confirmé"
  },
  "confusableUnicode": {
    "message": "« $1 » est similaire à « $2 »."
  },
  "confusableZeroWidthUnicode": {
    "message": "Caractère de largeur nulle trouvé."
  },
  "confusingEnsDomain": {
    "message": "Nous avons détecté un caractère pouvant prêter à confusion dans le nom de l’ENS. Vérifiez le nom de l’ENS pour éviter toute fraude potentielle."
  },
  "connect": {
    "message": "Connecter"
  },
  "connectAccountOrCreate": {
    "message": "Connecter un compte ou en créer un nouveau"
  },
  "connectCustodialAccountMenu": {
    "message": "Connexion au compte de dépôt"
  },
  "connectCustodialAccountMsg": {
    "message": "Veuillez choisir le dépositaire auquel vous souhaitez vous connecter afin d’ajouter ou d’actualiser un jeton."
  },
  "connectCustodialAccountTitle": {
    "message": "Comptes de dépôt"
  },
  "connectManually": {
    "message": "Se connecter manuellement au site actuel"
  },
  "connectSnap": {
    "message": "Connecter $1",
    "description": "$1 is the snap for which a connection is being requested."
  },
  "connectTo": {
    "message": "Connectez-vous à $1",
    "description": "$1 is the name/origin of a web3 site/application that the user can connect to metamask"
  },
  "connectToAll": {
    "message": "Connectez-vous à vos $1",
    "description": "$1 will be replaced by the translation of connectToAllAccounts"
  },
  "connectToAllAccounts": {
    "message": "comptes",
    "description": "will replace $1 in connectToAll, completing the sentence 'connect to all of your accounts', will be text that shows list of accounts on hover"
  },
  "connectToMultiple": {
    "message": "Connectez-vous à $1",
    "description": "$1 will be replaced by the translation of connectToMultipleNumberOfAccounts"
  },
  "connectToMultipleNumberOfAccounts": {
    "message": "$1 comptes",
    "description": "$1 is the number of accounts to which the web3 site/application is asking to connect; this will substitute $1 in connectToMultiple"
  },
  "connectWithMetaMask": {
    "message": "Connectez-vous avec MetaMask"
  },
  "connectedAccountsDescriptionPlural": {
    "message": "Vous avez $1 comptes connectés à ce site.",
    "description": "$1 is the number of accounts"
  },
  "connectedAccountsDescriptionSingular": {
    "message": "Vous avez 1 compte connecté à ce site."
  },
  "connectedAccountsEmptyDescription": {
    "message": "MetaMask n’est pas connecté à ce site. Pour vous connecter à un site web3, cliquez sur le bouton de connexion."
  },
  "connectedSites": {
    "message": "Sites connectés"
  },
  "connectedSitesDescription": {
    "message": "$1 est connecté à ces sites. Ils peuvent voir l’adresse de votre compte.",
    "description": "$1 is the account name"
  },
  "connectedSitesEmptyDescription": {
    "message": "$1 n’est connecté à aucun site.",
    "description": "$1 is the account name"
  },
  "connecting": {
    "message": "Connexion…"
  },
  "connectingTo": {
    "message": "Connexion à $1"
  },
  "connectingToGoerli": {
    "message": "Connexion au testnet Goerli"
  },
  "connectingToLineaGoerli": {
    "message": "Connexion au réseau de test Linea Goerli"
  },
  "connectingToLineaMainnet": {
    "message": "Connexion au réseau principal de Linea"
  },
  "connectingToMainnet": {
    "message": "Connexion au réseau principal Ethereum"
  },
  "connectingToSepolia": {
    "message": "Connexion au réseau de test Sepolia"
  },
  "connectionFailed": {
    "message": "Échec de la connexion"
  },
  "connectionFailedDescription": {
    "message": "L’extraction de $1 a échoué, vérifiez votre connexion réseau et réessayez.",
    "description": "$1 is the name of the snap being fetched."
  },
  "connectionRequest": {
    "message": "Demande de connexion"
  },
  "contactUs": {
    "message": "Nous contacter"
  },
  "contacts": {
    "message": "Contacts"
  },
  "contentFromSnap": {
    "message": "Contenu provenant de $1",
    "description": "$1 represents the name of the snap"
  },
  "continue": {
    "message": "Continuer"
  },
  "contract": {
    "message": "Contrat"
  },
  "contractAddress": {
    "message": "Adresse du contrat"
  },
  "contractAddressError": {
    "message": "Vous envoyez des jetons à l’adresse de contrat des jetons. Cela peut entraîner la perte des jetons en question."
  },
  "contractDeployment": {
    "message": "Déploiement de contrat"
  },
  "contractDescription": {
    "message": "Pour vous protéger contre les escrocs, prenez le temps de vérifier les informations relatives aux tiers."
  },
  "contractInteraction": {
    "message": "Interaction avec un contrat"
  },
  "contractNFT": {
    "message": "Contrat NFT"
  },
  "contractRequestingAccess": {
    "message": "Tiers demandant l'accès"
  },
  "contractRequestingSignature": {
    "message": "Tiers nécessitant une signature"
  },
  "contractRequestingSpendingCap": {
    "message": "Tiers prévoyant un plafond de dépenses"
  },
  "contractTitle": {
    "message": "Détails du tiers"
  },
  "contractToken": {
    "message": "Contrat de jetons"
  },
  "convertTokenToNFTDescription": {
    "message": "Nous avons détecté que cet actif est un NFT. MetaMask prend désormais nativement en charge les NFT. Voulez-vous le retirer de votre liste de jetons et l’ajouter en tant que NFT ?"
  },
  "convertTokenToNFTExistDescription": {
    "message": "Nous avons détecté que cet actif a été ajouté en tant que NFT. Souhaitez-vous le retirer de votre liste de tokens ?"
  },
  "coolWallet": {
    "message": "CoolWallet"
  },
  "copiedExclamation": {
    "message": "Copié."
  },
  "copyAddress": {
    "message": "Copier l’addresse dans le presse-papier"
  },
  "copyRawTransactionData": {
    "message": "Copier les données brutes de la transaction"
  },
  "copyToClipboard": {
    "message": "Copier dans le presse-papier"
  },
  "copyTransactionId": {
    "message": "Copier le numéro de transaction"
  },
  "create": {
    "message": "Créer"
  },
  "createNewWallet": {
    "message": "Créer un nouveau portefeuille"
  },
  "createPassword": {
    "message": "Créer un mot de passe"
  },
  "cryptoCompare": {
    "message": "CryptoCompare"
  },
  "currencyConversion": {
    "message": "Conversion des devises"
  },
  "currencyRateCheckToggle": {
    "message": "Afficher le solde et le prix actuel du jeton"
  },
  "currencyRateCheckToggleDescription": {
    "message": "Nous utilisons les API $1 et $2 pour afficher le solde de votre compte et le prix du jeton. $3",
    "description": "$1 represents Coingecko, $2 represents CryptoCompare and $3 represents Privacy Policy"
  },
  "currencySymbol": {
    "message": "Symbole de la devise"
  },
  "currencySymbolDefinition": {
    "message": "Le code mnémo affiché pour la devise de ce réseau."
  },
  "currentAccountNotConnected": {
    "message": "Votre compte actuel n’est pas connecté"
  },
  "currentExtension": {
    "message": "Page d’extension actuelle"
  },
  "currentLanguage": {
    "message": "Langue actuelle"
  },
  "currentRpcUrlDeprecated": {
    "message": "L’URL actuelle du RPC pour ce réseau a été dépréciée."
  },
  "currentTitle": {
    "message": "Actuel :"
  },
  "currentlyUnavailable": {
    "message": "Indisponible sur ce réseau"
  },
  "curveHighGasEstimate": {
    "message": "Graphique d’estimation de gas agressif"
  },
  "curveLowGasEstimate": {
    "message": "Graphique d’estimation de gas basse"
  },
  "curveMediumGasEstimate": {
    "message": "Graphique d’estimation de gas du marché"
  },
  "custodian": {
    "message": "Dépôt"
  },
  "custodianAccount": {
    "message": "Compte de dépôt"
  },
  "custodianAccountAddedDesc": {
    "message": "Vous pouvez maintenant utiliser vos comptes de dépôt dans MetaMask Institutional."
  },
  "custodianAccountAddedTitle": {
    "message": "Les comptes de dépôt sélectionnés ont été ajoutés."
  },
  "custodianReplaceRefreshTokenChangedFailed": {
    "message": "Accédez à $1 et cliquez sur le bouton « Se connecter à MMI » dans l’interface utilisateur pour reconnecter vos comptes à MMI."
  },
  "custodianReplaceRefreshTokenChangedSubtitle": {
    "message": "Vous pouvez désormais utiliser vos comptes de dépôt dans MetaMask Institutional."
  },
  "custodianReplaceRefreshTokenChangedTitle": {
    "message": "Votre jeton de dépôt a été actualisé"
  },
  "custodianReplaceRefreshTokenSubtitle": {
    "message": "Ceci remplacera le jeton de dépôt pour l’adresse suivante :"
  },
  "custodianReplaceRefreshTokenTitle": {
    "message": "Remplacer le jeton de dépôt"
  },
  "custodyApiUrl": {
    "message": "URL DE L’API $1"
  },
  "custodyDeeplinkDescription": {
    "message": "Approuvez la transaction dans l’application $1. La transaction sera effectuée une fois que toutes les approbations de dépôt auront été obtenues. Vérifiez l’état de votre application $1."
  },
  "custodyRefreshTokenModalDescription": {
    "message": "Accédez à $1 et cliquez sur le bouton « Se connecter à MMI » dans l’interface utilisateur pour reconnecter vos comptes à MMI."
  },
  "custodyRefreshTokenModalDescription1": {
    "message": "Votre dépositaire émet un jeton qui authentifie l’extension « MetaMask Institutional » et vous permet ainsi de connecter vos comptes."
  },
  "custodyRefreshTokenModalDescription2": {
    "message": "Ce jeton expire après un certain temps pour des raisons de sécurité. Si le jeton expire, vous devrez vous reconnecter à MMI."
  },
  "custodyRefreshTokenModalSubtitle": {
    "message": "Pourquoi ce message s’affiche-t-il ?"
  },
  "custodyRefreshTokenModalTitle": {
    "message": "Votre session en mode dépositaire a expiré"
  },
  "custodySessionExpired": {
    "message": "La session du dépositaire a expiré."
  },
  "custodyWrongChain": {
    "message": "Ce compte n’est pas configuré pour être utilisé avec $1"
  },
  "custom": {
    "message": "Paramètres avancés"
  },
  "customContentSearch": {
    "message": "Chercher un réseau ajouté précédemment"
  },
  "customGasSettingToolTipMessage": {
    "message": "Utilisez $1 pour personnaliser le prix du carburant. Cela peut porter à confusion si vous n’en avez pas l’habitude. Agissez avec prudence !",
    "description": "$1 is key 'advanced' (text: 'Advanced') separated here so that it can be passed in with bold font-weight"
  },
  "customSpendLimit": {
    "message": "Limite de dépenses personnalisée"
  },
  "customSpendingCap": {
    "message": "Plafond de dépenses personnalisé"
  },
  "customToken": {
    "message": "Jeton personnalisé"
  },
  "customTokenWarningInNonTokenDetectionNetwork": {
    "message": "La détection de token n’est pas encore disponible sur ce réseau. Veuillez importer le token manuellement et vous assurer que vous lui faites bien confiance. En savoir plus sur $1"
  },
  "customTokenWarningInTokenDetectionNetwork": {
    "message": "Veuillez vous assurer que le jeton est authentique avant de l’importer. En savoir plus sur $1"
  },
  "customTokenWarningInTokenDetectionNetworkWithTDOFF": {
    "message": "Veuillez vous assurer que le jeton est authentique avant de l’importer. Apprenez à éviter $1. Vous pouvez également activer la détection des jetons $2."
  },
  "customerSupport": {
    "message": "service client"
  },
  "dappRequestedSpendingCap": {
    "message": "Plafond de dépenses demandé par le site"
  },
  "dappSuggested": {
    "message": "Site suggéré"
  },
  "dappSuggestedGasSettingToolTipMessage": {
    "message": "$1 a suggéré ce prix.",
    "description": "$1 is url for the dapp that has suggested gas settings"
  },
  "dappSuggestedHigh": {
    "message": "Site suggéré"
  },
  "dappSuggestedHighShortLabel": {
    "message": "Site (élevé)"
  },
  "dappSuggestedShortLabel": {
    "message": "Site"
  },
  "dappSuggestedTooltip": {
    "message": "$1 a recommandé ce prix.",
    "description": "$1 represents the Dapp's origin"
  },
  "darkTheme": {
    "message": "Sombre"
  },
  "data": {
    "message": "Données"
  },
  "dataBackupSeemsCorrupt": {
    "message": "Impossible de restaurer vos données. Le fichier semble corrompu."
  },
  "dataHex": {
    "message": "Hex"
  },
  "dcent": {
    "message": "D’Cent"
  },
  "decimal": {
    "message": "Nombre de décimales du jeton"
  },
  "decimalsMustZerotoTen": {
    "message": "Les décimales doivent être plus grandes que 0 et inférieures à 36."
  },
  "decrypt": {
    "message": "Décrypter"
  },
  "decryptCopy": {
    "message": "Copier le message crypté"
  },
  "decryptInlineError": {
    "message": "Ce message ne peut pas être décrypté à la suite d’une erreur : $1",
    "description": "$1 is error message"
  },
  "decryptMessageNotice": {
    "message": "$1 souhaite lire ce message pour compléter votre action",
    "description": "$1 is the web3 site name"
  },
  "decryptMetamask": {
    "message": "Décrypter le message"
  },
  "decryptRequest": {
    "message": "Décrypter la demande"
  },
  "delete": {
    "message": "Supprimer"
  },
  "deleteContact": {
    "message": "Supprimer le contact"
  },
  "deleteNetwork": {
    "message": "Supprimer le réseau ?"
  },
  "deleteNetworkIntro": {
    "message": "Si vous supprimez ce réseau, vous devrez l’ajouter à nouveau pour voir vos actifs sur ce réseau"
  },
  "deleteNetworkTitle": {
    "message": "Supprimer le réseau $1 ?",
    "description": "$1 represents the name of the network"
  },
  "deposit": {
    "message": "Effectuez un dépôt"
  },
  "deprecatedTestNetworksLink": {
    "message": "En savoir plus"
  },
  "deprecatedTestNetworksMsg": {
    "message": "En raison des changements apportés au protocole d’Ethereum, les réseaux testnet Rinkeby, Ropsten et Kovan peuvent ne pas fonctionner d’une manière aussi fiable qu’auparavant et deviendront bientôt obsolètes."
  },
  "description": {
    "message": "Description"
  },
  "descriptionFromSnap": {
    "message": "Description provenant de $1",
    "description": "$1 represents the name of the snap"
  },
  "desktopConnectionCriticalErrorDescription": {
    "message": "Cette erreur peut être passagère – essayez de redémarrer l’extension ou de désactiver MetaMask Desktop."
  },
  "desktopConnectionCriticalErrorTitle": {
    "message": "MetaMask a rencontré des difficultés à démarrer"
  },
  "desktopConnectionLostErrorDescription": {
    "message": "Veuillez vérifier que l’application de bureau est opérationnelle ou désactivez MetaMask Desktop."
  },
  "desktopConnectionLostErrorTitle": {
    "message": "La connexion à MetaMask Desktop a été perdue"
  },
  "desktopDisableButton": {
    "message": "Désactiver l’application Desktop"
  },
  "desktopDisableErrorCTA": {
    "message": "Désactiver MetaMask Desktop"
  },
  "desktopEnableButton": {
    "message": "Activer l’application Desktop"
  },
  "desktopEnableButtonDescription": {
    "message": "Cliquez pour exécuter tous les processus d’arrière-plan dans l’application de bureau."
  },
  "desktopErrorNavigateSettingsCTA": {
    "message": "Retour à la page des paramètres (« Settings »)"
  },
  "desktopErrorRestartMMCTA": {
    "message": "Redémarrer MetaMask"
  },
  "desktopNotFoundErrorCTA": {
    "message": "Télécharger MetaMask Desktop"
  },
  "desktopNotFoundErrorDescription1": {
    "message": "Veuillez vous assurer que l’application de bureau est installée et qu’elle fonctionne."
  },
  "desktopNotFoundErrorDescription2": {
    "message": "Si vous n’avez pas installé l’application de bureau, veuillez la télécharger sur le site Web de MetaMask."
  },
  "desktopNotFoundErrorTitle": {
    "message": "MetaMask Desktop est introuvable"
  },
  "desktopOpenOrDownloadCTA": {
    "message": "Ouvrir MetaMask Desktop"
  },
  "desktopOutdatedErrorCTA": {
    "message": "Mettre à jour MetaMask Desktop"
  },
  "desktopOutdatedErrorDescription": {
    "message": "Votre application MetaMask Desktop doit être mise à jour."
  },
  "desktopOutdatedErrorTitle": {
    "message": "MetaMask Desktop est obsolète"
  },
  "desktopOutdatedExtensionErrorCTA": {
    "message": "Mettre à jour l’extension MetaMask"
  },
  "desktopOutdatedExtensionErrorDescription": {
    "message": "Votre extension MetaMask doit être mise à jour."
  },
  "desktopOutdatedExtensionErrorTitle": {
    "message": "L’extension MetaMask est obsolète"
  },
  "desktopPageDescription": {
    "message": "Si le couplage est réussi, l’extension redémarrera et vous devrez saisir à nouveau votre mot de passe."
  },
  "desktopPageSubTitle": {
    "message": "Ouvrez votre application MetaMask Desktop et saisissez ce code"
  },
  "desktopPageTitle": {
    "message": "Couplage avec Desktop"
  },
  "desktopPairedWarningDeepLink": {
    "message": "Allez dans les paramètres (« Settings ») de MetaMask Desktop"
  },
  "desktopPairedWarningDescription": {
    "message": "Si vous souhaitez lancer un nouveau couplage, veuillez supprimer la connexion actuelle."
  },
  "desktopPairedWarningTitle": {
    "message": "MM Desktop est déjà couplée"
  },
  "desktopPairingExpireMessage": {
    "message": "Le code expire dans $1 secondes"
  },
  "desktopRouteNotFoundErrorDescription": {
    "message": "desktopRouteNotFoundErrorDescription"
  },
  "desktopRouteNotFoundErrorTitle": {
    "message": "desktopRouteNotFoundErrorTitle"
  },
  "desktopUnexpectedErrorCTA": {
    "message": "Retour à la page d’accueil (« Home ») de MetaMask"
  },
  "desktopUnexpectedErrorDescription": {
    "message": "Vérifiez votre application MetaMask Desktop pour rétablir la connexion"
  },
  "desktopUnexpectedErrorTitle": {
    "message": "Nous avons eu un problème…"
  },
  "details": {
    "message": "Détails"
  },
  "disabledGasOptionToolTipMessage": {
    "message": "« $1 » est désactivé parce qu’il ne correspond pas au minimum d’augmentation de 10 % par rapport aux gas fees initiaux.",
    "description": "$1 is gas estimate type which can be market or aggressive"
  },
  "disconnect": {
    "message": "Déconnecter"
  },
  "disconnectAllAccounts": {
    "message": "Déconnecter tous les comptes"
  },
  "disconnectAllAccountsConfirmationDescription": {
    "message": "Souhaitez-vous vraiment vous déconnecter ? Vous risquez de perdre certaines fonctionnalités du site."
  },
  "disconnectPrompt": {
    "message": "Déconnecter $1"
  },
  "disconnectThisAccount": {
    "message": "Déconnecter ce compte"
  },
  "dismiss": {
    "message": "Annuler"
  },
  "dismissReminderDescriptionField": {
    "message": "Activez cette option pour annuler le message de rappel de sauvegarde de la phrase secrète de récupération. Nous vous recommandons fortement de sauvegarder votre phrase secrète de récupération pour éviter toute perte de fonds"
  },
  "dismissReminderField": {
    "message": "Annuler le rappel de sauvegarde de la phrase secrète de récupération"
  },
  "displayNftMedia": {
    "message": "Afficher les médias NFT"
  },
  "displayNftMediaDescription": {
    "message": "L’affichage des médias et des données NFT expose votre adresse IP à OpenSea ou à d’autres fournisseurs de services tiers. Cela peut permettre à des hackers d’associer votre adresse IP à votre adresse Ethereum. L’autodétection des NFT dépend de ce paramètre et ne sera pas disponible lorsque celui-ci est désactivé."
  },
  "domain": {
    "message": "Domaine"
  },
  "done": {
    "message": "Terminé"
  },
  "dontShowThisAgain": {
    "message": "Ne plus afficher ceci"
  },
  "downArrow": {
    "message": "flèche vers le bas"
  },
  "downloadGoogleChrome": {
    "message": "Télécharger Google Chrome"
  },
  "downloadNow": {
    "message": "Télécharger maintenant"
  },
  "downloadStateLogs": {
    "message": "Télécharger les journaux d’événements"
  },
  "dropped": {
    "message": "Déconnecté"
  },
  "edit": {
    "message": "Modifier"
  },
  "editANickname": {
    "message": "Modifier le pseudo"
  },
  "editAddressNickname": {
    "message": "Modifier le pseudo de l’adresse"
  },
  "editCancellationGasFeeModalTitle": {
    "message": "Modifier les gas fees d’annulation"
  },
  "editContact": {
    "message": "Modifier le contact"
  },
  "editGasFeeModalTitle": {
    "message": "Modifier le prix du carburant"
  },
  "editGasLimitOutOfBounds": {
    "message": "La limite de carburant doit être d’au moins $1"
  },
  "editGasLimitOutOfBoundsV2": {
    "message": "La limite de carburant doit être supérieure à $1 et inférieure à $2",
    "description": "$1 is the minimum limit for gas and $2 is the maximum limit"
  },
  "editGasLimitTooltip": {
    "message": "La limite de carburant correspond au maximum d’unités de carburant que vous consentez à utiliser. Celles-ci servent de multiplicateur aux « Frais de priorité maximaux » et aux « Frais maximaux »."
  },
  "editGasMaxBaseFeeGWEIImbalance": {
    "message": "Les frais de base maximaux ne peuvent pas être inférieurs aux frais de priorité"
  },
  "editGasMaxBaseFeeHigh": {
    "message": "Les frais de base maximaux sont plus élevés que nécessaire"
  },
  "editGasMaxBaseFeeLow": {
    "message": "Les frais de base maximaux sont faibles par rapport aux conditions actuelles du réseau"
  },
  "editGasMaxFeeHigh": {
    "message": "Les frais maximaux sont plus élevés que nécessaire"
  },
  "editGasMaxFeeLow": {
    "message": "Les frais maximaux sont trop bas par rapport aux conditions du réseau"
  },
  "editGasMaxFeePriorityImbalance": {
    "message": "Les frais maximaux ne peuvent pas être inférieurs aux frais de priorité maximaux"
  },
  "editGasMaxPriorityFeeBelowMinimum": {
    "message": "Les frais de priorité maximaux doivent être supérieurs à 0 GWEI"
  },
  "editGasMaxPriorityFeeBelowMinimumV2": {
    "message": "Les frais de priorité doivent être supérieurs à 0."
  },
  "editGasMaxPriorityFeeHigh": {
    "message": "Les frais de priorité maximaux sont plus élevés que nécessaire. Vous risquez de payer plus que nécessaire."
  },
  "editGasMaxPriorityFeeHighV2": {
    "message": "Les frais de priorité sont plus élevés que nécessaire. Vous risquez de payer plus que nécessaire"
  },
  "editGasMaxPriorityFeeLow": {
    "message": "Les frais de priorité maximaux sont faibles par rapport aux conditions actuelles du réseau"
  },
  "editGasMaxPriorityFeeLowV2": {
    "message": "Les frais de priorité sont faibles par rapport aux conditions actuelles du réseau"
  },
  "editGasPriceTooLow": {
    "message": "Les frais de carburant doivent être supérieurs à 0"
  },
  "editGasPriceTooltip": {
    "message": "Ce réseau exige un champ « Prix du carburant » lors de la soumission d’une transaction. Le prix du carburant correspond au montant que vous paierez par unité de carburant."
  },
  "editGasSubTextAmountLabel": {
    "message": "Montant maximal :",
    "description": "This is meant to be used as the $1 substitution editGasSubTextAmount"
  },
  "editGasSubTextFeeLabel": {
    "message": "Frais maximaux :"
  },
  "editGasTitle": {
    "message": "Modifier la priorité"
  },
  "editGasTooLow": {
    "message": "Délai de traitement inconnu"
  },
  "editNonceField": {
    "message": "Modifier le nonce"
  },
  "editNonceMessage": {
    "message": "Il s’agit d’une fonction avancée, à utiliser avec précaution."
  },
  "editPermission": {
    "message": "Modifier l’autorisation"
  },
  "editSpeedUpEditGasFeeModalTitle": {
    "message": "Modifier les gas fees d’accélération"
  },
  "enableAutoDetect": {
    "message": " Activer la détection automatique"
  },
  "enableForAllNetworks": {
    "message": "Activer pour tous les réseaux"
  },
  "enableFromSettings": {
    "message": " Activez-la depuis les Paramètres."
  },
  "enableSmartSwaps": {
    "message": "Activer les contrats de swap intelligents"
  },
  "enableSnap": {
    "message": "Activer"
  },
  "enableToken": {
    "message": "activer $1",
    "description": "$1 is a token symbol, e.g. ETH"
  },
  "enabled": {
    "message": "Activé"
  },
  "encryptionPublicKeyNotice": {
    "message": "$1 aimerait avoir votre clé publique de cryptage. En y consentant, ce site sera en mesure de vous composer des messages cryptés.",
    "description": "$1 is the web3 site name"
  },
  "encryptionPublicKeyRequest": {
    "message": "Demander la clé publique de cryptage"
  },
  "endpointReturnedDifferentChainId": {
    "message": "Le point terminal a renvoyé un ID de chaîne différent : $1",
    "description": "$1 is the return value of eth_chainId from an RPC endpoint"
  },
  "enhancedTokenDetectionAlertMessage": {
    "message": "La détection améliorée des jetons est actuellement disponible sur $1. $2"
  },
  "ensDomainsSettingDescriptionIntro": {
    "message": "MetaMask vous permet de voir les domaines ENS comme « https://metamask.eth » dans la barre d’adresse de votre navigateur. Voici comment cela fonctionne :"
  },
  "ensDomainsSettingDescriptionOutro": {
    "message": "Les navigateurs ordinaires ne prennent généralement pas en charge les adresses ENS ou IPFS, mais MetaMask peut y remédier. L’utilisation de cette fonctionnalité peut entraîner le partage de votre adresse IP avec des services tiers IPFS."
  },
  "ensDomainsSettingDescriptionPoint1": {
    "message": "MetaMask vérifie le contrat ENS d'Ethereum pour trouver le code lié au nom de domaine ENS."
  },
  "ensDomainsSettingDescriptionPoint2": {
    "message": "Si le code est lié au protocole IPFS, il obtient le contenu du réseau IPFS."
  },
  "ensDomainsSettingDescriptionPoint3": {
    "message": "Vous pourrez alors voir le contenu, qui est généralement un site web ou quelque chose de similaire."
  },
  "ensDomainsSettingTitle": {
    "message": "Afficher les domaines ENS dans la barre d’adresse"
  },
  "ensIllegalCharacter": {
    "message": "Caractère invalide pour l’ENS."
  },
  "ensNotFoundOnCurrentNetwork": {
    "message": "Nom ENS non trouvé sur le réseau actuel. Essayez de passer au réseau Ethereum principal."
  },
  "ensNotSupportedOnNetwork": {
    "message": "Le réseau ne prend pas en charge l’ENS"
  },
  "ensRegistrationError": {
    "message": "Erreur dans l’enregistrement du nom ENS"
  },
  "ensUnknownError": {
    "message": "La recherche d’ENS a échoué."
  },
  "enterANumber": {
    "message": "Saisissez un nombre"
  },
  "enterCustodianToken": {
    "message": "Saisissez votre jeton de $1 ou ajoutez un nouveau jeton"
  },
  "enterMaxSpendLimit": {
    "message": "Saisissez la limite de dépenses maximale"
  },
  "enterOptionalPassword": {
    "message": "Entrez le mot de passe facultatif"
  },
  "enterPasswordContinue": {
    "message": "Entrez votre mot de passe pour continuer"
  },
  "enterTokenNameOrAddress": {
    "message": "Saisissez le nom du jeton ou copiez-collez l’adresse"
  },
  "enterYourPassword": {
    "message": "Saisissez votre mot de passe"
  },
  "errorCode": {
    "message": "Code : $1",
    "description": "Displayed error code for debugging purposes. $1 is the error code"
  },
  "errorDetails": {
    "message": "Détails de l’erreur",
    "description": "Title for collapsible section that displays error details for debugging purposes"
  },
  "errorMessage": {
    "message": "Message : $1",
    "description": "Displayed error message for debugging purposes. $1 is the error message"
  },
  "errorName": {
    "message": "Code : $1",
    "description": "Displayed error name for debugging purposes. $1 is the error name"
  },
  "errorPageMessage": {
    "message": "Essayez à nouveau en rechargeant la page, ou contactez le service d’assistance $1.",
    "description": "Message displayed on generic error page in the fullscreen or notification UI, $1 is a clickable link with text defined by the 'here' key. The link will open to a form where users can file support tickets."
  },
  "errorPagePopupMessage": {
    "message": "Réessayez en fermant puis en rouvrant le pop-up, ou contactez le service d’assistance $1.",
    "description": "Message displayed on generic error page in the popup UI, $1 is a clickable link with text defined by the 'here' key. The link will open to a form where users can file support tickets."
  },
  "errorPageTitle": {
    "message": "MetaMask a rencontré une erreur",
    "description": "Title of generic error page"
  },
  "errorStack": {
    "message": "Stack :",
    "description": "Title for error stack, which is displayed for debugging purposes"
  },
  "errorWhileConnectingToRPC": {
    "message": "Une erreur s’est produite lors de la connexion au réseau personnalisé."
  },
  "errorWithSnap": {
    "message": "Erreur avec $1",
    "description": "$1 represents the name of the snap"
  },
  "ethGasPriceFetchWarning": {
    "message": "Le prix de carburant de sauvegarde est fourni, car le service principal d’estimation du carburant est momentanément indisponible."
  },
  "ethereumProviderAccess": {
    "message": "Accorder au fournisseur d’Ethereum l’autorisation d’accéder à $1",
    "description": "The parameter is the name of the requesting origin"
  },
  "ethereumPublicAddress": {
    "message": "Adresse publique d’Ethereum"
  },
  "etherscan": {
    "message": "Etherscan"
  },
  "etherscanView": {
    "message": "Afficher le compte sur Etherscan"
  },
  "etherscanViewOn": {
    "message": "Afficher sur Etherscan"
  },
  "expandView": {
    "message": "Agrandir la vue"
  },
  "experimental": {
    "message": "Expérimental"
  },
  "exploreMetaMaskSnaps": {
    "message": "Explorer les Snaps MetaMask"
  },
  "extendWalletWithSnaps": {
    "message": "Prolongez l’expérience avec ce portefeuille."
  },
  "externalExtension": {
    "message": "Extension externe"
  },
  "failed": {
    "message": "Échec"
  },
  "failedToFetchChainId": {
    "message": "Impossible de récupérer l’ID de la chaîne. Votre URL de RPC est-elle correcte ?"
  },
  "failedToFetchTickerSymbolData": {
    "message": "Les données de vérification de code mnémonique sont actuellement indisponibles. Assurez-vous que le code que vous avez saisi est correct. Il aura une incidence sur les taux de conversion que vous voyez pour ce réseau"
  },
  "failureMessage": {
    "message": "Un problème est survenu et nous n’avons pas pu mener à bien l’action"
  },
  "fast": {
    "message": "Rapide"
  },
  "feeAssociatedRequest": {
    "message": "Des frais sont associés à cette demande."
  },
  "fiat": {
    "message": "FIAT",
    "description": "Exchange type"
  },
  "fileImportFail": {
    "message": "L’importation de fichier ne fonctionne pas ? Cliquez ici !",
    "description": "Helps user import their account from a JSON file"
  },
  "fileTooBig": {
    "message": "Le fichier déconnecté est trop volumineux."
  },
  "flaskWelcomeUninstall": {
    "message": "vous devriez désinstaller cette extension",
    "description": "This request is shown on the Flask Welcome screen. It is intended for non-developers, and will be bolded."
  },
  "flaskWelcomeWarning1": {
    "message": "Flask permet aux développeurs d’expérimenter de nouvelles API instables. À moins que vous ne soyez développeur(-se) ou bêta testeur(-se), $1.",
    "description": "This is a warning shown on the Flask Welcome screen, intended to encourage non-developers not to proceed any further. $1 is the bolded message 'flaskWelcomeUninstall'"
  },
  "flaskWelcomeWarning2": {
    "message": "Nous ne garantissons ni la sécurité ni la stabilité de cette extension. Les nouvelles API proposées par Flask ne sont pas protégées contre les attaques d’hameçonnage, ce qui signifie que tout site ou snap nécessitant Flask pourrait être une tentative malveillante de voler vos actifs.",
    "description": "This explains the risks of using MetaMask Flask"
  },
  "flaskWelcomeWarning3": {
    "message": "Toutes les API de Flask sont expérimentales. Elles peuvent être modifiées ou supprimées sans préavis. Elles peuvent aussi rester sur Flask indéfiniment sans jamais être migrées vers le MetaMask stable. Utilisez-les à vos risques et périls.",
    "description": "This message warns developers about unstable Flask APIs"
  },
  "flaskWelcomeWarning4": {
    "message": "Assurez-vous de désactiver l’extension MetaMask que vous utilisez habituellement lorsque vous utilisez Flask.",
    "description": "This message calls to pay attention about multiple versions of MetaMask running on the same site (Flask + Prod)"
  },
  "flaskWelcomeWarningAcceptButton": {
    "message": "J’accepte les risques",
    "description": "this text is shown on a button, which the user presses to confirm they understand the risks of using Flask"
  },
  "followUsOnTwitter": {
    "message": "Suivez-nous sur Twitter"
  },
  "forbiddenIpfsGateway": {
    "message": "Passerelle IPFS interdite : veuillez spécifier une passerelle CID"
  },
  "forgetDevice": {
    "message": "Oublier cet appareil"
  },
  "forgotPassword": {
    "message": "Mot de passe oublié ?"
  },
  "from": {
    "message": "de"
  },
  "fromAddress": {
    "message": "De : $1",
    "description": "$1 is the address to include in the From label. It is typically shortened first using shortenAddress"
  },
  "fromTokenLists": {
    "message": "À partir des listes de tokens : $1"
  },
  "functionApprove": {
    "message": "Fonction : approuver"
  },
  "functionSetApprovalForAll": {
    "message": "Fonction : SetApprovalForAll"
  },
  "functionType": {
    "message": "Type de fonction"
  },
  "gas": {
    "message": "Carburant"
  },
  "gasDisplayAcknowledgeDappButtonText": {
    "message": "Modifier le prix de carburant suggéré"
  },
  "gasDisplayDappWarning": {
    "message": "Ce prix de carburant a été suggéré par $1. Si vous n’en tenez pas compte, vous risquez de rencontrer des difficultés lors de votre transaction. Veuillez contacter $1 pour toute question.",
    "description": "$1 represents the Dapp's origin"
  },
  "gasLimit": {
    "message": "Montant maximal des frais de transaction"
  },
  "gasLimitInfoTooltipContent": {
    "message": "La limite de carburant est la quantité maximale d’unités d’essence que vous consentez à dépenser."
  },
  "gasLimitRecommended": {
    "message": "La limite recommandée de gas est de $1. Si la limite de gas est inférieure à cette valeur, l’opération peut échouer."
  },
  "gasLimitTooLow": {
    "message": "La limite de carburant doit être d’au moins 21000"
  },
  "gasLimitTooLowWithDynamicFee": {
    "message": "La limite de carburant doit être d’au moins $1",
    "description": "$1 is the custom gas limit, in decimal."
  },
  "gasLimitV2": {
    "message": "Limite de carburant"
  },
  "gasOption": {
    "message": "Option de carburant"
  },
  "gasPrice": {
    "message": "Prix du gaz (GWEI)"
  },
  "gasPriceExcessive": {
    "message": "Vos frais de carburant sont inutilement élevés. Songez à les réduire."
  },
  "gasPriceExcessiveInput": {
    "message": "Le prix du gaz est excessif"
  },
  "gasPriceExtremelyLow": {
    "message": "Le prix du gaz est extrêmement bas"
  },
  "gasPriceFetchFailed": {
    "message": "L’estimation du prix du carburant a échoué en raison d’une erreur de réseau."
  },
  "gasPriceInfoTooltipContent": {
    "message": "Le prix du carburant indique la quantité d’Ether que vous acceptez de payer pour chaque unité de carburant."
  },
  "gasTimingHoursShort": {
    "message": "$1 h",
    "description": "$1 represents a number of hours"
  },
  "gasTimingMinutes": {
    "message": "$1 minutes",
    "description": "$1 represents a number of minutes"
  },
  "gasTimingMinutesShort": {
    "message": "$1 min",
    "description": "$1 represents a number of minutes"
  },
  "gasTimingNegative": {
    "message": "Peut-être dans $1",
    "description": "$1 represents an amount of time"
  },
  "gasTimingPositive": {
    "message": "Probablement dans < $1",
    "description": "$1 represents an amount of time"
  },
  "gasTimingSeconds": {
    "message": "$1 secondes",
    "description": "$1 represents a number of seconds"
  },
  "gasTimingSecondsShort": {
    "message": "$1 s",
    "description": "$1 represents a number of seconds"
  },
  "gasTimingVeryPositive": {
    "message": "Très probablement dans < $1",
    "description": "$1 represents an amount of time"
  },
  "gasUsed": {
    "message": "Gaz utilisé"
  },
  "general": {
    "message": "Général"
  },
  "getStarted": {
    "message": "Commencer"
  },
  "globalTitle": {
    "message": "Menu global"
  },
  "globalTourDescription": {
    "message": "Voyez votre portfolio, vos sites connectés, vos paramètres, et bien plus encore"
  },
  "goBack": {
    "message": "Retour"
  },
  "goerli": {
    "message": "Testnet Goerli"
  },
  "gotIt": {
    "message": "J’ai compris !"
  },
  "grantedToWithColon": {
    "message": "Accordé à :"
  },
  "gwei": {
    "message": "GWEI"
  },
  "hardware": {
    "message": "Matériel"
  },
  "hardwareWalletConnected": {
    "message": "Portefeuille matériel connecté"
  },
  "hardwareWalletLegacyDescription": {
    "message": "(hérité)",
    "description": "Text representing the MEW path"
  },
  "hardwareWalletSupportLinkConversion": {
    "message": "cliquez ici"
  },
  "hardwareWallets": {
    "message": "Connecter un portefeuille matériel"
  },
  "hardwareWalletsInfo": {
    "message": "Les intégrations de portefeuilles matériels utilisent des appels API vers des serveurs externes qui peuvent voir votre adresse IP et les adresses des contrats intelligents avec lesquels vous interagissez."
  },
  "hardwareWalletsMsg": {
    "message": "Selectionnez le portefeuille matériel que vous voulez utiliser avec MetaMask"
  },
  "here": {
    "message": "ici",
    "description": "as in -click here- for more information (goes with troubleTokenBalances)"
  },
  "hexData": {
    "message": "Données Hex"
  },
  "hide": {
    "message": "Masquer"
  },
  "hideFullTransactionDetails": {
    "message": "Masquer tous les détails de la transaction"
  },
  "hideSeedPhrase": {
    "message": "Masquer la phrase mnémonique"
  },
  "hideToken": {
    "message": "Masquer le token"
  },
  "hideTokenPrompt": {
    "message": "Masquer le jeton ?"
  },
  "hideTokenSymbol": {
    "message": "Masquer $1",
    "description": "$1 is the symbol for a token (e.g. 'DAI')"
  },
  "hideZeroBalanceTokens": {
    "message": "Masquer les jetons sans solde"
  },
  "high": {
    "message": "Agressif"
  },
  "highGasSettingToolTipMessage": {
    "message": "Utilisez $1 pour couvrir les envolées du trafic réseau dues à des événements tels que les chutes de NFT populaires.",
    "description": "$1 is key 'high' (text: 'Aggressive') separated here so that it can be passed in with bold font-weight"
  },
  "highLowercase": {
    "message": "élevé"
  },
  "history": {
    "message": "Historique"
  },
  "holdToRevealContent1": {
    "message": "Votre phrase secrète de récupération donne $1",
    "description": "$1 is a bolded text with the message from 'holdToRevealContent2'"
  },
  "holdToRevealContent2": {
    "message": "un accès complet à votre portefeuille et à vos fonds.",
    "description": "Is the bolded text in 'holdToRevealContent1'"
  },
  "holdToRevealContent3": {
    "message": "Ne la partagez avec personne. $1 $2",
    "description": "$1 is a message from 'holdToRevealContent4' and $2 is a text link with the message from 'holdToRevealContent5'"
  },
  "holdToRevealContent4": {
    "message": "Le service d’assistance de MetaMask ne vous la demandera jamais,",
    "description": "Part of 'holdToRevealContent3'"
  },
  "holdToRevealContent5": {
    "message": "mais les hameçonneurs pourraient le faire.",
    "description": "The text link in 'holdToRevealContent3'"
  },
  "holdToRevealContentPrivateKey1": {
    "message": "Votre clé privée vous donne $1",
    "description": "$1 is a bolded text with the message from 'holdToRevealContentPrivateKey2'"
  },
  "holdToRevealContentPrivateKey2": {
    "message": "un accès illimité à votre portefeuille et à vos fonds.",
    "description": "Is the bolded text in 'holdToRevealContentPrivateKey2'"
  },
  "holdToRevealLockedLabel": {
    "message": "appuyez longuement pour révéler le cercle verrouillé"
  },
  "holdToRevealPrivateKey": {
    "message": "Appuyez longuement pour révéler la clé privée"
  },
  "holdToRevealPrivateKeyTitle": {
    "message": "Conservez votre clé privée en lieu sûr"
  },
  "holdToRevealSRP": {
    "message": "Appuyez longuement pour révéler la PSR"
  },
  "holdToRevealSRPTitle": {
    "message": "Conservez votre PSR en lieu sûr"
  },
  "holdToRevealUnlockedLabel": {
    "message": "appuyez longuement pour révéler le cercle déverrouillé"
  },
  "id": {
    "message": "Identifiant"
  },
  "ignoreAll": {
    "message": "Ignorer tout"
  },
  "ignoreTokenWarning": {
    "message": "Si vous masquez des jetons, ils n’apparaîtront pas dans votre portefeuille. Cependant, vous pouvez toujours les ajouter en les recherchant."
  },
  "import": {
    "message": "Importer",
    "description": "Button to import an account from a selected file"
  },
  "importAccount": {
    "message": "Importer le compte"
  },
  "importAccountError": {
    "message": "Erreur d’importation de compte."
  },
  "importAccountErrorIsSRP": {
    "message": "Vous avez saisi une phrase secrète de récupération (ou mnémonique). Pour importer un compte ici, vous devez saisir une clé privée, qui est une chaîne hexadécimale de 64 caractères."
  },
  "importAccountErrorNotAValidPrivateKey": {
    "message": "Il ne s’agit pas d’une clé privée valide. Vous avez saisi une chaîne hexadécimale, mais elle doit comporter 64 caractères."
  },
  "importAccountErrorNotHexadecimal": {
    "message": "Il ne s’agit pas d’une clé privée valide. Vous devez saisir une chaîne hexadécimale de 64 caractères."
  },
  "importAccountJsonLoading1": {
    "message": "Cette importation JSON prendra quelques minutes et pourra faire planter MetaMask."
  },
  "importAccountJsonLoading2": {
    "message": "Désolé, nous essaierons d’accélérer ce processus à l’avenir."
  },
  "importAccountMsg": {
    "message": "Les comptes importés ne seront pas associés à la phrase secrète de récupération que vous avez créée au départ dans MetaMask. En savoir plus sur les comptes importés"
  },
  "importMyWallet": {
    "message": "Importer mon portefeuille"
  },
  "importNFT": {
    "message": "Importer le NFT"
  },
  "importNFTAddressToolTip": {
    "message": "Sur OpenSea, par exemple, sur la page des NFT, dans la section Détails, se trouve une valeur avec un hyperlien bleu intitulée « Adresse de contrat ». Si vous cliquez dessus, vous serez redirigé vers l’adresse du contrat sur Etherscan. En haut à gauche de cette page, il devrait y avoir une icône intitulée « Contrat » et à droite, une longue chaîne de lettres et de chiffres. C’est l’adresse du contrat qui a créé votre NFT. Cliquez sur l’icône « Copier » à droite de l’adresse pour la copier dans votre presse-papiers."
  },
  "importNFTPage": {
    "message": "page Importer des NFT"
  },
  "importNFTTokenIdToolTip": {
    "message": "L’ID d’un NFT est un identifiant unique puisqu’il n’y a pas deux NFT identiques. Encore une fois, sur OpenSea, ce numéro se trouve dans la section « Détails ». Prenez-en note ou copiez-le dans votre presse-papiers."
  },
  "importSelectedTokens": {
    "message": "Voulez-vous importer les jetons sélectionnés ?"
  },
  "importSelectedTokensDescription": {
    "message": "Seuls les jetons que vous avez sélectionnés apparaîtront dans votre portefeuille. Vous pourrez toujours importer des jetons masqués en les recherchant."
  },
  "importTokenQuestion": {
    "message": "Importer un jeton ?"
  },
  "importTokenWarning": {
    "message": "Tout un chacun peut créer un jeton avec n’importe quel nom, y compris de fausses versions de jetons existants. Ajoutez et échangez avec prudence !"
  },
  "importTokensCamelCase": {
    "message": "Importer des jetons"
  },
  "importWithCount": {
    "message": "Importer $1",
    "description": "$1 will the number of detected tokens that are selected for importing, if all of them are selected then $1 will be all"
  },
  "imported": {
    "message": "Importé",
    "description": "status showing that an account has been fully loaded into the keyring"
  },
  "inYourSettings": {
    "message": "dans vos paramètres"
  },
  "infuraBlockedNotification": {
    "message": "MetaMask ne peut pas se connecter à l’hôte de la blockchain. Vérifiez les éventuelles raisons $1.",
    "description": "$1 is a clickable link with with text defined by the 'here' key"
  },
  "initialTransactionConfirmed": {
    "message": "Votre transaction initiale a été confirmée par le réseau. Cliquez sur OK pour retourner à l’écran précédent."
  },
  "inputLogicEmptyState": {
    "message": "N'entrez qu'une somme que vous pouvez accepter que le tiers dépense aujourd'hui ou à l'avenir. Vous pourrez toujours augmenter le plafond de dépenses ultérieurement."
  },
  "inputLogicEqualOrSmallerNumber": {
    "message": "Cela permet au tiers de dépenser $1 de votre solde actuel.",
    "description": "$1 is the current token balance in the account and the name of the current token"
  },
  "inputLogicHigherNumber": {
    "message": "Cela permet au tiers de dépenser tout votre solde de jetons jusqu'à ce qu'il atteigne le plafond ou que vous révoquiez le plafond de dépenses. Si ce n'est pas votre intention, envisagez de fixer un plafond de dépenses plus bas."
  },
  "insightsFromSnap": {
    "message": "Aperçus $1",
    "description": "$1 represents the name of the snap"
  },
  "install": {
    "message": "Installez"
  },
  "installOrigin": {
    "message": "Installer Origin"
  },
  "installedOn": {
    "message": "Installé le $1",
    "description": "$1 is the date when the snap has been installed"
  },
  "insufficientBalance": {
    "message": "Solde insuffisant."
  },
  "insufficientCurrencyBuyOrDeposit": {
    "message": "Vous n’avez pas assez de $1 sur votre compte pour payer les frais de transaction sur le réseau de $2. $3 ou effectuez un dépôt depuis un autre compte.",
    "description": "$1 is the native currency of the network, $2 is the name of the current network, $3 is the key 'buy' + the ticker symbol of the native currency of the chain wrapped in a button"
  },
  "insufficientCurrencyBuyOrReceive": {
    "message": "Vous n’avez pas assez de $1 sur votre compte pour payer les frais de transaction sur le réseau $2. $3 ou $4 depuis un autre compte.",
    "description": "$1 is the native currency of the network, $2 is the name of the current network, $3 is the key 'buy' + the ticker symbol of the native currency of the chain wrapped in a button, $4 is the key 'deposit' button"
  },
  "insufficientCurrencyDeposit": {
    "message": "Vous n’avez pas assez de $1 sur votre compte pour payer les frais de transaction sur le réseau de $2. Effectuez un dépôt de $1 à partir d’un autre compte.",
    "description": "$1 is the native currency of the network, $2 is the name of the current network"
  },
  "insufficientFunds": {
    "message": "Fonds insuffisants."
  },
  "insufficientFundsForGas": {
    "message": "Fonds insuffisants pour le carburant"
  },
  "insufficientTokens": {
    "message": "Jetons insuffisants."
  },
  "invalidAddress": {
    "message": "Adresse invalide"
  },
  "invalidAddressRecipient": {
    "message": "L’adresse du destinataire n’est pas valide"
  },
  "invalidAddressRecipientNotEthNetwork": {
    "message": "Pas de réseau ETH, régler en minuscules"
  },
  "invalidAssetType": {
    "message": "Cet actif est un NFT et doit être ajouté de nouveau à la page Importer des NFT qui se trouve sous l’onglet NFT"
  },
  "invalidBlockExplorerURL": {
    "message": "L’URL de l’explorateur de blocs est invalide"
  },
  "invalidChainIdTooBig": {
    "message": "ID de chaîne invalide. L’ID de la chaîne est trop grand."
  },
  "invalidCustomNetworkAlertContent1": {
    "message": "L’ID de la chaîne pour le réseau personnalisé « $1 » doit être saisi à nouveau.",
    "description": "$1 is the name/identifier of the network."
  },
  "invalidCustomNetworkAlertContent2": {
    "message": "Pour vous protéger des fournisseurs de réseau malveillants ou défectueux, les ID de chaîne sont désormais obligatoires pour tous les réseaux personnalisés."
  },
  "invalidCustomNetworkAlertContent3": {
    "message": "Allez dans Paramètres > Réseau et saisissez l’ID de chaîne. Vous trouverez les ID de chaîne des réseaux les plus courants sur $1.",
    "description": "$1 is a link to https://chainid.network"
  },
  "invalidCustomNetworkAlertTitle": {
    "message": "Réseau personnalisé invalide"
  },
  "invalidHexNumber": {
    "message": "Numéro hexadécimal invalide."
  },
  "invalidHexNumberLeadingZeros": {
    "message": "Numéro hexadécimal invalide. Supprimez tous les zéros non significatifs."
  },
  "invalidIpfsGateway": {
    "message": "Passerelle IPFS invalide : la valeur doit être une URL valide"
  },
  "invalidNumber": {
    "message": "Numéro invalide. Saisissez un nombre décimal ou hexadécimal avec le préfixe « 0x »."
  },
  "invalidNumberLeadingZeros": {
    "message": "Numéro invalide. Supprimez tous les zéros en tête."
  },
  "invalidRPC": {
    "message": "URL RPC invalide"
  },
  "invalidSeedPhrase": {
    "message": "Phrase secrète de récupération invalide"
  },
  "invalidSeedPhraseCaseSensitive": {
    "message": "Entrée invalide ! La phrase secrète de récupération est sensible à la casse."
  },
  "ipfsGateway": {
    "message": "Passerelle IPFS"
  },
  "ipfsGatewayDescription": {
    "message": "MetaMask utilise des services tiers pour afficher des images de vos NFT stockés sur IPFS, des informations relatives aux adresses ENS saisies dans la barre d’adresse de votre navigateur et l’icône des différents jetons. Votre adresse IP peut être exposée si vous avez recours à ces services."
  },
  "ipfsToggleModalDescriptionOne": {
    "message": "Nous utilisons des services tiers pour afficher des images de vos NFT stockés sur IPFS, affichons des informations relatives aux adresses ENS saisies dans la barre d’adresse de votre navigateur et récupérons les icônes des différents jetons. Votre adresse IP peut être exposée si vous avez recours à ces services."
  },
  "ipfsToggleModalDescriptionTwo": {
    "message": "En sélectionnant « Confirmer », vous activez la résolution IPFS. Vous pouvez désactiver cette option à tout moment dans $1.",
    "description": "$1 is the method to turn off ipfs"
  },
  "ipfsToggleModalSettings": {
    "message": "Paramètres > Sécurité et confidentialité"
  },
  "jazzAndBlockies": {
    "message": "Les Jazzicons et les Blockies sont deux styles différents d’icônes uniques qui vous aident à identifier un compte en un coup d’œil."
  },
  "jazzicons": {
    "message": "Jazzicons"
  },
  "jsDeliver": {
    "message": "jsDeliver"
  },
  "jsonFile": {
    "message": "Fichier JSON",
    "description": "format for importing an account"
  },
  "keystone": {
    "message": "Keystone"
  },
  "knownAddressRecipient": {
    "message": "Adresse contractuelle connue."
  },
  "knownTokenWarning": {
    "message": "Cette action modifiera les jetons déjà présents dans votre portefeuille, et risque de favoriser les tentatives d’hameçonnage. N’approuvez que si vous êtes certain·e de vouloir modifier ce que ces jetons représentent. En savoir plus sur $1"
  },
  "lastConnected": {
    "message": "Dernière connexion"
  },
  "lastPriceSold": {
    "message": "Prix de la dernière vente"
  },
  "lastSold": {
    "message": "Dernière vente"
  },
  "layer1Fees": {
    "message": "Frais de couche 1 (L1)"
  },
  "learnCancelSpeeedup": {
    "message": "Découvrir comment $1",
    "description": "$1 is link to cancel or speed up transactions"
  },
  "learnMore": {
    "message": "En savoir plus"
  },
  "learnMoreAboutGas": {
    "message": "Vous voulez $1 sur les frais de gaz ?",
    "description": "$1 will be replaced by the learnMore translation key"
  },
  "learnMoreKeystone": {
    "message": "En savoir plus"
  },
  "learnMoreUpperCase": {
    "message": "En savoir plus"
  },
  "learnScamRisk": {
    "message": "hameçonnages et risques de sécurité."
  },
  "ledgerAccountRestriction": {
    "message": "Vous devez d’abord utiliser le dernier compte que vous avez créé avant de pouvoir en ajouter un nouveau."
  },
  "ledgerConnectionInstructionCloseOtherApps": {
    "message": "Fermez tout autre logiciel connecté à votre appareil, puis cliquez ici pour actualiser."
  },
  "ledgerConnectionInstructionHeader": {
    "message": "Avant de cliquer sur confirmer :"
  },
  "ledgerConnectionInstructionStepFour": {
    "message": "Activez les « données de contrat intelligent » ou la « signature aveugle » sur votre dispositif Ledger."
  },
  "ledgerConnectionInstructionStepOne": {
    "message": "Activez l’option « Utiliser Ledger Live » sous Paramètres > Avancé."
  },
  "ledgerConnectionInstructionStepThree": {
    "message": "Assurez-vous que votre dispositif Ledger est branché et sélectionnez l'application Ethereum."
  },
  "ledgerConnectionInstructionStepTwo": {
    "message": "Ouvrez et déverrouillez l’application Ledger Live."
  },
  "ledgerConnectionPreferenceDescription": {
    "message": "Personnalisez la façon dont vous souhaitez connecter votre Ledger à MetaMask. $1 est recommandé, mais d’autres options sont disponibles. En savoir plus ici : $2",
    "description": "A description that appears above a dropdown where users can select between up to three options - Ledger Live, U2F or WebHID - depending on what is supported in their browser. $1 is the recommended browser option, it will be either WebHID or U2f. $2 is a link to an article where users can learn more, but will be the translation of the learnMore message."
  },
  "ledgerDeviceOpenFailureMessage": {
    "message": "Le dispositif Ledger n’a pas pu s’ouvrir. Il est peut-être connecté à d’autres logiciels. Veuillez fermer Ledger Live ou toute autre application déjà connectée à celui-ci, puis essayez de vous reconnecter."
  },
  "ledgerLive": {
    "message": "Ledger Live",
    "description": "The name of a desktop app that can be used with your ledger device. We can also use it to connect a users Ledger device to MetaMask."
  },
  "ledgerLiveApp": {
    "message": "Appli Ledger Live"
  },
  "ledgerLocked": {
    "message": "Impossible de se connecter au dispositif Ledger. Veuillez vous assurer que votre périphérique est déverrouillé et que l’application Ethereum est ouverte."
  },
  "ledgerTimeout": {
    "message": "Ledger Live met trop de temps à répondre ou la connexion est interrompue. Assurez-vous que l’application Ledger Live est bien ouverte et que votre appareil est déverrouillé."
  },
  "ledgerTransportChangeWarning": {
    "message": "Si l’application Ledger Live est ouverte, désactivez toute connexion en cours à celle-ci et fermez-la."
  },
  "ledgerWebHIDNotConnectedErrorMessage": {
    "message": "Le dispositif Ledger n’est pas connecté. Si vous souhaitez le connecter, veuillez cliquer à nouveau sur « Continuer » et approuver la connexion au HID",
    "description": "An error message shown to the user during the hardware connect flow."
  },
  "levelArrow": {
    "message": "flèche de niveau"
  },
  "lightTheme": {
    "message": "Clair"
  },
  "likeToImportTokens": {
    "message": "Souhaitez-vous ajouter ces jetons ?"
  },
  "lineaGoerli": {
    "message": "Réseau de test Linea Goerli"
  },
  "lineaMainnet": {
    "message": "Le réseau principal de Linea"
  },
  "link": {
    "message": "Associer"
  },
  "links": {
    "message": "Liens"
  },
  "loadMore": {
    "message": "Charger plus"
  },
  "loading": {
    "message": "Chargement..."
  },
  "loadingNFTs": {
    "message": "Chargement des NFT..."
  },
  "loadingTokens": {
    "message": "Chargement des jetons..."
  },
  "localhost": {
    "message": "Localhost 8545"
  },
  "lock": {
    "message": "Déconnexion"
  },
  "lockMetaMask": {
    "message": "Verrouiller MetaMask"
  },
  "lockTimeInvalid": {
    "message": "Le temps de verrouillage doit être un nombre compris entre 0 et 10 080"
  },
  "logo": {
    "message": "Logo $1",
    "description": "$1 is the name of the ticker"
  },
  "low": {
    "message": "Bas"
  },
  "lowGasSettingToolTipMessage": {
    "message": "Utilisez $1 pour attendre un prix inférieur. Les estimations de temps sont nettement moins précises, car les prix sont relativement imprévisibles.",
    "description": "$1 is key 'low' separated here so that it can be passed in with bold font-weight"
  },
  "lowLowercase": {
    "message": "bas"
  },
  "lowPriorityMessage": {
    "message": "Les transactions ultérieures seront placées en file d’attente après celle-ci. Ce prix a été observé pour la dernière fois il y a un certain temps."
  },
  "mainnet": {
    "message": "Réseau principal Ethereum"
  },
  "mainnetToken": {
    "message": "Cette adresse correspond à une adresse connue du token Ethereum Mainnet. Revérifiez l’adresse du contrat et le réseau en cherchant le token que vous essayez d’ajouter."
  },
  "makeAnotherSwap": {
    "message": "Créer un nouveau swap"
  },
  "makeSureNoOneWatching": {
    "message": "Assurez-vous que personne ne regarde votre écran",
    "description": "Warning to users to be care while creating and saving their new Secret Recovery Phrase"
  },
  "malformedData": {
    "message": "Données malformées"
  },
  "max": {
    "message": "Max."
  },
  "maxBaseFee": {
    "message": "Frais de base maximaux"
  },
  "maxFee": {
    "message": "Frais maximaux"
  },
  "maxPriorityFee": {
    "message": "Frais de priorité maximaux"
  },
  "medium": {
    "message": "Marché"
  },
  "mediumGasSettingToolTipMessage": {
    "message": "Utilisez $1 pour un traitement rapide au prix actuel du marché.",
    "description": "$1 is key 'medium' (text: 'Market') separated here so that it can be passed in with bold font-weight"
  },
  "memo": {
    "message": "note"
  },
  "message": {
    "message": "Message"
  },
  "metaMaskConnectStatusParagraphOne": {
    "message": "Vous avez maintenant davantage de contrôle sur les connexions de vos comptes dans MetaMask."
  },
  "metaMaskConnectStatusParagraphThree": {
    "message": "Cliquez pour gérer vos comptes connectés."
  },
  "metaMaskConnectStatusParagraphTwo": {
    "message": "Le bouton d’état de connexion indique si le site Web que vous visitez est connecté à votre compte actuellement sélectionné."
  },
  "metamaskInstitutionalVersion": {
    "message": "Version MetaMask Institutional"
  },
  "metamaskSwapsOfflineDescription": {
    "message": "MetaMask Swaps est en cours de maintenance. Nous vous invitons à revenir plus tard."
  },
  "metamaskVersion": {
    "message": "Version de MetaMask"
  },
  "metrics": {
    "message": "Indicateurs"
  },
  "mismatchAccount": {
    "message": "Le compte sélectionné ($1) est différent du compte que vous essayez de signer ($2)"
  },
  "mismatchedChainLinkText": {
    "message": "vérifier les détails du réseau",
    "description": "Serves as link text for the 'mismatchedChain' key. This text will be embedded inside the translation for that key."
  },
  "mismatchedChainRecommendation": {
    "message": "Nous vous recommandons de $1 avant de continuer.",
    "description": "$1 is a clickable link with text defined by the 'mismatchedChainLinkText' key. The link will open to instructions for users to validate custom network details."
  },
  "mismatchedNetworkName": {
    "message": "Selon nos informations, le nom du réseau peut ne pas correspondre exactement à l’ID de la chaîne."
  },
  "mismatchedNetworkSymbol": {
    "message": "Le symbole monétaire soumis ne correspond à cet ID de chaîne."
  },
  "mismatchedRpcChainId": {
    "message": "L’ID de chaîne renvoyé par le réseau personnalisé ne correspond pas à l’ID de chaîne fourni."
  },
  "mismatchedRpcUrl": {
    "message": "Selon nos informations, la valeur de l’URL RPC soumise ne correspond pas à un fournisseur connu pour cet ID de chaîne."
  },
  "missingSetting": {
    "message": "Vous ne trouvez pas un paramètre ?"
  },
  "missingSettingRequest": {
    "message": "Demandez ici"
  },
  "mmiAddToken": {
    "message": "La page à $1 souhaite autoriser le jeton de dépôt suivant dans MetaMask institutionnel"
  },
  "mmiBuiltAroundTheWorld": {
    "message": "MetaMask Institutional est conçu et établi dans le monde entier."
  },
  "more": {
    "message": "plus"
  },
  "moreComingSoon": {
    "message": "D’autres fournisseurs seront bientôt disponibles"
  },
  "multipleSnapConnectionWarning": {
    "message": "$1 veut se connecter avec $2 snaps. Ne procédez que si vous avez confiance dans ce site web.",
    "description": "$1 is the dapp and $2 is the number of snaps it wants to connect to."
  },
  "mustSelectOne": {
    "message": "Vous devez sélectionner au moins 1 jeton."
  },
  "name": {
    "message": "Nom"
  },
  "nativeToken": {
    "message": "Le jeton natif de ce réseau est $1. C’est le jeton utilisé pour les frais de gaz.\n",
    "description": "$1 represents the name of the native token on the current network"
  },
  "needHelp": {
    "message": "Vous avez besoin d’aide ? Contactez $1",
    "description": "$1 represents `needHelpLinkText`, the text which goes in the help link"
  },
  "needHelpFeedback": {
    "message": "Partagez vos commentaires"
  },
  "needHelpLinkText": {
    "message": "Assistance MetaMask"
  },
  "needHelpSubmitTicket": {
    "message": "Envoyer un ticket"
  },
  "needImportFile": {
    "message": "Vous devez sélectionner un fichier à importer.",
    "description": "User is important an account and needs to add a file to continue"
  },
  "negativeETH": {
    "message": "Vous ne pouvez envoyer des montants négatifs d’ETH."
  },
  "network": {
    "message": "Réseau :"
  },
  "networkAddedSuccessfully": {
    "message": "Réseau ajouté avec succès !"
  },
  "networkDetails": {
    "message": "Détails du réseau"
  },
  "networkIsBusy": {
    "message": "Le réseau est occupé. Les gas fees sont élevés et les estimations sont moins précises."
  },
  "networkMenu": {
    "message": "Menu du réseau"
  },
  "networkMenuHeading": {
    "message": "Sélectionner un réseau"
  },
  "networkName": {
    "message": "Nom du réseau"
  },
  "networkNameArbitrum": {
    "message": "Arbitrum"
  },
  "networkNameAvalanche": {
    "message": "Avalanche"
  },
  "networkNameBSC": {
    "message": "BSC"
  },
  "networkNameDefinition": {
    "message": "Le nom associé à ce réseau."
  },
  "networkNameEthereum": {
    "message": "Ethereum"
  },
  "networkNameGoerli": {
    "message": "Goerli"
  },
  "networkNameOptimism": {
    "message": "Optimism"
  },
  "networkNamePolygon": {
    "message": "Polygon"
  },
  "networkNameTestnet": {
    "message": "Testnet"
  },
  "networkProvider": {
    "message": "Fournisseur de réseau"
  },
  "networkSettingsChainIdDescription": {
    "message": "L’ID de la chaîne est utilisé pour la signature des transactions. Il doit correspondre à l’ID de la chaîne renvoyé par le réseau. Vous pouvez saisir un numéro décimal ou hexadécimal avec le préfixe « 0x », mais nous afficherons le numéro en décimal."
  },
  "networkStatus": {
    "message": "Statut du réseau"
  },
  "networkStatusBaseFeeTooltip": {
    "message": "Les frais de base sont fixés par le réseau et varient toutes les 13-14 secondes. Nos options $1 et $2 tiennent compte des augmentations soudaines.",
    "description": "$1 and $2 are bold text for Medium and Aggressive respectively."
  },
  "networkStatusPriorityFeeTooltip": {
    "message": "Éventail de frais de priorité (aussi appelés « pourboire du mineur »). Ils sont versés aux mineurs et les incitent à accorder la priorité à votre transaction."
  },
  "networkStatusStabilityFeeTooltip": {
    "message": "Le prix du carburant est de $1 au regard des 72 dernières heures.",
    "description": "$1 is networks stability value - stable, low, high"
  },
  "networkSwitchConnectionError": {
    "message": "Nous ne pouvons pas nous connecter à $1",
    "description": "$1 represents the network name"
  },
  "networkURL": {
    "message": "URL du réseau"
  },
  "networkURLDefinition": {
    "message": "L’URL utilisée pour accéder à ce réseau."
  },
  "networks": {
    "message": "Réseaux"
  },
  "nevermind": {
    "message": "Abandonner"
  },
  "new": {
    "message": "Nouveau !"
  },
  "newAccount": {
    "message": "Nouveau compte"
  },
  "newAccountNumberName": {
    "message": "Compte $1",
    "description": "Default name of next account to be created on create account screen"
  },
  "newContact": {
    "message": "Nouveau contact"
  },
  "newContract": {
    "message": "Nouveau contrat"
  },
  "newNFTDetectedMessage": {
    "message": "Cela permet à MetaMask de détecter automatiquement les NFT d’OpenSea et de les afficher dans votre portefeuille."
  },
  "newNFTsDetected": {
    "message": "Nouveau ! Détection de NFT"
  },
  "newNetworkAdded": {
    "message": "« $1 » a été ajouté avec succès !"
  },
  "newNftAddedMessage": {
    "message": "Le NFT a été ajouté avec succès !"
  },
  "newPassword": {
    "message": "Nouveau mot de passe (min 8 caractères)"
  },
  "newTokensImportedMessage": {
    "message": "Vous avez importé avec succès $1.",
    "description": "$1 is the string of symbols of all the tokens imported"
  },
  "newTokensImportedTitle": {
    "message": "Jeton importé"
  },
  "next": {
    "message": "Suivant"
  },
  "nextNonceWarning": {
    "message": "Le nonce est supérieur au nonce suggéré de $1",
    "description": "The next nonce according to MetaMask's internal logic"
  },
  "nftAddFailedMessage": {
    "message": "Ce NFT ne peut pas être ajouté, car les informations de propriété ne correspondent pas. Vérifiez que votre saisie est correcte."
  },
  "nftAddressError": {
    "message": "Ce token est un NFT. Ajouter sur la $1",
    "description": "$1 is a clickable link with text defined by the 'importNFTPage' key"
  },
  "nftDisclaimer": {
    "message": "Avertissement : MetaMask importe le fichier multimédia de l'URL source. Cette URL est parfois modifiée par la place de marché sur laquelle le NFT a été frappé."
  },
  "nftOptions": {
    "message": "Options NFT"
  },
  "nftTokenIdPlaceholder": {
    "message": "Saisissez l’identifiant du jeton"
  },
  "nftWarningContent": {
    "message": "Vous êtes en train d’accorder à un tiers l’autorisation d’accéder à $1 que vous possédez actuellement ou que vous pourrez posséder dans le futur. Tant que vous n’aurez pas révoqué cette autorisation, l’autre partie pourra transférer ces NFT de votre portefeuille à tout moment et sans demander votre consentement. $2",
    "description": "$1 is nftWarningContentBold bold part, $2 is Learn more link"
  },
  "nftWarningContentBold": {
    "message": "tous les NFT $1",
    "description": "$1 is name of the collection"
  },
  "nftWarningContentGrey": {
    "message": "Agissez avec prudence."
  },
  "nfts": {
    "message": "NFT"
  },
  "nftsPreviouslyOwned": {
    "message": "Précédemment possédés"
  },
  "nickname": {
    "message": "Pseudonyme"
  },
  "noAccountsFound": {
    "message": "Aucun compte trouvé pour la demande de recherche effectuée"
  },
  "noAddressForName": {
    "message": "Aucune adresse n’a été définie pour ce nom."
  },
  "noConversionDateAvailable": {
    "message": "Aucune date de conversion des devises n’est disponible"
  },
  "noConversionRateAvailable": {
    "message": "Aucun taux de conversion disponible"
  },
  "noNFTs": {
    "message": "Aucun NFT pour le moment"
  },
  "noNetworksFound": {
    "message": "Aucun réseau trouvé pour la requête donnée"
  },
  "noSnaps": {
    "message": "Aucun Snap installé"
  },
  "noThanksVariant2": {
    "message": "Non merci."
  },
  "noTransactions": {
    "message": "Aucune transaction"
  },
  "noWebcamFound": {
    "message": "La caméra de votre ordinateur n’a pas été trouvée. Veuillez réessayer."
  },
  "noWebcamFoundTitle": {
    "message": "Webcam introuvable"
  },
  "nonce": {
    "message": "Nonce"
  },
  "nonceField": {
    "message": "Personnaliser le nonce de transaction"
  },
  "nonceFieldDescription": {
    "message": "Activez cette option pour modifier le nonce (numéro de transaction) sur les écrans de confirmation. Il s’agit d’une fonctionnalité avancée, à utiliser avec précaution."
  },
  "nonceFieldHeading": {
    "message": "Nonce personnalisé"
  },
  "notBusy": {
    "message": "Pas occupé"
  },
  "notCurrentAccount": {
    "message": "S’agit-il du bon compte ? Il est différent de celui actuellement sélectionné dans votre portefeuille"
  },
  "notEnoughBalance": {
    "message": "Solde insuffisant"
  },
  "notEnoughGas": {
    "message": "Pas assez de gaz"
  },
  "note": {
    "message": "Note"
  },
  "notePlaceholder": {
    "message": "L’approbateur verra cette note lorsqu’il approuvera la transaction auprès du dépositaire."
  },
  "notificationTransactionFailedMessage": {
    "message": "La transaction $1 a échoué ! $2",
    "description": "Content of the browser notification that appears when a transaction fails"
  },
  "notificationTransactionFailedMessageMMI": {
    "message": "La transaction a échoué ! $1",
    "description": "Content of the browser notification that appears when a transaction fails in MMI"
  },
  "notificationTransactionFailedTitle": {
    "message": "Transaction non conclue",
    "description": "Title of the browser notification that appears when a transaction fails"
  },
  "notificationTransactionSuccessMessage": {
    "message": "La transaction $1 a été confirmée !",
    "description": "Content of the browser notification that appears when a transaction is confirmed"
  },
  "notificationTransactionSuccessTitle": {
    "message": "Transaction confirmée",
    "description": "Title of the browser notification that appears when a transaction is confirmed"
  },
  "notificationTransactionSuccessView": {
    "message": "Consulter sur $1",
    "description": "Additional content in browser notification that appears when a transaction is confirmed and has a block explorer URL"
  },
  "notifications": {
    "message": "Notifications"
  },
  "notifications10ActionText": {
    "message": "Ouvrir les paramètres",
    "description": "The 'call to action' on the button, or link, of the 'Visit in Settings' notification. Upon clicking, users will be taken to Settings page."
  },
  "notifications10DescriptionOne": {
    "message": "Une détection améliorée des tokens est actuellement disponible sur les réseaux Ethereum Mainnet, Polygon, BSC et Avalanche. Il y aura bientôt d’autres nouveautés !"
  },
  "notifications10DescriptionThree": {
    "message": "La fonction de détection des tokens est DÉSACTIVÉE par défaut. Mais vous pouvez l’activer dans les Paramètres."
  },
  "notifications10DescriptionTwo": {
    "message": "Nous créons des tokens à partir de listes de tokens externes. Les tokens présents sur plus de deux listes seront automatiquement détectés."
  },
  "notifications10Title": {
    "message": "L’amélioration de la détection des tokens est là"
  },
  "notifications11Description": {
    "message": "Les tokens peuvent être créés par n’importe qui et peuvent avoir un nom dupliqué. Si vous voyez apparaître un token suspect ou avec lequel vous n’avez jamais interagi, il vaut mieux ne pas lui faire confiance."
  },
  "notifications11Title": {
    "message": "Risques de fraude et de sécurité"
  },
  "notifications12ActionText": {
    "message": "Activer le mode sombre"
  },
  "notifications12Description": {
    "message": "Le mode sombre est enfin disponible pour l’extension ! Pour changer le mode d’affichage, allez dans « Paramètres » > « Expérimental » et sélectionnez l’une des options suivantes : Clair, Sombre, Système."
  },
  "notifications12Title": {
    "message": "Mode sombre, quand ? Mode sombre maintenant ! 🕶️🦊"
  },
  "notifications13ActionText": {
    "message": "Afficher la liste des réseaux personnalisés"
  },
  "notifications13Description": {
    "message": "Vous pouvez maintenant ajouter facilement les réseaux personnalisés populaires suivants : Arbitrum, Avalanche, Binance Smart Chain, Fantom, Harmony, Optimism, Palm et Polygon ! Pour activer cette fonctionnalité, allez dans Paramètres > Expérimental et activez « Afficher la liste des réseaux personnalisés » !",
    "description": "Description of a notification in the 'See What's New' popup. Describes popular network feature."
  },
  "notifications13Title": {
    "message": "Ajouter des réseaux populaires"
  },
  "notifications14ActionText": {
    "message": "Afficher les paramètres de sauvegarde"
  },
  "notifications14Description": {
    "message": "Nous allons abandonner notre fonction de données 3Box début octobre. Pour sauvegarder et restaurer votre portefeuille manuellement, utilisez le bouton « Sauvegarder maintenant » dans les Paramètres avancés.",
    "description": "Description of a notification in the 'See What's New' popup. Describes 3box deprecation."
  },
  "notifications14Title": {
    "message": "Dépréciation de 3Box"
  },
  "notifications15Description": {
    "message": "Aucune action n’est requise de votre part – vous pouvez donc continuer à utiliser votre portefeuille comme d’habitude. Méfiez-vous néanmoins des éventuelles arnaques autour de la Fusion.",
    "description": "Description of a notification in the 'See What's New' popup. Advises users about the ethereum merge (https://ethereum.org/en/upgrades/merge/#main-content) and potential scams."
  },
  "notifications15Title": {
    "message": "La fusion Ethereum est en marche !"
  },
  "notifications18ActionText": {
    "message": "Activer les alertes de sécurité"
  },
  "notifications18DescriptionOne": {
    "message": "Recevez des alertes de tiers en cas de demande potentiellement malveillante.",
    "description": "Description of a notification in the 'See What's New' popup. Describes Opensea Security Provider feature."
  },
  "notifications18DescriptionThree": {
    "message": "Vous devez faire preuve de diligence raisonnable avant d’approuver toute demande.",
    "description": "Description of a notification in the 'See What's New' popup. Describes Opensea Security Provider feature."
  },
  "notifications18DescriptionTwo": {
    "message": "OpenSea est le premier fournisseur à proposer cette fonctionnalité. D’autres le feront bientôt !",
    "description": "Description of a notification in the 'See What's New' popup. Describes Opensea Security Provider feature."
  },
  "notifications18Title": {
    "message": "Restez en sécurité grâce aux alertes de sécurité"
  },
  "notifications19ActionText": {
    "message": "Activer la détection automatique des NFT"
  },
  "notifications19DescriptionOne": {
    "message": "Vous pouvez commencer de deux façons :",
    "description": "Description of a notification in the 'See What's New' popup. Describes NFT autodetection feature."
  },
  "notifications19DescriptionThree": {
    "message": "Pour l’instant, nous ne prenons en charge que l’ERC-721.",
    "description": "Description of a notification in the 'See What's New' popup. Describes NFT autodetection feature."
  },
  "notifications19DescriptionTwo": {
    "message": "Ajoutez manuellement vos NFT ou activez la détection automatique des NFT dans Paramètres > Expérimental.",
    "description": "Description of a notification in the 'See What's New' popup. Describes NFT autodetection feature."
  },
  "notifications19Title": {
    "message": "Une nouvelle façon de voir vos NFT"
  },
  "notifications1Description": {
    "message": "Les utilisateurs de MetaMask Mobile peuvent désormais échanger des jetons dans leur portefeuille mobile. Scannez le code QR pour obtenir l’application mobile et commencez à échanger.",
    "description": "Description of a notification in the 'See What's New' popup. Describes the swapping on mobile feature."
  },
  "notifications1Title": {
    "message": "Les swaps sur mobile sont enfin possibles !",
    "description": "Title for a notification in the 'See What's New' popup. Tells users that they can now use MetaMask Swaps on Mobile."
  },
  "notifications20ActionText": {
    "message": "En savoir plus",
    "description": "The 'call to action' on the button, or link, of the 'Stay secure' notification. Upon clicking, users will be taken to a ledger page to resolve the U2F connection issue."
  },
  "notifications20Description": {
    "message": "Si vous utilisez la dernière version de Firefox, il se peut que vous rencontriez un problème, car Firefox ne prend plus en charge la norme d’authentification U2F.",
    "description": "Description of a notification in the 'See What's New' popup. Describes the U2F support being dropped by firefox and that it affects ledger users."
  },
  "notifications20Title": {
    "message": "Les utilisateurs de Ledger et de Firefox rencontrent des problèmes de connexion",
    "description": "Title for a notification in the 'See What's New' popup. Tells users that latest firefox users using U2F may experience connection issues."
  },
  "notifications21ActionText": {
    "message": "Essayez-les"
  },
  "notifications21Description": {
    "message": "Nous avons mis à jour les swaps dans l’extension MetaMask afin qu’ils soient plus faciles et plus rapides à utiliser.",
    "description": "Description of a notification in the 'See What's New' popup. Describes NFT autodetection feature."
  },
  "notifications21Title": {
    "message": "Voici la nouvelle version améliorée des swaps !"
  },
  "notifications22ActionText": {
    "message": "J’ai compris"
  },
  "notifications22Description": {
    "message": "💡 Il suffit de cliquer sur le menu global ou le menu du compte pour les trouver !"
  },
  "notifications22Title": {
    "message": "Vous cherchez les détails de votre compte ou l’URL de l’explorateur de blocs ?"
  },
  "notifications23ActionText": {
    "message": "Activer les alertes de sécurité"
  },
  "notifications23DescriptionOne": {
    "message": "Évitez les escroqueries et protégez vos donnés personnelles grâce aux alertes de sécurité fournies par Blockaid."
  },
  "notifications23DescriptionThree": {
    "message": "Les utilisateurs qui ont déjà activé les alertes de sécurité OpenSea recevront désormais des alertes de sécurité de ce nouveau fournisseur."
  },
  "notifications23DescriptionTwo": {
    "message": "Vous devez faire preuve de diligence raisonnable avant d’approuver toute demande."
  },
  "notifications23Title": {
    "message": "Restez en sécurité grâce aux alertes de sécurité"
  },
  "notifications3ActionText": {
    "message": "En savoir plus",
    "description": "The 'call to action' on the button, or link, of the 'Stay secure' notification. Upon clicking, users will be taken to a page about security on the metamask support website."
  },
  "notifications3Description": {
    "message": "Informez-vous régulièrement sur les pratiques de sécurité conseillées par MetaMask et bénéficiez des derniers conseils de son service d’assistance officiel en la matière.",
    "description": "Description of a notification in the 'See What's New' popup. Describes the information they can get on security from the linked support page."
  },
  "notifications3Title": {
    "message": "Préservez votre sécurité",
    "description": "Title for a notification in the 'See What's New' popup. Encourages users to consider security."
  },
  "notifications4ActionText": {
    "message": "Commencez à échanger",
    "description": "The 'call to action' on the button, or link, of the 'Swap on Binance Smart Chain!' notification. Upon clicking, users will be taken to a page where then can swap tokens on Binance Smart Chain."
  },
  "notifications4Description": {
    "message": "Bénéficiez des meilleurs prix sur les swaps de jetons directement dans votre portefeuille. MetaMask vous connecte désormais à de multiples agrégateurs d’échanges décentralisés et à des teneurs de marché professionnels sur la Binance Smart Chain.",
    "description": "Description of a notification in the 'See What's New' popup."
  },
  "notifications4Title": {
    "message": "Effectuer des swaps sur la Binance Smart Chain",
    "description": "Title for a notification in the 'See What's New' popup. Encourages users to do swaps on Binance Smart Chain."
  },
  "notifications5Description": {
    "message": "Votre « phrase mnémonique » devient votre « phrase secrète de récupération ».",
    "description": "Description of a notification in the 'See What's New' popup. Describes the seed phrase wording update."
  },
  "notifications6DescriptionOne": {
    "message": "Depuis la version 91 de Chrome, l’API qui permettait la prise en charge de notre Ledger (U2F) ne gère plus les portefeuilles matériels. MetaMask a donc mis en place un nouveau système de prise en charge de Ledger Live qui vous permet de continuer à vous connecter à votre appareil Ledger via l’application Ledger Live.",
    "description": "Description of a notification in the 'See What's New' popup. Describes the Ledger support update."
  },
  "notifications6DescriptionThree": {
    "message": "Lorsque vous interagissez avec votre compte Ledger dans MetaMask, un nouvel onglet s’ouvre et vous invite à ouvrir l’application Ledger Live. Une fois celle-ci lancée, vous devrez autoriser une connexion WebSocket à votre compte MetaMask. Et le tour est joué !",
    "description": "Description of a notification in the 'See What's New' popup. Describes the Ledger support update."
  },
  "notifications6DescriptionTwo": {
    "message": "Vous pouvez activer la prise en charge de Ledger Live en cliquant sur Paramètres > Avancés > Utiliser Ledger Live.",
    "description": "Description of a notification in the 'See What's New' popup. Describes the Ledger support update."
  },
  "notifications6Title": {
    "message": "Mise à jour de la prise en charge de Ledger pour les utilisateurs de Chrome",
    "description": "Title for a notification in the 'See What's New' popup. Lets users know about the Ledger support update"
  },
  "notifications7DescriptionOne": {
    "message": "MetaMask v10.1.0 inclut une nouvelle prise en charge des transactions EIP-1559 en cas d’utilisation d’appareils Ledger.",
    "description": "Description of a notification in the 'See What's New' popup. Describes changes for ledger and EIP1559 in v10.1.0"
  },
  "notifications7DescriptionTwo": {
    "message": "Pour effectuer des transactions sur Ethereum Mainnet, assurez-vous que votre appareil Ledger dispose du dernier micrologiciel.",
    "description": "Description of a notification in the 'See What's New' popup. Describes the need to update ledger firmware."
  },
  "notifications7Title": {
    "message": "Mise à jour du micrologiciel",
    "description": "Title for a notification in the 'See What's New' popup. Notifies ledger users of the need to update firmware."
  },
  "notifications8ActionText": {
    "message": "Allez dans Paramètres > Avancés",
    "description": "Description on an action button that appears in the What's New popup. Tells the user that if they click it, they will go to our Advanced settings page."
  },
  "notifications8DescriptionOne": {
    "message": "Depuis MetaMask v10.4.0, vous n’avez plus besoin de Ledger Live pour connecter votre appareil Ledger à MetaMask.",
    "description": "Description of a notification in the 'See What's New' popup. Describes changes for how Ledger Live is no longer needed to connect the device."
  },
  "notifications8DescriptionTwo": {
    "message": "Pour améliorer votre expérience utilisateur, allez dans Paramètres > Avancés et changez le « Type de connexion préférée au Ledger » en « WebHID ».",
    "description": "Description of a notification in the 'See What's New' popup. Describes how the user can turn off the Ledger Live setting."
  },
  "notifications8Title": {
    "message": "Amélioration de la connexion Ledger",
    "description": "Title for a notification in the 'See What's New' popup. Notifies ledger users that there is an improvement in how they can connect their device."
  },
  "notifications9DescriptionOne": {
    "message": "Nous vous proposons désormais plus d’informations dans l’onglet « Données » lors de la confirmation des transactions de contrats intelligents."
  },
  "notifications9DescriptionTwo": {
    "message": "Vous pouvez à présent mieux cerner les détails de votre transaction avant de la confirmer, et ajouter plus aisément les adresses des transactions à votre carnet d’adresses, ce qui vous aidera à prendre des décisions sûres et éclairées."
  },
  "notifications9Title": {
    "message": "👓 Nous simplifions la lisibilité des transactions."
  },
  "notificationsEmptyText": {
    "message": "Rien à voir ici."
  },
  "notificationsHeader": {
    "message": "Notifications"
  },
  "notificationsInfos": {
    "message": "Le $1 de $2",
    "description": "$1 is the date at which the notification has been dispatched and $2 is the link to the snap that dispatched the notification."
  },
  "notificationsMarkAllAsRead": {
    "message": "Marquer tout comme lu"
  },
  "numberOfNewTokensDetectedPlural": {
    "message": "$1 nouveaux jetons trouvés dans ce compte",
    "description": "$1 is the number of new tokens detected"
  },
  "numberOfNewTokensDetectedSingular": {
    "message": "1 nouveau jeton trouvé dans ce compte"
  },
  "ofTextNofM": {
    "message": "de"
  },
  "off": {
    "message": "Désactivé"
  },
  "offlineForMaintenance": {
    "message": "Hors ligne à des fins de maintenance"
  },
  "ok": {
    "message": "OK"
  },
  "on": {
    "message": "Activé"
  },
  "onboardingAdvancedPrivacyIPFSDescription": {
    "message": "La passerelle IPFS vous permet d’accéder aux données hébergées par des tiers et de les visualiser. Vous pouvez ajouter une passerelle IPFS personnalisée ou continuer à utiliser la passerelle par défaut."
  },
  "onboardingAdvancedPrivacyIPFSInvalid": {
    "message": "Veuillez saisir une URL valide"
  },
  "onboardingAdvancedPrivacyIPFSTitle": {
    "message": "Ajouter une passerelle IPFS personnalisée"
  },
  "onboardingAdvancedPrivacyIPFSValid": {
    "message": "L’URL de la passerelle IPFS est valide"
  },
  "onboardingAdvancedPrivacyNetworkButton": {
    "message": "Ajouter un réseau personnalisé"
  },
  "onboardingAdvancedPrivacyNetworkDescription": {
    "message": "Nous utilisons Infura comme fournisseur de RPC (Remote Procedure Call) pour vous fournir l’accès le plus fiable et le plus privé possible aux données Ethereum. Vous pouvez choisir votre propre RPC, mais n’oubliez pas que tout RPC a besoin d’accéder à votre adresse IP et à l’adresse de votre portefeuille Ethereum pour valider les transactions. Lisez notre $1 pour en savoir plus sur la façon dont Infura traite les données personnelles."
  },
  "onboardingAdvancedPrivacyNetworkTitle": {
    "message": "Choisissez votre réseau"
  },
  "onboardingCreateWallet": {
    "message": "Créer un nouveau portefeuille"
  },
  "onboardingImportWallet": {
    "message": "Importer un portefeuille existant"
  },
  "onboardingMetametricsAgree": {
    "message": "J’accepte"
  },
  "onboardingMetametricsAllowOptOut": {
    "message": "Vous pourrez toujours vous désinscrire depuis les Paramètres"
  },
  "onboardingMetametricsDataTerms": {
    "message": "Conformément au règlement général sur la protection des données (UE) 2016/679, ces données sont agrégées pour préserver l’anonymat des utilisateurs."
  },
  "onboardingMetametricsDescription": {
    "message": "MetaMask souhaite recueillir des données d’utilisation afin de mieux comprendre comment les utilisateurs interagissent avec MetaMask. Ces données seront utilisées pour améliorer les services que nous proposons ainsi que l’expérience utilisateur."
  },
  "onboardingMetametricsDescription2": {
    "message": "MetaMask..."
  },
  "onboardingMetametricsDisagree": {
    "message": "Non merci"
  },
  "onboardingMetametricsInfuraTerms": {
    "message": "* Sachez que lorsque vous définissez Infura comme fournisseur de RPC par défaut dans MetaMask, votre adresse IP et l’adresse de votre portefeuille Ethereum seront communiquées à Infura pour valider les transactions. Ces données sont stockées séparément sur nos systèmes pour préserver l’anonymat des utilisateurs. Pour plus d’informations sur la façon dont MetaMask et Infura collectent les données, consultez nos dernières mises à jour $1. Pour plus d’informations, consultez notre $2.",
    "description": "$1 represents `onboardingMetametricsInfuraTermsPolicyLink`, $2 represents `onboardingMetametricsInfuraTermsPolicy`"
  },
  "onboardingMetametricsInfuraTermsPolicy": {
    "message": "Politique de confidentialité ici"
  },
  "onboardingMetametricsInfuraTermsPolicyLink": {
    "message": "ici"
  },
  "onboardingMetametricsModalTitle": {
    "message": "Ajouter un réseau personnalisé"
  },
  "onboardingMetametricsNeverCollect": {
    "message": "Nous ne collectons $1 d’informations dont nous n’avons pas besoin pour fournir nos services (comme les clés, les adresses, les hachages de transactions ou les soldes)",
    "description": "$1 represents `onboardingMetametricsNeverEmphasis`"
  },
  "onboardingMetametricsNeverCollectIP": {
    "message": "Nous ne collectons $1 l’intégralité de votre adresse IP*",
    "description": "$1 represents `onboardingMetametricsNeverEmphasis`"
  },
  "onboardingMetametricsNeverEmphasis": {
    "message": "Jamais"
  },
  "onboardingMetametricsNeverSellData": {
    "message": "Nous ne vendons $1 vos données !",
    "description": "$1 represents `onboardingMetametricsNeverEmphasis`"
  },
  "onboardingMetametricsSendAnonymize": {
    "message": "Envoyer des données anonymisées sur les clics effectués et les pages vues"
  },
  "onboardingMetametricsTitle": {
    "message": "Aidez-nous à améliorer MetaMask"
  },
  "onboardingPinExtensionBillboardAccess": {
    "message": "Accès complet"
  },
  "onboardingPinExtensionBillboardDescription": {
    "message": "Ces extensions peuvent voir et modifier les informations"
  },
  "onboardingPinExtensionBillboardDescription2": {
    "message": "sur ce site."
  },
  "onboardingPinExtensionBillboardTitle": {
    "message": "Extensions"
  },
  "onboardingPinExtensionChrome": {
    "message": "Cliquez sur l’icône d’extension du navigateur"
  },
  "onboardingPinExtensionDescription": {
    "message": "Épinglez MetaMask dans votre navigateur pour qu’il soit accessible et qu’il soit facile de voir les confirmations de transaction."
  },
  "onboardingPinExtensionDescription2": {
    "message": "Vous pouvez ouvrir MetaMask en cliquant sur l’extension pour accéder à votre portefeuille en un seul clic."
  },
  "onboardingPinExtensionDescription3": {
    "message": "Cliquez sur l’icône d’extension du navigateur pour y accéder instantanément"
  },
  "onboardingPinExtensionLabel": {
    "message": "Épingler MetaMask"
  },
  "onboardingPinExtensionStep1": {
    "message": "1"
  },
  "onboardingPinExtensionStep2": {
    "message": "2"
  },
  "onboardingPinExtensionTitle": {
    "message": "Votre installation de MetaMask est terminée !"
  },
  "onboardingUsePhishingDetectionDescription": {
    "message": "Les alertes de détection d’hameçonnage reposent sur la communication avec $1. jsDeliver aura accès à votre adresse IP. Voir $2.",
    "description": "The $1 is the word 'jsDeliver', from key 'jsDeliver' and $2 is the words Privacy Policy from key 'privacyMsg', both separated here so that it can be wrapped as a link"
  },
  "onlyAddTrustedNetworks": {
    "message": "Un fournisseur de réseau malveillant peut mentir quant à l’état de la blockchain et enregistrer votre activité réseau. N’ajoutez que des réseaux personnalisés auxquels vous faites confiance."
  },
  "onlyConnectTrust": {
    "message": "Ne vous connectez qu’aux sites auxquels vous faites confiance."
  },
  "openFullScreenForLedgerWebHid": {
    "message": "Passez en plein écran pour connecter votre Ledger.",
    "description": "Shown to the user on the confirm screen when they are viewing MetaMask in a popup window but need to connect their ledger via webhid."
  },
  "openInBlockExplorer": {
    "message": "Ouvrir dans l’explorateur de blocs"
  },
  "openSea": {
    "message": "OpenSea + Blockaid (Beta)"
  },
  "openSeaNew": {
    "message": "OpenSea"
  },
  "operationFailed": {
    "message": "L’opération a échoué"
  },
  "optional": {
    "message": "Facultatif"
  },
  "optionalWithParanthesis": {
    "message": "(Facultatif)"
  },
  "options": {
    "message": "Options"
  },
  "or": {
    "message": "ou"
  },
  "origin": {
    "message": "Origine"
  },
  "osTheme": {
    "message": "Système"
  },
  "otherSnaps": {
    "message": "autres Snaps",
    "description": "Used in the 'permission_rpc' message."
  },
  "outdatedBrowserNotification": {
    "message": "Votre navigateur n’est pas à jour. Si vous ne mettez pas à jour votre navigateur, vous ne pourrez pas obtenir les correctifs de sécurité et profiter des nouvelles fonctionnalités de MetaMask."
  },
  "padlock": {
    "message": "Cadenas"
  },
  "parameters": {
    "message": "Paramètres"
  },
  "participateInMetaMetrics": {
    "message": "Participer à MetaMetrics"
  },
  "participateInMetaMetricsDescription": {
    "message": "Participez à MetaMetrics pour nous aider à améliorer MetaMask"
  },
  "password": {
    "message": "Mot de passe"
  },
  "passwordNotLongEnough": {
    "message": "Mot de passe trop court"
  },
  "passwordSetupDetails": {
    "message": "Ce mot de passe permet de déverrouiller votre portefeuille MetaMask uniquement sur cet appareil. MetaMask ne peut pas récupérer ce mot de passe."
  },
  "passwordStrength": {
    "message": "Robustesse du mot de passe : $1",
    "description": "Return password strength to the user when user wants to create password."
  },
  "passwordStrengthDescription": {
    "message": "Un mot de passe robuste peut améliorer la sécurité de votre portefeuille en cas de vol ou de compromission de votre appareil."
  },
  "passwordTermsWarning": {
    "message": "Je comprends que MetaMask ne peut pas me récupérer ce mot de passe. $1"
  },
  "passwordsDontMatch": {
    "message": "Les mots de passe ne correspondent pas"
  },
  "pasteJWTToken": {
    "message": "Collez ou déposez votre jeton ici :"
  },
  "pastePrivateKey": {
    "message": "Collez votre clé privée ici:",
    "description": "For importing an account from a private key"
  },
  "pending": {
    "message": "En attente"
  },
  "pendingTransactionInfo": {
    "message": "Cette transaction ne sera pas traitée tant que la précédente ne sera pas terminée."
  },
  "pendingTransactionMultiple": {
    "message": "Vous avez ($1) transactions en attente."
  },
  "pendingTransactionSingle": {
    "message": "Vous avez (1) transaction en attente.",
    "description": "$1 is count of pending transactions"
  },
  "permissionRequest": {
    "message": "Demande d’autorisation"
  },
  "permissionRequestCapitalized": {
    "message": "Demande d’autorisation"
  },
  "permissionRequested": {
    "message": "Demandé maintenant"
  },
  "permissionRevoked": {
    "message": "Révoqué dans cette mise à jour"
  },
  "permission_accessNamedSnap": {
    "message": "Se connecter à $1.",
    "description": "The description for the `wallet_snap` permission. $1 is the human-readable name of the snap."
  },
  "permission_accessNetwork": {
    "message": "Accéder à internet.",
    "description": "The description of the `endowment:network-access` permission."
  },
  "permission_accessNetworkDescription": {
    "message": "Autoriser le snap à accéder à l’internet. Cela permet d’envoyer et de recevoir des données avec des serveurs tiers.",
    "description": "An extended description of the `endowment:network-access` permission."
  },
  "permission_accessSnap": {
    "message": "Connexion au Snap $1.",
    "description": "The description for the `wallet_snap` permission. $1 is the name of the snap."
  },
  "permission_accessSnapDescription": {
    "message": "Autoriser le site Web ou le snap à interagir avec $1.",
    "description": "The description for the `wallet_snap_*` permission. $1 is the name of the Snap."
  },
  "permission_cronjob": {
    "message": "Planifiez et exécutez des actions périodiques.",
    "description": "The description for the `snap_cronjob` permission"
  },
  "permission_cronjobDescription": {
    "message": "Autoriser le snap à effectuer des actions exécutables à des heures, des dates ou des intervalles fixes. Cela permet de déclencher des interactions ou des notifications sensibles au facteur temps.",
    "description": "An extended description for the `snap_cronjob` permission"
  },
  "permission_dialog": {
    "message": "Afficher les boîtes de dialogue dans MetaMask.",
    "description": "The description for the `snap_dialog` permission"
  },
  "permission_dialogDescription": {
    "message": "Autoriser le snap à afficher des fenêtres contextuelles MetaMask avec un texte personnalisé, un champ de saisie et des boutons pour approuver ou rejeter une action.\nCela permet de créer par exemple des alertes, des confirmations et des flux d’acceptation pour un snap.",
    "description": "An extended description for the `snap_dialog` permission"
  },
  "permission_ethereumAccounts": {
    "message": "Consultez l’adresse, le solde du compte et l’activité, et lancez des transactions",
    "description": "The description for the `eth_accounts` permission"
  },
  "permission_ethereumProvider": {
    "message": "Accéder au fournisseur d’Ethereum.",
    "description": "The description for the `endowment:ethereum-provider` permission"
  },
  "permission_ethereumProviderDescription": {
    "message": "Autoriser le snap à communiquer directement avec MetaMask, afin qu’il puisse lire les données de la blockchain et suggérer des messages et des transactions.",
    "description": "An extended description for the `endowment:ethereum-provider` permission"
  },
  "permission_getEntropy": {
    "message": "Dériver des clés arbitraires uniques à ce snap.",
    "description": "The description for the `snap_getEntropy` permission"
  },
  "permission_getEntropyDescription": {
    "message": "Autoriser le snap à dériver des clés arbitraires uniques à ce snap, sans les exposer. Ces clés sont distinctes de votre (vos) compte(s) MetaMask et ne sont pas associées à vos clés privées, ni à votre phrase de récupération secrète. Les autres snaps ne peuvent pas accéder à ces informations.",
    "description": "An extended description for the `snap_getEntropy` permission"
  },
  "permission_lifecycleHooks": {
    "message": "Utilisez les hooks de cycle de vie.",
    "description": "The description for the `endowment:lifecycle-hooks` permission"
  },
  "permission_lifecycleHooksDescription": {
    "message": "Autorisez le Snap à utiliser des hooks de cycle de vie pour exécuter du code à des moments spécifiques de son cycle de vie.",
    "description": "An extended description for the `endowment:lifecycle-hooks` permission"
  },
  "permission_longRunning": {
    "message": "Fonctionner indéfiniment.",
    "description": "The description for the `endowment:long-running` permission"
  },
  "permission_longRunningDescription": {
    "message": "Autoriser l’exécution illimitée du snap pendant, par exemple, le traitement de volumes importants de données.",
    "description": "An extended description for the `endowment:long-running` permission"
  },
  "permission_manageAccounts": {
    "message": "Ajouter et gérer des comptes Ethereum",
    "description": "The description for `snap_manageAccounts` permission"
  },
  "permission_manageBip32Keys": {
    "message": "Contrôlez vos comptes et vos actifs sous $1 ($2).",
    "description": "The description for the `snap_getBip32Entropy` permission. $1 is a derivation path, e.g. 'm/44'/0'/0''. $2 is the elliptic curve name, e.g. 'secp256k1'."
  },
  "permission_manageBip32KeysDescription": {
    "message": "Autoriser le snap à dériver des paires de clés BIP-32 basées sur votre phrase secrète de récupération sans l’exposer. Cela donne un accès complet à tous les comptes et actifs sur $1.\nGrâce au pouvoir de gestion des clés, le snap peut prendre en charge différents protocoles de la blockchain au-delà d’Ethereum (EVM).",
    "description": "An extended description for the `snap_getBip32Entropy` permission. $1 is a derivation path (name)"
  },
  "permission_manageBip44Keys": {
    "message": "Contrôlez vos comptes et actifs de $1.",
    "description": "The description for the `snap_getBip44Entropy` permission. $1 is the name of a protocol, e.g. 'Filecoin'."
  },
  "permission_manageBip44KeysDescription": {
    "message": "Autoriser le snap à dériver des paires de clés BIP-44 basées sur votre phrase secrète de récupération sans l’exposer. Cela donne un accès complet à tous les comptes et actifs sur $1.\nGrâce au pouvoir de gestion des clés, le snap peut prendre en charge différents protocoles de la blockchain au-delà d’Ethereum (EVM).",
    "description": "An extended description for the `snap_getBip44Entropy` permission. $1 is the name of a protocol, e.g., 'Filecoin'."
  },
  "permission_manageNamedBip32Keys": {
    "message": "Contrôlez vos actifs et vos comptes « $1 ».",
    "description": "The description for the `snap_getBip32Entropy` permission. $1 is a name for the derivation path, e.g., 'Ethereum accounts'. $2 is the plain derivation path, e.g. 'm/44'/0'/0''."
  },
  "permission_manageState": {
    "message": "Stockez et gérez ses données sur votre appareil.",
    "description": "The description for the `snap_manageState` permission"
  },
  "permission_manageStateDescription": {
    "message": "Autoriser le snap à stocker, à mettre à jour et à récupérer des données en toute sécurité grâce au chiffrement. Les autres snaps ne peuvent pas accéder à ces informations.",
    "description": "An extended description for the `snap_manageState` permission"
  },
  "permission_notifications": {
    "message": "Afficher les notifications.",
    "description": "The description for the `snap_notify` permission"
  },
  "permission_notificationsDescription": {
    "message": "Autoriser le snap à afficher des notifications dans MetaMask. Un petit texte de notification peut être déclenché par un snap pour fournir des informations exploitables ou sensibles au facteur temps.",
    "description": "An extended description for the `snap_notify` permission"
  },
  "permission_rpc": {
    "message": "Autorisez $1 à communiquer directement avec ce Snap.",
    "description": "The description for the `endowment:rpc` permission. $1 is 'other snaps' or 'websites'."
  },
  "permission_rpcDescription": {
    "message": "Autoriser $1 à envoyer des messages au snap et à recevoir une réponse de celui-ci.",
    "description": "An extended description for the `endowment:rpc` permission. $1 is 'other snaps' or 'websites'."
  },
  "permission_transactionInsight": {
    "message": "Récupérez et affichez les aperçus de transaction.",
    "description": "The description for the `endowment:transaction-insight` permission"
  },
  "permission_transactionInsightDescription": {
    "message": "Autoriser le snap à décoder les transactions et à afficher des informations dans l’interface utilisateur de MetaMask. Cela permet développer des solutions de sécurité et de lutte contre l’hameçonnage.",
    "description": "An extended description for the `endowment:transaction-insight` permission"
  },
  "permission_transactionInsightOrigin": {
    "message": "Voir les sites web à l’origine des demandes de transaction",
    "description": "The description for the `transactionOrigin` caveat, to be used with the `endowment:transaction-insight` permission"
  },
  "permission_transactionInsightOriginDescription": {
    "message": "Autoriser le snap à voir l'origine (URI) des sites Web qui suggèrent des transactions. Cela permet de développer des solutions de sécurité et de lutte contre l'hameçonnage.",
    "description": "An extended description for the `transactionOrigin` caveat, to be used with the `endowment:transaction-insight` permission"
  },
  "permission_unknown": {
    "message": "Autorisation inconnue : $1",
    "description": "$1 is the name of a requested permission that is not recognized."
  },
  "permission_viewBip32PublicKeys": {
    "message": "Consultez votre clé publique pour $1 ($2).",
    "description": "The description for the `snap_getBip32PublicKey` permission. $1 is a derivation path, e.g. 'm/44'/0'/0''. $2 is the elliptic curve name, e.g. 'secp256k1'."
  },
  "permission_viewBip32PublicKeysDescription": {
    "message": "Autoriser le snap à consulter vos clés publiques (et vos adresses) pour $1. Le contrôle des comptes ou des actifs est impossible.",
    "description": "An extended description for the `snap_getBip32PublicKey` permission. $1 is a derivation path (name)"
  },
  "permission_viewNamedBip32PublicKeys": {
    "message": "Afficher votre clé publique pour $1.",
    "description": "The description for the `snap_getBip32PublicKey` permission. $1 is a name for the derivation path, e.g., 'Ethereum accounts'."
  },
  "permission_webAssembly": {
    "message": "Prise en charge de WebAssembly.",
    "description": "The description of the `endowment:webassembly` permission."
  },
  "permission_webAssemblyDescription": {
    "message": "Autoriser le snap à accéder à des environnements d’exécution de faible niveau via WebAssembly.",
    "description": "An extended description of the `endowment:webassembly` permission."
  },
  "permissions": {
    "message": "Autorisations"
  },
  "permissionsTitle": {
    "message": "Autorisations"
  },
  "permissionsTourDescription": {
    "message": "Trouvez vos comptes connectés et gérez les autorisations ici"
  },
  "personalAddressDetected": {
    "message": "Votre adresse personnelle a été détectée. Veuillez saisir à la place l’adresse du contrat du jeton."
  },
  "pleaseConfirm": {
    "message": "Veuillez confirmer"
  },
  "plusXMore": {
    "message": "+ $1 de plus",
    "description": "$1 is a number of additional but unshown items in a list- this message will be shown in place of those items"
  },
  "popularCustomNetworks": {
    "message": "Réseaux personnalisés populaires"
  },
  "portfolio": {
    "message": "Portefeuille"
  },
  "portfolioDashboard": {
    "message": "Tableau de bord du portefeuille"
  },
  "preferredLedgerConnectionType": {
    "message": "Type de connexion préférée au Ledger",
    "description": "A header for a dropdown in Settings > Advanced. Appears above the ledgerConnectionPreferenceDescription message"
  },
  "preparingSwap": {
    "message": "Préparation du swap..."
  },
  "prev": {
    "message": "Préc."
  },
  "primaryCurrencySetting": {
    "message": "Devise principale"
  },
  "primaryCurrencySettingDescription": {
    "message": "Sélectionnez « natif » pour donner la priorité à l’affichage des valeurs dans la devise native de la chaîne (par ex. ETH). Sélectionnez « fiduciaire » pour donner la priorité à l’affichage des valeurs dans la devise de votre choix."
  },
  "priorityFee": {
    "message": "Frais de priorité"
  },
  "priorityFeeProperCase": {
    "message": "Frais de priorité"
  },
  "privacy": {
    "message": "Confidentialité"
  },
  "privacyMsg": {
    "message": "Politique de confidentialité"
  },
  "privateKey": {
    "message": "Clé privée",
    "description": "select this type of file to use to import an account"
  },
  "privateKeyCopyWarning": {
    "message": "Clé privée pour $1",
    "description": "$1 represents the account name"
  },
  "privateKeyWarning": {
    "message": "Avertissement : ne divulguez jamais cette clé, quiconque possède vos clés privées peut voler tous les actifs de votre compte."
  },
  "privateNetwork": {
    "message": "Réseau privé"
  },
  "proceedWithTransaction": {
    "message": "Je veux tout de même continuer"
  },
  "proposedApprovalLimit": {
    "message": "Limite d’approbation proposée"
  },
  "provide": {
    "message": "Fournir"
  },
  "publicAddress": {
    "message": "Adresse publique"
  },
  "queued": {
    "message": "En attente"
  },
  "quoteRate": {
    "message": "Cotation"
  },
  "reAddAccounts": {
    "message": "ajouter de nouveau tous les autres comptes"
  },
  "reAdded": {
    "message": "ajouté à nouveau"
  },
  "readdToken": {
    "message": "Vous pourrez ajouter à nouveau ce jeton en allant sur « Ajouter un jeton » dans le menu des options de votre compte."
  },
  "receive": {
    "message": "Recevoir"
  },
  "recipientAddressPlaceholder": {
    "message": "Saisissez l’adresse publique (0x) ou le nom de domaine ENS"
  },
  "recommendedGasLabel": {
    "message": "Recommandé"
  },
  "recoveryPhraseReminderBackupStart": {
    "message": "Commencez ici"
  },
  "recoveryPhraseReminderConfirm": {
    "message": "C’est compris !"
  },
  "recoveryPhraseReminderHasBackedUp": {
    "message": "Conservez toujours votre phrase secrète de récupération dans un endroit sûr et secret"
  },
  "recoveryPhraseReminderHasNotBackedUp": {
    "message": "Vous avez besoin de sauvegarder à nouveau votre phrase secrète de récupération ?"
  },
  "recoveryPhraseReminderItemOne": {
    "message": "Ne partagez jamais votre phrase secrète de récupération avec qui que ce soit"
  },
  "recoveryPhraseReminderItemTwo": {
    "message": "L’équipe MetaMask ne vous demandera jamais votre phrase secrète de récupération"
  },
  "recoveryPhraseReminderSubText": {
    "message": "Votre phrase secrète de récupération contrôle tous vos comptes."
  },
  "recoveryPhraseReminderTitle": {
    "message": "Protégez vos fonds"
  },
  "refreshList": {
    "message": "Rafraîchir la liste"
  },
  "reject": {
    "message": "Rejeter"
  },
  "rejectAll": {
    "message": "Refuser tout"
  },
  "rejectRequestsDescription": {
    "message": "Vous êtes sur le point de rejeter une série de demandes de $1."
  },
  "rejectRequestsN": {
    "message": "Rejeter les demandes de $1"
  },
  "rejectTxsDescription": {
    "message": "Vous êtes sur le point de rejeter en groupe les transactions $1."
  },
  "rejectTxsN": {
    "message": "Rejeter les transactions $1"
  },
  "rejected": {
    "message": "Rejeté"
  },
  "remember": {
    "message": "Rappel :"
  },
  "remove": {
    "message": "Supprimer"
  },
  "removeAccount": {
    "message": "Suprimer le compte"
  },
  "removeAccountDescription": {
    "message": "Ce compte va être supprimé de votre portefeuille. Veuillez vérifier que vous avez la phrase secrète de récupération originale de ce compte ou la clé privée pour ce compte importé avant de continuer. Vous pouvez importer ou créer à nouveau des comptes à partir du menu des comptes. "
  },
  "removeJWT": {
    "message": "Supprimer le jeton de dépôt"
  },
  "removeJWTDescription": {
    "message": "Êtes-vous sûr de vouloir supprimer ce jeton ? Tous les comptes attribués à ce jeton seront également supprimés de l’extension : "
  },
  "removeNFT": {
    "message": "Supprimer le NFT"
  },
  "removeNftMessage": {
    "message": "Le NFT a été supprimé avec succès !"
  },
  "removeSnap": {
    "message": "Supprimer Snap"
  },
  "removeSnapConfirmation": {
    "message": "Voulez-vous vraiment supprimer $1 ?",
    "description": "$1 represents the name of the snap"
  },
  "removeSnapDescription": {
    "message": "Cette action supprimera le snap, ses données et révoquera vos autorisations."
  },
  "replace": {
    "message": "remplacer"
  },
  "requestFlaggedAsMaliciousFallbackCopyReason": {
    "message": "Le fournisseur de sécurité n’a pas partagé d’autres détails"
  },
  "requestFlaggedAsMaliciousFallbackCopyReasonTitle": {
    "message": "Demande signalée comme malveillante"
  },
  "requestMayNotBeSafe": {
    "message": "Cette demande peut présenter des risques"
  },
  "requestMayNotBeSafeError": {
    "message": "Le fournisseur de sécurité n’a pas détecté d’activité malveillante connue, mais continuer peut présenter un risque."
  },
  "requestNotVerified": {
    "message": "Demande non vérifiée"
  },
  "requestNotVerifiedError": {
    "message": "Suite à une erreur, cette demande n’a pas été vérifiée par le fournisseur de sécurité. Veuillez agir avec prudence."
  },
  "requestsAwaitingAcknowledgement": {
    "message": "demandes en attente d’un accusé de réception"
  },
  "required": {
    "message": "Obligatoire"
  },
  "reset": {
    "message": "Reinitialiser"
  },
  "resetWallet": {
    "message": "Réinitialiser le portefeuille"
  },
  "resetWalletSubHeader": {
    "message": "MetaMask ne conserve pas de copie de votre mot de passe. Si vous avez des difficultés à déverrouiller votre compte, vous devrez réinitialiser votre portefeuille. Vous pouvez le faire en fournissant la phrase de récupération secrète que vous avez saisie lors de la configuration de votre portefeuille."
  },
  "resetWalletUsingSRP": {
    "message": "Cette action supprimera votre portefeuille actuel et votre phrase de récupération secrète de cet appareil, ainsi que la liste des comptes que vous avez sélectionnés. Après la réinitialisation avec une phrase de récupération secrète, vous verrez une liste de comptes basés sur la phrase de récupération secrète que vous utilisez pour réinitialiser. Cette nouvelle liste comprendra automatiquement les comptes qui ont un solde. Vous pourrez également $1 créé auparavant. Les comptes personnalisés que vous avez importés devront être $2 et tous les jetons personnalisés que vous avez ajoutés à un compte devront également être $3."
  },
  "resetWalletWarning": {
    "message": "Vérifiez que vous avez saisi correctement la phrase de récupération secrète avant de continuer. Vous ne pourrez pas annuler cette action."
  },
  "restartMetamask": {
    "message": "Redémarrer MetaMask"
  },
  "restore": {
    "message": "Restaurer"
  },
  "restoreFailed": {
    "message": "Impossible de restaurer vos données à partir du fichier fourni"
  },
  "restoreSuccessful": {
    "message": "Vos données ont été restaurées avec succès"
  },
  "restoreUserData": {
    "message": "Restaurer les données de l’utilisateur"
  },
  "restoreUserDataDescription": {
    "message": "Vous pouvez restaurer les paramètres de l’utilisateur qui contiennent les préférences et les adresses de compte à partir d’un fichier JSON précédemment sauvegardé."
  },
  "resultPageError": {
    "message": "Erreur"
  },
  "resultPageErrorDefaultMessage": {
    "message": "L’opération a échoué."
  },
  "resultPageSuccess": {
    "message": "Réussite"
  },
  "resultPageSuccessDefaultMessage": {
    "message": "L’opération a été effectuée avec succès."
  },
  "retryTransaction": {
    "message": "Retenter la transaction"
  },
  "reusedTokenNameWarning": {
    "message": "L’un de ces jetons réutilise le symbole d’un autre jeton que vous surveillez, ce qui peut être déroutant ou trompeur."
  },
  "revealSeedWords": {
    "message": "Révéler la phrase secrète de récupération"
  },
  "revealSeedWordsDescription1": {
    "message": "La $1 donne $2",
    "description": "This is a sentence consisting of link using 'revealSeedWordsSRPName' as $1 and bolded text using 'revealSeedWordsDescription3' as $2."
  },
  "revealSeedWordsDescription2": {
    "message": "MetaMask est un $1. Cela signifie que vous êtes le seul à connaître votre PSR.",
    "description": "$1 is text link with the message from 'revealSeedWordsNonCustodialWallet'"
  },
  "revealSeedWordsDescription3": {
    "message": "un accès complet à votre portefeuille et à vos fonds.\n"
  },
  "revealSeedWordsNonCustodialWallet": {
    "message": "portefeuille non dépositaire"
  },
  "revealSeedWordsQR": {
    "message": "QR"
  },
  "revealSeedWordsSRPName": {
    "message": "Phrase secrète de récupération (PSR)"
  },
  "revealSeedWordsText": {
    "message": "Texte"
  },
  "revealSeedWordsWarning": {
    "message": "Assurez-vous que personne ne regarde votre écran. $1",
    "description": "$1 is bolded text using the message from 'revealSeedWordsWarning2'"
  },
  "revealSeedWordsWarning2": {
    "message": "Le service d’assistance de MetaMask ne vous la demandera jamais.",
    "description": "The bolded texted in the second part of 'revealSeedWordsWarning'"
  },
  "revealTheSeedPhrase": {
    "message": "Révéler la phrase mnémonique"
  },
  "revokeAllTokensTitle": {
    "message": "Révoquer l’autorisation d’accès et de transfert de tous vos $1 ?",
    "description": "$1 is the symbol of the token for which the user is revoking approval"
  },
  "revokeAllTokensTitleWithoutSymbol": {
    "message": "Révoquer l’autorisation d’accès et de transfert de tous vos NFT via $1 ?",
    "description": "$1 is a link to contract on the block explorer when we're not able to retrieve a erc721 or erc1155 name"
  },
  "revokeApproveForAllDescription": {
    "message": "Cela révoque l’autorisation pour un tiers d’accéder et de transférer la totalité de vos $1 sans préavis.",
    "description": "$1 is either a string or link of a given token symbol or name"
  },
  "revokeApproveForAllDescriptionWithoutSymbol": {
    "message": "Tant que vous n’aurez pas révoqué cette autorisation, l’autre partie pourra accéder à votre portefeuille et transférer sans préavis les NFT via $1.",
    "description": "$1 is a link to contract on the block explorer when we're not able to retrieve a erc721 or erc1155 name"
  },
  "revokePermission": {
    "message": "Retirer l'autorisation"
  },
  "revokeSpendingCap": {
    "message": "Supprimez le plafond des dépenses pour vos $1",
    "description": "$1 is a token symbol"
  },
  "revokeSpendingCapTooltipText": {
    "message": "Ce tiers ne pourra plus dépenser vos jetons actuels ou futurs."
  },
  "rpcUrl": {
    "message": "Nouvelle URL de RPC"
  },
  "safeTransferFrom": {
    "message": "Transfert sécurisé depuis"
  },
  "save": {
    "message": "Enregistrer"
  },
  "scanInstructions": {
    "message": "Placez le code QR devant votre appareil photo"
  },
  "scanQrCode": {
    "message": "Scannez le code QR"
  },
  "scrollDown": {
    "message": "Faites défiler vers le bas"
  },
  "search": {
    "message": "Rechercher"
  },
  "searchAccounts": {
    "message": "Rechercher des comptes"
  },
  "searchResults": {
    "message": "Résultats de la recherche"
  },
  "secretRecoveryPhrase": {
    "message": "Phrase secrète de récupération"
  },
  "secureWallet": {
    "message": "Portefeuille sécurisé"
  },
  "security": {
    "message": "Sécurité"
  },
  "securityAlert": {
    "message": "Alerte de sécurité provenant de $1 et de $2"
  },
  "securityAlerts": {
    "message": "Alertes de sécurité"
  },
  "securityAlertsDescription1": {
    "message": "Cette fonctionnalité vous avertit de toute activité malveillante en examinant localement vos transactions et vos demandes de signature. Vos données ne sont pas partagées avec les tiers qui fournissent ce service. Vous devez faire preuve de diligence raisonnable avant d’approuver toute demande. Rien ne garantit que toutes les activités malveillantes seront détectées par cette fonctionnalité."
  },
  "securityAlertsDescription2": {
    "message": "Vous devez faire preuve de diligence raisonnable avant d’approuver toute demande. Rien ne garantit que toutes les activités malveillantes seront détectées par cette fonctionnalité."
  },
  "securityAndPrivacy": {
    "message": "Sécurité et confidentialité"
  },
  "securityProviderAdviceBy": {
    "message": "Conseils de sécurité fournis par $1",
    "description": "The security provider that is providing data"
  },
  "seeDetails": {
    "message": "Voir les détails"
  },
  "seedPhraseConfirm": {
    "message": "Confirmer la phrase secrète de récupération"
  },
  "seedPhraseEnterMissingWords": {
    "message": "Confirmer la phrase secrète de récupération"
  },
  "seedPhraseIntroNotRecommendedButtonCopy": {
    "message": "Me le rappeler plus tard (non recommandé)"
  },
  "seedPhraseIntroRecommendedButtonCopy": {
    "message": "Sécuriser mon portefeuille (recommandé)"
  },
  "seedPhraseIntroSidebarBulletFour": {
    "message": "Notez-la et conservez-la dans plusieurs endroits secrets."
  },
  "seedPhraseIntroSidebarBulletOne": {
    "message": "Sauvegarder dans un gestionnaire de mots de passe"
  },
  "seedPhraseIntroSidebarBulletThree": {
    "message": "Stocker dans un coffre-fort."
  },
  "seedPhraseIntroSidebarCopyOne": {
    "message": "Votre phrase secrète de récupération est une formule de 12 mots qui constitue la « clé maîtresse » de votre portefeuille et de vos fonds"
  },
  "seedPhraseIntroSidebarCopyThree": {
    "message": "Si quelqu’un vous demande votre phrase de récupération, il est probable qu’il essaie de vous arnaquer pour dérober les fonds de votre portefeuille"
  },
  "seedPhraseIntroSidebarCopyTwo": {
    "message": "Ne partagez jamais, au grand jamais, votre phrase secrète de récupération, pas même avec MetaMask !"
  },
  "seedPhraseIntroSidebarTitleOne": {
    "message": "Qu’est-ce qu’une phrase secrète de récupération ?"
  },
  "seedPhraseIntroSidebarTitleThree": {
    "message": "Dois-je partager ma phrase secrète de récupération ?"
  },
  "seedPhraseIntroSidebarTitleTwo": {
    "message": "Comment puis-je sauvegarder ma phrase secrète de récupération ?"
  },
  "seedPhraseIntroTitle": {
    "message": "Sécuriser votre portefeuille"
  },
  "seedPhraseIntroTitleCopy": {
    "message": "Avant de commencer, regardez cette courte vidéo pour vous informer sur votre phrase secrète de récupération et sur la manière de sécuriser votre portefeuille."
  },
  "seedPhraseReq": {
    "message": "Les phrases secrètes de récupération sont composées de 12, 15, 18, 21 ou 24 mots"
  },
  "seedPhraseWriteDownDetails": {
    "message": "Notez cette phrase secrète de récupération de 12 mots et stockez-la dans un endroit de confiance où vous seul avez accès."
  },
  "seedPhraseWriteDownHeader": {
    "message": "Notez votre phrase secrète de récupération"
  },
  "select": {
    "message": "Sélectionner"
  },
  "selectAccounts": {
    "message": "Sélectionnez le(s) compte(s) à utiliser sur ce site"
  },
  "selectAccountsForSnap": {
    "message": "Sélectionnez le(s) compte(s) à utiliser avec ce snap"
  },
  "selectAll": {
    "message": "Tout sélectionner"
  },
  "selectAllAccounts": {
    "message": "Sélectionner tous les comptes"
  },
  "selectAnAccount": {
    "message": "Sélectionner un compte"
  },
  "selectAnAccountAlreadyConnected": {
    "message": "Ce compte a déjà été connecté à MetaMask"
  },
  "selectAnAccountHelp": {
    "message": "Sélectionnez les comptes de dépôt que vous voulez utiliser dans MetaMask Institutional."
  },
  "selectHdPath": {
    "message": "Sélectionner le chemin HD"
  },
  "selectJWT": {
    "message": "Sélectionnez un jeton"
  },
  "selectNFTPrivacyPreference": {
    "message": "Activez la détection de NFT dans les Paramètres"
  },
  "selectPathHelp": {
    "message": "Si vos comptes n’apparaissent pas ci-dessous, essayez de sélectionner le chemin HD."
  },
  "selectProvider": {
    "message": "Sélectionner les fournisseurs :"
  },
  "selectType": {
    "message": "Sélectionner le type"
  },
  "selectingAllWillAllow": {
    "message": "En sélectionnant tout, vous autorisez ce site à voir tous vos comptes actuels. Assurez-vous de bien avoir confiance en ce site."
  },
  "send": {
    "message": "Envoyer"
  },
  "sendBugReport": {
    "message": "Envoyez-nous un rapport de bogue."
  },
  "sendSpecifiedTokens": {
    "message": "Envoyer $1",
    "description": "Symbol of the specified token"
  },
  "sendTo": {
    "message": "Envoyer à"
  },
  "sendTokens": {
    "message": "Envoyer des jetons"
  },
  "sendingDisabled": {
    "message": "L’envoi d’actifs ERC-1155 NFT n’est pas encore pris en charge."
  },
  "sendingNativeAsset": {
    "message": "Envoi de $1",
    "description": "$1 represents the native currency symbol for the current network (e.g. ETH or BNB)"
  },
  "sendingToTokenContractWarning": {
    "message": "Attention : vous êtes sur le point d’envoyer des jetons à l’adresse d’un contrat de jetons qui pourrait entraîner une perte de fonds. $1",
    "description": "$1 is a clickable link with text defined by the 'learnMoreUpperCase' key. The link will open to a support article regarding the known contract address warning"
  },
  "sepolia": {
    "message": "Réseau de test Sepolia"
  },
  "setAdvancedPrivacySettingsDetails": {
    "message": "MetaMask utilise ces services tiers de confiance pour améliorer la convivialité et la sécurité des produits."
  },
  "setApprovalForAll": {
    "message": "Définir l’approbation pour tous"
  },
  "setApprovalForAllTitle": {
    "message": "Approuver $1 sans limite de dépenses",
    "description": "The token symbol that is being approved"
  },
<<<<<<< HEAD
=======
  "settingAddSnapAccount": {
    "message": "Ajouter un compte snap"
  },
>>>>>>> 877e184b
  "settings": {
    "message": "Paramètres"
  },
  "settingsSearchMatchingNotFound": {
    "message": "Aucun résultat correspondant trouvé."
  },
  "show": {
    "message": "Afficher"
  },
  "showFiatConversionInTestnets": {
    "message": "Afficher la conversion sur les testnets"
  },
  "showFiatConversionInTestnetsDescription": {
    "message": "Sélectionnez cette option pour afficher la conversion des monnaies fiduciaires sur Testnets."
  },
  "showHexData": {
    "message": "Afficher les données Hex"
  },
  "showHexDataDescription": {
    "message": "Selectionner ici pour afficher le champs de données hex dans l’écran d’envoi"
  },
  "showIncomingTransactions": {
    "message": "Afficher les transactions entrantes"
  },
  "showIncomingTransactionsDescription": {
    "message": "Sélectionnez ceci pour utiliser Etherscan afin d’afficher les transactions entrantes dans la liste des transactions",
    "description": "$1 is the link to etherscan url and $2 is the link to the privacy policy of consensys APIs"
  },
  "showIncomingTransactionsInformation": {
    "message": "Cela dépend de chaque réseau qui aura accès à votre adresse Ethereum et à votre adresse IP."
  },
  "showMore": {
    "message": "Afficher plus"
  },
  "showNft": {
    "message": "Afficher le NFT"
  },
  "showPermissions": {
    "message": "Afficher les autorisations"
  },
  "showPrivateKey": {
    "message": "Afficher la clé privée"
  },
  "showTestnetNetworks": {
    "message": "Afficher les réseaux de test"
  },
  "showTestnetNetworksDescription": {
    "message": "Sélectionnez ceci pour afficher les réseaux de test dans la liste des réseaux"
  },
  "sigRequest": {
    "message": "Demande de signature"
  },
  "sign": {
    "message": "Signer"
  },
  "signatureRequest": {
    "message": "Demande de Signature"
  },
  "signatureRequestGuidance": {
    "message": "Ne signez ce message que si vous comprenez parfaitement son contenu et si le site demandeur vous inspire confiance."
  },
  "signatureRequestWarning": {
    "message": "Signer ce message peut être dangereux. Vous risquez de céder le contrôle de tous vos actifs et de votre compte à la personne qui vous a envoyé ce message et si cette personne est malintentionnée, elle pourra vider votre compte à tout moment, alors agissez avec prudence. $1."
  },
  "signed": {
    "message": "Signé"
  },
  "signin": {
    "message": "Connexion"
  },
  "simulationErrorMessageV2": {
    "message": "Nous n’avons pas pu estimer le prix de carburant. Par conséquent, il se peut qu’il y ait une erreur dans le contrat et que cette transaction échoue."
  },
  "skip": {
    "message": "Ignorer"
  },
  "skipAccountSecurity": {
    "message": "Sauter le réglage des paramètres de sécurité du compte ?"
  },
  "skipAccountSecurityDetails": {
    "message": "Je suis conscient(e) que tant que je n’aurai pas sauvegardé ma phrase secrète de récupération, je risque de perdre mes comptes et tous leurs actifs."
  },
  "smartContracts": {
    "message": "Contrats intelligents"
  },
  "smartSwap": {
    "message": "Contrat de swap intelligent"
  },
  "smartSwapsAreHere": {
    "message": "Les contrats de swap intelligents sont enfin arrivés !"
  },
  "smartSwapsDescription": {
    "message": "Les swaps sont devenus beaucoup plus intelligents sur MetaMask ! L’activation des contrats de swap intelligents permettra à MetaMask d’optimiser programmatiquement le processus contractuel pour vous aider à :"
  },
  "smartSwapsErrorNotEnoughFunds": {
    "message": "Fonds insuffisants pour souscrire un contrat de swap intelligent."
  },
  "smartSwapsErrorUnavailable": {
    "message": "Les contrats de swap intelligents sont temporairement indisponibles."
  },
  "smartSwapsSubDescription": {
    "message": "* Lorsque vous souscrivez un contrat de swap intelligent, ce contrat sera proposé en privé à différents investisseurs. Si toutes les tentatives échouent, le contrat sera diffusé publiquement afin de trouver preneur."
  },
  "snapConfigure": {
    "message": "Configurer"
  },
  "snapConnectionWarning": {
    "message": "$1 veut se connecter à $2. Ne continuez que si vous avez confiance en ce site web.",
    "description": "$2 is the snap and $1 is the dapp requesting connection to the snap."
  },
  "snapContent": {
    "message": "Ce contenu provient de $1",
    "description": "This is shown when a snap shows transaction insight information in the confirmation UI. $1 is a link to the snap's settings page with the link text being the name of the snap."
  },
  "snapCreateAccountSubtitle": {
    "message": "Choisissez comment vous voulez sécuriser votre nouveau compte à l’aide de MetaMask Snaps."
  },
  "snapCreateAccountTitle": {
    "message": "Créer un compte $1",
    "description": "Title of the Create Snap Account Page, $1 is the text using a different color"
  },
  "snapCreateAccountTitle2": {
    "message": "snap",
    "description": "$1 of the snapCreateAccountTitle"
  },
  "snapCreatedByMetaMask": {
    "message": "Conçu par MetaMask"
  },
  "snapDetailAudits": {
    "message": "Audit"
  },
  "snapDetailDeveloper": {
    "message": "Développeur"
  },
  "snapDetailLastUpdated": {
    "message": "Mis à jour"
  },
  "snapDetailManageSnap": {
    "message": "Gérer ce snap"
  },
  "snapDetailTags": {
    "message": "Tags"
  },
  "snapDetailVersion": {
    "message": "Version"
  },
  "snapDetailWebsite": {
    "message": "Site web"
  },
  "snapDetailsCreateASnapAccount": {
    "message": "Créer un compte snap"
  },
  "snapDetailsInstalled": {
    "message": "Installé"
  },
  "snapError": {
    "message": "Erreur de snap : « $1 ». Code d’erreur : « $2 »",
    "description": "This is shown when a snap encounters an error. $1 is the error message from the snap, and $2 is the error code."
  },
  "snapInstall": {
    "message": "Installer Snap"
  },
  "snapInstallRequest": {
    "message": "L’installation de $1 lui donne les autorisations suivantes. Ne continuez que si vous faites confiance à $1.",
    "description": "$1 is the snap name."
  },
  "snapInstallSuccess": {
    "message": "Installation terminée"
  },
  "snapInstallWarningCheck": {
    "message": "Cochez la case pour confirmer que vous avez compris.",
    "description": "Warning message used in popup displayed on snap install. $1 is the snap name."
  },
  "snapInstallWarningCheckPlural": {
    "message": "Veuillez confirmer que vous avez bien compris en cochant toutes les cases.",
    "description": "Warning message used in popup displayed on snap install when having multiple permissions. $1 is the snap name."
  },
  "snapInstallWarningHeading": {
    "message": "Agissez avec prudence"
  },
  "snapInstallWarningKeyAccess": {
    "message": "Vous autorisez $2 à accéder à la clé du snap « $1 ». Cette action est irréversible et accorde à « $1 » le contrôle de vos comptes et actifs $2. Assurez-vous que vous faites confiance à « $1 » avant de continuer.",
    "description": "The first parameter is the name of the snap and the second one is the protocol"
  },
  "snapInstallWarningPublicKeyAccess": {
    "message": "Autoriser $2 à accéder à la clé publique de $1",
    "description": "The first parameter is the name of the snap and the second one is the protocol"
  },
  "snapInstallationErrorDescription": {
    "message": "$1 n’a pas pu être installé.",
    "description": "Error description used when snap installation fails. $1 is the snap name."
  },
  "snapInstallationErrorTitle": {
    "message": "L’installation a échoué",
    "description": "Error title used when snap installation fails."
  },
  "snapIsAudited": {
    "message": "Audité"
  },
  "snapResultError": {
    "message": "Erreur"
  },
  "snapResultSuccess": {
    "message": "Réussi"
  },
  "snapResultSuccessDescription": {
    "message": "$1 est prêt à être utilisé"
  },
  "snapUpdate": {
    "message": "Mettre à jour Snap"
  },
  "snapUpdateAvailable": {
    "message": "Une mise à jour est disponible"
  },
  "snapUpdateErrorDescription": {
    "message": "La mise à jour de $1 a échoué.",
    "description": "Error description used when snap update fails. $1 is the snap name."
  },
  "snapUpdateErrorTitle": {
    "message": "La mise à jour a échoué",
    "description": "Error title used when snap update fails."
  },
  "snapUpdateRequest": {
    "message": "$1 veut mettre à jour $2 vers $3, ce qui lui donne les autorisations suivantes. Ne continuez que si vous faites confiance à $2.",
    "description": "$1 is the dApp origin requesting the snap, $2 is the snap name and $3 is the snap version."
  },
  "snapUpdateSuccess": {
    "message": "Mise à jour terminée"
  },
  "snaps": {
    "message": "Snaps"
  },
  "snapsInsightLoading": {
    "message": "Chargement de l’aperçu de transaction…"
  },
  "snapsInvalidUIError": {
    "message": "L’interface utilisateur (IU) spécifiée par le snap n’est pas valide."
  },
  "snapsNoInsight": {
    "message": "Le snap n’a renvoyé aucun aperçu"
  },
  "snapsPrivacyWarningFirstMessage": {
    "message": "Vous reconnaissez que le snap que vous êtes sur le point d’installer est un « Service tiers » tel que défini dans les $1 de Consensys. L’utilisation des services tiers est régie par des conditions distinctes définies par le fournisseur du service tiers. Si vous décidez d’utiliser ce service tiers, vous le faites à vos propres risques. Consensys décline toute responsabilité pour toute perte liée à l’utilisation des services tiers.",
    "description": "First part of a message in popup modal displayed when installing a snap for the first time. $1 is terms of use link."
  },
  "snapsPrivacyWarningSecondMessage": {
    "message": "Toute information que vous partagez avec des services tiers sera collectée directement par ces services tiers conformément à leur politique de confidentialité. Pour plus d’informations, veuillez consulter leur politique de confidentialité.",
    "description": "Second part of a message in popup modal displayed when installing a snap for the first time."
  },
  "snapsPrivacyWarningThirdMessage": {
    "message": "Consensys n’a pas accès aux informations que vous partagez avec ces tiers.",
    "description": "Third part of a message in popup modal displayed when installing a snap for the first time."
  },
  "snapsSettingsDescription": {
    "message": "Gérez vos Snaps"
  },
  "snapsTermsOfUse": {
    "message": "Conditions d’utilisation"
  },
  "snapsToggle": {
    "message": "Un snap ne s’exécute que s’il est activé"
  },
  "snapsUIError": {
    "message": "L’interface utilisateur (IU) spécifiée par le snap n’est pas valide.",
    "description": "This is shown when the insight snap throws an error. $1 is the snap name"
  },
  "someNetworksMayPoseSecurity": {
    "message": "Certains réseaux peuvent présenter des risques pour la sécurité et/ou la vie privée. Informez-vous sur les risques avant d’ajouter et d’utiliser un réseau."
  },
  "somethingIsWrong": {
    "message": "Un problème est survenu. Essayez de recharger la page."
  },
  "somethingWentWrong": {
    "message": "Oups !  Quelque chose a mal tourné. "
  },
  "speedUp": {
    "message": "Accélérer"
  },
  "speedUpCancellation": {
    "message": "Accélérer cette annulation"
  },
  "speedUpExplanation": {
    "message": "Nous avons mis à jour le prix du carburant selon les conditions actuelles du réseau et l’avons augmenté d’au moins 10 % (requis par le réseau)."
  },
  "speedUpPopoverTitle": {
    "message": "Accélérer la transaction"
  },
  "speedUpTooltipText": {
    "message": "Nouveau prix de carburant"
  },
  "speedUpTransaction": {
    "message": "Accélérez cette transaction"
  },
  "spendLimitInsufficient": {
    "message": "Limite de dépenses insuffisante"
  },
  "spendLimitInvalid": {
    "message": "Limite de dépenses invalide ; cela doit être une valeur positive"
  },
  "spendLimitPermission": {
    "message": "Autorisation de limite de dépenses"
  },
  "spendLimitRequestedBy": {
    "message": "Limite de dépenses demandée par $1",
    "description": "Origin of the site requesting the spend limit"
  },
  "spendLimitTooLarge": {
    "message": "Limite de dépenses trop élevée"
  },
  "spendingCap": {
    "message": "Plafond de dépenses"
  },
  "spendingCapError": {
    "message": "Erreur : saisissez uniquement des chiffres"
  },
  "spendingCapErrorDescription": {
    "message": "Saisissez uniquement le nombre de jetons $1 que vous êtes prêt à utiliser maintenant ou à l’avenir. Vous pourrez toujours augmenter la limite de jetons plus tard.",
    "description": "$1 is origin of the site requesting the token limit"
  },
  "spendingCapRequest": {
    "message": "Demande de fixer un plafond de dépenses pour votre $1"
  },
  "srpInputNumberOfWords": {
    "message": "J’ai une phrase de $1 mots",
    "description": "This is the text for each option in the dropdown where a user selects how many words their secret recovery phrase has during import. The $1 is the number of words (either 12, 15, 18, 21, or 24)."
  },
  "srpPasteFailedTooManyWords": {
    "message": "Le collage a échoué parce que la phrase contenait plus de 24 mots. Une phrase secrète de récupération peut contenir un maximum de 24 mots.",
    "description": "Description of SRP paste error when the pasted content has too many words"
  },
  "srpPasteTip": {
    "message": "Vous pouvez coller toute votre phrase de récupération secrète dans n’importe quel champ",
    "description": "Our secret recovery phrase input is split into one field per word. This message explains to users that they can paste their entire secrete recovery phrase into any field, and we will handle it correctly."
  },
  "srpSecurityQuizGetStarted": {
    "message": "Commencer"
  },
  "srpSecurityQuizImgAlt": {
    "message": "Un œil avec un trou de serrure au centre et trois champs de mots de passe flottants"
  },
  "srpSecurityQuizIntroduction": {
    "message": "Pour révéler votre Phrase secrète de récupération, vous devez répondre correctement à deux questions"
  },
  "srpSecurityQuizQuestionOneQuestion": {
    "message": "Si vous perdez votre Phrase secrète de récupération, MetaMask..."
  },
  "srpSecurityQuizQuestionOneRightAnswer": {
    "message": "Ne pourra pas vous aider"
  },
  "srpSecurityQuizQuestionOneRightAnswerDescription": {
    "message": "Gravez-la sur une plaque en métal ou inscrivez-la sur plusieurs bouts de papier et cachez-les dans différents endroits secrets pour ne jamais la perdre. Si vous la perdez, il n'y a aucun moyen de la récupérer."
  },
  "srpSecurityQuizQuestionOneRightAnswerTitle": {
    "message": "En effet ! Personne ne peut vous aider à récupérer votre Phrase secrète de récupération."
  },
  "srpSecurityQuizQuestionOneWrongAnswer": {
    "message": "Pourra la récupérer pour vous"
  },
  "srpSecurityQuizQuestionOneWrongAnswerDescription": {
    "message": "Personne ne peut vous aider à récupérer votre Phrase secrète de récupération si jamais vous la perdez."
  },
  "srpSecurityQuizQuestionOneWrongAnswerTitle": {
    "message": "C'est faux ! Personne ne peut vous aider à récupérer votre Phrase secrète de récupération."
  },
  "srpSecurityQuizQuestionTwoQuestion": {
    "message": "Si un membre du service d'assistance ou toute autre personne vous demande votre Phrase secrète de récupération..."
  },
  "srpSecurityQuizQuestionTwoRightAnswer": {
    "message": "Ne la lui fournissez pas, car cette personne essaie de vous arnaquer."
  },
  "srpSecurityQuizQuestionTwoRightAnswerDescription": {
    "message": "Toute personne qui vous demande votre Phrase secrète de récupération, que ce soit pour des raisons de sécurité ou autre, essaie de vous arnaquer."
  },
  "srpSecurityQuizQuestionTwoRightAnswerTitle": {
    "message": "C'est exact ! Vous ne devez jamais partager votre Phrase secrète de récupération avec qui que ce soit."
  },
  "srpSecurityQuizQuestionTwoWrongAnswer": {
    "message": "Vous devez la lui fournir"
  },
  "srpSecurityQuizQuestionTwoWrongAnswerDescription": {
    "message": "Toute personne qui vous demande votre Phrase secrète de récupération, que ce soit pour des raisons de sécurité ou autre, essaie de vous arnaquer."
  },
  "srpSecurityQuizQuestionTwoWrongAnswerTitle": {
    "message": "C'est faux ! Vous ne devez jamais partager votre Phrase secrète de récupération avec qui que ce soit."
  },
  "srpSecurityQuizTitle": {
    "message": "Quiz sur la sécurité"
  },
  "srpToggleShow": {
    "message": "Afficher / Masquer ce mot de la phrase de récupération secrète",
    "description": "Describes a toggle that is used to show or hide a single word of the secret recovery phrase"
  },
  "srpWordHidden": {
    "message": "Ce mot est caché",
    "description": "Explains that a word in the secret recovery phrase is hidden"
  },
  "srpWordShown": {
    "message": "Ce mot est affiché",
    "description": "Explains that a word in the secret recovery phrase is being shown"
  },
  "stable": {
    "message": "Stable"
  },
  "stableLowercase": {
    "message": "stable"
  },
  "stake": {
    "message": "Staker"
  },
  "stateLogError": {
    "message": "Erreur lors du chargement des journaux d’état."
  },
  "stateLogFileName": {
    "message": "Journaux d’événements de MetaMask"
  },
  "stateLogs": {
    "message": "Journaux d’événements"
  },
  "stateLogsDescription": {
    "message": "Les journaux d’état contiennent les adresses publiques de vos comptes et vos transactions envoyées."
  },
  "status": {
    "message": "État"
  },
  "statusNotConnected": {
    "message": "Non connecté"
  },
  "statusNotConnectedAccount": {
    "message": "Aucun compte connecté"
  },
  "step1LatticeWallet": {
    "message": "Connectez votre Lattice1"
  },
  "step1LatticeWalletMsg": {
    "message": "Vous pouvez connecter MetaMask à votre dispositif Lattice1 une fois qu’il est configuré et en ligne. Déverrouillez votre appareil et préparez son ID.",
    "description": "$1 represents the `hardwareWalletSupportLinkConversion` localization key"
  },
  "step1LedgerWallet": {
    "message": "Télécharger l’application Ledger"
  },
  "step1LedgerWalletMsg": {
    "message": "Téléchargez, configurez et saisissez votre mot de passe pour déverrouiller $1.",
    "description": "$1 represents the `ledgerLiveApp` localization value"
  },
  "step1TrezorWallet": {
    "message": "Connecter le portefeuille Trezor"
  },
  "step1TrezorWalletMsg": {
    "message": "Connecter votre Trezor directement sur votre ordinateur et déverrouillez-le. Assurez-vous que vous utilisez la bonne phrase de chiffrement.",
    "description": "$1 represents the `hardwareWalletSupportLinkConversion` localization key"
  },
  "step2LedgerWallet": {
    "message": "Connecter le portefeuille Ledger"
  },
  "step2LedgerWalletMsg": {
    "message": "Connectez votre portefeuille directement à votre ordinateur. Déverrouillez votre Ledger et ouvrez l’application Ethereum.",
    "description": "$1 represents the `hardwareWalletSupportLinkConversion` localization key"
  },
  "stillGettingMessage": {
    "message": "Vous recevez toujours ce message ?"
  },
  "strong": {
    "message": "Robuste"
  },
  "stxBenefit1": {
    "message": "Minimise les frais de transaction"
  },
  "stxBenefit2": {
    "message": "Réduit les échecs de transaction"
  },
  "stxBenefit3": {
    "message": "Élimine les blocages de transaction"
  },
  "stxBenefit4": {
    "message": "Empêcher le favoritisme"
  },
  "stxCancelled": {
    "message": "Le swap aurait échoué"
  },
  "stxCancelledDescription": {
    "message": "Votre transaction aurait échoué et a été annulée pour vous éviter de payer inutilement des frais de transaction."
  },
  "stxCancelledSubDescription": {
    "message": "Réessayez le swap. Nous serons là pour vous protéger contre des risques similaires la prochaine fois."
  },
  "stxFailure": {
    "message": "Échec du swap"
  },
  "stxFailureDescription": {
    "message": "Les fluctuations soudaines du marché peuvent provoquer des échecs. Si le problème persiste, veuillez contacter $1.",
    "description": "This message is shown to a user if their swap fails. The $1 will be replaced by support.metamask.io"
  },
  "stxPendingPrivatelySubmittingSwap": {
    "message": "Soumission privée de votre Swap..."
  },
  "stxPendingPubliclySubmittingSwap": {
    "message": "Soumission publique de votre Swap..."
  },
  "stxSuccess": {
    "message": "Swap terminé !"
  },
  "stxSuccessDescription": {
    "message": "Votre $1 est maintenant disponible.",
    "description": "$1 is a token symbol, e.g. ETH"
  },
  "stxSwapCompleteIn": {
    "message": "Le Swap sera effectué dans <",
    "description": "'<' means 'less than', e.g. Swap will complete in < 2:59"
  },
  "stxTooltip": {
    "message": "Simulez les transactions avant de les soumettre pour réduire les coûts et les échecs de transaction."
  },
  "stxTryingToCancel": {
    "message": "Tentative d’annulation de votre transaction..."
  },
  "stxUnknown": {
    "message": "État inconnu"
  },
  "stxUnknownDescription": {
    "message": "Une transaction a réussi, mais nous ne la reconnaissons pas. Cela peut être dû à la soumission d’une autre transaction pendant le traitement de ce swap."
  },
  "stxUserCancelled": {
    "message": "Swap annulé"
  },
  "stxUserCancelledDescription": {
    "message": "Votre transaction a été annulée et vous avez évité ainsi de payer inutilement des frais de transaction."
  },
  "stxYouCanOptOut": {
    "message": "Vous pouvez vous désinscrire dans les paramètres avancés à tout moment."
  },
  "submit": {
    "message": "Envoyer"
  },
  "submitted": {
    "message": "Envoyé"
  },
  "support": {
    "message": "Assistance"
  },
  "supportCenter": {
    "message": "Visitez notre centre d’aide"
  },
  "swap": {
    "message": "Swap"
  },
  "swapAggregator": {
    "message": "Agrégateur"
  },
  "swapAllowSwappingOf": {
    "message": "Autoriser le swap de $1",
    "description": "Shows a user that they need to allow a token for swapping on their hardware wallet"
  },
  "swapAmountReceived": {
    "message": "Montant garanti"
  },
  "swapAmountReceivedInfo": {
    "message": "Il s’agit du montant minimal que vous recevrez. Vous pouvez recevoir plus en fonction du glissement."
  },
  "swapAnyway": {
    "message": "Procéder de toute façon au swap"
  },
  "swapApproval": {
    "message": "Approuver $1 pour les swaps",
    "description": "Used in the transaction display list to describe a transaction that is an approve call on a token that is to be swapped.. $1 is the symbol of a token that has been approved."
  },
  "swapApproveNeedMoreTokens": {
    "message": "Vous avez besoin de $1 $2 de plus pour effectuer ce swap",
    "description": "Tells the user how many more of a given token they need for a specific swap. $1 is an amount of tokens and $2 is the token symbol."
  },
  "swapAreYouStillThere": {
    "message": "Êtes-vous toujours là ?"
  },
  "swapAreYouStillThereDescription": {
    "message": "Si vous le souhaitez, nous sommes prêts à vous présenter les dernières cotations"
  },
  "swapBuildQuotePlaceHolderText": {
    "message": "Aucun jeton disponible correspondant à $1",
    "description": "Tells the user that a given search string does not match any tokens in our token lists. $1 can be any string of text"
  },
  "swapConfirmWithHwWallet": {
    "message": "Confirmez avec votre portefeuille matériel"
  },
  "swapContinueSwapping": {
    "message": "Continuer à faire des swaps"
  },
  "swapContractDataDisabledErrorDescription": {
    "message": "Dans l’application Ethereum de votre Ledger, allez dans « Paramètres » et autorisez les données de contrat. Ensuite, retentez votre swap."
  },
  "swapContractDataDisabledErrorTitle": {
    "message": "Les données de contrat ne sont pas activées sur votre Ledger"
  },
  "swapCustom": {
    "message": "personnaliser"
  },
  "swapDecentralizedExchange": {
    "message": "Échange décentralisé"
  },
  "swapDirectContract": {
    "message": "Contrat direct"
  },
  "swapEditLimit": {
    "message": "Modifier la limite"
  },
  "swapEnableDescription": {
    "message": "Cette information est nécessaire et autorise MetaMask à effectuer le swap de vos $1.",
    "description": "Gives the user info about the required approval transaction for swaps. $1 will be the symbol of a token being approved for swaps."
  },
  "swapEnableTokenForSwapping": {
    "message": "Ce sera $1 pour le swap",
    "description": "$1 is for the 'enableToken' key, e.g. 'enable ETH'"
  },
  "swapEnterAmount": {
    "message": "Saisissez le montant"
  },
  "swapEstimatedNetworkFees": {
    "message": "Frais de réseau estimés"
  },
  "swapEstimatedNetworkFeesInfo": {
    "message": "Il s’agit d’une estimation des frais de réseau qui seront utilisés pour effectuer votre swap. Le montant réel peut varier en fonction des conditions du réseau."
  },
  "swapFailedErrorDescriptionWithSupportLink": {
    "message": "Sachez que les transactions peuvent échouer et que nous sommes là pour vous aider. Si ce problème persiste, vous pouvez contacter notre service clientèle au $1 pour plus d’assistance.",
    "description": "This message is shown to a user if their swap fails. The $1 will be replaced by support.metamask.io"
  },
  "swapFailedErrorTitle": {
    "message": "Échec du swap"
  },
  "swapFetchingQuote": {
    "message": "Récupération de la cotation"
  },
  "swapFetchingQuoteNofN": {
    "message": "Récupération de cotation $1 sur $2",
    "description": "A count of possible quotes shown to the user while they are waiting for quotes to be fetched. $1 is the number of quotes already loaded, and $2 is the total number of resources that we check for quotes. Keep in mind that not all resources will have a quote for a particular swap."
  },
  "swapFetchingQuotes": {
    "message": "Récupération des cotations"
  },
  "swapFetchingQuotesErrorDescription": {
    "message": "Hum… un problème est survenu. Réessayez et si les erreurs persistent, contactez le service client."
  },
  "swapFetchingQuotesErrorTitle": {
    "message": "Erreur lors de la récupération des cotations"
  },
  "swapFetchingTokens": {
    "message": "Récupération des jetons…"
  },
  "swapFromTo": {
    "message": "Le swap de $1 vers $2",
    "description": "Tells a user that they need to confirm on their hardware wallet a swap of 2 tokens. $1 is a source token and $2 is a destination token"
  },
  "swapGasFeesDetails": {
    "message": "Les frais de carburant sont estimés et fluctueront selon le trafic réseau et la complexité de la transaction."
  },
  "swapGasFeesLearnMore": {
    "message": "En savoir plus sur les frais de carburant"
  },
  "swapGasFeesSplit": {
    "message": "Les frais de carburant indiqués dans l’écran précédent sont répartis entre ces deux transactions."
  },
  "swapGasFeesSummary": {
    "message": "Les frais de carburant sont payés aux mineurs de cryptomonnaies qui traitent les transactions sur le réseau $1. MetaMask ne tire aucun profit des frais de carburant.",
    "description": "$1 is the selected network, e.g. Ethereum or BSC"
  },
  "swapHighSlippageWarning": {
    "message": "Le montant du glissement est très élevé."
  },
  "swapIncludesMMFee": {
    "message": "Comprend des frais MetaMask à hauteur de $1 %.",
    "description": "Provides information about the fee that metamask takes for swaps. $1 is a decimal number."
  },
  "swapIncludesMetaMaskFeeViewAllQuotes": {
    "message": "Comprend des frais MetaMask à hauteur de $1 % – $2",
    "description": "Provides information about the fee that metamask takes for swaps. $1 is a decimal number and $2 is a link to view all quotes."
  },
  "swapLearnMore": {
    "message": "En savoir plus sur les swaps"
  },
  "swapLowSlippageError": {
    "message": "La transaction peut échouer, car le glissement maximal est trop faible."
  },
  "swapMaxSlippage": {
    "message": "Glissement maximal"
  },
  "swapMetaMaskFee": {
    "message": "Frais MetaMask"
  },
  "swapMetaMaskFeeDescription": {
    "message": "Des frais de $1 % sont automatiquement ajoutés à ce devis. Ces frais vous sont facturés en échange d'une licence d'utilisation du logiciel d'agrégation d'informations sur les fournisseurs de liquidités de MetaMask.",
    "description": "Provides information about the fee that metamask takes for swaps. $1 is a decimal number."
  },
  "swapNQuotesWithDot": {
    "message": "$1 cotations.",
    "description": "$1 is the number of quotes that the user can select from when opening the list of quotes on the 'view quote' screen"
  },
  "swapNewQuoteIn": {
    "message": "Nouvelles cotations dans $1",
    "description": "Tells the user the amount of time until the currently displayed quotes are update. $1 is a time that is counting down from 1:00 to 0:00"
  },
  "swapNoTokensAvailable": {
    "message": "Aucun jeton disponible correspondant à $1",
    "description": "Tells the user that a given search string does not match any tokens in our token lists. $1 can be any string of text"
  },
  "swapOnceTransactionHasProcess": {
    "message": "Vos $1 seront ajoutés à votre compte une fois que cette transaction sera traitée.",
    "description": "This message communicates the token that is being transferred. It is shown on the awaiting swap screen. The $1 will be a token symbol."
  },
  "swapPriceDifference": {
    "message": "Vous êtes sur le point d’effectuer un swap de $1 $2 (~$3) contre $4 $5 (~$6).",
    "description": "This message represents the price slippage for the swap.  $1 and $4 are a number (ex: 2.89), $2 and $5 are symbols (ex: ETH), and $3 and $6 are fiat currency amounts."
  },
  "swapPriceDifferenceTitle": {
    "message": "Différence de prix de ~$1",
    "description": "$1 is a number (ex: 1.23) that represents the price difference."
  },
  "swapPriceImpactTooltip": {
    "message": "L’incidence sur les prix correspond à la différence entre le prix actuel du marché et le montant reçu lors de l’exécution de la transaction. Cette répercussion dépend du volume de votre transaction par rapport au volume de la réserve de liquidités."
  },
  "swapPriceUnavailableDescription": {
    "message": "L’incidence sur les prix n’a pas pu être déterminée faute de données suffisantes sur les prix du marché. Veuillez confirmer que vous êtes satisfait·e du nombre de jetons que vous êtes sur le point de recevoir avant de procéder au swap."
  },
  "swapPriceUnavailableTitle": {
    "message": "Vérifiez votre taux avant de poursuivre"
  },
  "swapProcessing": {
    "message": "Traitement en cours"
  },
  "swapQuoteDetails": {
    "message": "Détails de la cotation"
  },
  "swapQuoteNofM": {
    "message": "$1 sur $2",
    "description": "A count of possible quotes shown to the user while they are waiting for quotes to be fetched. $1 is the number of quotes already loaded, and $2 is the total number of resources that we check for quotes. Keep in mind that not all resources will have a quote for a particular swap."
  },
  "swapQuoteSource": {
    "message": "Origine de la cotation"
  },
  "swapQuotesExpiredErrorDescription": {
    "message": "Veuillez demander de nouvelles cotations pour obtenir les derniers taux."
  },
  "swapQuotesExpiredErrorTitle": {
    "message": "Les cotations ont expiré"
  },
  "swapQuotesNotAvailableDescription": {
    "message": "Réduisez le montant de la transaction ou utilisez un autre jeton."
  },
  "swapQuotesNotAvailableErrorDescription": {
    "message": "Essayez d’ajuster le montant ou les paramètres de glissement, puis réessayez."
  },
  "swapQuotesNotAvailableErrorTitle": {
    "message": "Aucune cotation disponible"
  },
  "swapRate": {
    "message": "Taux"
  },
  "swapReceiving": {
    "message": "Réception"
  },
  "swapReceivingInfoTooltip": {
    "message": "Il s’agit d’une estimation. Le montant exact dépend du glissement."
  },
  "swapRequestForQuotation": {
    "message": "Demande de cotation"
  },
  "swapReviewSwap": {
    "message": "Vérifier le swap"
  },
  "swapSearchNameOrAddress": {
    "message": "Rechercher le nom ou coller l’adresse"
  },
  "swapSelect": {
    "message": "Sélectionner"
  },
  "swapSelectAQuote": {
    "message": "Sélectionnez une cotation"
  },
  "swapSelectAToken": {
    "message": "Sélectionnez un jeton"
  },
  "swapSelectQuotePopoverDescription": {
    "message": "Vous trouverez ci-dessous toutes les cotations obtenues auprès de multiples sources de liquidité."
  },
  "swapSelectToken": {
    "message": "Sélectionner le jeton"
  },
  "swapShowLatestQuotes": {
    "message": "Afficher les dernières cotations"
  },
  "swapSlippageNegative": {
    "message": "Le glissement doit être supérieur ou égal à zéro"
  },
  "swapSlippageNegativeDescription": {
    "message": "Le slippage doit être supérieur ou égal à zéro"
  },
  "swapSlippageNegativeTitle": {
    "message": "Augmentez le slippage pour continuer"
  },
  "swapSlippageOverLimitDescription": {
    "message": "La tolérance au slippage doit être inférieure ou égale à 15 %. Une tolérance plus élevée peut se traduire par un taux de change désavantageux."
  },
  "swapSlippageOverLimitTitle": {
    "message": "Réduisez le slippage pour continuer"
  },
  "swapSlippagePercent": {
    "message": "$1 %",
    "description": "$1 is the amount of % for slippage"
  },
  "swapSlippageTooltip": {
    "message": "Si le prix fluctue entre le moment où vous placez un ordre et le moment où il est exécuté, on parle alors d’un « effet de glissement » ou « slippage ». Votre swap sera automatiquement annulé si ce phénomène dépasse le « seuil de glissement toléré » que vous avez fixé."
  },
  "swapSlippageZeroDescription": {
    "message": "Il y a moins de prestataires de services d’investissement sans slippage, ce qui se traduit par une cotation moins compétitive."
  },
  "swapSlippageZeroTitle": {
    "message": "Recherche de prestataires de services d’investissement sans slippage"
  },
  "swapSource": {
    "message": "Source de liquidité"
  },
  "swapSourceInfo": {
    "message": "Nous consultons de multiples sources de liquidité (bourses, agrégateurs et teneurs de marché professionnels) pour trouver les meilleurs taux et les frais de réseau les plus bas."
  },
  "swapSuggested": {
    "message": "Swap proposé"
  },
  "swapSuggestedGasSettingToolTipMessage": {
    "message": "Les swaps sont des transactions complexes et soumises à une contrainte de temps. Nous recommandons ce prix de carburant pour assurer un bon équilibre entre le coût et la garantie d’un swap réussi."
  },
  "swapSwapFrom": {
    "message": "Swap de"
  },
  "swapSwapSwitch": {
    "message": "Inverser l’échange de jetons"
  },
  "swapSwapTo": {
    "message": "Swap vers"
  },
  "swapToConfirmWithHwWallet": {
    "message": "pour confirmer avec votre portefeuille matériel"
  },
  "swapTokenAddedManuallyDescription": {
    "message": "Vérifiez ce jeton sur $1 et assurez-vous qu’il s’agit bien du jeton que vous souhaitez échanger.",
    "description": "$1 points the user to etherscan as a place they can verify information about a token. $1 is replaced with the translation for \"etherscan\""
  },
  "swapTokenAddedManuallyTitle": {
    "message": "Jeton ajouté manuellement"
  },
  "swapTokenAvailable": {
    "message": "Votre $1 a été ajouté à votre compte.",
    "description": "This message is shown after a swap is successful and communicates the exact amount of tokens the user has received for a swap. The $1 is a decimal number of tokens followed by the token symbol."
  },
  "swapTokenBalanceUnavailable": {
    "message": "Nous n’avons pas pu récupérer votre solde de $1",
    "description": "This message communicates to the user that their balance of a given token is currently unavailable. $1 will be replaced by a token symbol"
  },
  "swapTokenToToken": {
    "message": "Swap de $1 vers $2",
    "description": "Used in the transaction display list to describe a swap. $1 and $2 are the symbols of tokens in involved in a swap."
  },
  "swapTokenVerificationAddedManually": {
    "message": "Ce jeton a été ajouté manuellement."
  },
  "swapTokenVerificationMessage": {
    "message": "Confirmez toujours l’adresse du jeton sur $1.",
    "description": "Points the user to Etherscan as a place they can verify information about a token. $1 is replaced with the translation for \"Etherscan\" followed by an info icon that shows more info on hover."
  },
  "swapTokenVerificationOnlyOneSource": {
    "message": "Vérification effectuée uniquement sur 1 source."
  },
  "swapTokenVerificationSources": {
    "message": "Vérification effectuée sur $1 sources.",
    "description": "Indicates the number of token information sources that recognize the symbol + address. $1 is a decimal number."
  },
  "swapTokenVerifiedOn1SourceDescription": {
    "message": "$1 n’a été vérifié que par 1 source. Envisagez de le vérifier auprès de $2 sources avant de continuer.",
    "description": "$1 is a token name, $2 points the user to etherscan as a place they can verify information about a token. $1 is replaced with the translation for \"etherscan\""
  },
  "swapTokenVerifiedOn1SourceTitle": {
    "message": "Jeton potentiellement inauthentique"
  },
  "swapTooManyDecimalsError": {
    "message": "$1 accepte jusqu’à $2 décimales",
    "description": "$1 is a token symbol and $2 is the max. number of decimals allowed for the token"
  },
  "swapTransactionComplete": {
    "message": "Transaction terminée"
  },
  "swapTwoTransactions": {
    "message": "2 transactions"
  },
  "swapUnknown": {
    "message": "Inconnu"
  },
  "swapVerifyTokenExplanation": {
    "message": "Attention, plusieurs jetons peuvent utiliser le même nom et le même symbole. Vérifiez $1 pour vous assurer qu’il s’agit bien du jeton que vous recherchez.",
    "description": "This appears in a tooltip next to the verifyThisTokenOn message. It gives the user more information about why they should check the token on a block explorer. $1 will be the name or url of the block explorer, which will be the translation of 'etherscan' or a block explorer url specified for a custom network."
  },
  "swapYourTokenBalance": {
    "message": "$1 $2 disponibles pour un swap",
    "description": "Tells the user how much of a token they have in their balance. $1 is a decimal number amount of tokens, and $2 is a token symbol"
  },
  "swapZeroSlippage": {
    "message": "0 % de glissement"
  },
  "swapsAdvancedOptions": {
    "message": "Options avancées"
  },
  "swapsExcessiveSlippageWarning": {
    "message": "Le montant du glissement est trop élevé et donnera lieu à un mauvais taux. Veuillez réduire votre tolérance de glissement à une valeur inférieure à 15 %."
  },
  "swapsMaxSlippage": {
    "message": "Tolérance au slippage"
  },
  "swapsNotEnoughForTx": {
    "message": "Pas assez de $1 pour effectuer cette transaction",
    "description": "Tells the user that they don't have enough of a token for a proposed swap. $1 is a token symbol"
  },
  "swapsNotEnoughToken": {
    "message": "Pas assez de $1",
    "description": "Tells the user that they don't have enough of a token for a proposed swap. $1 is a token symbol"
  },
  "swapsViewInActivity": {
    "message": "Afficher dans l’activité"
  },
  "switch": {
    "message": "Changer"
  },
  "switchEthereumChainConfirmationDescription": {
    "message": "Ceci permet de remplacer le réseau sélectionné dans MetaMask par un réseau précédemment ajouté :"
  },
  "switchEthereumChainConfirmationTitle": {
    "message": "Autoriser ce site à changer de réseau ?"
  },
  "switchNetwork": {
    "message": "Changer de réseau"
  },
  "switchNetworks": {
    "message": "Changer de réseau"
  },
  "switchToNetwork": {
    "message": "Passer à $1",
    "description": "$1 represents the custom network that has previously been added"
  },
  "switchToThisAccount": {
    "message": "Basculer vers ce compte"
  },
  "switchedTo": {
    "message": "Vous êtes passé à"
  },
  "switcherTitle": {
    "message": "Commutateur réseau"
  },
  "switcherTourDescription": {
    "message": "Cliquez sur l’icône pour changer de réseau ou ajouter un nouveau réseau"
  },
  "switchingNetworksCancelsPendingConfirmations": {
    "message": "Le changement de réseau annulera toutes les confirmations en attente"
  },
  "symbol": {
    "message": "Symbole"
  },
  "symbolBetweenZeroTwelve": {
    "message": "Le symbole doit comporter 11 caractères ou moins."
  },
  "tenPercentIncreased": {
    "message": "Augmentation de 10 %"
  },
  "terms": {
    "message": "Conditions d’utilisation"
  },
  "termsOfService": {
    "message": "Conditions de service"
  },
  "termsOfUse": {
    "message": "conditions d’utilisation"
  },
  "termsOfUseAgreeText": {
    "message": " J’accepte les conditions d’utilisation de MetaMask et de ses fonctionnalités"
  },
  "termsOfUseFooterText": {
    "message": "Faites défiler pour lire toutes les sections"
  },
  "termsOfUseTitle": {
    "message": "Nos conditions d’utilisation ont été mises à jour"
  },
  "testNetworks": {
    "message": "Réseaux de test"
  },
  "theme": {
    "message": "Thème"
  },
  "themeDescription": {
    "message": "Choisissez votre thème MetaMask préféré."
  },
  "thingsToKeep": {
    "message": "Les choses que vous devez garder à l’esprit :"
  },
  "thirdPartySoftware": {
    "message": "Avis sur les logiciels développés par des tiers",
    "description": "Title of a popup modal displayed when installing a snap for the first time."
  },
  "thisCollection": {
    "message": "cette collection"
  },
  "thisServiceIsExperimental": {
    "message": "Ce service est expérimental. En activant cette fonctionnalité, vous acceptez les $1 d’OpenSea.",
    "description": "$1 is link to open sea terms of use"
  },
  "time": {
    "message": "Temps"
  },
  "tips": {
    "message": "Dons"
  },
  "to": {
    "message": "Destinataire"
  },
  "toAddress": {
    "message": "Vers : $1",
    "description": "$1 is the address to include in the To label. It is typically shortened first using shortenAddress"
  },
  "toggleEthSignBannerDescription": {
    "message": "Vous êtes vulnérable aux attaques par hameçonnage. Protégez-vous en désactivant eth_sign."
  },
  "toggleEthSignDescriptionField": {
    "message": "Si vous activez ce paramètre, vous risquez de recevoir des demandes de signature illisibles. En signant un message que vous ne comprenez pas, vous pourriez accepter de céder vos fonds et vos NFTs."
  },
  "toggleEthSignField": {
    "message": "Requêtes Eth_sign"
  },
  "toggleEthSignModalBannerBoldText": {
    "message": " il se peut qu’il essaie de vous arnaquer"
  },
  "toggleEthSignModalBannerText": {
    "message": "Si quelqu’un vous a demandé d’activer ce paramètre,"
  },
  "toggleEthSignModalCheckBox": {
    "message": "Je sais que je peux perdre tous mes fonds et mes NFT si j’active les demandes eth_sign. "
  },
  "toggleEthSignModalDescription": {
    "message": "L’autorisation des demandes eth_sign peut vous rendre vulnérable aux attaques par hameçonnage. Assurez-vous de l’adresse URL et faites preuve de vigilance avant de signer des messages qui contiennent du code."
  },
  "toggleEthSignModalFormError": {
    "message": "Le texte est incorrect"
  },
  "toggleEthSignModalFormLabel": {
    "message": "Tapez « Je ne signe que ce que je comprends » pour continuer"
  },
  "toggleEthSignModalFormValidation": {
    "message": "Je ne signe que ce que je comprends"
  },
  "toggleEthSignModalTitle": {
    "message": "Utilisez cette fonctionnalité à vos risques et périls"
  },
  "toggleEthSignOff": {
    "message": "Désactiver (recommandé)"
  },
  "toggleEthSignOn": {
    "message": "Activer (recommandé)"
  },
  "token": {
    "message": "Jeton"
  },
  "tokenAddress": {
    "message": "Adresse du token"
  },
  "tokenAlreadyAdded": {
    "message": "Ce jeton a déjà été ajouté."
  },
  "tokenAutoDetection": {
    "message": "Détection automatique des jetons"
  },
  "tokenContractAddress": {
    "message": "Adresse du contrat de jeton"
  },
  "tokenDecimalFetchFailed": {
    "message": "Décimale de jeton requise."
  },
  "tokenDecimalTitle": {
    "message": "Nombre de décimales du token :"
  },
  "tokenDetails": {
    "message": "Détails du token"
  },
  "tokenFoundTitle": {
    "message": "1 nouveau jeton trouvé"
  },
  "tokenId": {
    "message": "ID de token"
  },
  "tokenList": {
    "message": "Listes de tokens :"
  },
  "tokenScamSecurityRisk": {
    "message": "les arnaques et les risques de piratage informatique"
  },
  "tokenShowUp": {
    "message": "Vos tokens n’apparaîtront peut-être pas automatiquement dans votre portefeuille."
  },
  "tokenSymbol": {
    "message": "Symbole du jeton"
  },
  "tokens": {
    "message": "Jetons"
  },
  "tokensFoundTitle": {
    "message": "$1 nouveaux jetons trouvés",
    "description": "$1 is the number of new tokens detected"
  },
  "tooltipApproveButton": {
    "message": "Je comprends"
  },
  "tooltipSatusConnected": {
    "message": "connecté"
  },
  "tooltipSatusNotConnected": {
    "message": "non connecté"
  },
  "total": {
    "message": "Total"
  },
  "transaction": {
    "message": "transaction"
  },
  "transactionCancelAttempted": {
    "message": "Tentative d’annulation de la transaction avec un prix de carburant de $1 à $2"
  },
  "transactionCancelSuccess": {
    "message": "Transaction annulée avec succès à $2"
  },
  "transactionConfirmed": {
    "message": "Transaction confirmée sur $2."
  },
  "transactionCreated": {
    "message": "Transaction créée avec une valeur de $1 sur $2."
  },
  "transactionData": {
    "message": "Données de transaction"
  },
  "transactionDecodingAccreditationDecoded": {
    "message": "Décodé par Truffle"
  },
  "transactionDecodingAccreditationVerified": {
    "message": "Contrat vérifié sur $1"
  },
  "transactionDecodingUnsupportedNetworkError": {
    "message": "Le décodage de la transaction n’est pas disponible pour l’ID de chaîne $1"
  },
  "transactionDetailDappGasMoreInfo": {
    "message": "Site suggéré"
  },
  "transactionDetailDappGasTooltip": {
    "message": "Modifier pour utiliser les frais de carburant recommandé par MetaMask selon le dernier bloc."
  },
  "transactionDetailGasHeading": {
    "message": "Frais de carburant estimés"
  },
  "transactionDetailGasInfoV2": {
    "message": "estimé"
  },
  "transactionDetailGasTooltipConversion": {
    "message": "En savoir plus sur les frais de carburant"
  },
  "transactionDetailGasTooltipExplanation": {
    "message": "Les frais de carburant sont définis par le réseau et fluctuent selon le trafic réseau et la complexité de la transaction."
  },
  "transactionDetailGasTooltipIntro": {
    "message": "Les frais de carburant sont payés aux mineurs de cryptomonnaies qui traitent les transactions sur le réseau $1. MetaMask ne tire aucun profit des frais de carburant."
  },
  "transactionDetailGasTotalSubtitle": {
    "message": "Montant + frais de carburant"
  },
  "transactionDetailLayer2GasHeading": {
    "message": "Frais de carburant de couche 2 (L2)"
  },
  "transactionDetailMultiLayerTotalSubtitle": {
    "message": "Montant + frais"
  },
  "transactionDropped": {
    "message": "Transaction abandonnée sur $2."
  },
  "transactionError": {
    "message": "Erreur de transaction. Une exception a été rencontrée dans l’exécution du code du contrat."
  },
  "transactionErrorNoContract": {
    "message": "Tentative d’appel de fonction sur une adresse qui n’apparaît pas dans le contrat."
  },
  "transactionErrored": {
    "message": "La transaction a rencontré une erreur."
  },
  "transactionFailed": {
    "message": "La transaction a échoué"
  },
  "transactionFee": {
    "message": "Frais de transaction"
  },
  "transactionHistoryBaseFee": {
    "message": "Frais de base (GWEI)"
  },
  "transactionHistoryL1GasLabel": {
    "message": "Total des frais de transaction L1"
  },
  "transactionHistoryL2GasLimitLabel": {
    "message": "Montant maximal des frais de transaction L2"
  },
  "transactionHistoryL2GasPriceLabel": {
    "message": "Prix du gaz L2"
  },
  "transactionHistoryMaxFeePerGas": {
    "message": "Frais maximaux par unité de gaz"
  },
  "transactionHistoryPriorityFee": {
    "message": "Frais de priorité (GWEI)"
  },
  "transactionHistoryTotalGasFee": {
    "message": "Total des frais de transaction"
  },
  "transactionNote": {
    "message": "Note de transaction"
  },
  "transactionResubmitted": {
    "message": "La transaction a été soumise à nouveau avec une augmentation du prix du gaz, désormais de $1 à $2"
  },
  "transactionSecurityCheck": {
    "message": "Autoriser les fournisseurs de services de vérification des transactions"
  },
  "transactionSecurityCheckDescription": {
    "message": "Nous utilisons des API tierces pour détecter et afficher les risques liés aux transactions non signées et aux demandes de signature avant que vous ne les signiez. Ces services auront accès à vos transactions non signées et à vos demandes de signature, à l’adresse de votre compte et à la langue que vous préférez."
  },
  "transactionSettings": {
    "message": "Paramètres de la transaction"
  },
  "transactionSubmitted": {
    "message": "Transaction envoyée sur $2."
  },
  "transactionUpdated": {
    "message": "Transaction mise à jour sur $2."
  },
  "transactions": {
    "message": "Transactions"
  },
  "transfer": {
    "message": "Transfert"
  },
  "transferFrom": {
    "message": "Transfert depuis"
  },
  "troubleConnectingToLedgerU2FOnFirefox": {
    "message": "Nous avons des difficultés à connecter votre Ledger. $1",
    "description": "$1 is a link to the wallet connection guide;"
  },
  "troubleConnectingToLedgerU2FOnFirefox2": {
    "message": "Consultez notre guide de connexion au portefeuille matériel et réessayez.",
    "description": "$1 of the ledger wallet connection guide"
  },
  "troubleConnectingToLedgerU2FOnFirefoxLedgerSolution": {
    "message": "Si vous utilisez la dernière version de Firefox, il se peut que vous rencontriez un problème, car Firefox ne prend plus en charge la norme d’authentification U2F. Découvrez $1 comment vous pouvez résoudre ce problème.",
    "description": "It is a link to the ledger website for the workaround."
  },
  "troubleConnectingToLedgerU2FOnFirefoxLedgerSolution2": {
    "message": "ici",
    "description": "Second part of the error message; It is a link to the ledger website for the workaround."
  },
  "troubleConnectingToWallet": {
    "message": "Nous avons eu des difficultés à nous connecter à votre $1. Essayez de vérifier votre $2 et réessayez.",
    "description": "$1 is the wallet device name; $2 is a link to wallet connection guide"
  },
  "troubleStarting": {
    "message": "Impossible de démarrer MetaMask. Cette erreur peut être occasionnelle, essayez donc de redémarrer lextension."
  },
  "trustSiteApprovePermission": {
    "message": "En accordant cette autorisation, vous permettez au(x) $1 suivant(s) d’accéder à vos fonds"
  },
  "tryAgain": {
    "message": "Réessayez"
  },
  "turnOnTokenDetection": {
    "message": "Activer la détection améliorée des jetons"
  },
  "tutorial": {
    "message": "Tutoriel"
  },
  "twelveHrTitle": {
    "message": "12 h :"
  },
  "txInsightsNotSupported": {
    "message": "Les aperçus de transaction ne sont pas pris en charge pour ce contrat à l’heure actuelle."
  },
  "typeYourSRP": {
    "message": "Saisissez votre phrase secrète de récupération"
  },
  "u2f": {
    "message": "U2F",
    "description": "A name on an API for the browser to interact with devices that support the U2F protocol. On some browsers we use it to connect MetaMask to Ledger devices."
  },
  "unapproved": {
    "message": "Non autorisé"
  },
  "units": {
    "message": "unités"
  },
  "unknown": {
    "message": "Inconnu"
  },
  "unknownCameraError": {
    "message": "Une erreur s’est produite lors de l’accès à votre appareil photo. Veuillez réessayer..."
  },
  "unknownCameraErrorTitle": {
    "message": "Oups ! Il y a eu un problème...."
  },
  "unknownCollection": {
    "message": "Collection sans nom"
  },
  "unknownNetwork": {
    "message": "Réseau privé inconnu"
  },
  "unknownQrCode": {
    "message": "Erreur : nous n’avons pas pu identifier le code QR"
  },
  "unlimited": {
    "message": "Illimité"
  },
  "unlock": {
    "message": "Déverrouiller"
  },
  "unlockMessage": {
    "message": "Le web décentralisé vous attend"
  },
  "unrecognizedChain": {
    "message": "Ce réseau personnalisé n’est pas reconnu",
    "description": "$1 is a clickable link with text defined by the 'unrecognizedChanLinkText' key. The link will open to instructions for users to validate custom network details."
  },
  "unrecognizedProtocol": {
    "message": "$1 (protocole inconnu)",
    "description": "Shown when the protocol is unknown by the extension. $1 is the protocol code."
  },
  "unsendableAsset": {
    "message": "L’envoi de jetons NFT (ERC-721) n’est pas pris en charge actuellement",
    "description": "This is an error message we show the user if they attempt to send an NFT asset type, for which currently don't support sending"
  },
  "unverifiedContractAddressMessage": {
    "message": "Nous ne pouvons pas vérifier ce contrat. Assurez-vous que vous faites confiance à cette adresse."
  },
  "upArrow": {
    "message": "flèche vers le haut"
  },
  "update": {
    "message": "Mise à jour"
  },
  "updatedWithDate": {
    "message": "Mis à jour $1"
  },
  "urlErrorMsg": {
    "message": "Les URLs requièrent un préfixe HTTP/HTTPS approprié."
  },
  "urlExistsErrorMsg": {
    "message": "Cette URL est actuellement utilisée par le réseau $1."
  },
<<<<<<< HEAD
=======
  "use4ByteResolution": {
    "message": "Décoder les contrats intelligents"
  },
  "use4ByteResolutionDescription": {
    "message": "Pour améliorer l’expérience utilisateur, nous personnalisons les messages qui s’affichent dans l’onglet d’activité en fonction des contrats intelligents avec lesquels vous interagissez. MetaMask utilise un service appelé 4byte.directory pour décoder les données et vous montrer une version plus facile à lire des contrats intelligents. Ainsi vous aurez moins de chances d’approuver l’exécution de contrats intelligents malveillants, mais cela peut nécessiter le partage de votre adresse IP."
  },
>>>>>>> 877e184b
  "useMultiAccountBalanceChecker": {
    "message": "Demandes d’informations concernant le solde de plusieurs comptes"
  },
  "useMultiAccountBalanceCheckerSettingDescription": {
    "message": "Bénéficiez d’une mise à jour plus rapide des soldes en regroupant les demandes d’informations concernant le solde des comptes. Cela nous permet de récupérer plus rapidement les informations dont nous avons besoin pour mettre à jour le solde de vos comptes. En désactivant cette fonctionnalité, vous limitez la capacité des tiers à établir un lien entre vos différents comptes."
  },
  "useNftDetection": {
    "message": "Détection automatique des NFT"
  },
  "useNftDetectionDescription": {
    "message": "L’affichage des médias et des données des NFT peut exposer votre adresse IP à des serveurs centralisés. Des API tierces (comme OpenSea) sont utilisées pour détecter les NFT dans votre portefeuille. Cela expose donc l’adresse de votre compte à ces services. Désactivez cette option si vous ne souhaitez pas que l’application récupère des données auprès de ces services."
  },
  "useNftDetectionDescriptionLine2": {
    "message": "De plus, veuillez noter que :"
  },
  "useNftDetectionDescriptionLine3": {
    "message": "Les métadonnées des NFT peuvent contenir des liens vers des sites d’arnaques ou d’hameçonnage."
  },
  "useNftDetectionDescriptionLine4": {
    "message": "N’importe qui peut déposer des NFT sur votre compte. Les NFT peuvent contenir du contenu offensant qui pourrait s’afficher automatiquement dans votre portefeuille."
  },
  "useNftDetectionDescriptionLine5": {
    "message": "N’activez pas cette fonctionnalité si vous ne voulez pas que l’application extraie des données de ces services."
  },
  "usePhishingDetection": {
    "message": "Utiliser la fonction anti-hameçonnage"
  },
  "usePhishingDetectionDescription": {
    "message": "Cela permet d’afficher un avertissement pour les domaines d’hameçonnage ciblant les utilisateurs d’Ethereum"
  },
  "useSiteSuggestion": {
    "message": "Utiliser la suggestion du site"
  },
  "useTokenDetectionPrivacyDesc": {
    "message": "L’affichage automatique des tokens envoyés sur votre compte implique une communication avec des serveurs externes afin de récupérer les images des tokens. Ces serveurs auront accès à votre adresse IP."
  },
  "usedByClients": {
    "message": "Utilisé par plusieurs clients différents"
  },
  "userName": {
    "message": "Nom d’utilisateur"
  },
  "verifyContractDetails": {
    "message": "Vérifier les informations relatives aux tiers"
  },
  "verifyThisTokenDecimalOn": {
    "message": "Décimale de jeton disponible sur $1",
    "description": "Points the user to etherscan as a place they can verify information about a token. $1 is replaced with the translation for \"etherscan\""
  },
  "verifyThisTokenOn": {
    "message": "Vérifier ce jeton sur $1",
    "description": "Points the user to etherscan as a place they can verify information about a token. $1 is replaced with the translation for \"etherscan\""
  },
  "verifyThisUnconfirmedTokenOn": {
    "message": "Vérifiez ce jeton sur $1 et qu’il s’agit bien de celui que vous souhaitez échanger.",
    "description": "Points the user to etherscan as a place they can verify information about a token. $1 is replaced with the translation for \"etherscan\""
  },
  "version": {
    "message": "Version"
  },
  "view": {
    "message": "Affichez"
  },
  "viewAllDetails": {
    "message": "Afficher tous les détails"
  },
  "viewAllQuotes": {
    "message": "afficher toutes les cotations"
  },
  "viewContact": {
    "message": "Voir le contact"
  },
  "viewDetails": {
    "message": "Afficher les détails"
  },
  "viewFullTransactionDetails": {
    "message": "Afficher tous les détails de la transaction"
  },
  "viewMore": {
    "message": "Afficher plus"
  },
  "viewOnBlockExplorer": {
    "message": "Afficher sur l’explorateur de blocs"
  },
  "viewOnCustomBlockExplorer": {
    "message": "Afficher $1 à $2",
    "description": "$1 is the action type. e.g (Account, Transaction, Swap) and $2 is the Custom Block Exporer URL"
  },
  "viewOnEtherscan": {
    "message": "Afficher $1 sur Etherscan",
    "description": "$1 is the action type. e.g (Account, Transaction, Swap)"
  },
  "viewOnExplorer": {
    "message": "Afficher sur l’explorateur"
  },
  "viewOnOpensea": {
    "message": "Afficher sur Opensea"
  },
  "viewPortfolioDashboard": {
    "message": "Afficher le tableau de bord du portefeuille"
  },
  "viewinCustodianApp": {
    "message": "Afficher dans l’application dépositaire"
  },
  "viewinExplorer": {
    "message": "Voir $1 dans l’explorateur",
    "description": "$1 is the action type. e.g (Account, Transaction, Swap)"
  },
  "visitWebSite": {
    "message": "Visitez notre site web"
  },
  "walletConnectionGuide": {
    "message": "notre guide de connexion des portefeuilles matériels"
  },
  "walletCreationSuccessDetail": {
    "message": "Votre portefeuille est bien protégé. Conservez votre phrase secrète de récupération en sécurité et en toute discrétion. C’est votre responsabilité !"
  },
  "walletCreationSuccessReminder1": {
    "message": "MetaMask ne peut pas restaurer votre phrase secrète de récupération."
  },
  "walletCreationSuccessReminder2": {
    "message": "MetaMask ne vous demandera jamais votre phrase secrète de récupération."
  },
  "walletCreationSuccessReminder3": {
    "message": "$1 avec n’importe qui, sinon vous risquez de voir vos fonds subtilisés",
    "description": "$1 is separated as walletCreationSuccessReminder3BoldSection so that we can bold it"
  },
  "walletCreationSuccessReminder3BoldSection": {
    "message": "Ne partagez jamais votre phrase secrète de récupération",
    "description": "This string is localized separately from walletCreationSuccessReminder3 so that we can bold it"
  },
  "walletCreationSuccessTitle": {
    "message": "Portefeuille créé avec succès"
  },
  "wantToAddThisNetwork": {
    "message": "Voulez-vous ajouter ce réseau ?"
  },
  "wantsToAddThisAsset": {
    "message": "$1 veut ajouter cet actif à votre portefeuille",
    "description": "$1 is the name of the website that wants to add an asset to your wallet"
  },
  "warning": {
    "message": "Avertissement"
  },
  "warningTooltipText": {
    "message": "$1 L’autre partie au contrat peut dépenser la totalité de votre solde de jetons sans préavis et sans demander votre consentement. Protégez-vous en abaissant le plafond des dépenses.",
    "description": "$1 is a warning icon with text 'Be careful' in 'warning' colour"
  },
  "weak": {
    "message": "Faible"
  },
  "web3ShimUsageNotification": {
    "message": "Nous avons remarqué que ce site Web a essayé d’utiliser l’API window.web3 supprimée. Si le site semble être défectueux, veuillez cliquer sur $1 pour plus d’informations.",
    "description": "$1 is a clickable link."
  },
  "webhid": {
    "message": "WebHID",
    "description": "Refers to a interface for connecting external devices to the browser. Used for connecting ledger to the browser. Read more here https://developer.mozilla.org/en-US/docs/Web/API/WebHID_API"
  },
  "websites": {
    "message": "sites Web",
    "description": "Used in the 'permission_rpc' message."
  },
  "welcomeBack": {
    "message": "Nous sommes heureux de vous revoir !"
  },
  "welcomeExploreDescription": {
    "message": "Stockez, envoyez et dépensez des cryptomonnaies et des actifs."
  },
  "welcomeExploreTitle": {
    "message": "Explorer des applications décentralisées"
  },
  "welcomeLoginDescription": {
    "message": "Utilisez votre MetaMask pour vous connecter à des applications décentralisées. Nul besoin de vous inscrire !"
  },
  "welcomeLoginTitle": {
    "message": "Dites bonjour à votre portefeuille"
  },
  "welcomeToMetaMask": {
    "message": "C’est parti !"
  },
  "welcomeToMetaMaskIntro": {
    "message": "MetaMask est un portefeuille sécurisé utilisé par des millions de personnes qui rend l’univers du web3 accessible à toutes et à tous."
  },
  "whatsNew": {
    "message": "Nouveautés",
    "description": "This is the title of a popup that gives users notifications about new features and updates to MetaMask."
  },
  "whatsThis": {
    "message": "Qu’est-ce que c’est ?"
  },
  "xOfY": {
    "message": "$1 sur $2",
    "description": "$1 and $2 are intended to be two numbers, where $2 is a total, and $1 is a count towards that total"
  },
  "xOfYPending": {
    "message": "$1 sur $2 en attente",
    "description": "$1 and $2 are intended to be two numbers, where $2 is a total number of pending confirmations, and $1 is a count towards that total"
  },
  "yes": {
    "message": "Oui"
  },
  "youHaveAddedAll": {
    "message": "Vous avez ajouté tous les réseaux populaires. Vous pouvez découvrir d’autres réseaux $1 ou $2",
    "description": "$1 is a link with the text 'here' and $2 is a button with the text 'add more networks manually'"
  },
  "youNeedToAllowCameraAccess": {
    "message": "Vous devez autoriser l’accès à votre appareil pour utiliser cette fonctionnalité."
  },
  "youSign": {
    "message": "Vous signez"
  },
  "yourAccounts": {
    "message": "Vos comptes"
  },
  "yourFundsMayBeAtRisk": {
    "message": "Vous risquez de perdre une partie ou la totalité du capital investi"
  },
  "yourNFTmayBeAtRisk": {
    "message": "Il peut y avoir des risques associés à votre NFT"
  },
  "yourPrivateSeedPhrase": {
    "message": "Votre phrase secrète de récupération privée"
  },
  "zeroGasPriceOnSpeedUpError": {
    "message": "Prix de carburant zéro sur l’accélération"
  }
}<|MERGE_RESOLUTION|>--- conflicted
+++ resolved
@@ -3804,12 +3804,9 @@
     "message": "Approuver $1 sans limite de dépenses",
     "description": "The token symbol that is being approved"
   },
-<<<<<<< HEAD
-=======
   "settingAddSnapAccount": {
     "message": "Ajouter un compte snap"
   },
->>>>>>> 877e184b
   "settings": {
     "message": "Paramètres"
   },
@@ -5167,15 +5164,12 @@
   "urlExistsErrorMsg": {
     "message": "Cette URL est actuellement utilisée par le réseau $1."
   },
-<<<<<<< HEAD
-=======
   "use4ByteResolution": {
     "message": "Décoder les contrats intelligents"
   },
   "use4ByteResolutionDescription": {
     "message": "Pour améliorer l’expérience utilisateur, nous personnalisons les messages qui s’affichent dans l’onglet d’activité en fonction des contrats intelligents avec lesquels vous interagissez. MetaMask utilise un service appelé 4byte.directory pour décoder les données et vous montrer une version plus facile à lire des contrats intelligents. Ainsi vous aurez moins de chances d’approuver l’exécution de contrats intelligents malveillants, mais cela peut nécessiter le partage de votre adresse IP."
   },
->>>>>>> 877e184b
   "useMultiAccountBalanceChecker": {
     "message": "Demandes d’informations concernant le solde de plusieurs comptes"
   },
