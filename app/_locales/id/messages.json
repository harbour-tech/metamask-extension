--- conflicted
+++ resolved
@@ -975,7 +975,6 @@
   },
   "desktopDisableButton": {
     "message": "Nonaktifkan Aplikasi Desktop"
-<<<<<<< HEAD
   },
   "desktopDisableErrorCTA": {
     "message": "Nonaktifkan MetaMask Desktop"
@@ -986,18 +985,6 @@
   "desktopEnableButtonDescription": {
     "message": "Klik untuk menjalankan semua proses latar belakang di aplikasi desktop."
   },
-=======
-  },
-  "desktopDisableErrorCTA": {
-    "message": "Nonaktifkan MetaMask Desktop"
-  },
-  "desktopEnableButton": {
-    "message": "Aktifkan Aplikasi Desktop"
-  },
-  "desktopEnableButtonDescription": {
-    "message": "Klik untuk menjalankan semua proses latar belakang di aplikasi desktop."
-  },
->>>>>>> 4b271868
   "desktopErrorNavigateSettingsCTA": {
     "message": "Kembali ke Halaman Pengaturan"
   },
@@ -1330,12 +1317,6 @@
   "etherscanViewOn": {
     "message": "Lihat di Etherscan"
   },
-<<<<<<< HEAD
-  "expandExperience": {
-    "message": "Perluas pengalaman web3 Anda dengan MetaMask Snaps"
-  },
-=======
->>>>>>> 4b271868
   "expandView": {
     "message": "Perluas tampilan"
   },
@@ -2200,19 +2181,6 @@
   "nextNonceWarning": {
     "message": "Nonce lebih tinggi dari nonce $1 yang disarankan",
     "description": "The next nonce according to MetaMask's internal logic"
-  },
-  "nftAddFailedMessage": {
-    "message": "NFT tidak dapat ditambahkan karena detail kepemilikan tidak cocok. Pastikan Anda telah memasukkan informasi yang benar."
-  },
-  "nftAddressError": {
-    "message": "Token ini merupakan NFT. Tambahkan ke $1",
-    "description": "$1 is a clickable link with text defined by the 'importNFTPage' key"
-  },
-  "nftDisclaimer": {
-    "message": "Penafian: MetaMask mengambil fail media dari url sumber. Url ini terkadang diubah oleh lokapasar tempat NFT dicetak."
-  },
-  "nftOptions": {
-    "message": "Opsi NFT"
   },
   "nftAddFailedMessage": {
     "message": "NFT tidak dapat ditambahkan karena detail kepemilikan tidak cocok. Pastikan Anda telah memasukkan informasi yang benar."
