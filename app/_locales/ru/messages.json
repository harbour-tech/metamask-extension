--- conflicted
+++ resolved
@@ -2785,12 +2785,9 @@
   "methodData": {
     "message": "Метод"
   },
-<<<<<<< HEAD
-=======
   "methodDataTransactionDesc": {
     "message": "Функция выполняется на основе декодированных входных данных."
   },
->>>>>>> b960add2
   "methodNotSupported": {
     "message": "Не поддерживается с этим счётом."
   },
