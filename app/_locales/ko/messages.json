--- conflicted
+++ resolved
@@ -2793,13 +2793,6 @@
   "nativeNetworkPermissionRequestDescription": {
     "message": "$1에서 다음 승인을 요청합니다:",
     "description": "$1 represents dapp name"
-<<<<<<< HEAD
-  },
-  "nativePermissionRequestDescription": {
-    "message": "이 사이트가 다음을 수행하기 원하십니까?",
-    "description": "Description below header used on Permission Connect screen for native permissions."
-=======
->>>>>>> 6173a139
   },
   "nativeToken": {
     "message": "이 네트워크의 네이티브 토큰은 $1입니다. 이는 가스비 지불에 사용하는 토큰입니다. ",
@@ -3038,12 +3031,6 @@
   "noAccountsFound": {
     "message": "검색어에 해당하는 계정이 없습니다."
   },
-<<<<<<< HEAD
-  "noConnectedAccountDescription": {
-    "message": "이 사이트에서 계속 사용하고자 하는 계정을 선택하세요."
-  },
-=======
->>>>>>> 6173a139
   "noConnectedAccountTitle": {
     "message": "MetaMask가 이 사이트와 연결되어 있지 않습니다"
   },
