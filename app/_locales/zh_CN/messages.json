{
  "QRHardwareInvalidTransactionTitle": {
    "message": "错误"
  },
  "QRHardwareMismatchedSignId": {
    "message": "不一致的交易数据。请查看交易详情。"
  },
  "QRHardwarePubkeyAccountOutOfRange": {
    "message": "暂无更多账户。若想访问下方未列出的其他账户，请重新连接您的硬件钱包并选择它。"
  },
  "QRHardwareScanInstructions": {
    "message": "将二维码放在摄像头前。屏幕是模糊的，但不影响对二维码的读取。"
  },
  "QRHardwareSignRequestCancel": {
    "message": "拒绝"
  },
  "QRHardwareSignRequestDescription": {
    "message": "使用钱包签名后，点击“获取签名”以接收签名"
  },
  "QRHardwareSignRequestGetSignature": {
    "message": "获取签名"
  },
  "QRHardwareSignRequestSubtitle": {
    "message": "用您的钱包扫描二维码"
  },
  "QRHardwareSignRequestTitle": {
    "message": "请求签名"
  },
  "QRHardwareUnknownQRCodeTitle": {
    "message": "错误"
  },
  "QRHardwareUnknownWalletQRCode": {
    "message": "二维码无效。请扫描硬件钱包的同步二维码。"
  },
  "QRHardwareWalletImporterTitle": {
    "message": "扫描二维码"
  },
  "QRHardwareWalletSteps1Description": {
    "message": "您可以从下面的官方二维码支持合作伙伴列表中选择。"
  },
  "QRHardwareWalletSteps1Title": {
    "message": "关联您的二维码硬件钱包"
  },
  "QRHardwareWalletSteps2Description": {
    "message": "Ngrave (即将上线)"
  },
  "SIWEAddressInvalid": {
    "message": "登录请求中的地址与您用于登录的账户地址不匹配。"
  },
  "SIWEDomainInvalidText": {
    "message": "您尝试登录的网站与请求中的域名不匹配。请谨慎操作。"
  },
  "SIWEDomainInvalidTitle": {
    "message": "虚假网站请求。"
  },
  "SIWEDomainWarningBody": {
    "message": "网站（$1）要求您登录到错误的域名。这可能是网络钓鱼攻击。",
    "description": "$1 represents the website domain"
  },
  "SIWEDomainWarningLabel": {
    "message": "不安全"
  },
  "SIWELabelChainID": {
    "message": "链 ID："
  },
  "SIWELabelExpirationTime": {
    "message": "到期时间："
  },
  "SIWELabelIssuedAt": {
    "message": "发行于："
  },
  "SIWELabelMessage": {
    "message": "消息："
  },
  "SIWELabelNonce": {
    "message": "Nonce："
  },
  "SIWELabelNotBefore": {
    "message": "不早于："
  },
  "SIWELabelRequestID": {
    "message": "请求ID："
  },
  "SIWELabelResources": {
    "message": "资源：$1",
    "description": "$1 represents the number of resources"
  },
  "SIWELabelURI": {
    "message": "URI："
  },
  "SIWELabelVersion": {
    "message": "版本："
  },
  "SIWESiteRequestSubtitle": {
    "message": "此网站正在请求使用以下登录方式："
  },
  "SIWESiteRequestTitle": {
    "message": "登录请求"
  },
  "SIWEWarningSubtitle": {
    "message": "为表明您确认理解，请勾选："
  },
  "SIWEWarningTitle": {
    "message": "您确定吗？"
  },
  "about": {
    "message": "关于"
  },
  "accept": {
    "message": "接受"
  },
  "acceptTermsOfUse": {
    "message": "我已阅读并同意 $1",
    "description": "$1 is the `terms` message"
  },
  "accessAndSpendNoticeNFT": {
    "message": "$1可以访问并使用此资产",
    "description": "$1 is the url of the site requesting ability to spend"
  },
  "accessYourWalletWithSRP": {
    "message": "使用账户私钥助记词访问钱包"
  },
  "accessYourWalletWithSRPDescription": {
    "message": "MetaMask无法恢复您的密码。我们将使用您的私钥助记词来验证您的所有权、恢复您的钱包并设置新密码。首先，请输入创建钱包时获得的私钥助记词。$1",
    "description": "$1 is the words 'Learn More' from key 'learnMore', separated here so that it can be added as a link"
  },
  "accessingYourCamera": {
    "message": "正在访问您的相机……"
  },
  "account": {
    "message": "账户"
  },
  "accountActivity": {
    "message": "账户活动"
  },
  "accountActivityText": {
    "message": "选择您想要接收通知的账户："
  },
  "accountDetails": {
    "message": "账户详情"
  },
  "accountIdenticon": {
    "message": "账户 Identicon"
  },
  "accountIsntConnectedToastText": {
    "message": "$1 未连接到 $2"
  },
  "accountName": {
    "message": "账户名称"
  },
  "accountNameDuplicate": {
    "message": "此账户名称已存在",
    "description": "This is an error message shown when the user enters a new account name that matches an existing account name"
  },
  "accountNameReserved": {
    "message": "此账户名已被保留",
    "description": "This is an error message shown when the user enters a new account name that is reserved for future use"
  },
  "accountOptions": {
    "message": "账户选项"
  },
  "accountSelectionRequired": {
    "message": "您需要选择一个账户！"
  },
  "accounts": {
    "message": "账户"
  },
  "accountsConnected": {
    "message": "账户已连接"
  },
  "active": {
    "message": "活跃"
  },
  "activity": {
    "message": "活动"
  },
  "activityLog": {
    "message": "活动日志"
  },
  "add": {
    "message": "添加"
  },
  "addANetwork": {
    "message": "添加网络"
  },
  "addANetworkManually": {
    "message": "手动添加网络"
  },
  "addANickname": {
    "message": "添加昵称"
  },
  "addAccount": {
    "message": "添加账户"
  },
  "addAcquiredTokens": {
    "message": "添加您通过MetaMask获得的代币"
  },
  "addAlias": {
    "message": "添加别名"
  },
  "addBlockExplorer": {
    "message": "添加区块浏览器"
  },
  "addContact": {
    "message": "添加联系信息"
  },
  "addCustomNetwork": {
    "message": "添加自定义网络"
  },
  "addEthereumChainConfirmationDescription": {
    "message": "这将允许在 MetaMask 中使用此网络。"
  },
  "addEthereumChainConfirmationRisks": {
    "message": "MetaMask 不验证自定义网络。"
  },
  "addEthereumChainConfirmationRisksLearnMore": {
    "message": "了解 $1。",
    "description": "$1 is a link with text that is provided by the 'addEthereumChainConfirmationRisksLearnMoreLink' key"
  },
  "addEthereumChainConfirmationRisksLearnMoreLink": {
    "message": "欺诈和网络安全风险",
    "description": "Link text for the 'addEthereumChainConfirmationRisksLearnMore' translation key"
  },
  "addEthereumChainConfirmationTitle": {
    "message": "允许此网站添加一个网络到MetaMask上？"
  },
  "addEthereumChainWarningModalHeader": {
    "message": "仅当您确定可以信任此 RPC 提供商时才能添加它。$1",
    "description": "$1 is addEthereumChainWarningModalHeaderPartTwo passed separately so that it can be bolded"
  },
  "addEthereumChainWarningModalHeaderPartTwo": {
    "message": "恶意提供商可能会谎报区块链的状态，并记录您的网络活动。"
  },
  "addEthereumChainWarningModalListHeader": {
    "message": "您的提供商必须值得信赖，因为它能够："
  },
  "addEthereumChainWarningModalListPointOne": {
    "message": "查看您的账户和 IP 地址，并将它们相互关联"
  },
  "addEthereumChainWarningModalListPointThree": {
    "message": "显示账户余额和其他链上状态"
  },
  "addEthereumChainWarningModalListPointTwo": {
    "message": "公开传播您的交易"
  },
  "addEthereumChainWarningModalTitle": {
    "message": "您正在为以太坊主网添加新的 RPC 提供商"
  },
  "addFriendsAndAddresses": {
    "message": "添加您信任的朋友和地址"
  },
  "addFromAListOfPopularNetworks": {
    "message": "从热门网络列表中选择网络来添加，或手动添加网络。仅可与您信任的实体互动。"
  },
  "addHardwareWallet": {
    "message": "添加硬件钱包"
  },
  "addIPFSGateway": {
    "message": "添加您首选的IPFS网关"
  },
  "addImportAccount": {
    "message": "添加账户或硬件钱包"
  },
  "addMemo": {
    "message": "添加备忘录"
  },
  "addMoreNetworks": {
    "message": "手动添加更多网络"
  },
  "addNetwork": {
    "message": "添加网络"
  },
  "addNetworkTooltipWarning": {
    "message": "此网络连接依赖于第三方。此连接可能不太可靠，或使第三方可进行活动跟踪。$1",
    "description": "$1 is Learn more link"
  },
  "addNewAccount": {
    "message": "添加新账户"
  },
  "addNewToken": {
    "message": "添加新代币"
  },
  "addNft": {
    "message": "添加 NFT"
  },
  "addNfts": {
    "message": "添加 NFT"
  },
  "addSnapAccountToggle": {
    "message": "启用“添加账户Snap（测试版）”"
  },
  "addSnapAccountsDescription": {
    "message": "启用此功能后，您可以直接使用账户列表来添加新的测试版账户Snap。如果您要安装账户Snap，请紧记，此为第三方服务。"
  },
  "addSuggestedNFTs": {
    "message": "添加推荐的 NFT"
  },
  "addSuggestedTokens": {
    "message": "添加推荐代币"
  },
  "addToken": {
    "message": "添加代币"
  },
  "addTokenByContractAddress": {
    "message": "找不到代币？您可以通过粘贴其地址手动添加任何代币。代币合约地址可以在 $1 上找到",
    "description": "$1 is a blockchain explorer for a specific network, e.g. Etherscan for Ethereum"
  },
  "addingCustomNetwork": {
    "message": "正在添加网络"
  },
  "addingTokens": {
    "message": "正在添加代币"
  },
  "address": {
    "message": "地址"
  },
  "addressCopied": {
    "message": "地址已复制！"
  },
  "advanced": {
    "message": "高级"
  },
  "advancedBaseGasFeeToolTip": {
    "message": "当您的交易被包含在区块中时，您的最大基础费用与实际基础费用之间的任何差额将被退还。总金额按最大基础费用（以GWEI为单位）*燃料限制计算。"
  },
  "advancedConfiguration": {
    "message": "高级配置"
  },
  "advancedGasFeeDefaultOptIn": {
    "message": "将这些值保存为 $1 网络的默认值。",
    "description": "$1 is the current network name."
  },
  "advancedGasFeeModalTitle": {
    "message": "高级燃料费"
  },
  "advancedGasPriceTitle": {
    "message": "燃料价格"
  },
  "advancedPriorityFeeToolTip": {
    "message": "优先费用（又称“矿工费”）直接向矿工支付，激励他们优先处理您的交易。"
  },
  "agreeTermsOfUse": {
    "message": "我同意MetaMask的$1",
    "description": "$1 is the `terms` link"
  },
  "airgapVault": {
    "message": "AirGap Vault"
  },
  "alert": {
    "message": "提醒"
  },
  "alertBannerMultipleAlertsDescription": {
    "message": "如果您批准此请求，以欺诈闻名的第三方可能会拿走您的所有资产。"
  },
  "alertBannerMultipleAlertsTitle": {
    "message": "多个提醒！"
  },
  "alertDisableTooltip": {
    "message": "这可以在“设置 > 提醒”中进行更改"
  },
  "alertModalAcknowledge": {
    "message": "我已知晓风险并仍想继续"
  },
  "alertModalDetails": {
    "message": "提醒详情"
  },
  "alertModalReviewAllAlerts": {
    "message": "查看所有提醒"
  },
  "alertSettingsUnconnectedAccount": {
    "message": "浏览网站时选择的账户未连接"
  },
  "alertSettingsUnconnectedAccountDescription": {
    "message": "当您在浏览已连接的Web3网站，但当前所选择的账户没有连接时，此提醒会在弹出的窗口中显示。"
  },
  "alertSettingsWeb3ShimUsage": {
    "message": "当网站尝试使用已经删除的 window.web3 API 时"
  },
  "alertSettingsWeb3ShimUsageDescription": {
    "message": "当您浏览尝试使用已删除的 window.web3 API 并因此可能出现故障的网站时，此警报会显示在弹出窗口中。"
  },
  "alerts": {
    "message": "提醒"
  },
  "all": {
    "message": "所有"
  },
  "allCustodianAccountsConnectedSubtitle": {
    "message": "您或者已连接所有托管账户，或者没有任何账户可连接到 MetaMask Institutional。"
  },
  "allCustodianAccountsConnectedTitle": {
    "message": "没有可连接的账户"
  },
  "allOfYour": {
    "message": "您的所有$1",
    "description": "$1 is the symbol or name of the token that the user is approving spending"
  },
  "allPermissions": {
    "message": "所有许可"
  },
  "allYourNFTsOf": {
    "message": "您所有在$1的NFT",
    "description": "$1 is a link to contract on the block explorer when we're not able to retrieve a erc721 or erc1155 name"
  },
<<<<<<< HEAD
=======
  "allow": {
    "message": "允许"
  },
  "allowMmiToConnectToCustodian": {
    "message": "这将允许 MMI 连接到 $1，以导入您的账户。"
  },
  "allowNotifications": {
    "message": "允许通知"
  },
>>>>>>> ee3841d8
  "allowSpendToken": {
    "message": "授予访问您的 $1 的权限？",
    "description": "$1 is the symbol of the token that are requesting to spend"
  },
  "allowWithdrawAndSpend": {
    "message": "允许 $1 提取和消费最高以下金额：",
    "description": "The url of the site that requested permission to 'withdraw and spend'"
  },
  "amount": {
    "message": "数额"
  },
  "amountReceived": {
    "message": "已收款金额"
  },
  "amountSent": {
    "message": "已发送金额"
  },
  "andForListItems": {
    "message": "$1，和 $2",
    "description": "$1 is the first item, $2 is the last item in a list of items. Used in Snap Install Warning modal."
  },
  "andForTwoItems": {
    "message": "$1 和 $2",
    "description": "$1 is the first item, $2 is the second item. Used in Snap Install Warning modal."
  },
  "announcements": {
    "message": "公告"
  },
  "appDescription": {
    "message": "浏览器中的以太坊钱包",
    "description": "The description of the application"
  },
  "appName": {
    "message": "MetaMask",
    "description": "The name of the application"
  },
  "appNameBeta": {
    "message": "MetaMask Beta",
    "description": "The name of the application (Beta)"
  },
  "appNameFlask": {
    "message": "MetaMask Flask",
    "description": "The name of the application (Flask)"
  },
  "appNameMmi": {
    "message": "MetaMask Institutional",
    "description": "The name of the application (MMI)"
  },
  "approve": {
    "message": "批准消费限额"
  },
  "approveAllTokensTitle": {
    "message": "是否允许访问并转账您所有的$1？",
    "description": "$1 is the symbol of the token for which the user is granting approval"
  },
  "approveAllTokensTitleWithoutSymbol": {
    "message": "是否允许访问并转账您所有在$1的NFT？",
    "description": "$1 a link to contract on the block explorer when we're not able to retrieve a erc721 or erc1155 name"
  },
  "approveButtonText": {
    "message": "批准"
  },
  "approveIncreaseAllowance": {
    "message": "增加 $1 支出上限",
    "description": "The token symbol that is being approved"
  },
  "approveSpendingCap": {
    "message": "批准 $1 支出上限",
    "description": "The token symbol that is being approved"
  },
  "approveTokenDescription": {
    "message": "这允许第三方访问并转账以下 NFT，而无需另行通知，直到您撤销其访问权限。"
  },
  "approveTokenDescriptionWithoutSymbol": {
    "message": "这会允许第三方访问并转账您所有在$1的NFT，而无需另行通知，直到您撤销其访问权限。",
    "description": "$1 is a link to contract on the block explorer when we're not able to retrieve a erc721 or erc1155 name"
  },
  "approveTokenTitle": {
    "message": "是否允许访问并转账您的 $1 ？",
    "description": "$1 is the symbol of the token for which the user is granting approval"
  },
  "approved": {
    "message": "已批准"
  },
  "approvedAsset": {
    "message": "已获批准的资产"
  },
  "approvedOn": {
    "message": "于$1获得批准",
    "description": "$1 is the approval date for a permission"
  },
  "approvedOnForAccounts": {
    "message": "于 $1 批准用于 $2",
    "description": "$1 is the approval date for a permission. $2 is the AvatarGroup component displaying account images."
  },
  "areYouSure": {
    "message": "您确定吗？"
  },
  "asset": {
    "message": "资产"
  },
  "assetOptions": {
    "message": "资产选项"
  },
  "attemptSendingAssets": {
    "message": "如果您试图将资产从一个网络直接发送到另一个网络，这可能会导致永久的资产损失。请务必使用跨链桥进行操作。"
  },
  "attemptSendingAssetsWithPortfolio": {
    "message": "如果您尝试将资产从一个网络发送到另一个网络，这可能会导致资产损失。请务必使用跨链桥在不同网络间安全转移资金，例如 $1"
  },
  "attemptToCancelSwapForFree": {
    "message": "尝试免费取消兑换"
  },
  "attemptingConnect": {
    "message": "正在尝试连接到区块链。"
  },
  "attributions": {
    "message": "参与者"
  },
  "authorizedPermissions": {
    "message": "您已授权以下权限"
  },
  "autoDetectTokens": {
    "message": "自动检测代币"
  },
  "autoDetectTokensDescription": {
    "message": "我们使用第三方 API 来检测和显示发送到您钱包的新代币。如果您不希望该应用程序从这些服务中提取数据，请将其关闭。$1",
    "description": "$1 is a link to a support article"
  },
  "autoLockTimeLimit": {
    "message": "自动锁定计时器（分钟）"
  },
  "autoLockTimeLimitDescription": {
    "message": "设置 MetaMask 将被锁定前的空闲时间（单位：分钟）。"
  },
  "average": {
    "message": "平均值"
  },
  "awaitingApproval": {
    "message": "等待批准......"
  },
  "back": {
    "message": "返回"
  },
  "backup": {
    "message": "备份"
  },
  "backupApprovalInfo": {
    "message": "如果不慎丢失个人设备，忘记密码，需要重新安装 MetaMask，或者需在另一台设备上访问钱包，使用此助记词才能恢复您的钱包。"
  },
  "backupApprovalNotice": {
    "message": "请备份您的私钥助记词，确保您的钱包和资金安全。"
  },
  "backupKeyringSnapReminder": {
    "message": "请先确保您可以自行访问此Snap创建的任何账户，才可将其去除"
  },
  "backupNow": {
    "message": "立即备份"
  },
  "backupUserData": {
    "message": "将您的数据备份"
  },
  "backupUserDataDescription": {
    "message": "您可以备份联系人和首选项等数据。"
  },
  "balance": {
    "message": "余额"
  },
  "balanceOutdated": {
    "message": "余额可能已过期"
  },
  "baseFee": {
    "message": "基础费用"
  },
  "basic": {
    "message": "基本"
  },
  "basicConfigurationBannerCTA": {
    "message": "开启基本功能"
  },
  "basicConfigurationBannerTitle": {
    "message": "基本功能已关闭"
  },
  "basicConfigurationLabel": {
    "message": "基本功能"
  },
  "basicConfigurationModalCheckbox": {
    "message": "我理解并想继续"
  },
  "basicConfigurationModalDisclaimerOff": {
    "message": "这意味着您不能充分优化您在 MetaMask 上的时间。您将无法使用基本功能（例如代币详情、最优燃料设置等）。"
  },
  "basicConfigurationModalDisclaimerOn": {
    "message": "如需优化您在 MetaMask 上的时间，您将需要开启此功能。基本功能（例如代币详情、最优燃料设置等）对于 Web3 体验至关重要。"
  },
  "basicConfigurationModalHeadingOff": {
    "message": "关闭基本功能"
  },
  "basicConfigurationModalHeadingOn": {
    "message": "开启基本功能"
  },
  "beCareful": {
    "message": "请小心"
  },
  "beta": {
    "message": "测试版"
  },
  "betaHeaderText": {
    "message": "此为测试版。请$1报告错误",
    "description": "$1 represents the word 'here' in a hyperlink"
  },
  "betaMetamaskInstitutionalVersion": {
    "message": "MetaMask Institutional 测试版本"
  },
  "betaMetamaskVersion": {
    "message": "MetaMask 测试版本"
  },
  "betaTerms": {
    "message": "测试版使用条款"
  },
  "betaWalletCreationSuccessReminder1": {
    "message": "MetaMask 测试版无法恢复您的账户私钥助记词。"
  },
  "betaWalletCreationSuccessReminder2": {
    "message": "MetaMask 测试版绝对不会向您索要账户私钥助记词。"
  },
  "blockExplorerAccountAction": {
    "message": "账户",
    "description": "This is used with viewOnEtherscan and viewInExplorer e.g View Account in Explorer"
  },
  "blockExplorerAssetAction": {
    "message": "资产",
    "description": "This is used with viewOnEtherscan and viewInExplorer e.g View Asset in Explorer"
  },
  "blockExplorerSwapAction": {
    "message": "兑换",
    "description": "This is used with viewOnEtherscan e.g View Swap on Etherscan"
  },
  "blockExplorerUrl": {
    "message": "区块浏览器 URL"
  },
  "blockExplorerUrlDefinition": {
    "message": "用作此网络的区块浏览器的 URL。"
  },
  "blockExplorerView": {
    "message": "在 $1 查看账户",
    "description": "$1 replaced by URL for custom block explorer"
  },
  "blockaid": {
    "message": "Blockaid"
  },
  "blockaidDescriptionApproveFarming": {
    "message": "如果您批准此请求，以欺诈闻名的第三方可能会拿走您的所有资产。"
  },
  "blockaidDescriptionBlurFarming": {
    "message": "如果您批准此请求，则有人可以窃取您列于Blur上的资产。"
  },
  "blockaidDescriptionErrored": {
    "message": "由于出现错误，安全提供程序无法验证此请求。请谨慎操作。"
  },
  "blockaidDescriptionMaliciousDomain": {
    "message": "您正在与恶意网域交互。如果您批准此请求，您可能会失去您的资产。"
  },
  "blockaidDescriptionMightLoseAssets": {
    "message": "如果您批准此请求，您可能会失去您的资产。"
  },
  "blockaidDescriptionSeaportFarming": {
    "message": "如果您批准此请求，则有人可以窃取您列于OpenSea上的资产。"
  },
  "blockaidDescriptionTransferFarming": {
    "message": "如果您批准此请求，以欺诈闻名的第三方将会拿走您的所有资产。"
  },
  "blockaidMessage": {
    "message": "隐私保护 - 不会与第三方共享任何数据。适用于 Arbitrum、Avalanche、BNB Chain、以太坊主网、Linea、Optimism、Polygon、Base 和 Sepolia。"
  },
  "blockaidTitleDeceptive": {
    "message": "此请求属欺骗性质"
  },
  "blockaidTitleMayNotBeSafe": {
    "message": "请求可能不安全"
  },
  "blockaidTitleSuspicious": {
    "message": "此请求很可疑"
  },
  "blockies": {
    "message": "Blockies"
  },
  "bridge": {
    "message": "跨链桥"
  },
  "bridgeDontSend": {
    "message": "跨链桥，不要发送"
  },
  "browserNotSupported": {
    "message": "您的浏览器不受支持……"
  },
  "buildContactList": {
    "message": "建立您的联系人列表"
  },
  "builtAroundTheWorld": {
    "message": "MetaMask 是在世界各地设计和建造的。"
  },
  "busy": {
    "message": "忙碌中"
  },
  "buyAndSell": {
    "message": "买入和卖出"
  },
  "buyAsset": {
    "message": "购买$1",
    "description": "$1 is the ticker symbol of a an asset the user is being prompted to purchase"
  },
  "buyMoreAsset": {
    "message": "购买更多$1",
    "description": "$1 is the ticker symbol of a an asset the user is being prompted to purchase"
  },
  "buyNow": {
    "message": "立即购买"
  },
  "buyToken": {
    "message": "购买 $1",
    "description": "$1 is the token symbol"
  },
  "bytes": {
    "message": "字节"
  },
  "canToggleInSettings": {
    "message": "您可以在“设置 -> 提醒”中重新启用该通知。"
  },
  "cancel": {
    "message": "取消"
  },
  "cancelPopoverTitle": {
    "message": "取消交易"
  },
  "cancelSpeedUp": {
    "message": "取消或加快交易。"
  },
  "cancelSpeedUpLabel": {
    "message": "这笔燃料费将$1原来的费用。",
    "description": "$1 is text 'replace' in bold"
  },
  "cancelSpeedUpTransactionTooltip": {
    "message": "若要$1交易，燃料费用必须增加至少10%才能被网络认可。",
    "description": "$1 is string 'cancel' or 'speed up'"
  },
  "cancelled": {
    "message": "已取消"
  },
  "chainId": {
    "message": "链 ID"
  },
  "chainIdDefinition": {
    "message": "用于签署此网络的交易的链 ID。"
  },
  "chainIdExistsErrorMsg": {
    "message": "此链 ID 目前已被 $1 网络使用。"
  },
  "chainListReturnedDifferentTickerSymbol": {
    "message": "此代币符号与输入的网络名称或链 ID 不匹配。许多热门代币使用类似的符号，骗子可能会使用这些符号来欺骗您，让您向他们发送更有价值的代币作为回报。在您继续之前请先验证所有信息。"
  },
  "chooseYourNetwork": {
    "message": "选择您的网络"
  },
  "chooseYourNetworkDescription": {
    "message": "我们使用 Infura 作为我们的远程过程调用（RPC）提供商，以提供最可靠和最私密的以太坊数据访问。您可以选择自己的 RPC，但请谨记，任何 RPC 都可以接收您的 IP 地址和以太坊钱包以进行交易。请阅读我们的 $1，进一步了解 Infura 如何处理数据。",
    "description": "$1 is a link to the privacy policy"
  },
  "chromeRequiredForHardwareWallets": {
    "message": "您需要在 Google Chrome 上使用 MetaMask 以连接到您的硬件钱包。"
  },
  "clear": {
    "message": "清除"
  },
  "clearActivity": {
    "message": "清除活动和 nonce 数据"
  },
  "clearActivityButton": {
    "message": "清除活动选项卡数据"
  },
  "clearActivityDescription": {
    "message": "这将会重置账户的 nonce，并删除钱包中的活动选项卡数据。只有当前账户和网络会受到影响。您的余额和传入的交易不会改变。"
  },
  "click": {
    "message": "点击"
  },
  "clickToConnectLedgerViaWebHID": {
    "message": "点击这里以通过 WebHID 连接您的 Ledger",
    "description": "Text that can be clicked to open a browser popup for connecting the ledger device via webhid"
  },
  "clickToManuallyAdd": {
    "message": "请点击这里，以手动添加代币。"
  },
  "close": {
    "message": "关闭"
  },
  "closeExtension": {
    "message": "关闭扩展程序"
  },
  "closeWindowAnytime": {
    "message": "您可以随时关闭此窗口。"
  },
  "coingecko": {
    "message": "CoinGecko"
  },
  "comboNoOptions": {
    "message": "找不到任何选项",
    "description": "Default text shown in the combo field dropdown if no options."
  },
  "configureSnapPopupDescription": {
    "message": "您现在要离开MetaMask来配置此snap。"
  },
  "configureSnapPopupInstallDescription": {
    "message": "您现在要离开MetaMask来安装此snap。"
  },
  "configureSnapPopupInstallTitle": {
    "message": "安装snap"
  },
  "configureSnapPopupLink": {
    "message": "请点击此链接以继续："
  },
  "configureSnapPopupTitle": {
    "message": "配置snap"
  },
  "confirm": {
    "message": "确认"
  },
  "confirmAlertModalAcknowledge": {
    "message": "我已知晓提醒并仍想继续"
  },
  "confirmAlertModalDetails": {
    "message": "如果您登录，以欺诈闻名的第三方可能会拿走您的所有资产。在继续操作之前，请查看提醒。"
  },
  "confirmAlertModalTitle": {
    "message": "您的资产可能面临风险"
  },
  "confirmConnectCustodianRedirect": {
    "message": "点击“继续”后，我们会将您重定向到 $1。"
  },
  "confirmConnectCustodianText": {
    "message": "要连接您的账户，请登录您的 $1 账户，然后点击“连接到 MMI”按钮。"
  },
  "confirmConnectionTitle": {
    "message": "确认连接到$1"
  },
  "confirmPassword": {
    "message": "确认密码"
  },
  "confirmRecoveryPhrase": {
    "message": "确认私钥助记词"
  },
  "confirmTitleDescContractInteractionTransaction": {
    "message": "仅在您完全理解内容并信任请求网站的情况下，才能确认此交易。"
  },
  "confirmTitleDescSignature": {
    "message": "仅在您批准该内容并信任请求网站的情况下，才能确认此消息。"
  },
  "confirmTitleSignature": {
    "message": "签名请求"
  },
  "confirmTitleTransaction": {
    "message": "交易请求"
  },
  "confirmed": {
    "message": "已确认"
  },
  "confusableUnicode": {
    "message": "'$1' 与 '$2' 相似。"
  },
  "confusableZeroWidthUnicode": {
    "message": "找到零宽字符。"
  },
  "confusingEnsDomain": {
    "message": "我们在 ENS 名称中检测到一个可令人混淆的字符。检查 ENS 名称以避免潜在的欺诈。"
  },
  "connect": {
    "message": "连接"
  },
  "connectAccount": {
    "message": "连接账户"
  },
  "connectAccountOrCreate": {
    "message": "连接账户或创建新账户"
  },
  "connectAccounts": {
    "message": "连接账户"
  },
  "connectCustodialAccountMenu": {
    "message": "连接托管账户"
  },
  "connectCustodialAccountMsg": {
    "message": "请选择您想要连接的托管账户，以添加或刷新代币。"
  },
  "connectCustodialAccountTitle": {
    "message": "托管账户"
  },
  "connectCustodianAccounts": {
    "message": "连接 $1 账户"
  },
  "connectManually": {
    "message": "手动连接到当前站点"
  },
  "connectMoreAccounts": {
    "message": "连接更多账户"
  },
  "connectSnap": {
    "message": "连接$1",
    "description": "$1 is the snap for which a connection is being requested."
  },
  "connectWithMetaMask": {
    "message": "与 MetaMask 连接"
  },
  "connectedAccounts": {
    "message": "已连接的账户"
  },
  "connectedAccountsDescriptionPlural": {
    "message": "您有 $1 个账户连接到了该网站。",
    "description": "$1 is the number of accounts"
  },
  "connectedAccountsDescriptionSingular": {
    "message": "您有1个账户连接到了该网站。"
  },
  "connectedAccountsEmptyDescription": {
    "message": "MetaMask 没有连接到该网站。要连接到 web3 网站，请找到并点击连接按钮。"
  },
  "connectedAccountsListTooltip": {
    "message": "$1 可以查看账户余额、地址、活动，并建议要批准的关联账户交易。",
    "description": "$1 is the origin name"
  },
  "connectedAccountsToast": {
    "message": "已更新连接的账户"
  },
  "connectedSites": {
    "message": "已连接的网站"
  },
  "connectedSitesDescription": {
    "message": "$1 已连接到这些网站。他们可以查看您的账户地址。",
    "description": "$1 is the account name"
  },
  "connectedSitesEmptyDescription": {
    "message": "$1 还没连接到任何网站。",
    "description": "$1 is the account name"
  },
  "connectedSnapAndNoAccountDescription": {
    "message": "MetaMask 已连接到此网站，但尚未连接任何账户"
  },
  "connectedWith": {
    "message": "已连接"
  },
  "connecting": {
    "message": "连接中……"
  },
  "connectingTo": {
    "message": "正在连接 $1"
  },
  "connectingToDeprecatedNetwork": {
    "message": "“$1” 正在逐步淘汰，可能无法使用。请尝试其他网络。"
  },
  "connectingToGoerli": {
    "message": "正在连接 Goerli 测试网络"
  },
  "connectingToLineaGoerli": {
    "message": "正在连接 Linea Goerli 测试网络"
  },
  "connectingToLineaMainnet": {
    "message": "正在连接到 Linea 主网"
  },
  "connectingToLineaSepolia": {
    "message": "正在连接 Linea Sepolia 测试网络"
  },
  "connectingToMainnet": {
    "message": "正在连接到以太坊主网"
  },
  "connectingToSepolia": {
    "message": "正在连接Sepolia测试网络"
  },
  "connectionFailed": {
    "message": "连接失败"
  },
  "connectionFailedDescription": {
    "message": "获取$1失败，请检查您的网络，然后重试。",
    "description": "$1 is the name of the snap being fetched."
  },
  "connectionRequest": {
    "message": "连接请求"
  },
  "contactUs": {
    "message": "联系我们"
  },
  "contacts": {
    "message": "联系方式"
  },
  "contentFromSnap": {
    "message": "来自$1的内容",
    "description": "$1 represents the name of the snap"
  },
  "continue": {
    "message": "继续"
  },
  "continueMmiOnboarding": {
    "message": "继续MetaMask Institutional入门过程"
  },
  "continueToWallet": {
    "message": "继续前往钱包"
  },
  "contract": {
    "message": "合约"
  },
  "contractAddress": {
    "message": "合约地址"
  },
  "contractAddressError": {
    "message": "您正在向代币的合约地址发送代币。这可能导致这些代币丢失。"
  },
  "contractDeployment": {
    "message": "合约部署"
  },
  "contractDescription": {
    "message": "为保护自己免受欺诈，请花点时间验证第三方详情。"
  },
  "contractInteraction": {
    "message": "合约交互"
  },
  "contractNFT": {
    "message": "NFT 合约"
  },
  "contractRequestingAccess": {
    "message": "第三方请求访问"
  },
  "contractRequestingSignature": {
    "message": "第三方请求签名"
  },
  "contractRequestingSpendingCap": {
    "message": "第三方请求支出上限"
  },
  "contractTitle": {
    "message": "第三方详情"
  },
  "contractToken": {
    "message": "代币合约"
  },
  "convertTokenToNFTDescription": {
    "message": "我们检测到该资产是NFT。MetaMask现在完全原生支持NFT。您想将它从您的代币列表中删除并将它添加为NFT吗？"
  },
  "convertTokenToNFTExistDescription": {
    "message": "我们检测到该资产已作为NFT添加。是否要将其从代币列表中删除？"
  },
  "coolWallet": {
    "message": "CoolWallet"
  },
  "copiedExclamation": {
    "message": "已复制。"
  },
  "copyAddress": {
    "message": "复制地址到剪贴板"
  },
  "copyPrivateKey": {
    "message": "复制私钥"
  },
  "copyRawTransactionData": {
    "message": "复制原始交易数据"
  },
  "copyToClipboard": {
    "message": "复制到剪贴板"
  },
  "copyTransactionId": {
    "message": "复制交易 ID"
  },
  "create": {
    "message": "创建"
  },
  "createNewWallet": {
    "message": "创建新钱包"
  },
  "createPassword": {
    "message": "创建密码"
  },
  "createSnapAccountDescription": {
    "message": "$1 想在 MetaMask 添加一个新账户。"
  },
  "createSnapAccountTitle": {
    "message": "创建账户"
  },
  "crossChainSwapsLink": {
    "message": "使用 MetaMask Portfolio 跨网络兑换"
  },
  "cryptoCompare": {
    "message": "CryptoCompare"
  },
  "currencyConversion": {
    "message": "货币转换"
  },
  "currencyRateCheckToggle": {
    "message": "显示余额和代币价格检查器"
  },
  "currencyRateCheckToggleDescription": {
    "message": "我们使用$1和$2的API来显示您的余额和代币价格。$3",
    "description": "$1 represents Coingecko, $2 represents CryptoCompare and $3 represents Privacy Policy"
  },
  "currencySymbol": {
    "message": "货币符号"
  },
  "currencySymbolDefinition": {
    "message": "此网络的货币显示的股票代码。"
  },
  "currentAccountNotConnected": {
    "message": "您的当前账户没有连接"
  },
  "currentExtension": {
    "message": "当前扩展程序页面"
  },
  "currentLanguage": {
    "message": "当前语言"
  },
  "currentRpcUrlDeprecated": {
    "message": "此网络的当前 RPC URL 已被弃用。"
  },
  "currentTitle": {
    "message": "当前："
  },
  "currentlyUnavailable": {
    "message": "在此网络上不可用"
  },
  "curveHighGasEstimate": {
    "message": "激进型燃料估算图"
  },
  "curveLowGasEstimate": {
    "message": "低价燃料估算图"
  },
  "curveMediumGasEstimate": {
    "message": "市场价燃料估算图"
  },
  "custodian": {
    "message": "托管人"
  },
  "custodianAccountAddedDesc": {
    "message": "您现在可以在 MetaMask Institutional 使用您的账户。"
  },
  "custodianAccountAddedTitle": {
    "message": "已添加所选 $1 账户。"
  },
  "custodianQRCodeScan": {
    "message": "使用 $1 移动应用程序扫描二维码"
  },
  "custodianQRCodeScanDescription": {
    "message": "或者登录您的 $1 账户，然后点击“连接到 MMI” 按钮"
  },
  "custodianReplaceRefreshTokenChangedFailed": {
    "message": "请转到 $1，点击其用户界面内的“连接到 MMI”按钮，再次将您的账户连接到 MMI。"
  },
  "custodianReplaceRefreshTokenChangedSubtitle": {
    "message": "您现在可以在 MetaMask Institutional 使用您的托管账户。"
  },
  "custodianReplaceRefreshTokenChangedTitle": {
    "message": "您的托管代币已刷新"
  },
  "custodianReplaceRefreshTokenSubtitle": {
    "message": "这将替换以下地址的托管代币："
  },
  "custodianReplaceRefreshTokenTitle": {
    "message": "替换托管代币"
  },
  "custodyDeeplinkDescription": {
    "message": "在 $1 应用程序中批准交易。一旦执行了所有所需的托管批准，交易即完成。在您的 $1 应用程序中查看状态。"
  },
  "custodyRefreshTokenModalDescription": {
    "message": "请转到$1，然后点击用户界面中的“连接到MMI”按钮，将您的账户再次连接到MMI。"
  },
  "custodyRefreshTokenModalDescription1": {
    "message": "您的托管人会发出一个令牌来验证 MetaMask Institutional 扩展，使您可以连接您的账户。"
  },
  "custodyRefreshTokenModalDescription2": {
    "message": "由于安全原因，此令牌会在一段时间后过期。这使您需要重新连接到MMI。"
  },
  "custodyRefreshTokenModalSubtitle": {
    "message": "我为什么会看到这个？"
  },
  "custodyRefreshTokenModalTitle": {
    "message": "您的托管人会话已过期"
  },
  "custodySessionExpired": {
    "message": "托管会话已过期。"
  },
  "custodyWrongChain": {
    "message": "此账户未设置为与 $1 一起使用"
  },
  "custom": {
    "message": "高级"
  },
  "customContentSearch": {
    "message": "搜索以前添加的网络"
  },
  "customGasSettingToolTipMessage": {
    "message": "使用$1来定制燃料价格。如果您不熟悉这可能会引起混淆。操作风险自付。",
    "description": "$1 is key 'advanced' (text: 'Advanced') separated here so that it can be passed in with bold font-weight"
  },
  "customSpendLimit": {
    "message": "自定义消费限额"
  },
  "customSpendingCap": {
    "message": "自定义支出上限"
  },
  "customToken": {
    "message": "自定义代币"
  },
  "customTokenWarningInNonTokenDetectionNetwork": {
    "message": "代币检测在此网络上尚不可用。请手动导入代币并确保您信任它。了解 $1"
  },
  "customTokenWarningInTokenDetectionNetwork": {
    "message": "任何人都可以创建代币，包括创建现有代币的虚假版本。了解 $1"
  },
  "customTokenWarningInTokenDetectionNetworkWithTDOFF": {
    "message": "在导入代币之前，请确保该代币是您所信任的。了解如何避免$1。您还可以启用代币检测$2。"
  },
  "customerSupport": {
    "message": "客户支持团队"
  },
  "customizeYourNotifications": {
    "message": "自定义您的通知"
  },
  "customizeYourNotificationsText": {
    "message": "开启您想要接收的通知类型："
  },
  "dappRequestedSpendingCap": {
    "message": "网站请求的支出上限"
  },
  "dappSuggested": {
    "message": "建议的网站"
  },
  "dappSuggestedGasSettingToolTipMessage": {
    "message": "$1 建议了这个价格。",
    "description": "$1 is url for the dapp that has suggested gas settings"
  },
  "dappSuggestedHigh": {
    "message": "建议的网站"
  },
  "dappSuggestedHighShortLabel": {
    "message": "网站（高）"
  },
  "dappSuggestedShortLabel": {
    "message": "网站"
  },
  "dappSuggestedTooltip": {
    "message": "$1 建议了这个价格。",
    "description": "$1 represents the Dapp's origin"
  },
  "darkTheme": {
    "message": "深色"
  },
  "data": {
    "message": "数据"
  },
  "dataBackupSeemsCorrupt": {
    "message": "无法还原数据。文件似乎已损坏。"
  },
  "dataHex": {
    "message": "十六进制"
  },
  "dcent": {
    "message": "D'Cent"
  },
  "decimal": {
    "message": "代币小数"
  },
  "decimalsMustZerotoTen": {
    "message": "小数位至少为0，且不得超过36。"
  },
  "decrypt": {
    "message": "解密"
  },
  "decryptCopy": {
    "message": "复制加密消息"
  },
  "decryptInlineError": {
    "message": "由于错误：$1，无法解密此消息",
    "description": "$1 is error message"
  },
  "decryptMessageNotice": {
    "message": "$1 希望阅读此消息来完成您的操作",
    "description": "$1 is the web3 site name"
  },
  "decryptMetamask": {
    "message": "解密消息"
  },
  "decryptRequest": {
    "message": "解密请求"
  },
  "delete": {
    "message": "删除"
  },
  "deleteContact": {
    "message": "删除联系人"
  },
  "deleteNetwork": {
    "message": "删除网络？"
  },
  "deleteNetworkIntro": {
    "message": "如果您删除此网络，则需要再次添加此网络才能查看您在其中的资产"
  },
  "deleteNetworkTitle": {
    "message": "要删除$1网络吗？",
    "description": "$1 represents the name of the network"
  },
  "deposit": {
    "message": "保证金"
  },
  "deprecatedGoerliNtwrkMsg": {
    "message": "由于以太坊系统的升级，Goerli 测试网络将很快淘汰。"
  },
  "deprecatedNetwork": {
    "message": "该网络被弃用"
  },
  "deprecatedNetworkButtonMsg": {
    "message": "知道了"
  },
  "deprecatedNetworkDescription": {
    "message": "您尝试连接的网络不再由 Metamask 支持。$1"
  },
  "description": {
    "message": "描述"
  },
  "descriptionFromSnap": {
    "message": "来自 $1 的描述",
    "description": "$1 represents the name of the snap"
  },
  "desktopApp": {
    "message": "桌面应用程序"
  },
  "desktopConnectionCriticalErrorDescription": {
    "message": "此错误可能是间歇性的，因此，请尝试重新启动此扩展程序或禁用 MetaMask 桌面应用程序。"
  },
  "desktopConnectionCriticalErrorTitle": {
    "message": "MetaMask启动时出现问题"
  },
  "desktopConnectionLostErrorDescription": {
    "message": "请确保您已启动并运行桌面应用程序，或禁用MetaMask桌面应用程序。"
  },
  "desktopConnectionLostErrorTitle": {
    "message": "MetaMask桌面应用程序连接已断开"
  },
  "desktopDisableButton": {
    "message": "禁用桌面应用程序"
  },
  "desktopDisableErrorCTA": {
    "message": "禁用MetaMask桌面应用程序"
  },
  "desktopEnableButton": {
    "message": "启用桌面应用程序"
  },
  "desktopEnableButtonDescription": {
    "message": "点击以运行桌面应用程序中的所有后台进程。"
  },
  "desktopErrorNavigateSettingsCTA": {
    "message": "返回设置页面"
  },
  "desktopErrorRestartMMCTA": {
    "message": "重新启动MetaMask"
  },
  "desktopNotFoundErrorCTA": {
    "message": "下载MetaMask桌面应用程序"
  },
  "desktopNotFoundErrorDescription1": {
    "message": "请确保您已启动并运行桌面应用程序。"
  },
  "desktopNotFoundErrorDescription2": {
    "message": "如果您没有安装桌面应用程序，请到MetaMask网站下载。"
  },
  "desktopNotFoundErrorTitle": {
    "message": "找不到MetaMask桌面应用程序"
  },
  "desktopOpenOrDownloadCTA": {
    "message": "打开MetaMask桌面应用程序"
  },
  "desktopOutdatedErrorCTA": {
    "message": "更新MetaMask桌面应用程序"
  },
  "desktopOutdatedErrorDescription": {
    "message": "您的MetaMask桌面应用程序需要升级。"
  },
  "desktopOutdatedErrorTitle": {
    "message": "MetaMask桌面应用程序已过时"
  },
  "desktopOutdatedExtensionErrorCTA": {
    "message": "更新 MetaMask Extension"
  },
  "desktopOutdatedExtensionErrorDescription": {
    "message": "您的 MetaMask Extension 需要升级。"
  },
  "desktopOutdatedExtensionErrorTitle": {
    "message": "MetaMask Extension 已过时"
  },
  "desktopPageDescription": {
    "message": "如果配对成功，扩展程序将重新启动，您必须重新输入密码。"
  },
  "desktopPageSubTitle": {
    "message": "请打开MetaMask桌面应用程序并输入此代码"
  },
  "desktopPageTitle": {
    "message": "与桌面配对"
  },
  "desktopPairedWarningDeepLink": {
    "message": "转到MetaMask桌面应用程序中的设置"
  },
  "desktopPairedWarningDescription": {
    "message": "如果要开始新的配对，请移除当前连接。"
  },
  "desktopPairedWarningTitle": {
    "message": "MM桌面应用程序已配对"
  },
  "desktopPairingExpireMessage": {
    "message": "代码将在$1秒后过期"
  },
  "desktopRouteNotFoundErrorDescription": {
    "message": "desktopRouteNotFoundErrorDescription"
  },
  "desktopRouteNotFoundErrorTitle": {
    "message": "desktopRouteNotFoundErrorTitle"
  },
  "desktopUnexpectedErrorCTA": {
    "message": "返回MetaMask主页"
  },
  "desktopUnexpectedErrorDescription": {
    "message": "请检查MetaMask桌面应用程序以恢复连接"
  },
  "desktopUnexpectedErrorTitle": {
    "message": "出错了......"
  },
  "details": {
    "message": "详细信息"
  },
  "developerOptions": {
    "message": "开发者选项"
  },
  "developerOptionsResetStatesAnnouncementsDescription": {
    "message": "将所有公告的布尔值显示重设为 false。公告是显示在“最新资讯”（What's New）弹出模式中的通知。"
  },
  "developerOptionsResetStatesOnboarding": {
    "message": "重设与入门相关的各种状态，并重定向到“保护您的钱包”入门页面。"
  },
  "developerOptionsServiceWorkerKeepAlive": {
    "message": "导致时间戳持续保存到 session.storage"
  },
  "disabledGasOptionToolTipMessage": {
    "message": "“$1”已被禁用，因为它不满足在原来的燃料费用基础上至少增加10%的要求。",
    "description": "$1 is gas estimate type which can be market or aggressive"
  },
  "disconnect": {
    "message": "断开连接"
  },
  "disconnectAllAccounts": {
    "message": "断开所有账户的连接"
  },
  "disconnectAllAccountsConfirmationDescription": {
    "message": "您确定要断开连接吗？您可能会失去网站功能。"
  },
  "disconnectAllAccountsText": {
    "message": "账户"
  },
  "disconnectAllSnapsText": {
    "message": "Snap"
  },
  "disconnectAllText": {
    "message": "如果您将 $1 与 $2 断开连接，则需要重新连接才能再次使用。",
    "description": "$1 will map to `disconnectAllAccountsText` or `disconnectAllSnapsText`, $2 represents the website hostname"
  },
  "disconnectAllTitle": {
    "message": "断开连接所有 $1",
    "description": "$1 will map to `disconnectAllAccountsText` or `disconnectAllSnapsText`"
  },
  "disconnectPrompt": {
    "message": "断开连接 $1"
  },
  "disconnectThisAccount": {
    "message": "断开此账户的连接"
  },
  "disconnectedAllAccountsToast": {
    "message": "所有账户已与 $1 断开连接",
    "description": "$1 is name of the dapp`"
  },
  "disconnectedSingleAccountToast": {
    "message": "$1 已与 $2 断开连接",
    "description": "$1 is name of the name and $2 represents the dapp name`"
  },
  "discoverSnaps": {
    "message": "探索 Snap",
    "description": "Text that links to the Snaps website. Displayed in a banner on Snaps list page in settings."
  },
  "dismiss": {
    "message": "关闭"
  },
  "dismissReminderDescriptionField": {
    "message": "开启此选项以关闭账户私钥助记词备份提醒消息。我们强烈建议您备份您的账户私钥助记词，以避免资金损失"
  },
  "dismissReminderField": {
    "message": "关闭账户私钥助记词备份提醒"
  },
  "displayNftMedia": {
    "message": "显示 NFT 媒体"
  },
  "displayNftMediaDescription": {
    "message": "显示 NFT 媒体和数据会将您的 IP 地址暴露给 OpenSea 或其他第三方。这可以让攻击者将您的 IP 地址与您的以太坊地址相关联。NFT 自动检测依赖于此设置，当此设置关闭时将无法使用。"
  },
  "doNotShare": {
    "message": "请勿与任何人分享此信息"
  },
  "domain": {
    "message": "域"
  },
  "domainNotSupportedOnNetwork": {
    "message": "网络不支持域查找"
  },
  "done": {
    "message": "完成"
  },
  "dontShowThisAgain": {
    "message": "不再显示此内容"
  },
  "downArrow": {
    "message": "向下箭头"
  },
  "downloadGoogleChrome": {
    "message": "下载 Google Chrome 浏览器"
  },
  "downloadNow": {
    "message": "立即下载"
  },
  "downloadStateLogs": {
    "message": "下载状态日志"
  },
  "dragAndDropBanner": {
    "message": "您可以拖动网络以对其进行重新排序。 "
  },
  "dropped": {
    "message": "失败"
  },
  "edit": {
    "message": "编辑"
  },
  "editANickname": {
    "message": "编辑昵称"
  },
  "editAddressNickname": {
    "message": "编辑地址昵称"
  },
  "editCancellationGasFeeModalTitle": {
    "message": "编辑取消燃料费用"
  },
  "editContact": {
    "message": "编辑联系信息"
  },
  "editGasFeeModalTitle": {
    "message": "编辑燃料费"
  },
  "editGasLimitOutOfBounds": {
    "message": "燃料上限至少为 $1"
  },
  "editGasLimitOutOfBoundsV2": {
    "message": "燃料限制必须大于 $1 且小于 $2",
    "description": "$1 is the minimum limit for gas and $2 is the maximum limit"
  },
  "editGasLimitTooltip": {
    "message": "燃料限制是您愿意使用的最大燃料单位。燃料单位是“最大优先交易费用”和“最大费用”的乘数。"
  },
  "editGasMaxBaseFeeGWEIImbalance": {
    "message": "最大基础费用不能低于优先费用"
  },
  "editGasMaxBaseFeeHigh": {
    "message": "最大基础费用高于必要水平"
  },
  "editGasMaxBaseFeeLow": {
    "message": "对于当前网络条件而言，最大基础费用较低"
  },
  "editGasMaxFeeHigh": {
    "message": "最大费用高于必要水平"
  },
  "editGasMaxFeeLow": {
    "message": "对于网络条件而言，最大费用过低"
  },
  "editGasMaxFeePriorityImbalance": {
    "message": "最大费用不能低于最大优先费用"
  },
  "editGasMaxPriorityFeeBelowMinimum": {
    "message": "最大优先费用必须大于0 GWEI。"
  },
  "editGasMaxPriorityFeeBelowMinimumV2": {
    "message": "优先费用必须大于0。"
  },
  "editGasMaxPriorityFeeHigh": {
    "message": "最大优先费用高于必要水平。您可以支付超过所需的费用。"
  },
  "editGasMaxPriorityFeeHighV2": {
    "message": "优先费用高于必要水平。您可以支付超过所需的费用"
  },
  "editGasMaxPriorityFeeLow": {
    "message": "对于当前网络条件而言，最大优先费用较低"
  },
  "editGasMaxPriorityFeeLowV2": {
    "message": "对于当前网络条件而言，优先费用较低"
  },
  "editGasPriceTooLow": {
    "message": "燃料价格必须大于0"
  },
  "editGasPriceTooltip": {
    "message": "此网络在提交交易时需要一个“燃料价格”字段。燃料价格是您支付的每单位燃料金额。"
  },
  "editGasSubTextAmountLabel": {
    "message": "最大金额:",
    "description": "This is meant to be used as the $1 substitution editGasSubTextAmount"
  },
  "editGasSubTextFeeLabel": {
    "message": "最大费用:"
  },
  "editGasTitle": {
    "message": "编辑优先级"
  },
  "editGasTooLow": {
    "message": "处理时间未知"
  },
  "editNonceField": {
    "message": "编辑 nonce"
  },
  "editNonceMessage": {
    "message": "这是高级功能，请谨慎使用。"
  },
  "editPermission": {
    "message": "编辑权限"
  },
  "editSpeedUpEditGasFeeModalTitle": {
    "message": "编辑加速燃料费用"
  },
  "enable": {
    "message": "启用"
  },
  "enableAutoDetect": {
    "message": " 启用自动检测"
  },
  "enableFromSettings": {
    "message": " 从设置中启用它。"
  },
  "enableSnap": {
    "message": "启用"
  },
  "enableToken": {
    "message": "启用 $1",
    "description": "$1 is a token symbol, e.g. ETH"
  },
  "enabled": {
    "message": "已启用"
  },
  "encryptionPublicKeyNotice": {
    "message": "$1 想要您的加密公钥。同意后，该网站将可以向您发送加密消息。",
    "description": "$1 is the web3 site name"
  },
  "encryptionPublicKeyRequest": {
    "message": "申请加密公钥"
  },
  "endpointReturnedDifferentChainId": {
    "message": "RPC 端点使用链不同的链 ID: $1",
    "description": "$1 is the return value of eth_chainId from an RPC endpoint"
  },
  "enhancedTokenDetectionAlertMessage": {
    "message": "$1. $2目前提供增强型代币检测"
  },
  "ensDomainsSettingDescriptionIntroduction": {
    "message": "MetaMask 让您可以直接在浏览器地址栏中看到 ENS（Ethereum 域名服务）域。其工作原理如下："
  },
  "ensDomainsSettingDescriptionOutroduction": {
    "message": "请谨记，使用此功能时，IPFS 第三方服务可以看到您的 IP 地址。"
  },
  "ensDomainsSettingDescriptionPart1": {
    "message": "MetaMask 会检查以太坊的 ENS（Ethereum 域名服务）合约，以查找与 ENS 名称相关的代码。"
  },
  "ensDomainsSettingDescriptionPart2": {
    "message": "如果代码与 IPFS 关联，您就可以看到与之相关的内容（通常是网站）。"
  },
  "ensDomainsSettingTitle": {
    "message": "在地址栏中显示ENS域"
  },
  "ensIllegalCharacter": {
    "message": "ENS 的非法字符。"
  },
  "ensRegistrationError": {
    "message": "ENS 名称注册错误"
  },
  "ensUnknownError": {
    "message": "ENS 查找失败。"
  },
  "enterANumber": {
    "message": "输入一个数字"
  },
  "enterCustodianToken": {
    "message": "输入您的 $1 代币或添加新代币"
  },
  "enterMaxSpendLimit": {
    "message": "输入最大消费限额"
  },
  "enterOptionalPassword": {
    "message": "输入可选密码"
  },
  "enterPasswordContinue": {
    "message": "输入密码继续"
  },
  "enterTokenNameOrAddress": {
    "message": "输入代币名称或粘贴地址"
  },
  "enterYourPassword": {
    "message": "输入您的密码"
  },
  "errorCode": {
    "message": "代码：$1",
    "description": "Displayed error code for debugging purposes. $1 is the error code"
  },
  "errorDetails": {
    "message": "错误详情",
    "description": "Title for collapsible section that displays error details for debugging purposes"
  },
  "errorGettingSafeChainList": {
    "message": "获取安全链列表时出错，请谨慎继续。"
  },
  "errorMessage": {
    "message": "信息：$1",
    "description": "Displayed error message for debugging purposes. $1 is the error message"
  },
  "errorName": {
    "message": "代码：$1",
    "description": "Displayed error name for debugging purposes. $1 is the error name"
  },
  "errorPageMessage": {
    "message": "通过重新加载页面再试一次，或联系支持团队 $1。",
    "description": "Message displayed on generic error page in the fullscreen or notification UI, $1 is a clickable link with text defined by the 'here' key. The link will open to a form where users can file support tickets."
  },
  "errorPagePopupMessage": {
    "message": "通过关闭并重新打开弹出窗口再试一次，或联系支持团队 $1。",
    "description": "Message displayed on generic error page in the popup UI, $1 is a clickable link with text defined by the 'here' key. The link will open to a form where users can file support tickets."
  },
  "errorPageTitle": {
    "message": "MetaMask 遇到了一个错误",
    "description": "Title of generic error page"
  },
  "errorStack": {
    "message": "栈：",
    "description": "Title for error stack, which is displayed for debugging purposes"
  },
  "errorWhileConnectingToRPC": {
    "message": "连接到自定义网络时出错。"
  },
  "errorWithSnap": {
    "message": "$1出错",
    "description": "$1 represents the name of the snap"
  },
  "estimatedFee": {
    "message": "预估费用"
  },
  "ethGasPriceFetchWarning": {
    "message": "由于目前主要的燃料估算服务不可用，因此提供了备用燃料价格。"
  },
  "ethereumProviderAccess": {
    "message": "授予以太坊提供商对 $1 的访问权限",
    "description": "The parameter is the name of the requesting origin"
  },
  "ethereumPublicAddress": {
    "message": "以太坊公钥"
  },
  "etherscan": {
    "message": "Etherscan"
  },
  "etherscanView": {
    "message": "在 Etherscan 上查看账户"
  },
  "etherscanViewOn": {
    "message": "在 Etherscan 上查看"
  },
  "expandView": {
    "message": "展开视图"
  },
  "experimental": {
    "message": "实验性"
  },
  "extendWalletWithSnaps": {
    "message": "探索社区构建的 Snap，定制您的 Web3 体验",
    "description": "Banner description displayed on Snaps list page in Settings when less than 6 Snaps is installed."
  },
  "extensionInsallCompleteDescription": {
    "message": "返回MetaMask Institutional产品的入门页面，以连接您的托管或自托管账户。"
  },
  "extensionInsallCompleteTitle": {
    "message": "扩展程序安装完成"
  },
  "externalExtension": {
    "message": "外部扩展程序"
  },
  "externalNameSourcesSetting": {
    "message": "建议的昵称"
  },
  "externalNameSourcesSettingDescription": {
    "message": "我们将从 Etherscan、Infura 和 Lens 协议等第三方来源为您与之交互的地址获取建议的昵称。这些来源将能够看到这些地址和您的 IP 地址。您的账户地址不会暴露给第三方。"
  },
  "failed": {
    "message": "失败"
  },
  "failedToFetchChainId": {
    "message": "无法获取链 ID。您的 RPC URL 正确吗？"
  },
  "failedToFetchTickerSymbolData": {
    "message": "股票代码验证数据当前未能提供，请确保您输入的代码正确无误。这会影响您在此网络看到的兑换率"
  },
  "failureMessage": {
    "message": "出了点问题，我们无法完成此操作"
  },
  "fast": {
    "message": "快"
  },
  "feeAssociatedRequest": {
    "message": "此请求需要支付一定的费用。"
  },
  "feeDetails": {
    "message": "费用详情"
  },
  "fiat": {
    "message": "法币",
    "description": "Exchange type"
  },
  "fileImportFail": {
    "message": "文件导入失败？点击这里！",
    "description": "Helps user import their account from a JSON file"
  },
  "flaskWelcomeUninstall": {
    "message": "您应该卸载此扩展程序",
    "description": "This request is shown on the Flask Welcome screen. It is intended for non-developers, and will be bolded."
  },
  "flaskWelcomeWarning1": {
    "message": "Flask 供开发人员试验不稳定的新 API。除非您是开发者或 Beta 测试人员，否则请 $1。",
    "description": "This is a warning shown on the Flask Welcome screen, intended to encourage non-developers not to proceed any further. $1 is the bolded message 'flaskWelcomeUninstall'"
  },
  "flaskWelcomeWarning2": {
    "message": "我们不保证此扩展程序的安全性或稳定性。Flask 提供的新API并未针对网络钓鱼攻击进行强化，这意味着任何需要 Flask 的站点或快取都可能是窃取您资产的恶意企图。",
    "description": "This explains the risks of using MetaMask Flask"
  },
  "flaskWelcomeWarning3": {
    "message": "所有Flask API都是实验性的。它们可能会在未事先通知的情况下被更改或删除，它们也可能会无限期地留在 Flask 上而不会迁移到稳定的 MetaMask。您需要自行承担使用它们的风险。",
    "description": "This message warns developers about unstable Flask APIs"
  },
  "flaskWelcomeWarning4": {
    "message": "确保在使用Flask时禁用常规 MetaMask 扩展程序。",
    "description": "This message calls to pay attention about multiple versions of MetaMask running on the same site (Flask + Prod)"
  },
  "flaskWelcomeWarningAcceptButton": {
    "message": "我接受风险",
    "description": "this text is shown on a button, which the user presses to confirm they understand the risks of using Flask"
  },
  "floatAmountToken": {
    "message": "代币金额必须是整数"
  },
  "followUsOnTwitter": {
    "message": "在 Twitter 上关注我们"
  },
  "forbiddenIpfsGateway": {
    "message": "禁用的 IPFS 网关：请指定一个 CID 网关"
  },
  "forgetDevice": {
    "message": "忽略此设备"
  },
  "forgotPassword": {
    "message": "忘记密码了？"
  },
  "from": {
    "message": "自"
  },
  "fromAddress": {
    "message": "从：$1",
    "description": "$1 is the address to include in the From label. It is typically shortened first using shortenAddress"
  },
  "fromTokenLists": {
    "message": "从代币列表：$1"
  },
  "function": {
    "message": "功能：$1"
  },
  "functionApprove": {
    "message": "功能：批准"
  },
  "functionSetApprovalForAll": {
    "message": "功能：SetApprovalForAll"
  },
  "functionType": {
    "message": "功能类型"
  },
  "fundYourWallet": {
    "message": "向您的钱包存入资金"
  },
  "fundYourWalletDescription": {
    "message": "将一些 $1 添加到您的钱包并开始使用",
    "description": "$1 is the token symbol"
  },
  "gas": {
    "message": "燃料"
  },
  "gasDisplayAcknowledgeDappButtonText": {
    "message": "编辑建议的燃料费"
  },
  "gasDisplayDappWarning": {
    "message": "这笔燃料费是由 $1 建议的。忽略它可能会导致您的交易出现问题。如果您有疑问，请联系 $1。",
    "description": "$1 represents the Dapp's origin"
  },
  "gasIsETH": {
    "message": "燃料是 $1 "
  },
  "gasLimit": {
    "message": "燃料限制"
  },
  "gasLimitInfoTooltipContent": {
    "message": "燃料限制是指您愿意花费的最大燃料单位量。"
  },
  "gasLimitRecommended": {
    "message": "建议的燃料限制是$1。如果燃料限制低于此值，则可能会失败。"
  },
  "gasLimitTooLow": {
    "message": "燃料限制至少为21000"
  },
  "gasLimitTooLowWithDynamicFee": {
    "message": "燃料限制至少为 $1",
    "description": "$1 is the custom gas limit, in decimal."
  },
  "gasLimitV2": {
    "message": "燃料限制"
  },
  "gasOption": {
    "message": "燃料选项"
  },
  "gasPrice": {
    "message": "Gas 价格（GWEI）"
  },
  "gasPriceExcessive": {
    "message": "您的燃料费设置得过高。请考虑降低金额。"
  },
  "gasPriceExcessiveInput": {
    "message": "燃料价格过高"
  },
  "gasPriceExtremelyLow": {
    "message": "燃料价格极低"
  },
  "gasPriceFetchFailed": {
    "message": "由于网络错误，燃料价格估算失败。"
  },
  "gasPriceInfoTooltipContent": {
    "message": "燃料价格指明了您愿意为每单位燃料支付的以太币数量。"
  },
  "gasTimingHoursShort": {
    "message": "$1 小时",
    "description": "$1 represents a number of hours"
  },
  "gasTimingLow": {
    "message": "慢"
  },
  "gasTimingMinutesShort": {
    "message": "$1 分钟",
    "description": "$1 represents a number of minutes"
  },
  "gasTimingSecondsShort": {
    "message": "$1 秒",
    "description": "$1 represents a number of seconds"
  },
  "gasUsed": {
    "message": "使用的燃料"
  },
  "general": {
    "message": "通用"
  },
<<<<<<< HEAD
=======
  "generalCameraError": {
    "message": "我们无法访问您的摄像头。请再试一次。"
  },
  "generalCameraErrorTitle": {
    "message": "出错了..."
  },
  "genericExplorerView": {
    "message": "在$1查看账户"
  },
  "getStartedWithNFTs": {
    "message": "获取 $1 以购买 NFT",
    "description": "$1 is the token symbol"
  },
  "getStartedWithNFTsDescription": {
    "message": "将一些 $1 添加到您的钱包并开始使用 NFT",
    "description": "$1 is the token symbol"
  },
>>>>>>> ee3841d8
  "goBack": {
    "message": "返回"
  },
  "goToSite": {
    "message": "转到网站"
  },
  "goerli": {
    "message": "Goerli 测试网络"
  },
  "gotIt": {
    "message": "知道了！"
  },
  "grantedToWithColon": {
    "message": "授予："
  },
  "gwei": {
    "message": "GWEI"
  },
  "hardware": {
    "message": "硬件"
  },
  "hardwareWalletConnected": {
    "message": "已连接的硬件钱包"
  },
  "hardwareWalletLegacyDescription": {
    "message": "（旧）",
    "description": "Text representing the MEW path"
  },
  "hardwareWalletSupportLinkConversion": {
    "message": "点击这里"
  },
  "hardwareWallets": {
    "message": "连接硬件钱包"
  },
  "hardwareWalletsInfo": {
    "message": "硬件钱包集成使用API调用外部服务器，这些外部服务器可以看到您的IP地址和您与之交互的智能合约地址。"
  },
  "hardwareWalletsMsg": {
    "message": "选择希望用于 MetaMask 的硬件钱包。"
  },
  "here": {
    "message": "此处",
    "description": "as in -click here- for more information (goes with troubleTokenBalances)"
  },
  "hexData": {
    "message": "十六进制数据"
  },
  "hiddenAccounts": {
    "message": "隐藏账户"
  },
  "hide": {
    "message": "隐藏"
  },
  "hideAccount": {
    "message": "隐藏账户"
  },
  "hideFullTransactionDetails": {
    "message": "隐藏完整的交易细节"
  },
  "hideSeedPhrase": {
    "message": "隐藏助记词"
  },
  "hideSentitiveInfo": {
    "message": "隐藏敏感信息"
  },
  "hideToken": {
    "message": "隐藏代币"
  },
  "hideTokenPrompt": {
    "message": "隐藏代币？"
  },
  "hideTokenSymbol": {
    "message": "隐藏 $1",
    "description": "$1 is the symbol for a token (e.g. 'DAI')"
  },
  "hideZeroBalanceTokens": {
    "message": "隐藏没有余额的代币"
  },
  "high": {
    "message": "激进型"
  },
  "highGasSettingToolTipMessage": {
    "message": "使用$1来覆盖网络流量因像流行的 NFT 丢弃而出现的剧增。",
    "description": "$1 is key 'high' (text: 'Aggressive') separated here so that it can be passed in with bold font-weight"
  },
  "highLowercase": {
    "message": "高"
  },
  "history": {
    "message": "历史记录"
  },
  "holdToRevealContent1": {
    "message": "您的私钥助记词提供 $1",
    "description": "$1 is a bolded text with the message from 'holdToRevealContent2'"
  },
  "holdToRevealContent2": {
    "message": "对您的钱包和资金的完整访问权限。",
    "description": "Is the bolded text in 'holdToRevealContent1'"
  },
  "holdToRevealContent3": {
    "message": "请勿与任何人分享此信息。$1 $2",
    "description": "$1 is a message from 'holdToRevealContent4' and $2 is a text link with the message from 'holdToRevealContent5'"
  },
  "holdToRevealContent4": {
    "message": "MetaMask 支持团队不会要求提供此项信息，",
    "description": "Part of 'holdToRevealContent3'"
  },
  "holdToRevealContent5": {
    "message": "但网络钓鱼者可能会。",
    "description": "The text link in 'holdToRevealContent3'"
  },
  "holdToRevealContentPrivateKey1": {
    "message": "您的私钥提供 $1",
    "description": "$1 is a bolded text with the message from 'holdToRevealContentPrivateKey2'"
  },
  "holdToRevealContentPrivateKey2": {
    "message": "对您的钱包和资金的完整访问权限。",
    "description": "Is the bolded text in 'holdToRevealContentPrivateKey2'"
  },
  "holdToRevealLockedLabel": {
    "message": "按住以显示圆圈锁定"
  },
  "holdToRevealPrivateKey": {
    "message": "按住以显示私钥"
  },
  "holdToRevealPrivateKeyTitle": {
    "message": "保护好您的私钥"
  },
  "holdToRevealSRP": {
    "message": "按住以显示 SRP"
  },
  "holdToRevealSRPTitle": {
    "message": "保护好您的 SRP"
  },
  "holdToRevealUnlockedLabel": {
    "message": "按住以显示圆圈解锁"
  },
  "id": {
    "message": "ID"
  },
  "ignoreAll": {
    "message": "忽略所有"
  },
  "ignoreTokenWarning": {
    "message": "如果您隐藏代币，它们将不会在您的钱包中显示。但您仍然可以通过搜索代币来添加它们。"
  },
  "imToken": {
    "message": "imToken"
  },
  "import": {
    "message": "导入",
    "description": "Button to import an account from a selected file"
  },
  "importAccount": {
    "message": "导入账户"
  },
  "importAccountError": {
    "message": "导入账户时出错。"
  },
  "importAccountErrorIsSRP": {
    "message": "您输入了私钥助记词（或助记符）。要在此处导入账户，必须输入私钥，它是长度为 64 个字符的十六进制字符串。"
  },
  "importAccountErrorNotAValidPrivateKey": {
    "message": "这不是有效的私钥。您已输入十六进制字符串，但长度必须为 64 个字符。"
  },
  "importAccountErrorNotHexadecimal": {
    "message": "这不是有效的私钥。必须输入长度为 64 个字符的十六进制字符串。"
  },
  "importAccountJsonLoading1": {
    "message": "预计此 JSON 导入需要几分钟时间并暂停 MetaMask。"
  },
  "importAccountJsonLoading2": {
    "message": "很抱歉，在未来我们将会加快此流程。"
  },
  "importAccountMsg": {
    "message": "导入的账户将不会与最初创建的 MetaMask 账户私钥助记词相关联。了解更多有关导入账户的信息"
  },
  "importMyWallet": {
    "message": "导入我的钱包"
  },
  "importNFT": {
    "message": "导入 NFT"
  },
  "importNFTAddressToolTip": {
    "message": "例如，在OpenSea中，NFT页面的详情下，有一个蓝色的超链接值，标记为“合约地址”。如果您点击它，它将带您前往该合约在Etherscan上的地址；在该页面的左上角，应该有一个标记为“合约”的图标，在右侧，有一长串字母和数字。这是创建您的NFT的合约地址。点击地址右侧的“复制”图标，就可以将它复制到剪贴板上。"
  },
  "importNFTPage": {
    "message": "导入NFT页面"
  },
  "importNFTTokenIdToolTip": {
    "message": "NFT的ID是唯一标识符，因为所有NFT都是独一无二的。同样，在OpenSea上，此数字位于“详情”下方。记下它，或将它复制到剪贴板上。"
  },
  "importSelectedTokens": {
    "message": "要导入所选代币吗？"
  },
  "importSelectedTokensDescription": {
    "message": "只有您选择的代币才会出现在您的钱包中。您可以随时通过搜索隐藏的代币来导入它们。"
  },
  "importTokenQuestion": {
    "message": "导入代币？"
  },
  "importTokenWarning": {
    "message": "任何人都可以用任何名称创建代币，包括现有代币的虚假版本。添加和交易风险自负！"
  },
  "importTokensCamelCase": {
    "message": "添加代币"
  },
  "importTokensError": {
    "message": "我们无法导入代币。请稍后再试。"
  },
  "importWithCount": {
    "message": "导入$1",
    "description": "$1 will the number of detected tokens that are selected for importing, if all of them are selected then $1 will be all"
  },
  "imported": {
    "message": "已导入",
    "description": "status showing that an account has been fully loaded into the keyring"
  },
  "inYourSettings": {
    "message": "在设置中"
  },
  "infuraBlockedNotification": {
    "message": "MetaMask 无法连接到区块链主机。请检查可能的原因 $1。",
    "description": "$1 is a clickable link with with text defined by the 'here' key"
  },
  "initialTransactionConfirmed": {
    "message": "您的初始交易已被网络确认。请点击“确定”返回。"
  },
  "inlineAlert": {
    "message": "提醒"
  },
  "inputLogicEmptyState": {
    "message": "仅需输入一个您觉得比较恰当的现在或将来第三方支出的数字。以后您可以随时提高支出上限。"
  },
  "inputLogicEqualOrSmallerNumber": {
    "message": "此操作允许第三方从您的当前余额中支出 $1。",
    "description": "$1 is the current token balance in the account and the name of the current token"
  },
  "inputLogicHigherNumber": {
    "message": "此操作允许第三方支出您所有的代币余额，直到达到上限或您撤销支出上限为止。如果不是有意为之，请考虑设置较低的支出上限。"
  },
  "insightWarning": {
    "message": "警告"
  },
  "insightWarningCheckboxMessage": {
    "message": "$1 $2 的请求",
    "description": "$1 is the action i.e. sign, confirm. $2 is the origin making the request."
  },
  "insightWarningContentPlural": {
    "message": "在 $2 之前先查看 $1。操作后，$3 将不可逆转。",
    "description": "$1 the 'insightWarnings' message (2 warnings) representing warnings, $2 is the action (i.e. signing) and $3 is the result (i.e. signature, transaction)"
  },
  "insightWarningContentSingular": {
    "message": "在 $2 之前先查看 $1。操作后，$3 将不可逆转。",
    "description": "$1 is the 'insightWarning' message (1 warning), $2 is the action (i.e. signing) and $3 is the result (i.e. signature, transaction)"
  },
  "insightWarningHeader": {
    "message": "此请求可能有危险"
  },
  "insightWarnings": {
    "message": "警告"
  },
  "insightsFromSnap": {
    "message": "来自$1的见解",
    "description": "$1 represents the name of the snap"
  },
  "install": {
    "message": "安装"
  },
  "installExtension": {
    "message": "安装扩展程序"
  },
  "installExtensionDescription": {
    "message": "世界领先的web3钱包MetaMask的符合机构标准的版本。"
  },
  "installOrigin": {
    "message": "安装源"
  },
  "installRequest": {
    "message": "添加到 MetaMask"
  },
  "installedOn": {
    "message": "已在 $1 上安装",
    "description": "$1 is the date when the snap has been installed"
  },
  "insufficientBalance": {
    "message": "余额不足。"
  },
  "insufficientCurrencyBuyOrDeposit": {
    "message": "您的账户中没有足够的$1可以支付$2网络上的交易费用。$3或从另一个账户存入保证金。",
    "description": "$1 is the native currency of the network, $2 is the name of the current network, $3 is the key 'buy' + the ticker symbol of the native currency of the chain wrapped in a button"
  },
  "insufficientCurrencyBuyOrReceive": {
    "message": "您的账户中没有足够的 $1 可以用来支付 $2 网络的交易费用。请使用另一个账户的 $3 或 $4。",
    "description": "$1 is the native currency of the network, $2 is the name of the current network, $3 is the key 'buy' + the ticker symbol of the native currency of the chain wrapped in a button, $4 is the key 'deposit' button"
  },
  "insufficientCurrencyDeposit": {
    "message": "您的账户中没有足够的$1可以支付$2网络上的交易费用。请从另一个账户存入保证金 $1。",
    "description": "$1 is the native currency of the network, $2 is the name of the current network"
  },
  "insufficientFunds": {
    "message": "资金不足."
  },
  "insufficientFundsForGas": {
    "message": "燃料资金不足"
  },
  "insufficientTokens": {
    "message": "代币不足。"
  },
  "interactingWith": {
    "message": "正在与下述内容交互："
  },
  "interactingWithTransactionDescription": {
    "message": "这是您与之交互的合约。通过验证详细信息来保护自己免受诈骗。"
  },
  "invalidAddress": {
    "message": "地址无效"
  },
  "invalidAddressRecipient": {
    "message": "接收方地址无效"
  },
  "invalidAddressRecipientNotEthNetwork": {
    "message": "非 ETH 网络，请使用小写"
  },
  "invalidAssetType": {
    "message": "该资产是NFT，需要在NFT选项卡下的“导入NFT”页面上重新添加"
  },
  "invalidBlockExplorerURL": {
    "message": "无效的区块浏览器 URL"
  },
  "invalidChainIdTooBig": {
    "message": "无效的链 ID，链 ID 过大。"
  },
  "invalidCustomNetworkAlertContent1": {
    "message": "需要重新输入自定义网络 '$1' 的链 ID。",
    "description": "$1 is the name/identifier of the network."
  },
  "invalidCustomNetworkAlertContent2": {
    "message": "为了保护您免受恶意或有问题的网络供应商的影响，现在所有的自定义网络都需要有链 ID。"
  },
  "invalidCustomNetworkAlertContent3": {
    "message": "进入设置 > 网络并输入链 ID。您可以通过 $1 查找最热门网络的链 ID。",
    "description": "$1 is a link to https://chainid.network"
  },
  "invalidCustomNetworkAlertTitle": {
    "message": "无效的自定义网络"
  },
  "invalidHexNumber": {
    "message": "无效的十六进制数字。"
  },
  "invalidHexNumberLeadingZeros": {
    "message": "无效的十六进制数字。删除所有前导零。"
  },
  "invalidIpfsGateway": {
    "message": "无效的 IPFS 网关。该值必须是一个有效的 URL"
  },
  "invalidNumber": {
    "message": "无效数字。输入一个十进制或带有“0x”前缀的十六进制数字。"
  },
  "invalidNumberLeadingZeros": {
    "message": "无效数字。删除所有前导零。"
  },
  "invalidRPC": {
    "message": "RPC URL 无效"
  },
  "invalidSeedPhrase": {
    "message": "私钥助记词无效"
  },
  "invalidSeedPhraseCaseSensitive": {
    "message": "输入无效！私钥助记词须区分大小写。"
  },
  "ipfsGateway": {
    "message": "IPFS网关"
  },
  "ipfsGatewayDescription": {
    "message": "MetaMask使用第三方服务来显示您存储在IPFS上的NFT图像，显示与您输入到浏览器地址栏中的ENS地址相关信息，并获取不同代币的图标。当您使用这些服务时，这些服务可能会获悉您的IP地址。"
  },
  "ipfsToggleModalDescriptionOne": {
    "message": "我们使用第三方服务来显示存储在 IPFS 中的 NFT 图像，显示与在浏览器地址栏中输入的 ENS 地址相关的信息，并获取不同代币的图标。当您使用这些服务时，您的 IP 地址可能会被其获悉。"
  },
  "ipfsToggleModalDescriptionTwo": {
    "message": "选择“确认”将开启 IPFS 解析。您可以在 $1 中随时将其关闭。",
    "description": "$1 is the method to turn off ipfs"
  },
  "ipfsToggleModalSettings": {
    "message": "设置 > 安全和隐私"
  },
  "isSigningOrSubmitting": {
    "message": "先前的交易仍在签署或提交中"
  },
  "jazzAndBlockies": {
    "message": "哈希头像是帮助您一眼识别账户的独特图标，有 Jazzicons 和 Blockies 两种不同风格。"
  },
  "jazzicons": {
    "message": "Jazzicons"
  },
  "jsDeliver": {
    "message": "jsDeliver"
  },
  "jsonFile": {
    "message": "JSON 文件",
    "description": "format for importing an account"
  },
  "keyringAccountName": {
    "message": "账户名称"
  },
  "keyringAccountPublicAddress": {
    "message": "公钥"
  },
  "keyringSnapRemovalResult1": {
    "message": "$1 $2去除",
    "description": "Displays the result after removal of a keyring snap. $1 is the snap name, $2 is whether it is successful or not"
  },
  "keyringSnapRemovalResultNotSuccessful": {
    "message": "未能 ",
    "description": "Displays the `not` word in $2."
  },
  "keyringSnapRemoveConfirmation": {
    "message": "键入$1以确认您要去除此Snap：",
    "description": "Asks user to input the name nap prior to deleting the snap. $1 is the snap name"
  },
  "keystone": {
    "message": "Keystone"
  },
  "knownAddressRecipient": {
    "message": "已知合约地址。"
  },
  "knownTokenWarning": {
    "message": "此操作将编辑已经在您的钱包中列出的代币，有肯能被用来欺骗您。只有确定要更改这些代币的内容时，才通过此操作。了解更多关于 $1"
  },
  "lastConnected": {
    "message": "最后连接"
  },
  "lastPriceSold": {
    "message": "最后售价"
  },
  "lastSold": {
    "message": "最后售出"
  },
  "lavaDomeCopyWarning": {
    "message": "为了您的安全，现在无法选择此文本。"
  },
  "layer1Fees": {
    "message": "一层公链费用"
  },
  "layer2Fees": {
    "message": "二层公链费用"
  },
  "learnCancelSpeeedup": {
    "message": "学习如何 $1",
    "description": "$1 is link to cancel or speed up transactions"
  },
  "learnMore": {
    "message": "了解更多"
  },
  "learnMoreAboutGas": {
    "message": "想了解有关燃料费的 $1？",
    "description": "$1 will be replaced by the learnMore translation key"
  },
  "learnMoreKeystone": {
    "message": "了解更多"
  },
  "learnMoreUpperCase": {
    "message": "了解更多"
  },
  "learnMoreUpperCaseWithDot": {
    "message": "了解更多。"
  },
  "learnScamRisk": {
    "message": "欺诈和安全风险信息。"
  },
  "learnToBridge": {
    "message": "了解跨链桥"
  },
  "leaveMetaMask": {
    "message": "要离开 MetaMask？"
  },
  "leaveMetaMaskDesc": {
    "message": "您即将访问 MetaMask 之外的网站。继续之前请仔细检查 URL。"
  },
  "ledgerAccountRestriction": {
    "message": "您需要先使用最后一个账户，然后才能添加新账户。"
  },
  "ledgerConnectionInstructionCloseOtherApps": {
    "message": "关闭任何连接到您设备的其他软件，然后点击这里刷新。"
  },
  "ledgerConnectionInstructionHeader": {
    "message": "点击确认前："
  },
  "ledgerConnectionInstructionStepFour": {
    "message": "在您的 Ledger 设备上启用“智能合约数据”或“盲签”。"
  },
  "ledgerConnectionInstructionStepThree": {
    "message": "请确保您的 Ledger 设备已插入并选择以太坊应用程序。"
  },
  "ledgerDeviceOpenFailureMessage": {
    "message": "Ledger 设备打开失败。您的 Ledger 可能已连接到其他软件。请关闭 Ledger Live 或其他连接到您的 Ledger 设备的应用程序，并尝试再次连接。"
  },
  "ledgerErrorConnectionIssue": {
    "message": "请重新连接Ledger，打开ETH应用程序，然后重试。"
  },
  "ledgerErrorDevicedLocked": {
    "message": "您的Ledger已锁定。请在解锁后重试。"
  },
  "ledgerErrorEthAppNotOpen": {
    "message": "要解决此问题，请在您的设备上打开ETH应用程序，然后重试。"
  },
  "ledgerErrorTransactionDataNotPadded": {
    "message": "以太坊交易输入数据填充不足。"
  },
  "ledgerLiveApp": {
    "message": "Ledger Live 应用程序"
  },
  "ledgerLocked": {
    "message": "无法连接到 Ledger 设备。请确保您的设备已解锁并打开 Etherum 应用程序。"
  },
  "ledgerTimeout": {
    "message": "Ledger Live 响应时间过长或连接超时。请确保 Ledger Live 应用程序已打开且您的设备已解锁。"
  },
  "ledgerWebHIDNotConnectedErrorMessage": {
    "message": "Ledger 设备未连接。如果您想要连接您的 Ledger，请再次点击“继续”并批准 HID 连接",
    "description": "An error message shown to the user during the hardware connect flow."
  },
  "levelArrow": {
    "message": "水平箭头"
  },
  "lightTheme": {
    "message": "浅色"
  },
  "likeToImportToken": {
    "message": "您想导入此代币吗？"
  },
  "likeToImportTokens": {
    "message": "您想导入这些代币吗？"
  },
  "lineaGoerli": {
    "message": "Linea Goerli 测试网络"
  },
  "lineaMainnet": {
    "message": "Linea 主网"
  },
  "lineaSepolia": {
    "message": "Linea Sepolia 测试网络"
  },
  "link": {
    "message": "链接"
  },
  "links": {
    "message": "链接"
  },
  "loadMore": {
    "message": "加载更多"
  },
  "loading": {
    "message": "正在加载..."
  },
  "loadingNFTs": {
    "message": "正在加载NFT......"
  },
  "loadingScreenHardwareWalletMessage": {
    "message": "请在硬件钱包上完成交易。"
  },
  "loadingScreenSnapMessage": {
    "message": "请在Snap上完成交易。"
  },
  "loadingTokens": {
    "message": "加载代币中……"
  },
  "localhost": {
    "message": "Localhost 8545"
  },
  "lock": {
    "message": "注销"
  },
  "lockMetaMask": {
    "message": "锁定 MetaMask"
  },
  "lockTimeInvalid": {
    "message": "锁定时间必须是 0 到 10080 之间的数字"
  },
  "logo": {
    "message": "$1标志",
    "description": "$1 is the name of the ticker"
  },
  "low": {
    "message": "低级型"
  },
  "lowGasSettingToolTipMessage": {
    "message": "使用$1等待较便宜的价格。时间估计远不准确，因为价格有些难以预测。",
    "description": "$1 is key 'low' separated here so that it can be passed in with bold font-weight"
  },
  "lowLowercase": {
    "message": "低"
  },
  "lowPriorityMessage": {
    "message": "以后的交易将在这个时候之后排队。最后一次看到的价格是在一段时间之前。"
  },
  "mainnet": {
    "message": "以太坊主网"
  },
  "mainnetToken": {
    "message": "该地址与已知的以太坊主网代币地址匹配。重新检查您尝试添加的代币的合约地址和网络。"
  },
  "makeAnotherSwap": {
    "message": "创建新的交换"
  },
  "makeSureNoOneWatching": {
    "message": "请确保没有人在看您的屏幕",
    "description": "Warning to users to be care while creating and saving their new Secret Recovery Phrase"
  },
  "manageInSettings": {
    "message": "在设置中管理"
  },
  "max": {
    "message": "最大"
  },
  "maxBaseFee": {
    "message": "最大基础费用"
  },
  "maxFee": {
    "message": "最大费用"
  },
  "maxPriorityFee": {
    "message": "最大优先费用"
  },
  "medium": {
    "message": "市场"
  },
  "mediumGasSettingToolTipMessage": {
    "message": "使用 $1 按当前市场价格快速处理。",
    "description": "$1 is key 'medium' (text: 'Market') separated here so that it can be passed in with bold font-weight"
  },
  "memo": {
    "message": "备注"
  },
  "message": {
    "message": "消息"
  },
  "metaMaskConnectStatusParagraphOne": {
    "message": "现在您可以更好地控制 MetaMask 中的账户连接。"
  },
  "metaMaskConnectStatusParagraphThree": {
    "message": "点击它以管理您的连接账户。"
  },
  "metaMaskConnectStatusParagraphTwo": {
    "message": "连接状态按钮显示所访问的网站是否与您当前选择的账户连接。"
  },
  "metadataModalSourceTooltip": {
    "message": "$1 托管于 npm 上，$2 是此 Snap 的唯一标识符。",
    "description": "$1 is the snap name and $2 is the snap NPM id."
  },
  "metamaskInstitutionalVersion": {
    "message": "MetaMask Institutional 版本"
  },
  "metamaskNotificationsAreOff": {
    "message": "钱包通知目前未开启。"
  },
  "metamaskPortfolio": {
    "message": "MetaMask Portfolio。"
  },
  "metamaskSwapsOfflineDescription": {
    "message": "MetaMask Swaps 正在进行维护。请稍后再查看。"
  },
  "metamaskVersion": {
    "message": "MetaMask 版本"
  },
  "methodData": {
    "message": "方法"
  },
  "methodDataTransactionDescription": {
    "message": "这是将要采取的具体行动。该数据可能是伪造的，因此请确保您信任另一端的网站。"
  },
  "methodNotSupported": {
    "message": "不支持此账户。"
  },
  "metrics": {
    "message": "指标"
  },
  "mismatchAccount": {
    "message": "您选中的账户（$1）与尝试登录的账户（$2）不同"
  },
  "mismatchedChainLinkText": {
    "message": "验证网络信息",
    "description": "Serves as link text for the 'mismatchedChain' key. This text will be embedded inside the translation for that key."
  },
  "mismatchedChainRecommendation": {
    "message": "我们建议您在继续之前$1。",
    "description": "$1 is a clickable link with text defined by the 'mismatchedChainLinkText' key. The link will open to instructions for users to validate custom network details."
  },
  "mismatchedNetworkName": {
    "message": "根据我们的记录，该网络名称可能与此链 ID 不匹配。"
  },
  "mismatchedNetworkSymbol": {
    "message": "所提交的货币符号与我们对此链 ID 的预期不匹配。"
  },
  "mismatchedRpcChainId": {
    "message": "自定义网络返回的链 ID 与提交的链 ID 不匹配。"
  },
  "mismatchedRpcUrl": {
    "message": "根据我们的记录，所提交的RPC URL值与此链 ID 的已知提供者不匹配。"
  },
  "missingSetting": {
    "message": "找不到设置吗？"
  },
  "missingSettingRequest": {
    "message": "在这里请求"
  },
  "mmiBuiltAroundTheWorld": {
    "message": "MetaMask Institutional 面向全球各地设计并建立。"
  },
  "mmiNewNFTDetectedInNFTsTabMessage": {
    "message": "让 MetaMask Institutional 自动检测您钱包中的 NFT，并在检测到时显示那些 NFT。"
  },
  "mmiPasswordSetupDetails": {
    "message": "此密码仅会解锁您的MetaMask Institutional扩展程序。"
  },
  "more": {
    "message": "更多"
  },
  "multipleSnapConnectionWarning": {
    "message": "$1 想连接 $2 个 snap。",
    "description": "$1 is the dapp and $2 is the number of snaps it wants to connect to."
  },
  "mustSelectOne": {
    "message": "至少选择1种代币。"
  },
  "name": {
    "message": "名称"
  },
  "nameAddressLabel": {
    "message": "地址",
    "description": "Label above address field in name component modal."
  },
  "nameInstructionsNew": {
    "message": "如果您知道此地址，则为其添加昵称，以便将来识别。",
    "description": "Instruction text in name component modal when value is not recognised."
  },
  "nameInstructionsRecognized": {
    "message": "此地址有默认昵称，但您可以对其进行编辑或了解其他建议。",
    "description": "Instruction text in name component modal when value is recognized but not saved."
  },
  "nameInstructionsSaved": {
    "message": "您以前为此地址添加过昵称。您可以编辑或查看其他建议的昵称。",
    "description": "Instruction text in name component modal when value is saved."
  },
  "nameLabel": {
    "message": "昵称",
    "description": "Label above name input field in name component modal."
  },
  "nameModalMaybeProposedName": {
    "message": "可能：$1",
    "description": "$1 is the proposed name"
  },
  "nameModalTitleNew": {
    "message": "未知地址",
    "description": "Title of the modal created by the name component when value is not recognised."
  },
  "nameModalTitleRecognized": {
    "message": "已识别的地址",
    "description": "Title of the modal created by the name component when value is recognized but not saved."
  },
  "nameModalTitleSaved": {
    "message": "已保存的地址",
    "description": "Title of the modal created by the name component when value is saved."
  },
  "nameProviderProposedBy": {
    "message": "由 $1 提议",
    "description": "$1 is the name of the provider"
  },
  "nameProvider_ens": {
    "message": "以太坊域名服务（ENS）"
  },
  "nameProvider_etherscan": {
    "message": "Etherscan"
  },
  "nameProvider_lens": {
    "message": "Lens 协议"
  },
  "nameProvider_token": {
    "message": "MetaMask"
  },
  "nameSetPlaceholder": {
    "message": "选择昵称......",
    "description": "Placeholder text for name input field in name component modal."
  },
  "nativePermissionRequestDescription": {
    "message": "您希望此网站执行以下操作吗？",
    "description": "Description below header used on Permission Connect screen for native permissions."
  },
  "nativeToken": {
    "message": "此网络上的原生代币为$1。它是用于燃料费的代币。",
    "description": "$1 represents the name of the native token on the current network"
  },
  "nativeTokenScamWarningConversion": {
    "message": "编辑网络详情"
  },
  "nativeTokenScamWarningDescription": {
    "message": "此网络与其关联的链 ID 或名称不匹配。多种常用代币均使用名称 $1，使其成为欺诈目标。欺诈方可能会诱骗您向其发送更有价值的货币作为回报。在继续之前，请验证所有内容。",
    "description": "$1 represents the currency name"
  },
  "nativeTokenScamWarningTitle": {
    "message": "这可能是欺诈"
  },
  "needHelp": {
    "message": "需要帮助？请联系 $1",
    "description": "$1 represents `needHelpLinkText`, the text which goes in the help link"
  },
  "needHelpFeedback": {
    "message": "分享您的反馈"
  },
  "needHelpLinkText": {
    "message": "MetaMask 支持"
  },
  "needHelpSubmitTicket": {
    "message": "提交工单"
  },
  "needImportFile": {
    "message": "您必须选择一个文件来导入。",
    "description": "User is important an account and needs to add a file to continue"
  },
  "negativeETH": {
    "message": "不能发负值的 ETH。"
  },
  "negativeOrZeroAmountToken": {
    "message": "发送的资产金额不能为负数或零。"
  },
  "network": {
    "message": "网络： "
  },
  "networkAddedSuccessfully": {
    "message": "网络添加成功！"
  },
  "networkDetails": {
    "message": "网络详情"
  },
  "networkIsBusy": {
    "message": "网络繁忙。燃料价格较高，估值较不准确。"
  },
  "networkMenu": {
    "message": "网络菜单"
  },
  "networkMenuHeading": {
    "message": "选择网络"
  },
  "networkName": {
    "message": "网络名称"
  },
  "networkNameArbitrum": {
    "message": "Arbitrum"
  },
  "networkNameAvalanche": {
    "message": "Avalanche"
  },
  "networkNameBSC": {
    "message": "BSC"
  },
  "networkNameBase": {
    "message": "基础"
  },
  "networkNameDefinition": {
    "message": "与此网络关联的名称。"
  },
  "networkNameEthereum": {
    "message": "以太坊"
  },
  "networkNameGoerli": {
    "message": "Goerli"
  },
  "networkNameLinea": {
    "message": "Linea"
  },
  "networkNameOpMainnet": {
    "message": "OP主网"
  },
  "networkNamePolygon": {
    "message": "Polygon"
  },
  "networkNameTestnet": {
    "message": "Testnet"
  },
  "networkNameZkSyncEra": {
    "message": "zkSync Era"
  },
  "networkProvider": {
    "message": "网络提供商"
  },
  "networkSettingsChainIdDescription": {
    "message": "链 ID 用于签署交易。它必须与网络返回的链 ID 相匹配。您可以输入十进制或以'0x'开头的十六进制数字，但我们将以十进制显示该数字。"
  },
  "networkStatus": {
    "message": "网络状态"
  },
  "networkStatusBaseFeeTooltip": {
    "message": "基础费用由网络设定，每13-14秒更改一次。我们的 $1 和 $2 选项用于剧增。",
    "description": "$1 and $2 are bold text for Medium and Aggressive respectively."
  },
  "networkStatusPriorityFeeTooltip": {
    "message": "优先费用（又称“矿工费”）。这笔费用直接向矿工支付，激励他们优先处理您的交易。"
  },
  "networkStatusStabilityFeeTooltip": {
    "message": "相对过去72小时，燃料费用为 $1。",
    "description": "$1 is networks stability value - stable, low, high"
  },
  "networkSwitchConnectionError": {
    "message": "我们无法连接到 $1",
    "description": "$1 represents the network name"
  },
  "networkURL": {
    "message": "网络 URL"
  },
  "networkURLDefinition": {
    "message": "用于访问此网络的 URL。"
  },
  "networks": {
    "message": "网络"
  },
  "nevermind": {
    "message": "没关系"
  },
  "new": {
    "message": "新推出！"
  },
  "newAccount": {
    "message": "新账户"
  },
  "newAccountNumberName": {
    "message": "账户 $1",
    "description": "Default name of next account to be created on create account screen"
  },
  "newContact": {
    "message": "新联系人"
  },
  "newContract": {
    "message": "新合约"
  },
  "newNFTDetectedInImportNFTsMessageStrongText": {
    "message": "设置 > 安全和隐私"
  },
  "newNFTDetectedInImportNFTsMsg": {
    "message": "要使用 Opensea 来查看您的 NFT，请在 $1 中打开“显示 NFT 媒体”。",
    "description": "$1 is used for newNFTDetectedInImportNFTsMessageStrongText"
  },
  "newNFTDetectedInNFTsTabMessage": {
    "message": "让 MetaMask 自动检测您钱包中的 NFT，并在检测到时显示那些 NFT。"
  },
  "newNFTsAutodetected": {
    "message": "NFT 自动检测"
  },
  "newNetworkAdded": {
    "message": "成功添加了 “$1”！"
  },
  "newNftAddedMessage": {
    "message": "NFT已成功添加！"
  },
  "newPassword": {
    "message": "新密码（至少 8 个字符）"
  },
  "newPrivacyPolicyActionButton": {
    "message": "了解更多"
  },
  "newPrivacyPolicyTitle": {
    "message": "我们已经更新了隐私政策"
  },
  "newTokensImportedMessage": {
    "message": "您已成功导入$1。",
    "description": "$1 is the string of symbols of all the tokens imported"
  },
  "newTokensImportedTitle": {
    "message": "已导入代币"
  },
  "next": {
    "message": "下一步"
  },
  "nextNonceWarning": {
    "message": "Nonce 高于所指出的 Nonce: $1",
    "description": "The next nonce according to MetaMask's internal logic"
  },
  "nftAddFailedMessage": {
    "message": "由于所有权信息不匹配，无法添加NFT。请确保所输入的信息正确无误。"
  },
  "nftAddressError": {
    "message": "此代币是NFT。另加上$1",
    "description": "$1 is a clickable link with text defined by the 'importNFTPage' key"
  },
  "nftAlreadyAdded": {
    "message": "此NFT已添加。"
  },
  "nftDisclaimer": {
    "message": "免责声明：MetaMask 从源网址中提取媒体文件。该网址有时会因铸造 NFT 的市场而改变。"
  },
  "nftOptions": {
    "message": "NFT 期权"
  },
  "nftTokenIdPlaceholder": {
    "message": "输入代币ID"
  },
  "nftWarningContent": {
    "message": "您正在授予对 $1 的访问权限，包括您将来可能拥有的任何 NFT。另一端的一方可以随时从您的钱包中转账这些NFT，而无需询问您，直到您撤销此授权。$2",
    "description": "$1 is nftWarningContentBold bold part, $2 is Learn more link"
  },
  "nftWarningContentBold": {
    "message": "您所有的 $1 NFT",
    "description": "$1 is name of the collection"
  },
  "nftWarningContentGrey": {
    "message": "请谨慎行事。"
  },
  "nfts": {
    "message": "收藏品"
  },
  "nftsPreviouslyOwned": {
    "message": "先前拥有的"
  },
  "nickname": {
    "message": "昵称"
  },
  "noAccountsFound": {
    "message": "未找到符合给定查询条件的账户"
  },
  "noAddressForName": {
    "message": "此名称尚未设置地址。"
  },
  "noConnectedAccountDescription": {
    "message": "选择要在此站点上使用的账户以继续。"
  },
  "noConnectedAccountTitle": {
    "message": "MetaMask 未连接到此站点"
  },
  "noConversionDateAvailable": {
    "message": "没有可用的货币转换日期"
  },
  "noConversionRateAvailable": {
    "message": "无可用汇率"
  },
  "noDomainResolution": {
    "message": "没有提供域名解析。"
  },
  "noNFTs": {
    "message": "尚无 NFT"
  },
  "noNetworksFound": {
    "message": "未找到符合搜索查询条件的网络"
  },
  "noSnaps": {
    "message": "您没有安装 snap。"
  },
  "noTransactions": {
    "message": "您没有任何交易"
  },
  "noWebcamFound": {
    "message": "未找到您电脑的网络摄像头。请重试。"
  },
  "noWebcamFoundTitle": {
    "message": "未找到网络摄像头"
  },
  "nonCustodialAccounts": {
    "message": "MetaMask Institutional 允许您使用非托管账户，如果您计划使用这些账户，请备份私钥助记词。"
  },
  "nonce": {
    "message": "Nonce"
  },
  "nonceField": {
    "message": "自定义交易 nonce"
  },
  "nonceFieldDescription": {
    "message": "打开这个功能可以改变确认屏幕上的 nonce（交易号码）。这是一个高级功能，请谨慎使用。"
  },
  "nonceFieldHeading": {
    "message": "自定义 nonce"
  },
  "notBusy": {
    "message": "非忙碌中"
  },
  "notCurrentAccount": {
    "message": "这是正确的账户吗？这与您钱包中当前选择的账户不同"
  },
  "notEnoughBalance": {
    "message": "余额不足"
  },
  "notEnoughGas": {
    "message": "燃料不足"
  },
  "note": {
    "message": "单据"
  },
  "notePlaceholder": {
    "message": "审批人在托管人处审批交易时会看到此单据。"
  },
  "notificationDetail": {
    "message": "详情"
  },
  "notificationDetailBaseFee": {
    "message": "基础费用（GWEI）"
  },
  "notificationDetailGasLimit": {
    "message": "燃料限制（单位）"
  },
  "notificationDetailGasUsed": {
    "message": "已使用燃料（单位）"
  },
  "notificationDetailMaxFee": {
    "message": "每单位燃料的最大费用"
  },
  "notificationDetailNetwork": {
    "message": "网络"
  },
  "notificationDetailNetworkFee": {
    "message": "网络费"
  },
  "notificationDetailPriorityFee": {
    "message": "优先费用（GWEI）"
  },
  "notificationItemCheckBlockExplorer": {
    "message": "在 BlockExplorer 中查看"
  },
  "notificationItemCollection": {
    "message": "收藏品"
  },
  "notificationItemConfirmed": {
    "message": "已确认"
  },
  "notificationItemError": {
    "message": "目前无法检索费用"
  },
  "notificationItemFrom": {
    "message": "从"
  },
  "notificationItemLidoStakeReadyToBeWithdrawn": {
    "message": "提取已就绪"
  },
  "notificationItemLidoStakeReadyToBeWithdrawnMessage": {
    "message": "您现在可以提取已解除质押的 $1"
  },
  "notificationItemLidoWithdrawalRequestedMessage": {
    "message": "您解除质押 $1 的请求已发送"
  },
  "notificationItemNFTReceivedFrom": {
    "message": "已从下列地址收到 NFT："
  },
  "notificationItemNFTSentTo": {
    "message": "已发送 NFT 至"
  },
  "notificationItemNetwork": {
    "message": "网络"
  },
  "notificationItemRate": {
    "message": "价格（包括费用）"
  },
  "notificationItemReceived": {
    "message": "已收到"
  },
  "notificationItemReceivedFrom": {
    "message": "已从下列地址收到："
  },
  "notificationItemSent": {
    "message": "已发送"
  },
  "notificationItemSentTo": {
    "message": "已发送至"
  },
  "notificationItemStakeCompleted": {
    "message": "质押已完成"
  },
  "notificationItemStaked": {
    "message": "已质押"
  },
  "notificationItemStakingProvider": {
    "message": "质押提供商"
  },
  "notificationItemStatus": {
    "message": "状态"
  },
  "notificationItemSwapped": {
    "message": "已兑换"
  },
  "notificationItemSwappedFor": {
    "message": "用于"
  },
  "notificationItemTo": {
    "message": "至"
  },
  "notificationItemTransactionId": {
    "message": "交易 ID"
  },
  "notificationItemUnStakeCompleted": {
    "message": "解除质押完成"
  },
  "notificationItemUnStaked": {
    "message": "已解除质押"
  },
  "notificationItemUnStakingRequested": {
    "message": "已请求解除质押"
  },
  "notificationTransactionFailedMessage": {
    "message": "交易 $1 失败！$2",
    "description": "Content of the browser notification that appears when a transaction fails"
  },
  "notificationTransactionFailedMessageMMI": {
    "message": "交易失败！ $1",
    "description": "Content of the browser notification that appears when a transaction fails in MMI"
  },
  "notificationTransactionFailedTitle": {
    "message": "失败交易",
    "description": "Title of the browser notification that appears when a transaction fails"
  },
  "notificationTransactionSuccessMessage": {
    "message": "交易 $1 已确认！",
    "description": "Content of the browser notification that appears when a transaction is confirmed"
  },
  "notificationTransactionSuccessTitle": {
    "message": "已确认交易",
    "description": "Title of the browser notification that appears when a transaction is confirmed"
  },
  "notificationTransactionSuccessView": {
    "message": "在 $1 上查看",
    "description": "Additional content in browser notification that appears when a transaction is confirmed and has a block explorer URL"
  },
  "notifications": {
    "message": "通知"
  },
  "notifications20ActionText": {
    "message": "了解更多",
    "description": "The 'call to action' on the button, or link, of the 'Stay secure' notification. Upon clicking, users will be taken to a ledger page to resolve the U2F connection issue."
  },
  "notifications20Description": {
    "message": "如果您使用的是最新版本的 Firefox，您可能会遇到 Firefox 放弃 U2F（通用第二因素）支持的相关问题。",
    "description": "Description of a notification in the 'See What's New' popup. Describes the U2F support being dropped by firefox and that it affects ledger users."
  },
  "notifications20Title": {
    "message": "Ledger 和 Firefox 用户遇到连接问题",
    "description": "Title for a notification in the 'See What's New' popup. Tells users that latest firefox users using U2F may experience connection issues."
  },
  "notifications24ActionText": {
    "message": "知道了"
  },
  "notifications24Description": {
    "message": "现在，会根据您使用的网络记住高级燃料费设置。这意味着您可以为每个网络设置特定的高级燃料费，以避免多付燃料费或交易被卡住。"
  },
  "notifications24Title": {
    "message": "各网络的高级燃料费"
  },
  "notifications8ActionText": {
    "message": "转到“设置 > 高级”",
    "description": "Description on an action button that appears in the What's New popup. Tells the user that if they click it, they will go to our Advanced settings page."
  },
  "notifications8DescriptionOne": {
    "message": "从 MetaMask v10.4.0 开始，您不再需要 Ledger Live 即可将您的 Ledger 设备连接到 MetaMask。",
    "description": "Description of a notification in the 'See What's New' popup. Describes changes for how Ledger Live is no longer needed to connect the device."
  },
  "notifications8DescriptionTwo": {
    "message": "为了更轻松和更稳定的 ledger 体验，请转到设置中的“高级”选项卡，将“首选 Ledger 连接类型”切换为“WebHID”。",
    "description": "Description of a notification in the 'See What's New' popup. Describes how the user can turn off the Ledger Live setting."
  },
  "notifications8Title": {
    "message": "Ledger 连接改进",
    "description": "Title for a notification in the 'See What's New' popup. Notifies ledger users that there is an improvement in how they can connect their device."
  },
  "notificationsBlockaidDefaultDescriptionActionText": {
    "message": "知道了"
  },
  "notificationsBlockaidDefaultDescriptionOne": {
    "message": "通过 Blockaid 的安全提醒，您可避开已知欺诈，同时保护隐私。此功能适用于 Arbitrum、Avalanche、BNB Chain、以太坊主网、Linea、Optimism、Polygon、Base 和 Sepolia。"
  },
  "notificationsBlockaidDefaultDescriptionTwo": {
    "message": "在批准请求之前，请务必自行作出审慎调查。"
  },
  "notificationsBlockaidDefaultTitle": {
    "message": "使用安全提醒以确保安全"
  },
  "notificationsDropLedgerFirefoxDescription": {
    "message": "Firefox 不再支持 U2F，因此在 Firefox 上，MetaMask 无法使用 Ledger。请尝试在 Google Chrome 上使用 MetaMask。",
    "description": "Description of a notification in the 'See What's New' popup. Describes that ledger will not longer be supported for firefox users and they should use MetaMask on chrome for ledger support instead."
  },
  "notificationsDropLedgerFirefoxTitle": {
    "message": "放弃在 Firefox 上支持 Ledger",
    "description": "Title for a notification in the 'See What's New' popup. Tells firefox users that ledger support is being dropped."
  },
  "notificationsFeatureToggle": {
    "message": "启用钱包通知",
    "description": "Experimental feature title"
  },
  "notificationsFeatureToggleDescription": {
    "message": "这可以启用钱包通知，例如发送/接收资金或 NFT 和功能公告。",
    "description": "Description of the experimental notifications feature"
  },
  "notificationsMarkAllAsRead": {
    "message": "将所有标记为已读"
  },
  "notificationsPageEmptyTitle": {
    "message": "此处无内容"
  },
  "notificationsPageErrorContent": {
    "message": "请尝试再次访问此页面。"
  },
  "notificationsPageErrorTitle": {
    "message": "出错了"
  },
  "notificationsPageNoNotificationsContent": {
    "message": "您尚未收到任何通知。"
  },
  "notificationsPetnamesActionText": {
    "message": "知道了"
  },
  "notificationsPetnamesDescriptionOne": {
    "message": "当您在交易过程中点击地址时，您可以看到来自第三方来源（如 ENS、Lens 和 Etherscan）建议的昵称。"
  },
  "notificationsPetnamesDescriptionTwo": {
    "message": "这将使您将来更容易识别地址，因此请务必给您信任的地址添加昵称。"
  },
  "notificationsPetnamesTitle": {
    "message": "建议的昵称在此！"
  },
  "notificationsSettingsBoxError": {
    "message": "出错了。请重试。"
  },
  "notificationsSettingsPageAllowNotifications": {
    "message": "通过通知随时了解您的钱包动态。为了使用通知，我们使用配置文件在您的不同设备上同步某些设置。$1"
  },
  "notificationsSettingsPageAllowNotificationsLink": {
    "message": "了解我们如何在使用此功能时保护您的隐私。"
  },
  "notificationsSimulationsDescriptionOne": {
    "message": "现在，您可以在进行交易之前看到交易的潜在结果！"
  },
  "notificationsSimulationsDescriptionTwo": {
    "message": "这只是一次模拟，所以我们不能保证最终的结果。您可以随时在“设置 >安全与隐私”中关闭它。 "
  },
  "notificationsU2FLedgerLiveDescription": {
    "message": "U2F 和 Ledger Live 在 Chrome 上不再可用。您仍然可以使用 Webhid 在 Chrome 上连接 Ledger 设备。",
    "description": "Description of a notification in the 'See What's New' popup. Describes the U2F and Ledger Live connection modes are now deprecated"
  },
  "notificationsU2FLedgerLiveTitle": {
    "message": "U2F 和 Ledger Live 弃用",
    "description": "Title for a notification in the 'See What's New' popup. Tells ledger and chrome users that U2F and Ledger Live options are now deprecated."
  },
  "numberOfNewTokensDetectedPlural": {
    "message": "在此账户中找到$1枚新代币",
    "description": "$1 is the number of new tokens detected"
  },
  "numberOfNewTokensDetectedSingular": {
    "message": "在此账户中找到1枚新代币"
  },
  "ofTextNofM": {
    "message": "/"
  },
  "off": {
    "message": "关"
  },
  "offlineForMaintenance": {
    "message": "离线维护"
  },
  "ok": {
    "message": "确定"
  },
  "on": {
    "message": "开"
  },
  "onboarding": {
    "message": "入门"
  },
  "onboardingAdvancedPrivacyIPFSDescription": {
    "message": "IPFS 网关使访问和查看第三方托管的数据成为可能。您可以添加自定义 IPFS 网关或继续使用默认网关。"
  },
  "onboardingAdvancedPrivacyIPFSInvalid": {
    "message": "请输入有效的 URL"
  },
  "onboardingAdvancedPrivacyIPFSTitle": {
    "message": "添加自定义 IPFS 网关"
  },
  "onboardingAdvancedPrivacyIPFSValid": {
    "message": "IPFS 网关 URL 有效"
  },
  "onboardingAdvancedPrivacyNetworkButton": {
    "message": "添加自定义网络"
  },
  "onboardingAdvancedPrivacyNetworkDescription": {
    "message": "我们使用 Infura 作为我们的远程过程调用（RPC）提供商，以提供最可靠和最私密的以太坊数据访问。您可以选择自己的 RPC，但请谨记，任何 RPC 都可以接收您的 IP 地址和以太坊钱包以进行交易。请阅读我们的 $1，进一步了解 Infura 如何处理数据。"
  },
  "onboardingAdvancedPrivacyNetworkTitle": {
    "message": "选择您的网络"
  },
  "onboardingCreateWallet": {
    "message": "创建新钱包"
  },
  "onboardingImportWallet": {
    "message": "导入现有钱包"
  },
  "onboardingMetametricsAgree": {
    "message": "我同意"
  },
  "onboardingMetametricsAllowOptOutLegacy": {
    "message": "始终允许您通过设置选择退出"
  },
  "onboardingMetametricsDataTermsLegacy": {
    "message": "此数据是汇总数据，因而可以保持匿名，以遵守《通用数据保护条例》（欧盟）2016/679。"
  },
<<<<<<< HEAD
=======
  "onboardingMetametricsDescription": {
    "message": "我们希望收集基本的使用和诊断数据，以改进 MetaMask。请注意，我们绝不会出卖您在此处提供的数据。"
  },
  "onboardingMetametricsDescription2": {
    "message": "当我们收集指标时，总是..."
  },
>>>>>>> ee3841d8
  "onboardingMetametricsDescription2Legacy": {
    "message": "MetaMask 将会......"
  },
  "onboardingMetametricsDescriptionLegacy": {
    "message": "MetaMask 希望收集使用数据，以更好地了解我们的用户如何与 MetaMask 交互。这些数据将用于提供服务，包括根据您的使用情况改进服务。"
  },
  "onboardingMetametricsDisagree": {
    "message": "不，谢谢"
  },
<<<<<<< HEAD
=======
  "onboardingMetametricsInfuraTerms": {
    "message": "如果我们决定将这些数据用于其他目的，我们会通知您。您可以查看我们的 $1 以了解更多信息。请记住，您可以随时转到设置并选择退出。",
    "description": "$1 represents `onboardingMetametricsInfuraTermsPolicy`"
  },
>>>>>>> ee3841d8
  "onboardingMetametricsInfuraTermsLegacy": {
    "message": "* 如您在 MetaMask中 使用 Infura 作为默认的 RPC 提供商，Infura 将在您发送交易时收集您的 IP 地址和以太坊钱包地址。我们不会以允许系统将这两项数据关联起来的方式存储这些信息。如需从数据收集角度进一步了解 MetaMask 和 Infura 如何进行交互，请参阅我们的更新版 $1。如需进一步了解我们的一般隐私准则，请参阅我们的 $2。",
    "description": "$1 represents `onboardingMetametricsInfuraTermsPolicyLink`, $2 represents `onboardingMetametricsInfuraTermsPolicy`"
  },
<<<<<<< HEAD
=======
  "onboardingMetametricsInfuraTermsPolicy": {
    "message": "隐私政策"
  },
>>>>>>> ee3841d8
  "onboardingMetametricsInfuraTermsPolicyLegacy": {
    "message": "隐私政策在此处"
  },
  "onboardingMetametricsInfuraTermsPolicyLinkLegacy": {
    "message": "此处"
  },
  "onboardingMetametricsModalTitle": {
    "message": "添加自定义网络"
  },
<<<<<<< HEAD
  "onboardingMetametricsNeverCollectIPLegacy": {
    "message": "$1收集您的完整 IP 地址*",
    "description": "$1 represents `onboardingMetametricsNeverEmphasis`"
  },
  "onboardingMetametricsNeverCollectLegacy": {
    "message": "$1 收集我们不需要提供服务的信息（如私钥、地址、交易散列或余额）",
    "description": "$1 represents `onboardingMetametricsNeverEmphasis`"
  },
  "onboardingMetametricsNeverEmphasisLegacy": {
    "message": "永远不会发生"
  },
=======
  "onboardingMetametricsNeverCollect": {
    "message": "$1 会存储点击量和应用程序的浏览量，但不会存储其他详情（如您的公钥）。",
    "description": "$1 represents `onboardingMetametricsNeverCollectEmphasis`"
  },
  "onboardingMetametricsNeverCollectEmphasis": {
    "message": "私密："
  },
  "onboardingMetametricsNeverCollectIP": {
    "message": "$1 我们暂时使用您的 IP 地址来检测一般位置（如您的国家或地区），但从来不会进行存储。",
    "description": "$1 represents `onboardingMetametricsNeverCollectIPEmphasis`"
  },
  "onboardingMetametricsNeverCollectIPEmphasis": {
    "message": "通用："
  },
  "onboardingMetametricsNeverCollectIPLegacy": {
    "message": "$1收集您的完整 IP 地址*",
    "description": "$1 represents `onboardingMetametricsNeverEmphasis`"
  },
  "onboardingMetametricsNeverCollectLegacy": {
    "message": "$1 收集我们不需要提供服务的信息（如私钥、地址、交易散列或余额）",
    "description": "$1 represents `onboardingMetametricsNeverEmphasis`"
  },
  "onboardingMetametricsNeverEmphasisLegacy": {
    "message": "永远不会发生"
  },
  "onboardingMetametricsNeverSellData": {
    "message": "$1 您可以随时决定是否通过设置共享或删除您的使用数据。",
    "description": "$1 represents `onboardingMetametricsNeverSellDataEmphasis`"
  },
  "onboardingMetametricsNeverSellDataEmphasis": {
    "message": "可选："
  },
>>>>>>> ee3841d8
  "onboardingMetametricsNeverSellDataLegacy": {
    "message": "$1 出售数据。永远不会！",
    "description": "$1 represents `onboardingMetametricsNeverEmphasis`"
  },
  "onboardingMetametricsSendAnonymizeLegacy": {
    "message": "发送匿名的点击和页面浏览事件"
  },
  "onboardingMetametricsTitle": {
    "message": "请帮助我们改进 MetaMask"
  },
  "onboardingPinExtensionBillboardAccess": {
    "message": "完全访问权限"
  },
  "onboardingPinExtensionBillboardDescription": {
    "message": "这些扩展程序可以查看和更改信息"
  },
  "onboardingPinExtensionBillboardDescription2": {
    "message": "在此网站上。"
  },
  "onboardingPinExtensionBillboardTitle": {
    "message": "扩展程序"
  },
  "onboardingPinExtensionChrome": {
    "message": "点击浏览器扩展程序图标"
  },
  "onboardingPinExtensionDescription": {
    "message": "在您的浏览器上固定 MetaMask，以便访问并轻松查看交易确认。"
  },
  "onboardingPinExtensionDescription2": {
    "message": "您可以通过点击扩展程序打开 MetaMask，并一键访问您的钱包。"
  },
  "onboardingPinExtensionDescription3": {
    "message": "点击浏览器扩展程序图标即可即时访问它"
  },
  "onboardingPinExtensionLabel": {
    "message": "固定 MetaMask"
  },
  "onboardingPinExtensionStep1": {
    "message": "1"
  },
  "onboardingPinExtensionStep2": {
    "message": "2"
  },
  "onboardingPinExtensionTitle": {
    "message": "您的 MetaMask 安装完成！"
  },
  "onboardingPinMmiExtensionLabel": {
    "message": "将MetaMask Institutional置顶"
  },
  "onboardingUsePhishingDetectionDescription": {
    "message": "网络钓鱼检测提醒依赖于与 $1 的通信。jsDeliver 将有权访问您的 IP 地址。查看 $2。",
    "description": "The $1 is the word 'jsDeliver', from key 'jsDeliver' and $2 is the words Privacy Policy from key 'privacyMsg', both separated here so that it can be wrapped as a link"
  },
  "onekey": {
    "message": "OneKey"
  },
  "onlyAddTrustedNetworks": {
    "message": "恶意网络提供商可能会谎报区块链的状态并记录您的网络活动。只添加您信任的自定义网络。"
  },
  "onlyConnectTrust": {
<<<<<<< HEAD
    "message": "只连接您信任的网站。",
    "description": "Text displayed above the buttons for connection confirmation. $1 is the link to the learn more web page."
=======
    "message": "仅连接您信任的网站。$1",
    "description": "Text displayed above the buttons for connection confirmation. $1 is the link to the learn more web page."
  },
  "openCustodianApp": {
    "message": "打开$1应用程序",
    "description": "The $1 is the name of the Custodian that will be open"
>>>>>>> ee3841d8
  },
  "openFullScreenForLedgerWebHid": {
    "message": "全屏打开以连接您的 Ledger。",
    "description": "Shown to the user on the confirm screen when they are viewing MetaMask in a popup window but need to connect their ledger via webhid."
  },
  "openInBlockExplorer": {
    "message": "在区块浏览器上打开"
  },
  "openSeaNew": {
    "message": "OpenSea"
  },
  "openSeaToBlockaidBtnLabel": {
    "message": "探索 Snap"
  },
  "openSeaToBlockaidDescription": {
    "message": "此网络不再提供安全提醒。安装 Snap 可能提高安全性。"
  },
  "openSeaToBlockaidTitle": {
    "message": "注意！"
  },
  "operationFailed": {
    "message": "操作失败"
  },
  "optional": {
    "message": "可选"
  },
  "optionalWithParanthesis": {
    "message": "（可选）"
  },
  "options": {
    "message": "期权"
  },
  "or": {
    "message": "或"
  },
  "origin": {
    "message": "来源"
  },
  "osTheme": {
    "message": "系统"
  },
  "otherSnaps": {
    "message": "其他 snap",
    "description": "Used in the 'permission_rpc' message."
  },
  "outdatedBrowserNotification": {
    "message": "您的浏览器已过期。如果不更新浏览器，您将无法获取MetaMask的安全补丁和新功能。"
  },
  "padlock": {
    "message": "挂锁"
  },
  "parameters": {
    "message": "参数"
  },
  "participateInMetaMetrics": {
    "message": "参加 MetaMetrics"
  },
  "participateInMetaMetricsDescription": {
    "message": "加入 MetaMetrics ，帮助我们改进 MetaMask"
  },
  "password": {
    "message": "密码"
  },
  "passwordMmiTermsWarning": {
    "message": "我明白MetaMask Institutional无法为我恢复此密码。$1"
  },
  "passwordNotLongEnough": {
    "message": "密码长度不足"
  },
  "passwordSetupDetails": {
    "message": "此密码只会在此设备上解锁您的 MetaMask 钱包。MetaMask 无法恢复此密码。"
  },
  "passwordStrength": {
    "message": "密码强度：$1",
    "description": "Return password strength to the user when user wants to create password."
  },
  "passwordStrengthDescription": {
    "message": "强密码可以提高钱包的安全性，以防设备被盗或被入侵。"
  },
  "passwordTermsWarning": {
    "message": "我明白 MetaMask 无法为我恢复此密码。$1"
  },
  "passwordsDontMatch": {
    "message": "密码不匹配"
  },
  "pasteJWTToken": {
    "message": "在此处粘贴或拖放代币："
  },
  "pastePrivateKey": {
    "message": "请粘贴您的私钥:",
    "description": "For importing an account from a private key"
  },
  "paymasterInUse": {
    "message": "这笔交易的燃料费将由代付者支付。",
    "description": "Alert shown in transaction confirmation if paymaster in use."
  },
  "pending": {
    "message": "待处理"
  },
  "pendingTransactionInfo": {
    "message": "在那笔交易完成之前，这笔交易不会被处理。"
  },
  "pendingTransactionMultiple": {
    "message": "您有 ($1) 笔待处理的交易"
  },
  "pendingTransactionSingle": {
    "message": "您有 (1) 笔待处理的交易。",
    "description": "$1 is count of pending transactions"
  },
  "permissionDetails": {
    "message": "许可详情"
  },
<<<<<<< HEAD
=======
  "permissionRequest": {
    "message": "权限请求"
  },
>>>>>>> ee3841d8
  "permissionRequested": {
    "message": "立即请求"
  },
  "permissionRequestedForAccounts": {
    "message": "现在为 $1 请求",
    "description": "Permission cell status for requested permission including accounts, rendered as AvatarGroup which is $1."
  },
  "permissionRevoked": {
    "message": "在此更新中已撤销"
  },
  "permissionRevokedForAccounts": {
    "message": "此更新中已为 $1 撤销",
    "description": "Permission cell status for revoked permission including accounts, rendered as AvatarGroup which is $1."
  },
  "permission_accessNamedSnap": {
    "message": "连接至$1。",
    "description": "The description for the `wallet_snap` permission. $1 is the human-readable name of the snap."
  },
  "permission_accessNetwork": {
    "message": "访问互联网。",
    "description": "The description of the `endowment:network-access` permission."
  },
  "permission_accessNetworkDescription": {
    "message": "允许 $1 访问互联网。这可用于通过第三方服务器发送和接收数据。",
    "description": "An extended description of the `endowment:network-access` permission. $1 is the snap name."
  },
  "permission_accessSnap": {
    "message": "连接到$1 Snap。",
    "description": "The description for the `wallet_snap` permission. $1 is the name of the snap."
  },
  "permission_accessSnapDescription": {
    "message": "允许网站或snap与$1交互。",
    "description": "The description for the `wallet_snap_*` permission. $1 is the name of the Snap."
  },
  "permission_cronjob": {
    "message": "规划并执行定期操作。",
    "description": "The description for the `snap_cronjob` permission"
  },
  "permission_cronjobDescription": {
    "message": "允许 $1 执行按固定时间、日期或间隔定期运行的操作。这可用于触发对时间敏感的交互或通知。",
    "description": "An extended description for the `snap_cronjob` permission. $1 is the snap name."
  },
  "permission_dialog": {
    "message": "在 MetaMask 中显示对话框窗口。",
    "description": "The description for the `snap_dialog` permission"
  },
  "permission_dialogDescription": {
    "message": "允许 $1 显示带有以下内容的 MetaMask 弹出窗口：自定义文本、输入字段以及用于批准或拒绝操作的按钮。\n这适用于创建 snap 的提醒、确认和流程加入选项等。",
    "description": "An extended description for the `snap_dialog` permission. $1 is the snap name."
  },
  "permission_ethereumAccounts": {
    "message": "查看您允许的账户的地址（必填）",
    "description": "The description for the `eth_accounts` permission"
  },
  "permission_ethereumProvider": {
    "message": "访问以太坊提供商。",
    "description": "The description for the `endowment:ethereum-provider` permission"
  },
  "permission_ethereumProviderDescription": {
    "message": "允许 $1 直接与 MetaMask 通信，使其可以从区块链中读取数据，并提供消息和交易建议。",
    "description": "An extended description for the `endowment:ethereum-provider` permission. $1 is the snap name."
  },
  "permission_getEntropy": {
    "message": "派生 $1 独有的任意私钥。",
    "description": "The description for the `snap_getEntropy` permission. $1 is the snap name."
  },
  "permission_getEntropyDescription": {
    "message": "允许 $1 派生 $1 独有的任意私钥，但不公开私钥。这些私钥与您的 MetaMask 账户是分开的，与您的私钥或私钥助记词无关。其他 snap 无法访问此信息。",
    "description": "An extended description for the `snap_getEntropy` permission. $1 is the snap name."
  },
  "permission_getLocale": {
    "message": "查看您的首选语言。",
    "description": "The description for the `snap_getLocale` permission"
  },
  "permission_getLocaleDescription": {
    "message": "允许 $1 访问您的 MetaMask 首选语言设置。这可用于进行本地化，以及使用您的语言显示$1的内容。",
    "description": "An extended description for the `snap_getLocale` permission. $1 is the snap name."
  },
  "permission_homePage": {
    "message": "显示自定义屏幕",
    "description": "The description for the `endowment:page-home` permission"
  },
  "permission_homePageDescription": {
    "message": "让 $1 在 MetaMask 中显示自定义主屏幕。这可以用于用户界面、配置和控制面板。",
    "description": "An extended description for the `endowment:page-home` permission. $1 is the snap name."
  },
  "permission_keyring": {
    "message": "允许添加和控制以太坊账户的请求",
    "description": "The description for the `endowment:keyring` permission"
  },
  "permission_keyringDescription": {
    "message": "允许 $1 接收添加或删除账户的请求，并代表这些账户进行签名和交易。",
    "description": "An extended description for the `endowment:keyring` permission. $1 is the snap name."
  },
  "permission_lifecycleHooks": {
    "message": "使用生命周期挂钩。",
    "description": "The description for the `endowment:lifecycle-hooks` permission"
  },
  "permission_lifecycleHooksDescription": {
    "message": "允许 $1 使用生命周期挂钩，在其生命周期的特定时间运行代码。",
    "description": "An extended description for the `endowment:lifecycle-hooks` permission. $1 is the snap name."
  },
  "permission_manageAccounts": {
    "message": "添加并控制以太坊账户",
    "description": "The description for `snap_manageAccounts` permission"
  },
  "permission_manageAccountsDescription": {
    "message": "允许 $1 添加或删除以太坊账户，然后使用添加的账户来进行交易和签名。",
    "description": "An extended description for the `snap_manageAccounts` permission. $1 is the snap name."
  },
  "permission_manageBip32Keys": {
    "message": "管理 $1 账户。",
    "description": "The description for the `snap_getBip32Entropy` permission. $1 is a derivation path, e.g. 'm/44'/0'/0' (secp256k1)'."
  },
  "permission_manageBip44AndBip32KeysDescription": {
    "message": "允许 $1 在所请求的网络上管理账户和资产。这些账户使用您的私钥助记词（不会披露）进行派生和备份。$1 具有派生私钥的能力，因此可以支持以太坊（EVM）以外的多种区块链协议。",
    "description": "An extended description for the `snap_getBip44Entropy` and `snap_getBip44Entropy` permissions. $1 is the snap name."
  },
  "permission_manageBip44Keys": {
    "message": "管理 $1 账户。",
    "description": "The description for the `snap_getBip44Entropy` permission. $1 is the name of a protocol, e.g. 'Filecoin'."
  },
  "permission_manageState": {
    "message": "在您的设备上存储和管理其数据。",
    "description": "The description for the `snap_manageState` permission"
  },
  "permission_manageStateDescription": {
    "message": "允许 $1 通过加密安全地存储、更新和检索数据。其他 snap 无法访问此信息。",
    "description": "An extended description for the `snap_manageState` permission. $1 is the snap name."
  },
  "permission_nameLookup": {
    "message": "提供域和地址查找。",
    "description": "The description for the `endowment:name-lookup` permission."
  },
  "permission_nameLookupDescription": {
    "message": "允许 Snap 在 MetaMask UI 的不同部分中获取和显示地址并进行域查找。",
    "description": "An extended description for the `endowment:name-lookup` permission."
  },
  "permission_notifications": {
    "message": "显示通知。",
    "description": "The description for the `snap_notify` permission"
  },
  "permission_notificationsDescription": {
    "message": "允许 $1 在 MetaMask 中显示通知。snap 可以触发简短的通知文本，以提供可操作或对时间敏感的信息。",
    "description": "An extended description for the `snap_notify` permission. $1 is the snap name."
  },
  "permission_rpc": {
    "message": "允许 $1 直接与 $2 通信。",
    "description": "The description for the `endowment:rpc` permission. $1 is 'other snaps' or 'websites', $2 is the snap name."
  },
  "permission_rpcDescription": {
    "message": "允许 $1 向 $2 发送消息，以及接收来自$2的响应。",
    "description": "An extended description for the `endowment:rpc` permission. $1 is 'other snaps' or 'websites', $2 is the snap name."
  },
  "permission_rpcDescriptionOriginList": {
    "message": "$1 和 $2",
    "description": "A list of allowed origins where $2 is the last origin of the list and $1 is the rest of the list separated by ','."
  },
  "permission_signatureInsight": {
    "message": "显示签名见解模式。",
    "description": "The description for the `endowment:signature-insight` permission"
  },
  "permission_signatureInsightDescription": {
    "message": "在批准之前，允许 $1 显示一个模式，其中包含对任何签名请求的见解。这可用于反网络钓鱼和采取安全措施。",
    "description": "An extended description for the `endowment:signature-insight` permission. $1 is the snap name."
  },
  "permission_signatureInsightOrigin": {
    "message": "查看发起签名请求的网站来源",
    "description": "The description for the `signatureOrigin` caveat, to be used with the `endowment:signature-insight` permission"
  },
  "permission_signatureInsightOriginDescription": {
    "message": "允许 $1 查看发起签名请求的网站来源（URI）。这可用于防止网络钓鱼和采取安全措施。",
    "description": "An extended description for the `signatureOrigin` caveat, to be used with the `endowment:signature-insight` permission. $1 is the snap name."
  },
  "permission_transactionInsight": {
    "message": "获取并显示交易洞察。",
    "description": "The description for the `endowment:transaction-insight` permission"
  },
  "permission_transactionInsightDescription": {
    "message": "允许 $1 在 MetaMask UI 中对交易进行解码，并显示见解。这可用于防止网络钓鱼和采取安全措施。",
    "description": "An extended description for the `endowment:transaction-insight` permission. $1 is the snap name."
  },
  "permission_transactionInsightOrigin": {
    "message": "查看建议交易的网站来源",
    "description": "The description for the `transactionOrigin` caveat, to be used with the `endowment:transaction-insight` permission"
  },
  "permission_transactionInsightOriginDescription": {
    "message": "允许 $1 查看建议交易的网站的来源（URI）。这可用于防止网络钓鱼和采取安全措施。",
    "description": "An extended description for the `transactionOrigin` caveat, to be used with the `endowment:transaction-insight` permission. $1 is the snap name."
  },
  "permission_unknown": {
    "message": "未知权限：$1",
    "description": "$1 is the name of a requested permission that is not recognized."
  },
  "permission_viewBip32PublicKeys": {
    "message": "查看您的$1 ($2)公钥。",
    "description": "The description for the `snap_getBip32PublicKey` permission. $1 is a derivation path, e.g. 'm/44'/0'/0''. $2 is the elliptic curve name, e.g. 'secp256k1'."
  },
  "permission_viewBip32PublicKeysDescription": {
    "message": "允许 $2 查看您的 $1 公钥（和地址）。这并不会授予对账户或资产的任何控制权。",
    "description": "An extended description for the `snap_getBip32PublicKey` permission. $1 is a derivation path (name). $2 is the snap name."
  },
  "permission_viewNamedBip32PublicKeys": {
    "message": "查看您的$1公钥。",
    "description": "The description for the `snap_getBip32PublicKey` permission. $1 is a name for the derivation path, e.g., 'Ethereum accounts'."
  },
  "permission_walletSwitchEthereumChain": {
    "message": "切换并使用以下网络",
    "description": "The label for the `wallet_switchEthereumChain` permission"
  },
  "permission_webAssembly": {
    "message": "支持WebAssembly。",
    "description": "The description of the `endowment:webassembly` permission."
  },
  "permission_webAssemblyDescription": {
    "message": "允许 $1 通过 WebAssembly 访问低级执行环境。",
    "description": "An extended description of the `endowment:webassembly` permission. $1 is the snap name."
  },
  "permissions": {
    "message": "权限"
  },
<<<<<<< HEAD
=======
  "permissionsPageEmptyContent": {
    "message": "此处无内容"
  },
  "permissionsPageEmptySubContent": {
    "message": "您可以在此处查看您授予已安装 Snap 或已连接站点的许可。"
  },
  "permissionsPageTourDescription": {
    "message": "这是您的控制面板，用于管理授予已连接站点和已安装 Snap 的许可。"
  },
  "permissionsPageTourTitle": {
    "message": "已连接的站点现已获得许可"
  },
>>>>>>> ee3841d8
  "personalAddressDetected": {
    "message": "检测到个人地址。请输入代币合约地址。"
  },
  "petnamesEnabledToggle": {
    "message": "允许昵称"
  },
  "petnamesEnabledToggleDescription": {
    "message": "这样可以协助您为任何地址添加昵称。我们将在可能的情况下为您与之交互的地址提供名称建议。"
  },
  "pinExtensionDescription": {
    "message": "前往扩展程序菜单，将MetaMask Institutional置顶，以实现无缝访问。"
  },
  "pinExtensionTitle": {
    "message": "将扩展程序置顶"
  },
  "pinToTop": {
    "message": "置顶"
  },
  "pleaseConfirm": {
    "message": "请确认"
  },
  "plusMore": {
    "message": "另外 $1 项",
    "description": "$1 is the number of additional items"
  },
  "plusXMore": {
    "message": "另外 $1 项",
    "description": "$1 is a number of additional but unshown items in a list- this message will be shown in place of those items"
  },
  "popularCustomNetworks": {
    "message": "流行自定义网络"
  },
  "portfolio": {
    "message": "Portfolio"
  },
  "portfolioDashboard": {
    "message": "Portfolio 控制面板"
  },
  "preparingSwap": {
    "message": "正在准备交换......"
  },
  "prev": {
    "message": "上一个"
  },
  "primaryCurrencySetting": {
    "message": "主要货币"
  },
  "primaryCurrencySettingDescription": {
    "message": "选择原生以优先显示链的原生货币（例如 ETH）的值。选择法币以优先显示以您所选法币显示的值。"
  },
  "primaryType": {
    "message": "主要类型"
  },
  "priorityFee": {
    "message": "优先费用"
  },
  "priorityFeeProperCase": {
    "message": "优先费用"
  },
  "privacy": {
    "message": "隐私"
  },
  "privacyMsg": {
    "message": "隐私政策"
  },
  "privateKey": {
    "message": "私钥",
    "description": "select this type of file to use to import an account"
  },
  "privateKeyCopyWarning": {
    "message": "$1 的私钥",
    "description": "$1 represents the account name"
  },
  "privateKeyHidden": {
    "message": "私钥已隐藏",
    "description": "Explains that the private key input is hidden"
  },
  "privateKeyShow": {
    "message": "显示/隐藏私钥输入",
    "description": "Describes a toggle that is used to show or hide the private key input"
  },
  "privateKeyShown": {
    "message": "正在显示此私钥",
    "description": "Explains that the private key input is being shown"
  },
  "privateKeyWarning": {
    "message": "警告：切勿泄露此私钥。任何拥有您私钥的人都可以窃取您账户中持有的任何资产。"
  },
  "privateNetwork": {
    "message": "私有网络"
  },
  "proceedWithTransaction": {
    "message": "我仍然想继续"
  },
  "productAnnouncements": {
    "message": "产品公告"
  },
  "profileSync": {
    "message": "配置文件同步"
  },
  "profileSyncConfirmation": {
    "message": "如果您关闭配置文件同步，您将无法收到通知。"
  },
  "profileSyncDescription": {
    "message": "创建配置文件，MetaMask 用以在您的不同设备之间同步某些设置。这是获取通知的必需条件。$1。"
  },
  "profileSyncPrivacyLink": {
    "message": "了解我们如何保护您的隐私"
  },
  "proposedApprovalLimit": {
    "message": "拟议的审批上限"
  },
  "provide": {
    "message": "提供"
  },
  "publicAddress": {
    "message": "公钥"
  },
  "pushPlatformNotificationsFundsReceivedDescription": {
    "message": "您收到了 $1 $2"
  },
  "pushPlatformNotificationsFundsReceivedDescriptionDefault": {
    "message": "您收到了一些代币"
  },
  "pushPlatformNotificationsFundsReceivedTitle": {
    "message": "已收到资金"
  },
  "pushPlatformNotificationsFundsSentDescription": {
    "message": "您已成功发送 $1 $2"
  },
  "pushPlatformNotificationsFundsSentDescriptionDefault": {
    "message": "您已成功发送了一些代币"
  },
  "pushPlatformNotificationsFundsSentTitle": {
    "message": "资金已发送"
  },
  "pushPlatformNotificationsNftReceivedDescription": {
    "message": "您收到了新的 NFT"
  },
  "pushPlatformNotificationsNftReceivedTitle": {
    "message": "已收到 NFT"
  },
  "pushPlatformNotificationsNftSentDescription": {
    "message": "您已成功发送一个 NFT"
  },
  "pushPlatformNotificationsNftSentTitle": {
    "message": "NFT 已发送"
  },
  "pushPlatformNotificationsStakingLidoStakeCompletedDescription": {
    "message": "您的 Lido 质押已成功"
  },
  "pushPlatformNotificationsStakingLidoStakeCompletedTitle": {
    "message": "质押完成"
  },
  "pushPlatformNotificationsStakingLidoStakeReadyToBeWithdrawnDescription": {
    "message": "您的 Lido 质押现已可以提取"
  },
  "pushPlatformNotificationsStakingLidoStakeReadyToBeWithdrawnTitle": {
    "message": "质押已可提取"
  },
  "pushPlatformNotificationsStakingLidoWithdrawalCompletedDescription": {
    "message": "您的 Lido 提取成功"
  },
  "pushPlatformNotificationsStakingLidoWithdrawalCompletedTitle": {
    "message": "提取已完成"
  },
  "pushPlatformNotificationsStakingLidoWithdrawalRequestedDescription": {
    "message": "您的 Lido 提取请求已提交"
  },
  "pushPlatformNotificationsStakingLidoWithdrawalRequestedTitle": {
    "message": "已请求提取"
  },
  "pushPlatformNotificationsStakingRocketpoolStakeCompletedDescription": {
    "message": "您的 RocketPool 质押已成功"
  },
  "pushPlatformNotificationsStakingRocketpoolStakeCompletedTitle": {
    "message": "质押完成"
  },
  "pushPlatformNotificationsStakingRocketpoolUnstakeCompletedDescription": {
    "message": "您的 RocketPool 解除质押已成功"
  },
  "pushPlatformNotificationsStakingRocketpoolUnstakeCompletedTitle": {
    "message": "解除质押完成"
  },
  "pushPlatformNotificationsSwapCompletedDescription": {
    "message": "您的 MetaMask 兑换已成功"
  },
  "pushPlatformNotificationsSwapCompletedTitle": {
    "message": "兑换已完成"
  },
  "queued": {
    "message": "队列中"
  },
  "quoteRate": {
    "message": "报价"
  },
  "reAddAccounts": {
    "message": "重新添加任何其他账户"
  },
  "reAdded": {
    "message": "重新添加"
  },
  "readdToken": {
    "message": "将来您还可以通过账户选项菜单中的“导入代币”来添加此代币。"
  },
  "receive": {
    "message": "收款"
  },
  "receiveTokensCamelCase": {
    "message": "收取代币"
  },
  "recipientAddressPlaceholder": {
    "message": "输入公钥 (0x) 或 ENS 名称"
  },
  "recipientAddressPlaceholderFlask": {
    "message": "输入公钥 (0x) 或域名"
  },
  "recommendedGasLabel": {
    "message": "建议"
  },
  "recoveryPhraseReminderBackupStart": {
    "message": "从这里开始"
  },
  "recoveryPhraseReminderConfirm": {
    "message": "明白了"
  },
  "recoveryPhraseReminderHasBackedUp": {
    "message": "始终将您的账户私钥助记词保存在安全和秘密的地方"
  },
  "recoveryPhraseReminderHasNotBackedUp": {
    "message": "需要再次备份您的账户私钥助记词？"
  },
  "recoveryPhraseReminderItemOne": {
    "message": "切勿与任何人分享您的账户私钥助记词"
  },
  "recoveryPhraseReminderItemTwo": {
    "message": "MetaMask 团队绝对不会索要您的账户私钥助记词"
  },
  "recoveryPhraseReminderSubText": {
    "message": "您的账户私钥助记词控制您的所有账户。"
  },
  "recoveryPhraseReminderTitle": {
    "message": "保护您的资金"
  },
  "redesignedConfirmationsEnabledToggle": {
    "message": "批准的签名请求"
  },
  "redesignedConfirmationsToggleDescription": {
    "message": "开启此选项以查看增强格式的签名请求。"
  },
  "refreshList": {
    "message": "刷新列表"
  },
  "reject": {
    "message": "拒绝"
  },
  "rejectAll": {
    "message": "拒绝全部"
  },
  "rejectRequestsDescription": {
    "message": "您即将批量拒绝 $1 请求。"
  },
  "rejectRequestsN": {
    "message": "拒绝 $1 请求"
  },
  "rejectTxsDescription": {
    "message": "您将批量拒绝 $1 笔交易。"
  },
  "rejectTxsN": {
    "message": "拒绝 $1 笔交易"
  },
  "rejected": {
    "message": "已拒绝"
  },
  "remember": {
    "message": "记住："
  },
  "remove": {
    "message": "删除"
  },
  "removeAccount": {
    "message": "删除账户"
  },
  "removeAccountDescription": {
    "message": "该账户将从您的钱包中删除。在继续操作前，确认您已拥有该导入账户的原始账户私钥助记词或私钥。您可以通过账户下拉菜单再次导入或创建账户。 "
  },
  "removeJWT": {
    "message": "删除托管代币"
  },
  "removeJWTDescription": {
    "message": "您确定要删除此代币吗？分配给此代币的所有账户也将从扩展中删除： "
  },
  "removeKeyringSnap": {
    "message": "去除此Snap，会同时将以下账户从MetaMask中去除："
  },
  "removeKeyringSnapToolTip": {
    "message": "Snap控制这些账户，去除此Snap，会同时将这些账户从MetaMask中去除，但账户将保留在区块链中。"
  },
  "removeNFT": {
    "message": "删除 NFT"
  },
  "removeNftErrorMessage": {
    "message": "我们无法去除此 NFT。"
  },
  "removeNftMessage": {
    "message": "NFT已成功移除！"
  },
  "removeSnap": {
    "message": "移除 Snap"
  },
  "removeSnapAccountDescription": {
    "message": "如果您继续，此账户将不可在 MetaMask 中使用。"
  },
  "removeSnapAccountTitle": {
    "message": "去除账户"
  },
  "removeSnapConfirmation": {
    "message": "您确定要移除$1吗？",
    "description": "$1 represents the name of the snap"
  },
  "removeSnapDescription": {
    "message": "此操作将会删除snap及其数据，并撤销您获授予的权限。"
  },
  "replace": {
    "message": "替换"
  },
  "reportIssue": {
    "message": "报告问题"
  },
  "requestFlaggedAsMaliciousFallbackCopyReason": {
    "message": "安全提供商没有分享其他详情"
  },
  "requestFlaggedAsMaliciousFallbackCopyReasonTitle": {
    "message": "请求被标记为恶意"
  },
  "requestFrom": {
    "message": "请求来自"
  },
  "requestFromInfo": {
    "message": "这是要求您签名的站点。"
  },
  "requestFromTransactionDescription": {
    "message": "这是要求您确认的网站。"
  },
  "requestMayNotBeSafe": {
    "message": "请求可能不安全"
  },
  "requestMayNotBeSafeError": {
    "message": "安全提供商没有检测到任何已知的恶意活动，但继续仍然可能是不安全的。"
  },
  "requestNotVerified": {
    "message": "请求尚未验证"
  },
  "requestNotVerifiedError": {
    "message": "由于出现错误，安全提供商没有验证此请求。请谨慎操作。"
  },
  "requestsAwaitingAcknowledgement": {
    "message": "待确认的请求"
  },
  "required": {
    "message": "必需"
  },
  "reset": {
    "message": "重置"
  },
  "resetStates": {
    "message": "重设状态"
  },
  "resetWallet": {
    "message": "重置钱包"
  },
  "resetWalletSubHeader": {
    "message": "MetaMask不会保留密码的副本。如果您在解锁账户时遇到问题，需要重置您的钱包。您可以提供设置钱包时使用的私钥助记词，以进行重置。"
  },
  "resetWalletUsingSRP": {
    "message": "此操作将从此设备中删除您当前的钱包和私钥助记词，以及您编制的账户列表。使用助记词进行重置后，您将会看到一个账户列表（基于用于重置的助记词）。这个新列表将自动包括有余额的账户。您还可以使用之前创建的$1。您导入的自定义账户需要是$2，添加到账户中的任何自定义代币也需要是$3。"
  },
  "resetWalletWarning": {
    "message": "在继续之前，请确保您所使用的私钥助记词正确无误。您将无法撤消此操作。"
  },
  "restartMetamask": {
    "message": "重新启动MetaMask"
  },
  "restore": {
    "message": "恢复"
  },
  "restoreFailed": {
    "message": "无法使用所提供的文件恢复数据"
  },
  "restoreSuccessful": {
    "message": "您的数据已成功恢复"
  },
  "restoreUserData": {
    "message": "恢复用户数据"
  },
  "restoreUserDataDescription": {
    "message": "您可以从备份文件中恢复联系人和首选项等数据。"
  },
  "resultPageError": {
    "message": "错误"
  },
  "resultPageErrorDefaultMessage": {
    "message": "操作失败。"
  },
  "resultPageSuccess": {
    "message": "成功"
  },
  "resultPageSuccessDefaultMessage": {
    "message": "操作已成功完成。"
  },
  "retryTransaction": {
    "message": "重试交易"
  },
  "reusedTokenNameWarning": {
    "message": "此处的代币使用了与您关注的另一种代币相同的符号，这可能会让人感到困惑或具有欺骗性。"
  },
  "revealSeedWords": {
    "message": "显示私钥助记词"
  },
  "revealSeedWordsDescription1": {
    "message": "$1 提供 $2",
    "description": "This is a sentence consisting of link using 'revealSeedWordsSRPName' as $1 and bolded text using 'revealSeedWordsDescription3' as $2."
  },
  "revealSeedWordsDescription2": {
    "message": "MetaMask 是$1。这意味着您是自己的 SRP 的所有者。",
    "description": "$1 is text link with the message from 'revealSeedWordsNonCustodialWallet'"
  },
  "revealSeedWordsDescription3": {
    "message": "对您的钱包和资金的完整访问权限。"
  },
  "revealSeedWordsNonCustodialWallet": {
    "message": "非托管钱包"
  },
  "revealSeedWordsQR": {
    "message": "QR"
  },
  "revealSeedWordsSRPName": {
    "message": "私钥助记词（SRP）"
  },
  "revealSeedWordsText": {
    "message": "文本"
  },
  "revealSeedWordsWarning": {
    "message": "确保没有人在看您的屏幕。$1",
    "description": "$1 is bolded text using the message from 'revealSeedWordsWarning2'"
  },
  "revealSeedWordsWarning2": {
    "message": "MetaMask 支持团队绝对不会要求提供此项信息。",
    "description": "The bolded texted in the second part of 'revealSeedWordsWarning'"
  },
  "revealSensitiveContent": {
    "message": "显示敏感内容"
  },
  "revealTheSeedPhrase": {
    "message": "显示助记词"
  },
  "reviewAlerts": {
    "message": "查看提醒"
  },
  "revokeAllTokensTitle": {
    "message": "撤销访问和转移您的所有 $1 的权限？",
    "description": "$1 is the symbol of the token for which the user is revoking approval"
  },
  "revokeAllTokensTitleWithoutSymbol": {
    "message": "要撤销访问并转账您所有在$1的NFT的权限吗？",
    "description": "$1 is a link to contract on the block explorer when we're not able to retrieve a erc721 or erc1155 name"
  },
  "revokeApproveForAllDescription": {
    "message": "这将撤销第三方访问并转账您的所有 $1 的权限，而无需另行通知。",
    "description": "$1 is either a string or link of a given token symbol or name"
  },
  "revokeApproveForAllDescriptionWithoutSymbol": {
    "message": "这会撤销第三方在无需另行通知的情况下访问并转账您所有在$1的NFT的权限。",
    "description": "$1 is a link to contract on the block explorer when we're not able to retrieve a erc721 or erc1155 name"
  },
  "revokePermission": {
    "message": "撤销权限"
  },
  "revokeSpendingCap": {
    "message": "撤销 $1 的支出上限",
    "description": "$1 is a token symbol"
  },
  "revokeSpendingCapTooltipText": {
    "message": "第三方将无法再使用您当前或未来的任何代币。"
  },
  "rpcUrl": {
    "message": "新的 RPC URL"
  },
  "safeTransferFrom": {
    "message": "安全转账来自"
  },
  "save": {
    "message": "保存"
  },
  "scanInstructions": {
    "message": "将二维码放在摄像头前"
  },
  "scanQrCode": {
    "message": "扫描二维码"
  },
  "scrollDown": {
    "message": "向下滚动"
  },
  "search": {
    "message": "搜索"
  },
  "searchAccounts": {
    "message": "搜索账户"
  },
  "searchTokenOrNFT": {
    "message": "搜索代币或 NFT"
  },
  "searchTokens": {
    "message": "搜索代币"
  },
  "secretRecoveryPhrase": {
    "message": "私钥助记词"
  },
  "secureWallet": {
    "message": "安全钱包"
  },
  "security": {
    "message": "安全"
  },
  "securityAlert": {
    "message": "来自 $1 和 $2 的安全警报"
  },
  "securityAlerts": {
    "message": "安全提醒"
  },
  "securityAlertsDescription": {
    "message": "此功能通过主动审查交易和签名请求向您发出恶意活动提醒。$1",
    "description": "Link to learn more about security alerts"
  },
  "securityAndPrivacy": {
    "message": "安全和隐私"
  },
  "securityProviderPoweredBy": {
    "message": "由 $1 提供支持",
    "description": "The security provider that is providing data"
  },
  "seeDetails": {
    "message": "查看详情"
  },
  "seedPhraseConfirm": {
    "message": "确认私钥助记词"
  },
  "seedPhraseEnterMissingWords": {
    "message": "确认私钥助记词"
  },
  "seedPhraseIntroNotRecommendedButtonCopy": {
    "message": "稍后提醒我（不推荐）"
  },
  "seedPhraseIntroRecommendedButtonCopy": {
    "message": "保护我的钱包（推荐）"
  },
  "seedPhraseIntroSidebarBulletFour": {
    "message": "写下并存储在多个秘密位置。"
  },
  "seedPhraseIntroSidebarBulletOne": {
    "message": "保存到密码管理工具"
  },
  "seedPhraseIntroSidebarBulletThree": {
    "message": "安全存放在保险箱内。"
  },
  "seedPhraseIntroSidebarCopyOne": {
    "message": "您的账户私钥助记词是由12个单词组成的短语，它是您的钱包和资金的“主私钥”"
  },
  "seedPhraseIntroSidebarCopyThree": {
    "message": "如果有人要求您的恢复短语，他们可能会试图欺诈您并偷窃您的钱包资金"
  },
  "seedPhraseIntroSidebarCopyTwo": {
    "message": "切勿分享您的账户私钥助记词，包括也不能与 MetaMask 分享！"
  },
  "seedPhraseIntroSidebarTitleOne": {
    "message": "什么是账户私钥助记词？"
  },
  "seedPhraseIntroSidebarTitleThree": {
    "message": "我是否应该分享我的账户私钥助记词？"
  },
  "seedPhraseIntroSidebarTitleTwo": {
    "message": "如何保存我的账户私钥助记词？"
  },
  "seedPhraseIntroTitle": {
    "message": "保护您的钱包安全"
  },
  "seedPhraseIntroTitleCopy": {
    "message": "在开始之前，观看这个简短的视频来了解您的账户助记词以及如何保护您的钱包安全。"
  },
  "seedPhraseReq": {
    "message": "私钥助记词包含 12、15、18、21 或 24 个字词"
  },
  "seedPhraseWriteDownDetails": {
    "message": "请写下这个由12个单词组成的账户私钥助记词，然后将其保存到您信任并且只有您可以访问的地方。"
  },
  "seedPhraseWriteDownHeader": {
    "message": "写下您的私钥助记词"
  },
  "select": {
    "message": "选择"
  },
  "selectAccounts": {
    "message": "选择要在此网站上使用的账户"
  },
  "selectAccountsForSnap": {
    "message": "选择使用此 Snap 的账户"
  },
  "selectAll": {
    "message": "全部选择"
  },
  "selectAllAccounts": {
    "message": "选择所有账户"
  },
  "selectAnAccount": {
    "message": "选择一个账户"
  },
  "selectAnAccountAlreadyConnected": {
    "message": "此账户已连接到 MetaMask"
  },
  "selectAnAccountHelp": {
    "message": "选择要在 MetaMask Institutional 使用的托管账户。"
  },
  "selectEnableDisplayMediaPrivacyPreference": {
    "message": "打开\"显示 NFT 媒体\""
  },
  "selectHdPath": {
    "message": "选择 HD 路径"
  },
  "selectJWT": {
    "message": "选择代币"
  },
  "selectNFTPrivacyPreference": {
    "message": "在设置中打开 NFT 检测"
  },
  "selectPathHelp": {
    "message": "如果您没有看到您期望的账户，请尝试切换 HD 路径。"
  },
  "selectType": {
    "message": "选择类型"
  },
  "selectingAllWillAllow": {
    "message": "选择全部将允许本网站查看您当前的所有账户。确保您信任这个网站。"
  },
  "send": {
    "message": "发送"
  },
  "sendAToken": {
    "message": "发送代币"
  },
  "sendBugReport": {
    "message": "向我们发送错误报告。"
  },
  "sendNoContactsConversionText": {
    "message": "点击此处"
  },
  "sendNoContactsDescription": {
    "message": "联系人允许您多次将交易安全地发送到另一个账户。要创建联系人，$1",
    "description": "$1 represents the action text 'click here'"
  },
  "sendNoContactsTitle": {
    "message": "您还没有任何联系人"
  },
  "sendSelectReceiveAsset": {
    "message": "选择要接收的资产"
  },
  "sendSelectSendAsset": {
    "message": "选择要发送的资产"
  },
  "sendSpecifiedTokens": {
    "message": "发送 $1",
    "description": "Symbol of the specified token"
  },
  "sendSwapSubmissionWarning": {
    "message": "点击此按钮将立即启动您的兑换交易。在继续操作之前，请查看您的交易详情。"
  },
  "sendTokenAsToken": {
    "message": "将 $1 作为 $2 发送",
    "description": "Used in the transaction display list to describe a swap and send. $1 and $2 are the symbols of tokens in involved in the swap."
  },
  "sendingAsset": {
    "message": "正在发送 $1"
  },
  "sendingDisabled": {
    "message": "尚不支持发送ERC-1155 NFT资产。"
  },
  "sendingNativeAsset": {
    "message": "正在发送 $1",
    "description": "$1 represents the native currency symbol for the current network (e.g. ETH or BNB)"
  },
  "sendingToTokenContractWarning": {
    "message": "警告：您将要发送到代币合约，这可能会导致资金损失。$1",
    "description": "$1 is a clickable link with text defined by the 'learnMoreUpperCase' key. The link will open to a support article regarding the known contract address warning"
  },
  "sendingZeroAmount": {
    "message": "您发送的是0 $1。"
  },
  "sepolia": {
    "message": "Sepolia测试网络"
  },
  "serviceWorkerKeepAlive": {
    "message": "Service Worker 保持活跃"
  },
  "setAdvancedPrivacySettingsDetails": {
    "message": "MetaMask 使用这些可信的第三方服务来提高产品可用性和安全性。"
  },
  "setApprovalForAll": {
    "message": "设置批准所有"
  },
  "setApprovalForAllTitle": {
    "message": "批准$1，且无消费限制",
    "description": "The token symbol that is being approved"
  },
  "settingAddSnapAccount": {
    "message": "添加账户 Snap"
  },
  "settings": {
    "message": "设置"
  },
  "settingsSearchMatchingNotFound": {
    "message": "没有找到匹配的结果."
  },
  "settingsSubHeadingSignaturesAndTransactions": {
    "message": "签名和交易请求"
  },
  "show": {
    "message": "显示"
  },
  "showAccount": {
    "message": "显示账户"
  },
  "showExtensionInFullSizeView": {
    "message": "以全尺寸视图显示扩展程序"
  },
  "showExtensionInFullSizeViewDescription": {
    "message": "开启此选项，以便当您点击扩展程序图标时默认为全尺寸视图。"
  },
  "showFiatConversionInTestnets": {
    "message": "在测试网络上显示转换"
  },
  "showFiatConversionInTestnetsDescription": {
    "message": "选择此项以在测试网络上显示法币转换"
  },
  "showHexData": {
    "message": "显示十六进制数据"
  },
  "showHexDataDescription": {
    "message": "选择此项以在发送屏幕上显示十六进制数据字段"
  },
  "showIncomingTransactions": {
    "message": "显示传入的交易"
  },
  "showIncomingTransactionsDescription": {
    "message": "这取决于$1，即可以访问您的以太坊地址和 IP 地址的网络。$2",
    "description": "$1 is the link to etherscan url and $2 is the link to the privacy policy of consensys APIs"
  },
  "showIncomingTransactionsExplainer": {
    "message": "这依赖于每个网络的不同第三方 API，这些 API 会导致您的以太坊地址和 IP 地址被获悉。"
  },
  "showMore": {
    "message": "展开"
  },
  "showNft": {
    "message": "显示 NFT"
  },
  "showPermissions": {
    "message": "显示权限"
  },
  "showPrivateKey": {
    "message": "显示私钥"
  },
  "showTestnetNetworks": {
    "message": "显示测试网络"
  },
  "showTestnetNetworksDescription": {
    "message": "选择此项以在网络列表中显示测试网络"
  },
  "sigRequest": {
    "message": "签名请求"
  },
  "sign": {
    "message": "签名"
  },
  "signatureRequest": {
    "message": "签名请求"
  },
  "signatureRequestGuidance": {
    "message": "只有在您完全理解内容并信任请求网站的情况下，才能签署此消息。"
  },
  "signatureRequestWarning": {
    "message": "签署此消息可能会很危险。您可能会将您的账户和资产的全部控制权交给此消息另一端的一方。这意味着他们可以随时耗尽您的账户。请谨慎行事。$1。"
  },
  "signed": {
    "message": "已签名"
  },
  "signin": {
    "message": "登录"
  },
  "signing": {
    "message": "签名"
  },
  "simulationDetailsFailed": {
    "message": "加载估算时出错。"
  },
  "simulationDetailsFiatNotAvailable": {
    "message": "不可用"
  },
  "simulationDetailsIncomingHeading": {
    "message": "您收到"
  },
  "simulationDetailsNoBalanceChanges": {
    "message": "预计您的钱包不会发生变化"
  },
  "simulationDetailsOutgoingHeading": {
    "message": "您发送"
  },
  "simulationDetailsTitle": {
    "message": "预计变化"
  },
  "simulationDetailsTitleTooltip": {
    "message": "预计变化是指您完成该交易可能发生的变化。这只是一个预测，而不是保证。"
  },
  "simulationDetailsTotalFiat": {
    "message": "总计 = $1",
    "description": "$1 is the total amount in fiat currency on one side of the transaction"
  },
  "simulationDetailsTransactionReverted": {
    "message": "这笔交易可能会失败"
  },
  "simulationErrorMessageV2": {
    "message": "我们无法估算燃料。合约中可能存在错误，这笔交易可能会失败。"
  },
  "simulationsSettingDescription": {
    "message": "开启此选项，以便在确认交易之前估计交易余额的变化。这并不能保证交易的最终结果。$1"
  },
  "simulationsSettingSubHeader": {
    "message": "预计余额变化"
  },
  "skip": {
    "message": "跳过"
  },
  "skipAccountSecurity": {
    "message": "跳过账户安全？"
  },
  "skipAccountSecurityDetails": {
    "message": "我明白，在我备份我的账户私钥助记词之前，我可能会丢失我的账户及其所有资产。"
  },
  "smartContracts": {
    "message": "智能合约"
  },
  "smartSwapsErrorNotEnoughFunds": {
    "message": "没有足够的资金进行智能兑换。"
  },
  "smartSwapsErrorUnavailable": {
    "message": "智能兑换暂时不可用。"
  },
  "smartTransactionCancelled": {
    "message": "您的交易已取消"
  },
  "smartTransactionCancelledDescription": {
    "message": "您的交易无法完成，因此已取消，以避免您支付不必要的燃料费。"
  },
  "smartTransactionError": {
    "message": "您的交易失败"
  },
  "smartTransactionErrorDescription": {
    "message": "市场的突然变化可导致失败。如果问题仍然存在，请联系 MetaMask 客户支持团队。"
  },
  "smartTransactionPending": {
    "message": "正在提交您的交易"
  },
  "smartTransactionSuccess": {
    "message": "您的交易已完成"
  },
  "smartTransactionTakingTooLong": {
    "message": "抱歉让您久等"
  },
  "smartTransactionTakingTooLongDescription": {
    "message": "如果您的交易在 $1 内未完成，则会取消，您无需支付燃料费。",
    "description": "$1 is remaining time in seconds"
  },
  "smartTransactions": {
    "message": "智能交易"
  },
  "smartTransactionsBenefit1": {
    "message": "99.5%的成功率"
  },
  "smartTransactionsBenefit2": {
    "message": "为您省钱"
  },
  "smartTransactionsBenefit3": {
    "message": "实时更新"
  },
  "smartTransactionsDescription": {
    "message": "通过智能交易解锁更高的成功率、抢先交易保护和更高的透明度。"
  },
  "smartTransactionsDescription2": {
    "message": "仅适用于以太坊。可随时在设置中启用或禁用。$1",
    "description": "$1 is an external link to learn more about Smart Transactions"
  },
  "smartTransactionsOptItModalTitle": {
    "message": "增强型交易保护"
  },
  "snapAccountCreated": {
    "message": "账户已创建"
  },
  "snapAccountCreatedDescription": {
    "message": "您的新账户已经可以使用了！"
  },
  "snapAccountCreationFailed": {
    "message": "账户创建失败"
  },
  "snapAccountCreationFailedDescription": {
    "message": "$1 未能为您创建账户。",
    "description": "$1 is the snap name"
  },
  "snapAccountRedirectFinishSigningTitle": {
    "message": "完成签名"
  },
  "snapAccountRedirectSiteDescription": {
    "message": "按照$1的说明操作"
  },
  "snapAccountRemovalFailed": {
    "message": "去除账户失败"
  },
  "snapAccountRemovalFailedDescription": {
    "message": "$1 未能为您去除此账户。",
    "description": "$1 is the snap name"
  },
  "snapAccountRemoved": {
    "message": "账户已去除"
  },
  "snapAccountRemovedDescription": {
    "message": "此账户将在 MetaMask 中不再可用。"
  },
  "snapAccounts": {
    "message": "账户Snap"
  },
  "snapAccountsDescription": {
    "message": "由第三方 Snap 控制的账户。"
  },
  "snapConnectionWarning": {
    "message": "$1想连接$2。",
    "description": "$2 is the snap and $1 is the dapp requesting connection to the snap."
  },
  "snapContent": {
    "message": "此内容来自$1",
    "description": "This is shown when a snap shows transaction insight information in the confirmation UI. $1 is a link to the snap's settings page with the link text being the name of the snap."
  },
  "snapDetailWebsite": {
    "message": "网站"
  },
<<<<<<< HEAD
=======
  "snapInstallRequest": {
    "message": "安装 $1 即赋予其以下许可。",
    "description": "$1 is the snap name."
  },
>>>>>>> ee3841d8
  "snapInstallSuccess": {
    "message": "安装完成"
  },
  "snapInstallWarningCheck": {
    "message": "$1 需要以下权限：",
    "description": "Warning message used in popup displayed on snap install. $1 is the snap name."
  },
  "snapInstallWarningHeading": {
    "message": "请谨慎行事"
  },
  "snapInstallWarningPermissionDescriptionForBip32View": {
    "message": "允许 $1 查看您的公钥（和地址）。这并不会授予对账户或资产的任何控制权。",
    "description": "An extended description for the `snap_getBip32PublicKey` permission used for tooltip on Snap Install Warning screen (popup/modal). $1 is the snap name."
  },
  "snapInstallWarningPermissionDescriptionForEntropy": {
    "message": "允许 $1 Snap 在所请求的网络上管理账户和资产。这些账户使用您的私钥助记词（不会披露）进行派生和备份。$1 具有派生私钥的能力，因此可以支持以太坊（EVM）以外的多种区块链协议。",
    "description": "An extended description for the `snap_getBip44Entropy` and `snap_getBip44Entropy` permissions used for tooltip on Snap Install Warning screen (popup/modal). $1 is the snap name."
  },
  "snapInstallWarningPermissionNameForEntropy": {
    "message": "管理 $1 账户",
    "description": "Permission name used for the Permission Cell component displayed on warning popup when installing a Snap. $1 is list of account types."
  },
  "snapInstallWarningPermissionNameForViewPublicKey": {
    "message": "查看您的 $1 公钥",
    "description": "Permission name used for the Permission Cell component displayed on warning popup when installing a Snap. $1 is list of account types."
  },
  "snapInstallationErrorDescription": {
    "message": "无法安装$1。",
    "description": "Error description used when snap installation fails. $1 is the snap name."
  },
  "snapInstallationErrorTitle": {
    "message": "安装失败",
    "description": "Error title used when snap installation fails."
  },
  "snapResultError": {
    "message": "错误"
  },
  "snapResultSuccess": {
    "message": "成功"
  },
  "snapResultSuccessDescription": {
    "message": "$1已可以使用"
  },
  "snapUpdateAlertDescription": {
    "message": "获取 $1 的最新版本",
    "description": "Description used in Snap update alert banner when snap update is available. $1 is the Snap name."
  },
  "snapUpdateAvailable": {
    "message": "有更新"
  },
  "snapUpdateErrorDescription": {
    "message": "无法更新$1。",
    "description": "Error description used when snap update fails. $1 is the snap name."
  },
  "snapUpdateErrorTitle": {
    "message": "更新失败",
    "description": "Error title used when snap update fails."
  },
  "snapUpdateRequest": {
    "message": "更新 $1 即赋予其以下许可。",
    "description": "$1 is the Snap name."
  },
  "snapUpdateSuccess": {
    "message": "更新完成"
  },
  "snapUrlIsBlocked": {
    "message": "此Snap想将您带到一个被封锁的网站。$1"
  },
  "snaps": {
    "message": "Snaps"
  },
  "snapsConnected": {
    "message": "Snap 已连接"
  },
  "snapsNoInsight": {
    "message": "Snap 没有返回任何洞察"
  },
  "snapsPrivacyWarningFirstMessage": {
    "message": "您确认，除非另有说明，否则您安装的任何 Snap 均是第三方服务（如 Consensys $1 中所定义）。您对第三方服务的使用，受第三方服务提供商规定的单独条款与条件约束。Consensys 不建议任何特定人员出于任何特定原因使用任何 Snap。您访问、依赖或使用第三方服务的风险由您自行承担。对于您因使用第三方服务而造成的任何损失，Consensys 概不承担任何责任。",
    "description": "First part of a message in popup modal displayed when installing a snap for the first time. $1 is terms of use link."
  },
  "snapsPrivacyWarningSecondMessage": {
    "message": "您与第三方服务分享的任何信息，将由这些第三方服务根据其隐私政策直接收集。请参阅其隐私政策以了解更多信息。",
    "description": "Second part of a message in popup modal displayed when installing a snap for the first time."
  },
  "snapsPrivacyWarningThirdMessage": {
    "message": "Consensys 无权访问您与第三方服务共享的信息。",
    "description": "Third part of a message in popup modal displayed when installing a snap for the first time."
  },
  "snapsSettings": {
    "message": "Snap 设置"
  },
  "snapsTermsOfUse": {
    "message": "使用条款"
  },
  "snapsToggle": {
    "message": "Snap 仅在启用后才会运行"
  },
  "snapsUIError": {
    "message": "联系 $1 的创建者以获得进一步支持。",
    "description": "This is shown when the insight snap throws an error. $1 is the snap name"
  },
  "someNetworksMayPoseSecurity": {
    "message": "某些网络可能会带来安全和/或隐私风险。在添加和使用网络之前，请先了解风险。"
  },
  "somethingDoesntLookRight": {
    "message": "有什么不对劲吗？$1",
    "description": "A false positive message for users to contact support. $1 is a link to the support page."
  },
  "somethingIsWrong": {
    "message": "出错了。尝试重新加载页面。"
  },
  "somethingWentWrong": {
    "message": "哎呀！出了点问题。"
  },
  "source": {
    "message": "来源"
  },
  "speedUp": {
    "message": "加速"
  },
  "speedUpCancellation": {
    "message": "加速该取消操作"
  },
  "speedUpExplanation": {
    "message": "我们根据当前网络条件更新了燃料费用，将其提高了至少10%（网络要求）。"
  },
  "speedUpPopoverTitle": {
    "message": "加快交易速度"
  },
  "speedUpTooltipText": {
    "message": "新燃料费"
  },
  "speedUpTransaction": {
    "message": "加速该交易"
  },
  "spendLimitInsufficient": {
    "message": "消费限额不足"
  },
  "spendLimitInvalid": {
    "message": "消费限额无效；必须是正数"
  },
  "spendLimitPermission": {
    "message": "支付限额权限"
  },
  "spendLimitRequestedBy": {
    "message": "$1 请求的消费限额",
    "description": "Origin of the site requesting the spend limit"
  },
  "spendLimitTooLarge": {
    "message": "消费限额过大"
  },
  "spendingCap": {
    "message": "支出上限"
  },
  "spendingCapError": {
    "message": "错误：仅输入数字"
  },
  "spendingCapErrorDescription": {
    "message": "仅输入一个您觉得比较恰当的现在或将来存取 $1 的数字。您稍后可以随时增加代币限额。",
    "description": "$1 is origin of the site requesting the token limit"
  },
  "spendingCapRequest": {
    "message": "$1的支出上限请求"
  },
  "srpInputNumberOfWords": {
    "message": "我有一个包含$1个单词的私钥助记词",
    "description": "This is the text for each option in the dropdown where a user selects how many words their secret recovery phrase has during import. The $1 is the number of words (either 12, 15, 18, 21, or 24)."
  },
  "srpPasteFailedTooManyWords": {
    "message": "粘贴失败，因为它包含超过24个单词。一个私钥助记词最多可包含24个单词。",
    "description": "Description of SRP paste error when the pasted content has too many words"
  },
  "srpPasteTip": {
    "message": "您可以将整个私钥助记词粘贴到任何字段中",
    "description": "Our secret recovery phrase input is split into one field per word. This message explains to users that they can paste their entire secrete recovery phrase into any field, and we will handle it correctly."
  },
  "srpSecurityQuizGetStarted": {
    "message": "开始"
  },
  "srpSecurityQuizImgAlt": {
    "message": "一只眼睛，中央有一个钥匙孔，还有三个浮动密码字段"
  },
  "srpSecurityQuizIntroduction": {
    "message": "要查看私钥助记词，您需要答对两个问题"
  },
  "srpSecurityQuizQuestionOneQuestion": {
    "message": "如果您丢失了私钥助记词，MetaMask..."
  },
  "srpSecurityQuizQuestionOneRightAnswer": {
    "message": "无法帮助您"
  },
  "srpSecurityQuizQuestionOneRightAnswerDescription": {
    "message": "将它写下来、刻在金属上，或保存在多个秘密位置，这样您就不会丢失。如果丢失了，它就会永远消失。"
  },
  "srpSecurityQuizQuestionOneRightAnswerTitle": {
    "message": "答对了！没有人能够帮您找回您的私钥助记词"
  },
  "srpSecurityQuizQuestionOneWrongAnswer": {
    "message": "可以为您找回来"
  },
  "srpSecurityQuizQuestionOneWrongAnswerDescription": {
    "message": "一旦遗失私钥助记词，它将永远消失。无论他人如何保证，无人能够帮您找回。"
  },
  "srpSecurityQuizQuestionOneWrongAnswerTitle": {
    "message": "答错了！没有人能够帮您找回您的私钥助记词"
  },
  "srpSecurityQuizQuestionTwoQuestion": {
    "message": "如果有人（即使是技术支持人员）查问您的私钥助记词..."
  },
  "srpSecurityQuizQuestionTwoRightAnswer": {
    "message": "就是在对您进行欺诈"
  },
  "srpSecurityQuizQuestionTwoRightAnswerDescription": {
    "message": "任何声称需要您的私钥助记词的人都在对您进行欺诈。如果您与他们分享私钥助记词，他们就会偷窃您的资产。"
  },
  "srpSecurityQuizQuestionTwoRightAnswerTitle": {
    "message": "答对了！分享您的私钥助记词绝对不是个好主意"
  },
  "srpSecurityQuizQuestionTwoWrongAnswer": {
    "message": "您应该交给他们"
  },
  "srpSecurityQuizQuestionTwoWrongAnswerDescription": {
    "message": "任何声称需要您的私钥助记词的人都在对您进行欺诈。如果您与他们分享助记词，他们就会偷窃您的资产。"
  },
  "srpSecurityQuizQuestionTwoWrongAnswerTitle": {
    "message": "不！永远不要与任何人分享您的私钥助记词"
  },
  "srpSecurityQuizTitle": {
    "message": "安全问答"
  },
  "srpToggleShow": {
    "message": "显示/隐藏私钥助记词中的这个单词",
    "description": "Describes a toggle that is used to show or hide a single word of the secret recovery phrase"
  },
  "srpWordHidden": {
    "message": "这个单词已隐藏",
    "description": "Explains that a word in the secret recovery phrase is hidden"
  },
  "srpWordShown": {
    "message": "这个单词处于显示状态",
    "description": "Explains that a word in the secret recovery phrase is being shown"
  },
  "stable": {
    "message": "稳定"
  },
  "stableLowercase": {
    "message": "稳定"
  },
  "stake": {
    "message": "质押"
  },
  "startYourJourney": {
    "message": "从 $1 开始您的旅程",
    "description": "$1 is the token symbol"
  },
  "startYourJourneyDescription": {
    "message": "将一些 $1 添加到您的钱包并开始使用 Web3",
    "description": "$1 is the token symbol"
  },
  "stateLogError": {
    "message": "检索状态日志时出错。"
  },
  "stateLogFileName": {
    "message": "MetaMask 状态日志"
  },
  "stateLogs": {
    "message": "状态日志"
  },
  "stateLogsDescription": {
    "message": "状态日志包含您的公共账户地址和已发送的交易。"
  },
  "states": {
    "message": "状态"
  },
  "status": {
    "message": "状态"
  },
  "statusNotConnected": {
    "message": "未连接"
  },
  "statusNotConnectedAccount": {
    "message": "未连接任何账户"
  },
  "step1LatticeWallet": {
    "message": "关联您的 Lattice1"
  },
  "step1LatticeWalletMsg": {
    "message": "当您的 Lattice1 设备设置好并在线时，您可以将 MetaMask 与其相关联。解锁您的设备并准备好您的设备 ID。",
    "description": "$1 represents the `hardwareWalletSupportLinkConversion` localization key"
  },
  "step1LedgerWallet": {
    "message": "下载 Ledger 应用程序"
  },
  "step1LedgerWalletMsg": {
    "message": "下载、设置并输入您的密码以解锁 $1。",
    "description": "$1 represents the `ledgerLiveApp` localization value"
  },
  "step1TrezorWallet": {
    "message": "关联您的 Trezor"
  },
  "step1TrezorWalletMsg": {
    "message": "将您的 Trezor 直接插入电脑并解锁。确保使用正确的密语。",
    "description": "$1 represents the `hardwareWalletSupportLinkConversion` localization key"
  },
  "step2LedgerWallet": {
    "message": "关联您的 Ledger"
  },
  "step2LedgerWalletMsg": {
    "message": "将您的 Ledger 直接插入电脑，然后解锁并打开以太坊应用程序。",
    "description": "$1 represents the `hardwareWalletSupportLinkConversion` localization key"
  },
  "stillGettingMessage": {
    "message": "仍然收到此消息？"
  },
  "strong": {
    "message": "强"
  },
  "stxCancelled": {
    "message": "交换就会失败"
  },
  "stxCancelledDescription": {
    "message": "您的交易可能失败并被取消，以保护您免于支付不必要的燃料费。"
  },
  "stxCancelledSubDescription": {
    "message": "再次尝试进行交换。下次我们会在这里保护您免受类似风险。 "
  },
  "stxEstimatedCompletion": {
    "message": "预计将在 $1 内完成",
    "description": "$1 is remeaning time in minutes and seconds, e.g. 0:10"
  },
  "stxFailure": {
    "message": "交换失败"
  },
  "stxFailureDescription": {
    "message": "突然的市场变化可能导致失败。如果问题仍然存在，请联系$1。",
    "description": "This message is shown to a user if their swap fails. The $1 will be replaced by support.metamask.io"
  },
  "stxOptInDescription": {
    "message": "开启智能交易，以便在以太坊主网上实现更加安全可靠的交易。$1"
  },
  "stxPendingPrivatelySubmittingSwap": {
    "message": "正在秘密提交您的Swap..."
  },
  "stxPendingPubliclySubmittingSwap": {
    "message": "正在公开提交您的Swap..."
  },
  "stxSuccess": {
    "message": "交换完成！"
  },
  "stxSuccessDescription": {
    "message": "您的$1现在可用。",
    "description": "$1 is a token symbol, e.g. ETH"
  },
  "stxSwapCompleteIn": {
    "message": "Swap距离完成尚有<",
    "description": "'<' means 'less than', e.g. Swap will complete in < 2:59"
  },
  "stxTryingToCancel": {
    "message": "正在尝试取消您的交易......"
  },
  "stxUnknown": {
    "message": "状态未知"
  },
  "stxUnknownDescription": {
    "message": "有一笔交易已经成功，但我们不确定是哪一笔。这可能是由于在处理此交换时提交了另一笔交易。"
  },
  "stxUserCancelled": {
    "message": "交换已取消"
  },
  "stxUserCancelledDescription": {
    "message": "您的交易已被取消，您并未支付任何不必要的燃料费。"
  },
  "submit": {
    "message": "提交"
  },
  "submitted": {
    "message": "已提交"
  },
  "suggestedTokenSymbol": {
    "message": "建议的股票代码："
  },
  "support": {
    "message": "获取帮助"
  },
  "supportCenter": {
    "message": "访问我们的支持中心"
  },
  "surveyConversion": {
    "message": "参与我们的调查"
  },
  "surveyTitle": {
    "message": "塑造MetaMask的未来"
  },
  "swap": {
    "message": "兑换"
  },
  "swapAdjustSlippage": {
    "message": "调整滑点"
  },
  "swapAggregator": {
    "message": "聚合器"
  },
  "swapAllowSwappingOf": {
    "message": "允许交换 $1",
    "description": "Shows a user that they need to allow a token for swapping on their hardware wallet"
  },
  "swapAmountReceived": {
    "message": "保证金额"
  },
  "swapAmountReceivedInfo": {
    "message": "这是您将收到的最低金额。根据滑点值，您可能会收到更多。"
  },
  "swapAndSend": {
    "message": "兑换并发送"
  },
  "swapAnyway": {
    "message": "仍然兑换"
  },
  "swapApproval": {
    "message": "批准 $1 进行交换",
    "description": "Used in the transaction display list to describe a transaction that is an approve call on a token that is to be swapped.. $1 is the symbol of a token that has been approved."
  },
  "swapApproveNeedMoreTokens": {
    "message": "您还需要 $1 的 $2 来完成这笔交换",
    "description": "Tells the user how many more of a given token they need for a specific swap. $1 is an amount of tokens and $2 is the token symbol."
  },
  "swapAreYouStillThere": {
    "message": "您还在吗？"
  },
  "swapAreYouStillThereDescription": {
    "message": "如果您想继续，我们准备好为您显示最新报价"
  },
  "swapBuildQuotePlaceHolderText": {
    "message": "没有与 $1 匹配的代币",
    "description": "Tells the user that a given search string does not match any tokens in our token lists. $1 can be any string of text"
  },
  "swapConfirmWithHwWallet": {
    "message": "使用您的硬件钱包确认"
  },
  "swapContinueSwapping": {
    "message": "继续兑换"
  },
  "swapContractDataDisabledErrorDescription": {
    "message": "在您的 Ledger 的 Etherum 应用程序中，转到“设置”并允许合约数据。然后再次尝试交换。"
  },
  "swapContractDataDisabledErrorTitle": {
    "message": "您的 Ledger 上未启用合约数据"
  },
  "swapCustom": {
    "message": "自定义"
  },
  "swapDecentralizedExchange": {
    "message": "去中心化交易所"
  },
  "swapDirectContract": {
    "message": "直接合约"
  },
  "swapEditLimit": {
    "message": "编辑限制"
  },
  "swapEnableDescription": {
    "message": "这是必须的，并且允许 MetaMask 兑换您的 $1。",
    "description": "Gives the user info about the required approval transaction for swaps. $1 will be the symbol of a token being approved for swaps."
  },
  "swapEnableTokenForSwapping": {
    "message": "这将 $1 进行交换",
    "description": "$1 is for the 'enableToken' key, e.g. 'enable ETH'"
  },
  "swapEnterAmount": {
    "message": "输入金额"
  },
  "swapEstimatedNetworkFees": {
    "message": "预估网络费用"
  },
  "swapEstimatedNetworkFeesInfo": {
    "message": "这是预估的网络费用，将用于完成您的交换。实际金额可能会根据网络条件而变化。"
  },
  "swapFailedErrorDescriptionWithSupportLink": {
    "message": "交易有时会失败，我们随时为您提供帮助。如果此问题仍然存在，您可以在 $1 联系我们的客服，以获得进一步的帮助。",
    "description": "This message is shown to a user if their swap fails. The $1 will be replaced by support.metamask.io"
  },
  "swapFailedErrorTitle": {
    "message": "交换失败"
  },
  "swapFetchingQuote": {
    "message": "正在获取报价"
  },
  "swapFetchingQuoteNofN": {
    "message": "获取$2的$1报价",
    "description": "A count of possible quotes shown to the user while they are waiting for quotes to be fetched. $1 is the number of quotes already loaded, and $2 is the total number of resources that we check for quotes. Keep in mind that not all resources will have a quote for a particular swap."
  },
  "swapFetchingQuotes": {
    "message": "取得报价中"
  },
  "swapFetchingQuotesErrorDescription": {
    "message": "呃……出错了。再试一次，如果错误仍存在，请联系客服。"
  },
  "swapFetchingQuotesErrorTitle": {
    "message": "获取报价出错"
  },
  "swapFetchingTokens": {
    "message": "获取代币中……"
  },
  "swapFromTo": {
    "message": "$1 到 $2 的交换",
    "description": "Tells a user that they need to confirm on their hardware wallet a swap of 2 tokens. $1 is a source token and $2 is a destination token"
  },
  "swapGasFeesDetails": {
    "message": "燃料费用是估算的，并将根据网络流量和交易复杂性而波动。"
  },
  "swapGasFeesLearnMore": {
    "message": "了解更多关于燃料费的信息"
  },
  "swapGasFeesSplit": {
    "message": "上一个屏幕上的燃料费用在这两笔交易之间分摊。"
  },
  "swapGasFeesSummary": {
    "message": "燃料费用支付给在 $1 网络上处理交易的加密矿工。MetaMask 不会从燃料费用中获利。",
    "description": "$1 is the selected network, e.g. Ethereum or BSC"
  },
  "swapHighSlippage": {
    "message": "高滑点"
  },
  "swapHighSlippageWarning": {
    "message": "滑点金额非常高。"
  },
  "swapIncludesMMFee": {
    "message": "包括 $1% 的 MetaMask 费用。",
    "description": "Provides information about the fee that metamask takes for swaps. $1 is a decimal number."
  },
  "swapIncludesMMFeeAlt": {
    "message": "报价反映了 $1% MetaMask 费用",
    "description": "Provides information about the fee that metamask takes for swaps using the latest copy. $1 is a decimal number."
  },
  "swapIncludesMetaMaskFeeViewAllQuotes": {
    "message": "包含$1%的MetaMask费用 – $2",
    "description": "Provides information about the fee that metamask takes for swaps. $1 is a decimal number and $2 is a link to view all quotes."
  },
  "swapLearnMore": {
    "message": "了解有关 Swaps 的更多信息"
  },
  "swapLiquiditySourceInfo": {
    "message": "我们搜索多种流动性来源（交易所、聚合器和专业做市商），以比较汇率和网络费用。"
  },
  "swapLowSlippage": {
    "message": "低滑点"
  },
  "swapLowSlippageError": {
    "message": "交易可能会失败，最大滑点过低。"
  },
  "swapMaxSlippage": {
    "message": "最大滑点"
  },
  "swapMetaMaskFee": {
    "message": "MetaMask 费用"
  },
  "swapMetaMaskFeeDescription": {
    "message": "该报价中会自动计入一笔 $1% 的费用。您支付该费用以换取使用 MetaMask 流动性提供商信息聚合软件的许可证。",
    "description": "Provides information about the fee that metamask takes for swaps. $1 is a decimal number."
  },
  "swapNQuotesWithDot": {
    "message": "$1 报价。",
    "description": "$1 is the number of quotes that the user can select from when opening the list of quotes on the 'view quote' screen"
  },
  "swapNewQuoteIn": {
    "message": "$1 后更新报价",
    "description": "Tells the user the amount of time until the currently displayed quotes are update. $1 is a time that is counting down from 1:00 to 0:00"
  },
  "swapNoTokensAvailable": {
    "message": "没有与 $1 匹配的代币",
    "description": "Tells the user that a given search string does not match any tokens in our token lists. $1 can be any string of text"
  },
  "swapOnceTransactionHasProcess": {
    "message": "处理完此交易后，您的 $1 将被添加到您的账户中。",
    "description": "This message communicates the token that is being transferred. It is shown on the awaiting swap screen. The $1 will be a token symbol."
  },
  "swapPriceDifference": {
    "message": "您将用 $1 $2 (~$3) 交换 $4 $5 (~$6)。",
    "description": "This message represents the price slippage for the swap.  $1 and $4 are a number (ex: 2.89), $2 and $5 are symbols (ex: ETH), and $3 and $6 are fiat currency amounts."
  },
  "swapPriceDifferenceTitle": {
    "message": "~$1% 的价差",
    "description": "$1 is a number (ex: 1.23) that represents the price difference."
  },
  "swapPriceImpactTooltip": {
    "message": "价格影响是当前市场价格与交易执行期间收到的金额之间的差异。价格影响是您的交易规模相对于流动性池规模的一个函数。"
  },
  "swapPriceUnavailableDescription": {
    "message": "由于缺乏市场价格数据，无法确定价格影响。在交换之前，请确认您对即将收到的代币数量感到满意。"
  },
  "swapPriceUnavailableTitle": {
    "message": "在继续之前，请检查您的费率"
  },
  "swapProcessing": {
    "message": "处理中"
  },
  "swapQuoteDetails": {
    "message": "报价详情"
  },
  "swapQuoteNofM": {
    "message": "$1/$2",
    "description": "A count of possible quotes shown to the user while they are waiting for quotes to be fetched. $1 is the number of quotes already loaded, and $2 is the total number of resources that we check for quotes. Keep in mind that not all resources will have a quote for a particular swap."
  },
  "swapQuoteSource": {
    "message": "报价来源"
  },
  "swapQuotesExpiredErrorDescription": {
    "message": "请请求新的报价，以获得最新的价格。"
  },
  "swapQuotesExpiredErrorTitle": {
    "message": "报价超时"
  },
  "swapQuotesNotAvailableDescription": {
    "message": "缩小您的交易规模或者使用不同的代币。"
  },
  "swapQuotesNotAvailableErrorDescription": {
    "message": "尝试调整金额或滑点设置，然后重试。"
  },
  "swapQuotesNotAvailableErrorTitle": {
    "message": "无可用报价"
  },
  "swapRate": {
    "message": "费率"
  },
  "swapReceiving": {
    "message": "正在接收"
  },
  "swapReceivingInfoTooltip": {
    "message": "这是一个预估额。确切的金额取决于滑点。"
  },
  "swapRequestForQuotation": {
    "message": "请求报价"
  },
  "swapReviewSwap": {
    "message": "审查交换"
  },
  "swapSearchNameOrAddress": {
    "message": "搜索名称或粘贴地址"
  },
  "swapSelect": {
    "message": "选择"
  },
  "swapSelectAQuote": {
    "message": "选择一个报价"
  },
  "swapSelectAToken": {
    "message": "选择代币"
  },
  "swapSelectQuotePopoverDescription": {
    "message": "以下是从多个流动性来源收集到的所有报价。"
  },
  "swapSelectToken": {
    "message": "选择代币"
  },
  "swapShowLatestQuotes": {
    "message": "显示最新报价"
  },
  "swapSlippageHighDescription": {
    "message": "输入的滑点（$1%）被认为是很高的，可能会因而得到较差的汇率",
    "description": "$1 is the amount of % for slippage"
  },
  "swapSlippageHighTitle": {
    "message": "高滑点"
  },
  "swapSlippageLowDescription": {
    "message": "此值过低（$1%），可能会导致兑换失败",
    "description": "$1 is the amount of % for slippage"
  },
  "swapSlippageLowTitle": {
    "message": "低滑点"
  },
  "swapSlippageNegative": {
    "message": "滑点必须大于或等于0"
  },
  "swapSlippageNegativeDescription": {
    "message": "滑点必须大于或等于 0"
  },
  "swapSlippageNegativeTitle": {
    "message": "提高滑点以继续"
  },
  "swapSlippageOverLimitDescription": {
    "message": "滑点容差必须小于等于 15%。任何更高的比例将导致不良费率。"
  },
  "swapSlippageOverLimitTitle": {
    "message": "很高的滑点"
  },
  "swapSlippagePercent": {
    "message": "$1%",
    "description": "$1 is the amount of % for slippage"
  },
  "swapSlippageTooltip": {
    "message": "如果价格于下单到订单确认期间发生变化，这被称为“滑点”。如果滑点超过“最大滑点”设置，您的兑换将会自动取消。"
  },
  "swapSlippageZeroDescription": {
    "message": "零滑点报价供应商较少，这将导致报价竞争力下降。"
  },
  "swapSlippageZeroTitle": {
    "message": "寻找零滑点供应商"
  },
  "swapSource": {
    "message": "流动性来源"
  },
  "swapSuggested": {
    "message": "建议的交换"
  },
  "swapSuggestedGasSettingToolTipMessage": {
    "message": "交换是复杂和时间敏感的交易。我们建议使用此燃料费用，以便在成本和成功交换的信心之间保持良好的平衡。"
  },
  "swapSwapFrom": {
    "message": "交换自"
  },
  "swapSwapSwitch": {
    "message": "切换代币顺序"
  },
  "swapSwapTo": {
    "message": "交换为"
  },
  "swapToConfirmWithHwWallet": {
    "message": "使用您的硬件钱包确认"
  },
  "swapTokenAddedManuallyDescription": {
    "message": "在 $1 上验证此代币，并确保这是您想要交易的代币。",
    "description": "$1 points the user to etherscan as a place they can verify information about a token. $1 is replaced with the translation for \"etherscan\""
  },
  "swapTokenAddedManuallyTitle": {
    "message": "已手动添加代币"
  },
  "swapTokenAvailable": {
    "message": "您的 $1 已添加到您的账户。",
    "description": "This message is shown after a swap is successful and communicates the exact amount of tokens the user has received for a swap. The $1 is a decimal number of tokens followed by the token symbol."
  },
  "swapTokenBalanceUnavailable": {
    "message": "我们无法检索您的 $1 余额",
    "description": "This message communicates to the user that their balance of a given token is currently unavailable. $1 will be replaced by a token symbol"
  },
  "swapTokenNotAvailable": {
    "message": "在此地区无法兑换代币"
  },
  "swapTokenToToken": {
    "message": "用 $1 交换 $2",
    "description": "Used in the transaction display list to describe a swap. $1 and $2 are the symbols of tokens in involved in a swap."
  },
  "swapTokenVerificationAddedManually": {
    "message": "此代币已手动添加。"
  },
  "swapTokenVerificationMessage": {
    "message": "始终在 $1 上确认代币地址。",
    "description": "Points the user to Etherscan as a place they can verify information about a token. $1 is replaced with the translation for \"Etherscan\" followed by an info icon that shows more info on hover."
  },
  "swapTokenVerificationOnlyOneSource": {
    "message": "仅在1个来源上进行了验证。"
  },
  "swapTokenVerificationSources": {
    "message": "在 $1 个来源上进行了验证。",
    "description": "Indicates the number of token information sources that recognize the symbol + address. $1 is a decimal number."
  },
  "swapTokenVerifiedOn1SourceDescription": {
    "message": "$1 仅在 1 个源上进行了验证。在继续之前，考虑在 $2 上进行验证。",
    "description": "$1 is a token name, $2 points the user to etherscan as a place they can verify information about a token. $1 is replaced with the translation for \"etherscan\""
  },
  "swapTokenVerifiedOn1SourceTitle": {
    "message": "可能伪造的代币"
  },
  "swapTooManyDecimalsError": {
    "message": "$1 允许最多 $2 个小数位",
    "description": "$1 is a token symbol and $2 is the max. number of decimals allowed for the token"
  },
  "swapTransactionComplete": {
    "message": "交易完成"
  },
  "swapTwoTransactions": {
    "message": "2笔交易"
  },
  "swapUnknown": {
    "message": "未知"
  },
  "swapVerifyTokenExplanation": {
    "message": "多个代币可以使用相同的名称和符号。检查 $1 以确认这是您正在寻找的代币。",
    "description": "This appears in a tooltip next to the verifyThisTokenOn message. It gives the user more information about why they should check the token on a block explorer. $1 will be the name or url of the block explorer, which will be the translation of 'etherscan' or a block explorer url specified for a custom network."
  },
  "swapYourTokenBalance": {
    "message": "$1 $2 可用于交换",
    "description": "Tells the user how much of a token they have in their balance. $1 is a decimal number amount of tokens, and $2 is a token symbol"
  },
  "swapZeroSlippage": {
    "message": "0%滑点"
  },
  "swapsAdvancedOptions": {
    "message": "高级选项"
  },
  "swapsExcessiveSlippageWarning": {
    "message": "滑点金额太高，会导致不良率。请将最大滑点降低到低于15%的值。"
  },
  "swapsMaxSlippage": {
    "message": "最大滑点"
  },
  "swapsNotEnoughForTx": {
    "message": "没有足够的 $1 来完成此交易",
    "description": "Tells the user that they don't have enough of a token for a proposed swap. $1 is a token symbol"
  },
  "swapsNotEnoughToken": {
    "message": "$1 不足",
    "description": "Tells the user that they don't have enough of a token for a proposed swap. $1 is a token symbol"
  },
  "swapsViewInActivity": {
    "message": "在活动中查看"
  },
  "switch": {
    "message": "切换"
  },
  "switchEthereumChainConfirmationDescription": {
    "message": "这将切换 MetaMask 中选定的网络到以前添加的网络："
  },
  "switchEthereumChainConfirmationTitle": {
    "message": "允许此网站切换网络？"
  },
  "switchInputCurrency": {
    "message": "切换输入货币"
  },
  "switchNetwork": {
    "message": "切换网络"
  },
  "switchNetworks": {
    "message": "切换网络"
  },
  "switchToNetwork": {
    "message": "切换至$1",
    "description": "$1 represents the custom network that has previously been added"
  },
  "switchToThisAccount": {
    "message": "切换到该账户"
  },
  "switchedNetworkToastDecline": {
    "message": "不再显示此内容"
  },
<<<<<<< HEAD
=======
  "switchedNetworkToastMessage": {
    "message": "$1 现已在 $2 上激活",
    "description": "$1 represents the account name, $2 represents the network name"
  },
  "switchedTo": {
    "message": "您已切换到"
  },
>>>>>>> ee3841d8
  "switchingNetworksCancelsPendingConfirmations": {
    "message": "切换网络将取消所有待处理的确认"
  },
  "symbol": {
    "message": "符号"
  },
  "symbolBetweenZeroTwelve": {
    "message": "符号不得超过11个字符。"
  },
  "tenPercentIncreased": {
    "message": "增加10%"
  },
  "terms": {
    "message": "使用条款"
  },
  "termsOfService": {
    "message": "服务条款"
  },
  "termsOfUseAgreeText": {
    "message": "我同意适用于我使用MetaMask及其所有功能的使用条款"
  },
  "termsOfUseFooterText": {
    "message": "请滚动以阅读所有章节"
  },
  "termsOfUseTitle": {
    "message": "我们的使用条款已更新"
  },
  "testNetworks": {
    "message": "测试网络"
  },
  "theme": {
    "message": "主题"
  },
  "themeDescription": {
    "message": "选择您喜欢的MetaMask主题。"
  },
  "thingsToKeep": {
    "message": "注意事项:"
  },
  "thirdPartySoftware": {
    "message": "第三方软件通告",
    "description": "Title of a popup modal displayed when installing a snap for the first time."
  },
  "thisCollection": {
    "message": "这个收藏品"
  },
  "time": {
    "message": "时间"
  },
  "tips": {
    "message": "提示"
  },
  "to": {
    "message": "至"
  },
  "toAddress": {
    "message": "至：$1",
    "description": "$1 is the address to include in the To label. It is typically shortened first using shortenAddress"
  },
  "toggleEthSignBannerDescription": {
    "message": "您面临网络钓鱼攻击的风险。通过关闭 eth_sign 保护自己。"
  },
  "toggleEthSignDescriptionField": {
    "message": "如果启用此设置，您可能会收到不可读的签名请求。通过签署一条您不理解的信息，您可能同意放弃您的资金和 NFT。"
  },
  "toggleEthSignField": {
    "message": "Eth_sign 请求"
  },
  "toggleEthSignModalBannerBoldText": {
    "message": " 您可能遭受了欺诈"
  },
  "toggleEthSignModalBannerText": {
    "message": "如果要求您打开此设置，"
  },
  "toggleEthSignModalCheckBox": {
    "message": "我明白，如果我启用 eth_sign 请求，我可能失去所有资金和 NFT。 "
  },
  "toggleEthSignModalDescription": {
    "message": "允许 eth_sign 请求可能会使您易于受到网络钓鱼攻击。始终检查 URL，并且在签署包含代码的消息时保持谨慎。"
  },
  "toggleEthSignModalFormError": {
    "message": "文本不正确"
  },
  "toggleEthSignModalFormLabel": {
    "message": "输入“我只签署我理解的内容”以继续"
  },
  "toggleEthSignModalFormValidation": {
    "message": "我只签署我理解的内容"
  },
  "toggleEthSignModalTitle": {
    "message": "使用风险自负"
  },
  "toggleEthSignOff": {
    "message": "关闭（推荐）"
  },
  "toggleEthSignOn": {
    "message": "开启（不推荐）"
  },
  "toggleRequestQueueDescription": {
    "message": "这使您可以为每个网站选择网络，而不是为所有网站选择同一个网络。此功能将阻止您手动切换网络，这可能会破坏您在某些网站上的用户体验。"
  },
  "toggleRequestQueueField": {
    "message": "为每个网站选择网络"
  },
  "toggleRequestQueueOff": {
    "message": "关"
  },
  "toggleRequestQueueOn": {
    "message": "开"
  },
  "token": {
    "message": "代币"
  },
  "tokenAddress": {
    "message": "代币地址"
  },
  "tokenAlreadyAdded": {
    "message": "代币已添加。"
  },
  "tokenAutoDetection": {
    "message": "代币自动检测"
  },
  "tokenContractAddress": {
    "message": "代币合约地址"
  },
  "tokenDecimalFetchFailed": {
    "message": "需要代币小数位。请在下方查找：$1"
  },
  "tokenDecimalTitle": {
    "message": "代币小数:"
  },
  "tokenDetails": {
    "message": "代币详情"
  },
  "tokenFoundTitle": {
    "message": "找到1枚新代币"
  },
  "tokenId": {
    "message": "代币 ID"
  },
  "tokenList": {
    "message": "代币列表："
  },
  "tokenScamSecurityRisk": {
    "message": "代币欺诈和安全风险。"
  },
  "tokenShowUp": {
    "message": "您的代币可能不会自动显示在您的钱包中。"
  },
  "tokenSymbol": {
    "message": "代币符号"
  },
  "tokens": {
    "message": "代币"
  },
  "tokensFoundTitle": {
    "message": "发现$1新代币",
    "description": "$1 is the number of new tokens detected"
  },
  "tooltipApproveButton": {
    "message": "我理解"
  },
  "tooltipSatusConnected": {
    "message": "已连接"
  },
  "tooltipSatusConnectedUpperCase": {
    "message": "已连接"
  },
  "tooltipSatusNotConnected": {
    "message": "未连接"
  },
  "total": {
    "message": "共计"
  },
  "transaction": {
    "message": "交易"
  },
  "transactionCancelAttempted": {
    "message": "已在 $2 尝试取消交易 ，燃料费用预计为 $1"
  },
  "transactionCancelSuccess": {
    "message": "交易已在 $2 成功取消。"
  },
  "transactionConfirmed": {
    "message": "交易已在 $2 确认。"
  },
  "transactionCreated": {
    "message": "在 $2 创建了值为 $1 的交易。"
  },
  "transactionDetailDappGasMoreInfo": {
    "message": "建议的网站"
  },
  "transactionDetailDappGasTooltip": {
    "message": "编辑以使用 MetaMask 建议的基于最新区块的燃料费用。"
  },
  "transactionDetailGasHeading": {
    "message": "估算的燃料费"
  },
  "transactionDetailGasTooltipConversion": {
    "message": "了解更多关于燃料费的信息"
  },
  "transactionDetailGasTooltipExplanation": {
    "message": "燃料费由网络设定，并根据网络流量和交易的复杂性而波动。"
  },
  "transactionDetailGasTooltipIntro": {
    "message": "燃料费用支付给在 $1 网络上处理交易的加密矿工。MetaMask 不会从燃料费用中获利。"
  },
  "transactionDetailGasTotalSubtitle": {
    "message": "金额 + 燃料费"
  },
  "transactionDetailLayer2GasHeading": {
    "message": "二层公链燃料费"
  },
  "transactionDetailMultiLayerTotalSubtitle": {
    "message": "金额 + 费用"
  },
  "transactionDropped": {
    "message": "交易已在 $2 失败。"
  },
  "transactionError": {
    "message": "交易出错。合约代码中抛出异常。"
  },
  "transactionErrorNoContract": {
    "message": "试图在非合约地址上调用函数。"
  },
  "transactionErrored": {
    "message": "交易出现错误。"
  },
  "transactionFailed": {
    "message": "交易失败"
  },
  "transactionFee": {
    "message": "交易费用"
  },
  "transactionHistoryBaseFee": {
    "message": "基础费用（GWEI）"
  },
  "transactionHistoryL1GasLabel": {
    "message": "1层燃料费总计"
  },
  "transactionHistoryL2GasLimitLabel": {
    "message": "L2 燃料限制"
  },
  "transactionHistoryL2GasPriceLabel": {
    "message": "2层燃料价格"
  },
  "transactionHistoryMaxFeePerGas": {
    "message": "每单位燃料的最大费用"
  },
  "transactionHistoryPriorityFee": {
    "message": "优先费用（GWEI）"
  },
  "transactionHistoryTotalGasFee": {
    "message": "燃料费总额"
  },
  "transactionNote": {
    "message": "交易单据"
  },
  "transactionResubmitted": {
    "message": "已在 $2 重新提交交易，燃料费预计升至 $1"
  },
  "transactionSettings": {
    "message": "交易设置"
  },
  "transactionSubmitted": {
    "message": "已在 $2 提交交易，燃料费预计为 $1。"
  },
  "transactionUpdated": {
    "message": "交易于 $2 更新。"
  },
  "transactions": {
    "message": "交易"
  },
  "transfer": {
    "message": "转账"
  },
  "transferFrom": {
    "message": "转账自"
  },
  "troubleConnectingToLedgerU2FOnFirefox": {
    "message": "我们在连接您的 Ledger 时遇到问题。$1",
    "description": "$1 is a link to the wallet connection guide;"
  },
  "troubleConnectingToLedgerU2FOnFirefox2": {
    "message": "查看我们的硬件钱包连接指南并重试。",
    "description": "$1 of the ledger wallet connection guide"
  },
  "troubleConnectingToLedgerU2FOnFirefoxLedgerSolution": {
    "message": "如果您使用的是最新版本的 Firefox，您可能会遇到 Firefox 放弃 U2F（通用第二因素）支持的相关问题。了解如何修复此问题 $1。",
    "description": "It is a link to the ledger website for the workaround."
  },
  "troubleConnectingToLedgerU2FOnFirefoxLedgerSolution2": {
    "message": "此处",
    "description": "Second part of the error message; It is a link to the ledger website for the workaround."
  },
  "troubleConnectingToWallet": {
    "message": "我们在连接您的 $1 时遇到问题，尝试检查 $2 并重试。",
    "description": "$1 is the wallet device name; $2 is a link to wallet connection guide"
  },
  "troubleStarting": {
    "message": "MetaMask无法启动。可能发生间歇性错误，因此请尝试重新启动扩展程序。"
  },
  "trustSiteApprovePermission": {
    "message": "通过授予权限，您允许以下 $1 访问您的资金"
  },
  "tryAgain": {
    "message": "重试"
  },
  "turnOff": {
    "message": "关闭"
  },
  "turnOffMetamaskNotificationsError": {
    "message": "禁用通知时出错了。请稍后再试。"
  },
  "turnOn": {
    "message": "开启"
  },
  "turnOnMetamaskNotifications": {
    "message": "开启通知"
  },
  "turnOnMetamaskNotificationsButton": {
    "message": "开启"
  },
  "turnOnMetamaskNotificationsError": {
    "message": "创建通知时出错了。请稍后再试。"
  },
  "turnOnMetamaskNotificationsMessageFirst": {
    "message": "通过通知随时了解您的钱包动态。"
  },
  "turnOnMetamaskNotificationsMessagePrivacyBold": {
    "message": "设置 > 通知。"
  },
  "turnOnMetamaskNotificationsMessagePrivacyLink": {
    "message": "了解我们如何在使用此功能时保护您的隐私。"
  },
  "turnOnMetamaskNotificationsMessageSecond": {
    "message": "为了使用钱包通知，我们使用配置文件在您的不同设备上同步某些设置。$1"
  },
  "turnOnMetamaskNotificationsMessageThird": {
    "message": "您可以随时在 $1 中关闭通知"
  },
  "turnOnTokenDetection": {
    "message": "开启增强型代币检测"
  },
  "tutorial": {
    "message": "教程"
  },
  "twelveHrTitle": {
    "message": "12小时："
  },
  "typeYourSRP": {
    "message": "输入私钥助记词"
  },
  "u2f": {
    "message": "U2F",
    "description": "A name on an API for the browser to interact with devices that support the U2F protocol. On some browsers we use it to connect MetaMask to Ledger devices."
  },
  "unapproved": {
    "message": "未批准"
  },
  "units": {
    "message": "单位"
  },
  "unknown": {
    "message": "未知"
  },
  "unknownCollection": {
    "message": "未命名的收藏"
  },
  "unknownNetwork": {
    "message": "未知的私有网络"
  },
  "unknownNetworkForKeyEntropy": {
    "message": "未知网络",
    "description": "Displayed on places like Snap install warning when regular name is not available."
  },
  "unknownQrCode": {
    "message": "错误：我们无法识别该二维码"
  },
  "unlimited": {
    "message": "无限制"
  },
  "unlock": {
    "message": "登录"
  },
  "unlockMessage": {
    "message": "即将进入去中心化网络"
  },
  "unpin": {
    "message": "取消置顶"
  },
  "unrecognizedChain": {
    "message": "该自定义网络无法识别",
    "description": "$1 is a clickable link with text defined by the 'unrecognizedChanLinkText' key. The link will open to instructions for users to validate custom network details."
  },
  "unsendableAsset": {
    "message": "当前不支持发送NFT (ERC-721)代币",
    "description": "This is an error message we show the user if they attempt to send an NFT asset type, for which currently don't support sending"
  },
  "unverifiedContractAddressMessage": {
    "message": "我们无法验证此合约。请确保此地址是可靠的。"
  },
  "upArrow": {
    "message": "向上箭头"
  },
  "update": {
    "message": "更新"
  },
  "updateRequest": {
    "message": "更新请求"
  },
  "updatedWithDate": {
    "message": "已于 $1 更新"
  },
  "urlErrorMsg": {
    "message": "URL 需要相应的 HTTP/HTTPS 前缀。"
  },
  "urlExistsErrorMsg": {
    "message": "此 URL 目前已被 $1 网络使用。"
  },
  "use4ByteResolution": {
    "message": "对智能合约进行解码"
  },
  "use4ByteResolutionDescription": {
    "message": "为了改善用户体验，我们根据与您交互的智能合约消息，自定义活动选项卡。MetaMask 使用名为 4byte.directory 的服务来对数据进行解码，并向您显示更方便阅读的智能合约版本。这有助于减少您批准恶意智能合约操作的机会，但可能导致您的 IP 地址被共享。"
  },
  "useMultiAccountBalanceChecker": {
    "message": "账户余额分批请求"
  },
  "useMultiAccountBalanceCheckerSettingDescription": {
    "message": "通过批处理账户余额请求，可更快获得余额更新。此操作让我们可以全面获取您的账户余额信息，以便您更快地获得更新，从而获得更佳体验。关闭此功能后，第三方将您的账户相互关联的概率会较低。"
  },
  "useNftDetection": {
    "message": "自动检测NFT"
  },
  "useNftDetectionDescriptionText": {
    "message": "让 MetaMask 使用第三方服务（如 OpenSea）来添加您所拥有的 NFT。打开自动检测 NFT 功能后，这些服务就可以看到您的 IP 地址和账户地址。启用此功能可能会将您的 IP 地址与以太坊地址关联起来，并显示骗子空投的虚假 NFT。您可以手动添加代币以避免此风险。"
  },
  "usePhishingDetection": {
    "message": "使用网络钓鱼检测"
  },
  "usePhishingDetectionDescription": {
    "message": "显示针对以太坊用户的网络钓鱼域名警告"
  },
  "useSafeChainsListValidation": {
    "message": "网络详细信息检查"
  },
  "useSafeChainsListValidationDescription": {
    "message": "MetaMask 使用名为$1的第三方服务来显示标准化网络的准确详细信息。这可减少您连接到恶意或不正确网络的机会。使用此功能时，chainid.network 可以看到您的 IP 地址。"
  },
  "useSafeChainsListValidationWebsite": {
    "message": "chainid.network",
    "description": "useSafeChainsListValidationWebsite is separated from the rest of the text so that we can bold the third party service name in the middle of them"
  },
  "useSiteSuggestion": {
    "message": "使用网站建议"
  },
  "useTokenDetectionPrivacyDesc": {
    "message": "要自动显示发送到您账户的代币，需要与第三方服务器通信以获取代币的图像。这些服务器将拥有您的IP地址的访问权限。"
  },
  "usedByClients": {
    "message": "可用于各种不同的客户端"
  },
  "userName": {
    "message": "用户名"
  },
  "userOpContractDeployError": {
    "message": "不支持从智能合约账户进行合约部署"
  },
  "verifyContractDetails": {
    "message": "验证第三方详情"
  },
  "verifyThisTokenOn": {
    "message": "在 $1 上验证此代币",
    "description": "Points the user to etherscan as a place they can verify information about a token. $1 is replaced with the translation for \"etherscan\""
  },
  "verifyThisUnconfirmedTokenOn": {
    "message": "在 $1 上验证此代币，并确保这是您想要交易的代币。",
    "description": "Points the user to etherscan as a place they can verify information about a token. $1 is replaced with the translation for \"etherscan\""
  },
  "version": {
    "message": "版本"
  },
  "view": {
    "message": "查看"
  },
  "viewActivity": {
    "message": "查看活动"
  },
  "viewAllDetails": {
    "message": "查看所有详情"
  },
  "viewAllQuotes": {
    "message": "查看所有报价"
  },
  "viewContact": {
    "message": "查看联系人"
  },
  "viewDetails": {
    "message": "查看详情"
  },
  "viewFullTransactionDetails": {
    "message": "查看全部交易详情"
  },
  "viewMore": {
    "message": "查看更多"
  },
  "viewOnBlockExplorer": {
    "message": "在区块浏览器上查看"
  },
  "viewOnCustomBlockExplorer": {
    "message": "在 $2 上查看 $1",
    "description": "$1 is the action type. e.g (Account, Transaction, Swap) and $2 is the Custom Block Explorer URL"
  },
  "viewOnEtherscan": {
    "message": "在 Etherscan 上查看 $1",
    "description": "$1 is the action type. e.g (Account, Transaction, Swap)"
  },
  "viewOnExplorer": {
    "message": "在Explorer上查看 "
  },
  "viewOnOpensea": {
    "message": "在 Opensea 上查看"
  },
  "viewTransaction": {
    "message": "查看交易"
  },
  "viewinCustodianApp": {
    "message": "在托管应用程序中查看"
  },
  "viewinExplorer": {
    "message": "在 Explorer 中查看 $1",
    "description": "$1 is the action type. e.g (Account, Transaction, Swap)"
  },
  "visitSite": {
    "message": "访问网站"
  },
  "visitWebSite": {
    "message": "访问我们的网站"
  },
  "wallet": {
    "message": "钱包"
  },
  "walletConnectionGuide": {
    "message": "我们的硬件钱包连接指南"
  },
  "walletCreationSuccessDetail": {
    "message": "您已经成功地保护了您的钱包。请确保您的账户私钥助记词安全和秘密——这是您的责任！"
  },
  "walletCreationSuccessReminder1": {
    "message": "MetaMask 无法恢复您的账户私钥助记词。"
  },
  "walletCreationSuccessReminder2": {
    "message": "MetaMask 绝对不会索要您的账户私钥助记词。"
  },
  "walletCreationSuccessReminder3": {
    "message": "对任何人 $1，否则您的资金有被盗风险",
    "description": "$1 is separated as walletCreationSuccessReminder3BoldSection so that we can bold it"
  },
  "walletCreationSuccessReminder3BoldSection": {
    "message": "切勿分享您的账户私钥助记词",
    "description": "This string is localized separately from walletCreationSuccessReminder3 so that we can bold it"
  },
  "walletCreationSuccessTitle": {
    "message": "钱包创建成功"
  },
  "wantToAddThisNetwork": {
    "message": "想要添加此网络吗？"
  },
  "wantsToAddThisAsset": {
    "message": "$1 想将此资产添加到您的钱包"
  },
  "warning": {
    "message": "警告"
  },
  "warningFromSnap": {
    "message": "来自$1的警告",
    "description": "$1 represents the name of the snap"
  },
  "warningTooltipText": {
    "message": "$1 第三方可能会支出您的全部代币余额，无需进一步通知或同意。请自定义较低的支出上限以保护自己。",
    "description": "$1 is a warning icon with text 'Be careful' in 'warning' colour"
  },
  "weak": {
    "message": "弱"
  },
  "web3": {
    "message": "Web3"
  },
  "web3ShimUsageNotification": {
    "message": "我们发现当前的网站尝试使用已经删除的 window.web3 API。如果这个网站出现故障，请点击 $1 以获取更多信息。",
    "description": "$1 is a clickable link."
  },
  "webhid": {
    "message": "WebHID",
    "description": "Refers to a interface for connecting external devices to the browser. Used for connecting ledger to the browser. Read more here https://developer.mozilla.org/en-US/docs/Web/API/WebHID_API"
  },
  "websites": {
    "message": "网站",
    "description": "Used in the 'permission_rpc' message."
  },
  "welcomeBack": {
    "message": "欢迎回来！"
  },
  "welcomeExploreDescription": {
    "message": "存储、发送和使用加密货币和资产。"
  },
  "welcomeExploreTitle": {
    "message": "探索去中心化应用"
  },
  "welcomeLoginDescription": {
    "message": "使用您的 MetaMask 登录去中心化应用 - 无需注册。"
  },
  "welcomeLoginTitle": {
    "message": "迎接您的钱包"
  },
  "welcomeToMetaMask": {
    "message": "让我们开始吧"
  },
  "welcomeToMetaMaskIntro": {
    "message": "MetaMask 深受数百万人信任，是一款可以让所有人进入 web3 世界的安全钱包。"
  },
  "whatsNew": {
    "message": "最新动态",
    "description": "This is the title of a popup that gives users notifications about new features and updates to MetaMask."
  },
  "whatsThis": {
    "message": "这是什么？"
  },
  "xOfYPending": {
    "message": "$1 / $2 待处理",
    "description": "$1 and $2 are intended to be two numbers, where $2 is a total number of pending confirmations, and $1 is a count towards that total"
  },
  "yes": {
    "message": "是"
  },
  "you": {
    "message": "您"
  },
  "youHaveAddedAll": {
    "message": "您已经添加了所有热门网络。您可以探索更多网络$1，或者您可以$2",
    "description": "$1 is a link with the text 'here' and $2 is a button with the text 'add more networks manually'"
  },
  "youNeedToAllowCameraAccess": {
    "message": "需要开启相机访问权限，才能使用该功能。"
  },
  "youSign": {
    "message": "您正在签名"
  },
  "yourAccounts": {
    "message": "您的账户"
  },
  "yourFundsMayBeAtRisk": {
    "message": "您的资金可能面临风险"
  },
  "yourNFTmayBeAtRisk": {
    "message": "您的 NFT 可能面临风险"
  },
  "yourPrivateSeedPhrase": {
    "message": "您的个人账户私钥助记词"
  },
  "yourTransactionConfirmed": {
    "message": "交易已确认"
  },
  "yourTransactionJustConfirmed": {
    "message": "在区块链上确认之前，我们无法取消您的交易。"
  },
  "zeroGasPriceOnSpeedUpError": {
    "message": "加速时零燃料价格"
  }
}<|MERGE_RESOLUTION|>--- conflicted
+++ resolved
@@ -402,8 +402,6 @@
     "message": "您所有在$1的NFT",
     "description": "$1 is a link to contract on the block explorer when we're not able to retrieve a erc721 or erc1155 name"
   },
-<<<<<<< HEAD
-=======
   "allow": {
     "message": "允许"
   },
@@ -413,7 +411,6 @@
   "allowNotifications": {
     "message": "允许通知"
   },
->>>>>>> ee3841d8
   "allowSpendToken": {
     "message": "授予访问您的 $1 的权限？",
     "description": "$1 is the symbol of the token that are requesting to spend"
@@ -1982,8 +1979,6 @@
   "general": {
     "message": "通用"
   },
-<<<<<<< HEAD
-=======
   "generalCameraError": {
     "message": "我们无法访问您的摄像头。请再试一次。"
   },
@@ -2001,7 +1996,6 @@
     "message": "将一些 $1 添加到您的钱包并开始使用 NFT",
     "description": "$1 is the token symbol"
   },
->>>>>>> ee3841d8
   "goBack": {
     "message": "返回"
   },
@@ -3398,15 +3392,12 @@
   "onboardingMetametricsDataTermsLegacy": {
     "message": "此数据是汇总数据，因而可以保持匿名，以遵守《通用数据保护条例》（欧盟）2016/679。"
   },
-<<<<<<< HEAD
-=======
   "onboardingMetametricsDescription": {
     "message": "我们希望收集基本的使用和诊断数据，以改进 MetaMask。请注意，我们绝不会出卖您在此处提供的数据。"
   },
   "onboardingMetametricsDescription2": {
     "message": "当我们收集指标时，总是..."
   },
->>>>>>> ee3841d8
   "onboardingMetametricsDescription2Legacy": {
     "message": "MetaMask 将会......"
   },
@@ -3416,23 +3407,17 @@
   "onboardingMetametricsDisagree": {
     "message": "不，谢谢"
   },
-<<<<<<< HEAD
-=======
   "onboardingMetametricsInfuraTerms": {
     "message": "如果我们决定将这些数据用于其他目的，我们会通知您。您可以查看我们的 $1 以了解更多信息。请记住，您可以随时转到设置并选择退出。",
     "description": "$1 represents `onboardingMetametricsInfuraTermsPolicy`"
   },
->>>>>>> ee3841d8
   "onboardingMetametricsInfuraTermsLegacy": {
     "message": "* 如您在 MetaMask中 使用 Infura 作为默认的 RPC 提供商，Infura 将在您发送交易时收集您的 IP 地址和以太坊钱包地址。我们不会以允许系统将这两项数据关联起来的方式存储这些信息。如需从数据收集角度进一步了解 MetaMask 和 Infura 如何进行交互，请参阅我们的更新版 $1。如需进一步了解我们的一般隐私准则，请参阅我们的 $2。",
     "description": "$1 represents `onboardingMetametricsInfuraTermsPolicyLink`, $2 represents `onboardingMetametricsInfuraTermsPolicy`"
   },
-<<<<<<< HEAD
-=======
   "onboardingMetametricsInfuraTermsPolicy": {
     "message": "隐私政策"
   },
->>>>>>> ee3841d8
   "onboardingMetametricsInfuraTermsPolicyLegacy": {
     "message": "隐私政策在此处"
   },
@@ -3442,7 +3427,20 @@
   "onboardingMetametricsModalTitle": {
     "message": "添加自定义网络"
   },
-<<<<<<< HEAD
+  "onboardingMetametricsNeverCollect": {
+    "message": "$1 会存储点击量和应用程序的浏览量，但不会存储其他详情（如您的公钥）。",
+    "description": "$1 represents `onboardingMetametricsNeverCollectEmphasis`"
+  },
+  "onboardingMetametricsNeverCollectEmphasis": {
+    "message": "私密："
+  },
+  "onboardingMetametricsNeverCollectIP": {
+    "message": "$1 我们暂时使用您的 IP 地址来检测一般位置（如您的国家或地区），但从来不会进行存储。",
+    "description": "$1 represents `onboardingMetametricsNeverCollectIPEmphasis`"
+  },
+  "onboardingMetametricsNeverCollectIPEmphasis": {
+    "message": "通用："
+  },
   "onboardingMetametricsNeverCollectIPLegacy": {
     "message": "$1收集您的完整 IP 地址*",
     "description": "$1 represents `onboardingMetametricsNeverEmphasis`"
@@ -3454,32 +3452,6 @@
   "onboardingMetametricsNeverEmphasisLegacy": {
     "message": "永远不会发生"
   },
-=======
-  "onboardingMetametricsNeverCollect": {
-    "message": "$1 会存储点击量和应用程序的浏览量，但不会存储其他详情（如您的公钥）。",
-    "description": "$1 represents `onboardingMetametricsNeverCollectEmphasis`"
-  },
-  "onboardingMetametricsNeverCollectEmphasis": {
-    "message": "私密："
-  },
-  "onboardingMetametricsNeverCollectIP": {
-    "message": "$1 我们暂时使用您的 IP 地址来检测一般位置（如您的国家或地区），但从来不会进行存储。",
-    "description": "$1 represents `onboardingMetametricsNeverCollectIPEmphasis`"
-  },
-  "onboardingMetametricsNeverCollectIPEmphasis": {
-    "message": "通用："
-  },
-  "onboardingMetametricsNeverCollectIPLegacy": {
-    "message": "$1收集您的完整 IP 地址*",
-    "description": "$1 represents `onboardingMetametricsNeverEmphasis`"
-  },
-  "onboardingMetametricsNeverCollectLegacy": {
-    "message": "$1 收集我们不需要提供服务的信息（如私钥、地址、交易散列或余额）",
-    "description": "$1 represents `onboardingMetametricsNeverEmphasis`"
-  },
-  "onboardingMetametricsNeverEmphasisLegacy": {
-    "message": "永远不会发生"
-  },
   "onboardingMetametricsNeverSellData": {
     "message": "$1 您可以随时决定是否通过设置共享或删除您的使用数据。",
     "description": "$1 represents `onboardingMetametricsNeverSellDataEmphasis`"
@@ -3487,7 +3459,6 @@
   "onboardingMetametricsNeverSellDataEmphasis": {
     "message": "可选："
   },
->>>>>>> ee3841d8
   "onboardingMetametricsNeverSellDataLegacy": {
     "message": "$1 出售数据。永远不会！",
     "description": "$1 represents `onboardingMetametricsNeverEmphasis`"
@@ -3548,17 +3519,12 @@
     "message": "恶意网络提供商可能会谎报区块链的状态并记录您的网络活动。只添加您信任的自定义网络。"
   },
   "onlyConnectTrust": {
-<<<<<<< HEAD
-    "message": "只连接您信任的网站。",
-    "description": "Text displayed above the buttons for connection confirmation. $1 is the link to the learn more web page."
-=======
     "message": "仅连接您信任的网站。$1",
     "description": "Text displayed above the buttons for connection confirmation. $1 is the link to the learn more web page."
   },
   "openCustodianApp": {
     "message": "打开$1应用程序",
     "description": "The $1 is the name of the Custodian that will be open"
->>>>>>> ee3841d8
   },
   "openFullScreenForLedgerWebHid": {
     "message": "全屏打开以连接您的 Ledger。",
@@ -3671,12 +3637,9 @@
   "permissionDetails": {
     "message": "许可详情"
   },
-<<<<<<< HEAD
-=======
   "permissionRequest": {
     "message": "权限请求"
   },
->>>>>>> ee3841d8
   "permissionRequested": {
     "message": "立即请求"
   },
@@ -3898,8 +3861,6 @@
   "permissions": {
     "message": "权限"
   },
-<<<<<<< HEAD
-=======
   "permissionsPageEmptyContent": {
     "message": "此处无内容"
   },
@@ -3912,7 +3873,6 @@
   "permissionsPageTourTitle": {
     "message": "已连接的站点现已获得许可"
   },
->>>>>>> ee3841d8
   "personalAddressDetected": {
     "message": "检测到个人地址。请输入代币合约地址。"
   },
@@ -4864,13 +4824,10 @@
   "snapDetailWebsite": {
     "message": "网站"
   },
-<<<<<<< HEAD
-=======
   "snapInstallRequest": {
     "message": "安装 $1 即赋予其以下许可。",
     "description": "$1 is the snap name."
   },
->>>>>>> ee3841d8
   "snapInstallSuccess": {
     "message": "安装完成"
   },
@@ -5707,8 +5664,6 @@
   "switchedNetworkToastDecline": {
     "message": "不再显示此内容"
   },
-<<<<<<< HEAD
-=======
   "switchedNetworkToastMessage": {
     "message": "$1 现已在 $2 上激活",
     "description": "$1 represents the account name, $2 represents the network name"
@@ -5716,7 +5671,6 @@
   "switchedTo": {
     "message": "您已切换到"
   },
->>>>>>> ee3841d8
   "switchingNetworksCancelsPendingConfirmations": {
     "message": "切换网络将取消所有待处理的确认"
   },
