{
  "QRHardwareInvalidTransactionTitle": {
    "message": "错误"
  },
  "QRHardwareMismatchedSignId": {
    "message": "不一致的交易数据。请查看交易详情。"
  },
  "QRHardwarePubkeyAccountOutOfRange": {
    "message": "暂无更多账户。若想访问下方未列出的其他账户，请重新连接您的硬件钱包并选择它。"
  },
  "QRHardwareScanInstructions": {
    "message": "将二维码放在摄像头前。屏幕是模糊的，但不影响对二维码的读取。"
  },
  "QRHardwareSignRequestCancel": {
    "message": "拒绝"
  },
  "QRHardwareSignRequestDescription": {
    "message": "使用钱包签名后，点击“获取签名”以接收签名"
  },
  "QRHardwareSignRequestGetSignature": {
    "message": "获取签名"
  },
  "QRHardwareSignRequestSubtitle": {
    "message": "用您的钱包扫描二维码"
  },
  "QRHardwareSignRequestTitle": {
    "message": "请求签名"
  },
  "QRHardwareUnknownQRCodeTitle": {
    "message": "错误"
  },
  "QRHardwareUnknownWalletQRCode": {
    "message": "二维码无效。请扫描硬件钱包的同步二维码。"
  },
  "QRHardwareWalletImporterTitle": {
    "message": "扫描二维码"
  },
  "QRHardwareWalletSteps1Description": {
    "message": "您可以从下面的官方二维码支持合作伙伴列表中选择。"
  },
  "QRHardwareWalletSteps1Title": {
    "message": "关联您的二维码硬件钱包"
  },
  "QRHardwareWalletSteps2Description": {
    "message": "Ngrave Zero"
  },
  "SIWEAddressInvalid": {
    "message": "登录请求中的地址与您用于登录的账户地址不匹配。"
  },
  "SIWEDomainInvalidText": {
    "message": "您尝试登录的网站与请求中的域名不匹配。请谨慎操作。"
  },
  "SIWEDomainInvalidTitle": {
    "message": "虚假网站请求。"
  },
  "SIWEDomainWarningBody": {
    "message": "网站（$1）要求您登录到错误的域名。这可能是网络钓鱼攻击。",
    "description": "$1 represents the website domain"
  },
  "SIWEDomainWarningLabel": {
    "message": "不安全"
  },
  "SIWELabelChainID": {
    "message": "链 ID："
  },
  "SIWELabelExpirationTime": {
    "message": "到期时间："
  },
  "SIWELabelIssuedAt": {
    "message": "发行于："
  },
  "SIWELabelMessage": {
    "message": "消息："
  },
  "SIWELabelNonce": {
    "message": "Nonce："
  },
  "SIWELabelNotBefore": {
    "message": "不早于："
  },
  "SIWELabelRequestID": {
    "message": "请求ID："
  },
  "SIWELabelResources": {
    "message": "资源：$1",
    "description": "$1 represents the number of resources"
  },
  "SIWELabelURI": {
    "message": "URI："
  },
  "SIWELabelVersion": {
    "message": "版本："
  },
  "SIWESiteRequestSubtitle": {
    "message": "此网站正在请求使用以下登录方式："
  },
  "SIWESiteRequestTitle": {
    "message": "登录请求"
  },
  "SIWEWarningSubtitle": {
    "message": "为表明您确认理解，请勾选："
  },
  "SIWEWarningTitle": {
    "message": "您确定吗？"
  },
  "about": {
    "message": "关于"
  },
  "accept": {
    "message": "接受"
  },
  "acceptTermsOfUse": {
    "message": "我已阅读并同意 $1",
    "description": "$1 is the `terms` message"
  },
  "accessAndSpendNoticeNFT": {
    "message": "$1可以访问并使用此资产",
    "description": "$1 is the url of the site requesting ability to spend"
  },
  "accessYourWalletWithSRP": {
    "message": "使用账户私钥助记词访问钱包"
  },
  "accessYourWalletWithSRPDescription": {
    "message": "MetaMask无法恢复您的密码。我们将使用您的私钥助记词来验证您的所有权、恢复您的钱包并设置新密码。首先，请输入创建钱包时获得的私钥助记词。$1",
    "description": "$1 is the words 'Learn More' from key 'learnMore', separated here so that it can be added as a link"
  },
  "accessingYourCamera": {
    "message": "正在访问您的相机……"
  },
  "account": {
    "message": "账户"
  },
  "accountActivity": {
    "message": "账户活动"
  },
  "accountActivityText": {
    "message": "选择您想要接收通知的账户："
  },
  "accountDetails": {
    "message": "账户详情"
  },
  "accountIdenticon": {
    "message": "账户 Identicon"
  },
  "accountIsntConnectedToastText": {
    "message": "$1 未连接到 $2"
  },
  "accountName": {
    "message": "账户名称"
  },
  "accountNameDuplicate": {
    "message": "此账户名称已存在",
    "description": "This is an error message shown when the user enters a new account name that matches an existing account name"
  },
  "accountNameReserved": {
    "message": "此账户名已被保留",
    "description": "This is an error message shown when the user enters a new account name that is reserved for future use"
  },
  "accountOptions": {
    "message": "账户选项"
  },
  "accountSelectionRequired": {
    "message": "您需要选择一个账户！"
  },
  "accountTypeNotSupported": {
    "message": "账户类型不受支持"
  },
  "accounts": {
    "message": "账户"
  },
  "accountsConnected": {
    "message": "账户已连接"
  },
  "active": {
    "message": "活跃"
  },
  "activity": {
    "message": "活动"
  },
  "activityLog": {
    "message": "活动日志"
  },
  "add": {
    "message": "添加"
  },
  "addANetwork": {
    "message": "添加网络"
  },
  "addANetworkManually": {
    "message": "手动添加网络"
  },
  "addANickname": {
    "message": "添加昵称"
  },
  "addAccount": {
    "message": "添加账户"
  },
  "addAcquiredTokens": {
    "message": "添加您通过MetaMask获得的代币"
  },
  "addAlias": {
    "message": "添加别名"
  },
  "addBlockExplorer": {
    "message": "添加区块浏览器"
  },
  "addContact": {
    "message": "添加联系信息"
  },
  "addCustomNetwork": {
    "message": "添加自定义网络"
  },
  "addEthereumChainConfirmationDescription": {
    "message": "这将允许在 MetaMask 中使用此网络。"
  },
  "addEthereumChainConfirmationRisks": {
    "message": "MetaMask 不验证自定义网络。"
  },
  "addEthereumChainConfirmationRisksLearnMore": {
    "message": "了解 $1。",
    "description": "$1 is a link with text that is provided by the 'addEthereumChainConfirmationRisksLearnMoreLink' key"
  },
  "addEthereumChainConfirmationRisksLearnMoreLink": {
    "message": "欺诈和网络安全风险",
    "description": "Link text for the 'addEthereumChainConfirmationRisksLearnMore' translation key"
  },
  "addEthereumChainConfirmationTitle": {
    "message": "允许此网站添加一个网络到MetaMask上？"
  },
  "addEthereumChainWarningModalHeader": {
    "message": "仅当您确定可以信任此 RPC 提供商时才能添加它。$1",
    "description": "$1 is addEthereumChainWarningModalHeaderPartTwo passed separately so that it can be bolded"
  },
  "addEthereumChainWarningModalHeaderPartTwo": {
    "message": "恶意提供商可能会谎报区块链的状态，并记录您的网络活动。"
  },
  "addEthereumChainWarningModalListHeader": {
    "message": "您的提供商必须值得信赖，因为它能够："
  },
  "addEthereumChainWarningModalListPointOne": {
    "message": "查看您的账户和 IP 地址，并将它们相互关联"
  },
  "addEthereumChainWarningModalListPointThree": {
    "message": "显示账户余额和其他链上状态"
  },
  "addEthereumChainWarningModalListPointTwo": {
    "message": "公开传播您的交易"
  },
  "addEthereumChainWarningModalTitle": {
    "message": "您正在为以太坊主网添加新的 RPC 提供商"
  },
  "addFriendsAndAddresses": {
    "message": "添加您信任的朋友和地址"
  },
  "addFromAListOfPopularNetworks": {
    "message": "从热门网络列表中选择网络来添加，或手动添加网络。仅可与您信任的实体互动。"
  },
  "addHardwareWallet": {
    "message": "添加硬件钱包"
  },
  "addIPFSGateway": {
    "message": "添加您首选的IPFS网关"
  },
  "addImportAccount": {
    "message": "添加账户或硬件钱包"
  },
  "addMemo": {
    "message": "添加备忘录"
  },
  "addMoreNetworks": {
    "message": "手动添加更多网络"
  },
  "addNetwork": {
    "message": "添加网络"
  },
  "addNetworkTooltipWarning": {
    "message": "此网络连接依赖于第三方。此连接可能不太可靠，或使第三方可进行活动跟踪。$1",
    "description": "$1 is Learn more link"
  },
  "addNewAccount": {
    "message": "添加新账户"
  },
  "addNewBitcoinAccount": {
    "message": "添加新的比特币账户（测试版）"
  },
  "addNewBitcoinTestnetAccount": {
    "message": "添加新的比特币账户（测试网）"
  },
  "addNewToken": {
    "message": "添加新代币"
  },
  "addNft": {
    "message": "添加 NFT"
  },
  "addNfts": {
    "message": "添加 NFT"
  },
  "addRpcUrl": {
    "message": "添加 RPC（远程过程调用）URL"
  },
  "addSnapAccountToggle": {
    "message": "启用“添加账户Snap（测试版）”"
  },
  "addSnapAccountsDescription": {
    "message": "启用此功能后，您可以直接使用账户列表来添加新的测试版账户Snap。如果您要安装账户Snap，请紧记，此为第三方服务。"
  },
  "addSuggestedNFTs": {
    "message": "添加推荐的 NFT"
  },
  "addSuggestedTokens": {
    "message": "添加推荐代币"
  },
  "addToken": {
    "message": "添加代币"
  },
  "addTokenByContractAddress": {
    "message": "找不到代币？您可以通过粘贴其地址手动添加任何代币。代币合约地址可以在 $1 上找到",
    "description": "$1 is a blockchain explorer for a specific network, e.g. Etherscan for Ethereum"
  },
  "addUrl": {
    "message": "添加 URL"
  },
  "addingCustomNetwork": {
    "message": "正在添加网络"
  },
  "addingTokens": {
    "message": "正在添加代币"
  },
  "additionalNetworks": {
    "message": "其他网络"
  },
  "additionalRpcUrl": {
    "message": "其他 RPC（远程过程调用）URL"
  },
  "address": {
    "message": "地址"
  },
  "addressCopied": {
    "message": "地址已复制！"
  },
  "advanced": {
    "message": "高级"
  },
  "advancedBaseGasFeeToolTip": {
    "message": "当您的交易被包含在区块中时，您的最大基础费用与实际基础费用之间的任何差额将被退还。总金额按最大基础费用（以GWEI为单位）*燃料限制计算。"
  },
  "advancedConfiguration": {
    "message": "高级配置"
  },
  "advancedDetailsDataDesc": {
    "message": "数据"
  },
  "advancedDetailsHexDesc": {
    "message": "十六进制"
  },
  "advancedDetailsNonceDesc": {
    "message": "唯一交易标识号"
  },
  "advancedDetailsNonceTooltip": {
    "message": "这是一个账户的交易编号。第一笔交易的唯一交易标识号为 0，然后按顺序递增。"
  },
  "advancedGasFeeDefaultOptIn": {
    "message": "将这些值保存为 $1 网络的默认值。",
    "description": "$1 is the current network name."
  },
  "advancedGasFeeModalTitle": {
    "message": "高级燃料费"
  },
  "advancedGasPriceTitle": {
    "message": "燃料价格"
  },
  "advancedPriorityFeeToolTip": {
    "message": "优先费用（又称“矿工费”）直接向矿工支付，激励他们优先处理您的交易。"
  },
  "agreeTermsOfUse": {
    "message": "我同意MetaMask的$1",
    "description": "$1 is the `terms` link"
  },
  "airgapVault": {
    "message": "AirGap Vault"
  },
  "alert": {
    "message": "提醒"
  },
  "alertActionBuy": {
    "message": "买入 ETH"
  },
  "alertActionUpdateGas": {
    "message": "更新燃料限制"
  },
  "alertActionUpdateGasFee": {
    "message": "更新费用"
  },
  "alertActionUpdateGasFeeLevel": {
    "message": "更新燃料选项"
  },
  "alertBannerMultipleAlertsDescription": {
    "message": "如果您批准此请求，以欺诈闻名的第三方可能会拿走您的所有资产。"
  },
  "alertBannerMultipleAlertsTitle": {
    "message": "多个提醒！"
  },
  "alertDisableTooltip": {
    "message": "这可以在“设置 > 提醒”中进行更改"
  },
  "alertMessageGasEstimateFailed": {
    "message": "我们无法提供准确的费用，估算可能较高。我们建议您输入自定义的燃料限制，但交易仍存在失败风险。"
  },
  "alertMessageGasFeeLow": {
    "message": "在选择低级型费用时，预计交易速度较慢，等待时间较长。如需更快交易，请选择市场型或激进型费用选项。"
  },
  "alertMessageGasTooLow": {
    "message": "要继续此交易，您需要将燃料限制提高到 21000 或更高。"
  },
  "alertMessageInsufficientBalance": {
    "message": "您的账户中没有足够的 ETH 来支付交易费用。"
  },
  "alertMessageNetworkBusy": {
    "message": "燃料价格很高，估算不太准确。"
  },
  "alertMessageNoGasPrice": {
    "message": "您手动更新费用后，我们才能继续进行此交易。"
  },
  "alertMessagePendingTransactions": {
    "message": "上一笔交易完成后，此交易才能继续进行。了解如何取消或加快交易。"
  },
  "alertMessageSignInDomainMismatch": {
    "message": "提出请求的网站不是您正在登录的网站。这可能试图窃取您的登录凭据。"
  },
  "alertMessageSignInWrongAccount": {
    "message": "此网站要求您使用错误的账户登录。"
  },
  "alertMessageSigningOrSubmitting": {
    "message": "您的上一笔交易完成后，此交易才能继续进行。"
  },
  "alertModalAcknowledge": {
    "message": "我已知晓风险并仍想继续"
  },
  "alertModalDetails": {
    "message": "提醒详情"
  },
  "alertModalReviewAllAlerts": {
    "message": "查看所有提醒"
  },
  "alertReasonGasEstimateFailed": {
    "message": "费用不准确"
  },
  "alertReasonGasFeeLow": {
    "message": "速度慢"
  },
  "alertReasonGasTooLow": {
    "message": "燃料限制较低"
  },
  "alertReasonInsufficientBalance": {
    "message": "资金不足"
  },
  "alertReasonNetworkBusy": {
    "message": "网络繁忙"
  },
  "alertReasonNoGasPrice": {
    "message": "无法使用费用估算"
  },
  "alertReasonPendingTransactions": {
    "message": "待定交易"
  },
  "alertReasonSignIn": {
    "message": "可疑登录请求"
  },
  "alertReasonWrongAccount": {
    "message": "错误账户"
  },
  "alertSettingsUnconnectedAccount": {
    "message": "浏览网站时选择的账户未连接"
  },
  "alertSettingsUnconnectedAccountDescription": {
    "message": "当您在浏览已连接的Web3网站，但当前所选择的账户没有连接时，此提醒会在弹出的窗口中显示。"
  },
  "alertSettingsWeb3ShimUsage": {
    "message": "当网站尝试使用已经删除的 window.web3 API 时"
  },
  "alertSettingsWeb3ShimUsageDescription": {
    "message": "当您浏览尝试使用已删除的 window.web3 API 并因此可能出现故障的网站时，此警报会显示在弹出窗口中。"
  },
  "alerts": {
    "message": "提醒"
  },
  "all": {
    "message": "所有"
  },
  "allCustodianAccountsConnectedSubtitle": {
    "message": "您或者已连接所有托管账户，或者没有任何账户可连接到 MetaMask Institutional。"
  },
  "allCustodianAccountsConnectedTitle": {
    "message": "没有可连接的账户"
  },
  "allOfYour": {
    "message": "您的所有$1",
    "description": "$1 is the symbol or name of the token that the user is approving spending"
  },
  "allPermissions": {
    "message": "所有许可"
  },
  "allTimeHigh": {
    "message": "有史以来新高"
  },
  "allTimeLow": {
    "message": "有史以来新低"
  },
  "allYourNFTsOf": {
    "message": "您所有在$1的NFT",
    "description": "$1 is a link to contract on the block explorer when we're not able to retrieve a erc721 or erc1155 name"
  },
  "allow": {
    "message": "允许"
  },
  "allowMetaMaskToDetectNFTs": {
    "message": "允许 MetaMask 使用自动检测功能检测并显示您的 NFT。您将能够："
  },
  "allowMetaMaskToDetectTokens": {
    "message": "允许 MetaMask 使用自动检测功能检测并显示您的代币。您将能够："
  },
  "allowMmiToConnectToCustodian": {
    "message": "这将允许 MMI 连接到 $1，以导入您的账户。"
  },
  "allowNotifications": {
    "message": "允许通知"
  },
  "allowSpendToken": {
    "message": "授予访问您的 $1 的权限？",
    "description": "$1 is the symbol of the token that are requesting to spend"
  },
  "allowWithdrawAndSpend": {
    "message": "允许 $1 提取和消费最高以下金额：",
    "description": "The url of the site that requested permission to 'withdraw and spend'"
  },
  "amount": {
    "message": "数额"
  },
  "amountReceived": {
    "message": "已收款金额"
  },
  "amountSent": {
    "message": "已发送金额"
  },
  "andForListItems": {
    "message": "$1，和 $2",
    "description": "$1 is the first item, $2 is the last item in a list of items. Used in Snap Install Warning modal."
  },
  "andForTwoItems": {
    "message": "$1 和 $2",
    "description": "$1 is the first item, $2 is the second item. Used in Snap Install Warning modal."
  },
  "appDescription": {
    "message": "浏览器中的以太坊钱包",
    "description": "The description of the application"
  },
  "appName": {
    "message": "MetaMask",
    "description": "The name of the application"
  },
  "appNameBeta": {
    "message": "MetaMask Beta",
    "description": "The name of the application (Beta)"
  },
  "appNameFlask": {
    "message": "MetaMask Flask",
    "description": "The name of the application (Flask)"
  },
  "appNameMmi": {
    "message": "MetaMask Institutional",
    "description": "The name of the application (MMI)"
  },
  "approve": {
    "message": "批准消费限额"
  },
  "approveAllTokensTitle": {
    "message": "是否允许访问并转账您所有的$1？",
    "description": "$1 is the symbol of the token for which the user is granting approval"
  },
  "approveAllTokensTitleWithoutSymbol": {
    "message": "是否允许访问并转账您所有在$1的NFT？",
    "description": "$1 a link to contract on the block explorer when we're not able to retrieve a erc721 or erc1155 name"
  },
  "approveButtonText": {
    "message": "批准"
  },
  "approveIncreaseAllowance": {
    "message": "增加 $1 支出上限",
    "description": "The token symbol that is being approved"
  },
  "approveSpendingCap": {
    "message": "批准 $1 支出上限",
    "description": "The token symbol that is being approved"
  },
  "approveTokenDescription": {
    "message": "这允许第三方访问并转账以下 NFT，而无需另行通知，直到您撤销其访问权限。"
  },
  "approveTokenDescriptionWithoutSymbol": {
    "message": "这会允许第三方访问并转账您所有在$1的NFT，而无需另行通知，直到您撤销其访问权限。",
    "description": "$1 is a link to contract on the block explorer when we're not able to retrieve a erc721 or erc1155 name"
  },
  "approveTokenTitle": {
    "message": "是否允许访问并转账您的 $1 ？",
    "description": "$1 is the symbol of the token for which the user is granting approval"
  },
  "approved": {
    "message": "已批准"
  },
  "approvedAsset": {
    "message": "已获批准的资产"
  },
  "approvedOn": {
    "message": "于$1获得批准",
    "description": "$1 is the approval date for a permission"
  },
  "approvedOnForAccounts": {
    "message": "于 $1 批准用于 $2",
    "description": "$1 is the approval date for a permission. $2 is the AvatarGroup component displaying account images."
  },
  "areYouSure": {
    "message": "您确定吗？"
  },
  "asset": {
    "message": "资产"
  },
  "assetOptions": {
    "message": "资产选项"
  },
  "attemptSendingAssets": {
    "message": "如果您试图将资产从一个网络直接发送到另一个网络，这可能会导致永久的资产损失。请务必使用跨链桥进行操作。"
  },
  "attemptSendingAssetsWithPortfolio": {
    "message": "如果您尝试将资产从一个网络发送到另一个网络，这可能会导致资产损失。请务必使用跨链桥在不同网络间安全转移资金，例如 $1"
  },
  "attemptToCancelSwapForFree": {
    "message": "尝试免费取消兑换"
  },
  "attributes": {
    "message": "属性"
  },
  "attributions": {
    "message": "参与者"
  },
  "auroraRpcDeprecationMessage": {
    "message": "Infura RPC（远程过程调用）URL 不再支持 Aurora。"
  },
  "authorizedPermissions": {
    "message": "您已授权以下权限"
  },
  "autoDetectTokens": {
    "message": "自动检测代币"
  },
  "autoDetectTokensDescription": {
    "message": "我们使用第三方 API 来检测和显示发送到您钱包的新代币。如果您不希望该应用程序从这些服务中提取数据，请将其关闭。$1",
    "description": "$1 is a link to a support article"
  },
  "autoLockTimeLimit": {
    "message": "自动锁定计时器（分钟）"
  },
  "autoLockTimeLimitDescription": {
    "message": "设置 MetaMask 将被锁定前的空闲时间（单位：分钟）。"
  },
  "average": {
    "message": "平均值"
  },
  "awaitingApproval": {
    "message": "等待批准......"
  },
  "back": {
    "message": "返回"
  },
  "backup": {
    "message": "备份"
  },
  "backupApprovalInfo": {
    "message": "如果不慎丢失个人设备，忘记密码，需要重新安装 MetaMask，或者需在另一台设备上访问钱包，使用此助记词才能恢复您的钱包。"
  },
  "backupApprovalNotice": {
    "message": "请备份您的私钥助记词，确保您的钱包和资金安全。"
  },
  "backupKeyringSnapReminder": {
    "message": "请先确保您可以自行访问此Snap创建的任何账户，才可将其去除"
  },
  "backupNow": {
    "message": "立即备份"
  },
  "backupUserData": {
    "message": "将您的数据备份"
  },
  "backupUserDataDescription": {
    "message": "您可以备份联系人和首选项等数据。"
  },
  "balance": {
    "message": "余额"
  },
  "balanceOutdated": {
    "message": "余额可能已过期"
  },
  "baseFee": {
    "message": "基础费用"
  },
  "basic": {
    "message": "基本"
  },
  "basicConfigurationBannerCTA": {
    "message": "开启基本功能"
  },
  "basicConfigurationBannerTitle": {
    "message": "基本功能已关闭"
  },
  "basicConfigurationDescription": {
    "message": "MetaMask 通过互联网服务提供代币详情和燃料设置等基本功能。当您使用互联网服务时，您的 IP 地址会共享，在本例中与 MetaMask 共享。这就像您访问任何网站一样。MetaMask 暂时使用这些数据，并且绝不会出卖您的数据。您可以使用 VPN 或关闭这些服务，但这可能会影响您的 MetaMask 体验。要了解详情，请参阅我们的 $1。",
    "description": "$1 is to be replaced by the message for privacyMsg, and will link to https://consensys.io/privacy-policy"
  },
  "basicConfigurationLabel": {
    "message": "基本功能"
  },
  "basicConfigurationModalCheckbox": {
    "message": "我理解并想继续"
  },
  "basicConfigurationModalDisclaimerOff": {
    "message": "这意味着您不能充分优化您在 MetaMask 上的时间。您将无法使用基本功能（例如代币详情、最优燃料设置等）。"
  },
  "basicConfigurationModalDisclaimerOn": {
    "message": "如需优化您在 MetaMask 上的时间，您将需要开启此功能。基本功能（例如代币详情、最优燃料设置等）对于 Web3 体验至关重要。"
  },
  "basicConfigurationModalHeadingOff": {
    "message": "关闭基本功能"
  },
  "basicConfigurationModalHeadingOn": {
    "message": "开启基本功能"
  },
  "beCareful": {
    "message": "请小心"
  },
  "beta": {
    "message": "测试版"
  },
  "betaHeaderText": {
    "message": "此为测试版。请$1报告错误",
    "description": "$1 represents the word 'here' in a hyperlink"
  },
  "betaMetamaskInstitutionalVersion": {
    "message": "MetaMask Institutional 测试版本"
  },
  "betaMetamaskVersion": {
    "message": "MetaMask 测试版本"
  },
  "betaTerms": {
    "message": "测试版使用条款"
  },
  "betaWalletCreationSuccessReminder1": {
    "message": "MetaMask 测试版无法恢复您的账户私钥助记词。"
  },
  "betaWalletCreationSuccessReminder2": {
    "message": "MetaMask 测试版绝对不会向您索要账户私钥助记词。"
  },
  "billionAbbreviation": {
    "message": "十亿",
    "description": "Shortened form of 'billion'"
  },
  "bitcoinActivityNotSupported": {
    "message": "比特币活动不受支持"
  },
  "bitcoinSupportSectionTitle": {
    "message": "比特币"
  },
  "bitcoinSupportToggleDescription": {
    "message": "启用此功能后，您可以选择将比特币账户添加到衍生自现有私钥助记词的 MetaMask Extension 中。这是一个实验性的测试版功能，因此您应自行承担使用风险。为了向我们提供有关此新比特币体验的反馈，请填写此 $1。",
    "description": "$1 is the link to a product feedback form"
  },
  "bitcoinSupportToggleTitle": {
    "message": "启用“添加新的比特币账户（测试版）”"
  },
  "bitcoinTestnetSupportToggleDescription": {
    "message": "启用此功能后，您可以选择为测试网络添加比特币账户。"
  },
  "bitcoinTestnetSupportToggleTitle": {
    "message": "启用“添加新的比特币账户（测试网）”"
  },
  "blockExplorerAccountAction": {
    "message": "账户",
    "description": "This is used with viewOnEtherscan and viewInExplorer e.g View Account in Explorer"
  },
  "blockExplorerAssetAction": {
    "message": "资产",
    "description": "This is used with viewOnEtherscan and viewInExplorer e.g View Asset in Explorer"
  },
  "blockExplorerSwapAction": {
    "message": "兑换",
    "description": "This is used with viewOnEtherscan e.g View Swap on Etherscan"
  },
  "blockExplorerUrl": {
    "message": "区块浏览器 URL"
  },
  "blockExplorerUrlDefinition": {
    "message": "用作此网络的区块浏览器的 URL。"
  },
  "blockExplorerView": {
    "message": "在 $1 查看账户",
    "description": "$1 replaced by URL for custom block explorer"
  },
  "blockaid": {
    "message": "Blockaid"
  },
  "blockaidAlertInfo": {
    "message": "我们不建议继续处理此请求。"
  },
  "blockaidDescriptionApproveFarming": {
    "message": "如果您批准此请求，以欺诈闻名的第三方可能会拿走您的所有资产。"
  },
  "blockaidDescriptionBlurFarming": {
    "message": "如果您批准此请求，则有人可以窃取您列于Blur上的资产。"
  },
  "blockaidDescriptionErrored": {
    "message": "由于出现错误，安全提供程序无法验证此请求。请谨慎操作。"
  },
  "blockaidDescriptionMaliciousDomain": {
    "message": "您正在与恶意网域交互。如果您批准此请求，您可能会失去您的资产。"
  },
  "blockaidDescriptionMightLoseAssets": {
    "message": "如果您批准此请求，您可能会失去您的资产。"
  },
  "blockaidDescriptionSeaportFarming": {
    "message": "如果您批准此请求，则有人可以窃取您列于OpenSea上的资产。"
  },
  "blockaidDescriptionTransferFarming": {
    "message": "如果您批准此请求，以欺诈闻名的第三方将会拿走您的所有资产。"
  },
  "blockaidDescriptionWarning": {
    "message": "这可能是欺骗性请求。仅在您信任所涉及的每个地址时才能继续。"
  },
  "blockaidMessage": {
    "message": "隐私保护 - 不会与第三方共享任何数据。适用于 Arbitrum、Avalanche、BNB Chain、以太坊主网、Linea、Optimism、Polygon、Base 和 Sepolia。"
  },
  "blockaidTitleDeceptive": {
    "message": "此请求属欺骗性质"
  },
  "blockaidTitleMayNotBeSafe": {
    "message": "请求可能不安全"
  },
  "blockaidTitleSuspicious": {
    "message": "此请求很可疑"
  },
  "blockies": {
    "message": "Blockies"
  },
  "boughtFor": {
    "message": "购买用于"
  },
  "bridge": {
    "message": "跨链桥"
  },
  "bridgeDontSend": {
    "message": "跨链桥，不要发送"
  },
  "browserNotSupported": {
    "message": "您的浏览器不受支持……"
  },
  "buildContactList": {
    "message": "建立您的联系人列表"
  },
  "builtAroundTheWorld": {
    "message": "MetaMask 是在世界各地设计和建造的。"
  },
  "busy": {
    "message": "忙碌中"
  },
  "buyAndSell": {
    "message": "出入金"
  },
  "buyAsset": {
    "message": "购买$1",
    "description": "$1 is the ticker symbol of a an asset the user is being prompted to purchase"
  },
  "buyMoreAsset": {
    "message": "购买更多$1",
    "description": "$1 is the ticker symbol of a an asset the user is being prompted to purchase"
  },
  "buyNow": {
    "message": "立即购买"
  },
  "buyToken": {
    "message": "购买 $1",
    "description": "$1 is the token symbol"
  },
  "bytes": {
    "message": "字节"
  },
  "canToggleInSettings": {
    "message": "您可以在“设置 -> 提醒”中重新启用该通知。"
  },
  "cancel": {
    "message": "取消"
  },
  "cancelPopoverTitle": {
    "message": "取消交易"
  },
  "cancelSpeedUp": {
    "message": "取消或加快交易。"
  },
  "cancelSpeedUpLabel": {
    "message": "这笔燃料费将$1原来的费用。",
    "description": "$1 is text 'replace' in bold"
  },
  "cancelSpeedUpTransactionTooltip": {
    "message": "若要$1交易，燃料费用必须增加至少10%才能被网络认可。",
    "description": "$1 is string 'cancel' or 'speed up'"
  },
  "cancelled": {
    "message": "已取消"
  },
  "chainId": {
    "message": "链 ID"
  },
  "chainIdDefinition": {
    "message": "用于签署此网络的交易的链 ID。"
  },
  "chainIdExistsErrorMsg": {
    "message": "此链 ID 目前已被 $1 网络使用。"
  },
  "chainListReturnedDifferentTickerSymbol": {
    "message": "此代币符号与输入的网络名称或链 ID 不匹配。许多热门代币使用类似的符号，骗子可能会使用这些符号来欺骗您，让您向他们发送更有价值的代币作为回报。在您继续之前请先验证所有信息。"
  },
  "chooseYourNetwork": {
    "message": "选择您的网络"
  },
  "chooseYourNetworkDescription": {
    "message": "我们使用 Infura 作为我们的远程过程调用（RPC）提供商，以提供最可靠和最私密的以太坊数据访问。您可以选择自己的 RPC，但请谨记，任何 RPC 都可以接收您的 IP 地址和以太坊钱包以进行交易。请阅读我们的 $1，进一步了解 Infura 如何处理数据。",
    "description": "$1 is a link to the privacy policy"
  },
  "chromeRequiredForHardwareWallets": {
    "message": "您需要在 Google Chrome 上使用 MetaMask 以连接到您的硬件钱包。"
  },
  "circulatingSupply": {
    "message": "循环供应"
  },
  "clear": {
    "message": "清除"
  },
  "clearActivity": {
    "message": "清除活动和 nonce 数据"
  },
  "clearActivityButton": {
    "message": "清除活动选项卡数据"
  },
  "clearActivityDescription": {
    "message": "这将会重置账户的 nonce，并删除钱包中的活动选项卡数据。只有当前账户和网络会受到影响。您的余额和传入的交易不会改变。"
  },
  "click": {
    "message": "点击"
  },
  "clickToConnectLedgerViaWebHID": {
    "message": "点击这里以通过 WebHID 连接您的 Ledger",
    "description": "Text that can be clicked to open a browser popup for connecting the ledger device via webhid"
  },
  "clickToManuallyAdd": {
    "message": "请点击这里，以手动添加代币。"
  },
  "close": {
    "message": "关闭"
  },
  "closeExtension": {
    "message": "关闭扩展程序"
  },
  "closeWindowAnytime": {
    "message": "您可以随时关闭此窗口。"
  },
  "coingecko": {
    "message": "CoinGecko"
  },
  "collectionName": {
    "message": "收藏品名称"
  },
  "comboNoOptions": {
    "message": "找不到任何选项",
    "description": "Default text shown in the combo field dropdown if no options."
  },
  "configureSnapPopupDescription": {
    "message": "您现在要离开MetaMask来配置此snap。"
  },
  "configureSnapPopupInstallDescription": {
    "message": "您现在要离开MetaMask来安装此snap。"
  },
  "configureSnapPopupInstallTitle": {
    "message": "安装snap"
  },
  "configureSnapPopupLink": {
    "message": "请点击此链接以继续："
  },
  "configureSnapPopupTitle": {
    "message": "配置snap"
  },
  "confirm": {
    "message": "确认"
  },
  "confirmAlertModalAcknowledgeMultiple": {
<<<<<<< HEAD
    "message": "我已知晓提醒并仍想继续"
  },
  "confirmAlertModalAcknowledgeSingle": {
=======
>>>>>>> 535c139b
    "message": "我已知晓提醒并仍想继续"
  },
  "confirmAlertModalDetails": {
    "message": "如果您登录，以欺诈闻名的第三方可能会拿走您的所有资产。在继续操作之前，请查看提醒。"
  },
  "confirmAlertModalTitle": {
    "message": "您的资产可能面临风险"
  },
  "confirmConnectCustodianRedirect": {
    "message": "点击“继续”后，我们会将您重定向到 $1。"
  },
  "confirmConnectCustodianText": {
    "message": "要连接您的账户，请登录您的 $1 账户，然后点击“连接到 MMI”按钮。"
  },
  "confirmConnectionTitle": {
    "message": "确认连接到$1"
  },
  "confirmDeletion": {
    "message": "确认删除"
  },
  "confirmFieldPaymaster": {
    "message": "费用支付方"
  },
  "confirmFieldTooltipPaymaster": {
    "message": "此交易的费用将由 paymaster 智能合约支付。"
  },
  "confirmPassword": {
    "message": "确认密码"
  },
  "confirmRecoveryPhrase": {
    "message": "确认私钥助记词"
  },
  "confirmRpcUrlDeletionMessage": {
    "message": "您确定要删除 RPC（远程过程调用）URL 吗？您的信息将不会保存到此网络。"
  },
  "confirmTitleDescContractInteractionTransaction": {
    "message": "仅在您完全理解内容并信任请求网站的情况下，才能确认此交易。"
  },
  "confirmTitleDescPermitSignature": {
    "message": "此网站需要获得许可来使用您的代币。"
  },
  "confirmTitleDescSIWESignature": {
    "message": "某个网站要求您登录以证明您拥有该账户。"
  },
  "confirmTitleDescSignature": {
    "message": "仅在您批准该内容并信任请求网站的情况下，才能确认此消息。"
  },
  "confirmTitlePermitSignature": {
    "message": "支出上限请求"
  },
  "confirmTitleSIWESignature": {
    "message": "登录请求"
  },
  "confirmTitleSignature": {
    "message": "签名请求"
  },
  "confirmTitleTransaction": {
    "message": "交易请求"
  },
  "confirmed": {
    "message": "已确认"
  },
  "confusableUnicode": {
    "message": "'$1' 与 '$2' 相似。"
  },
  "confusableZeroWidthUnicode": {
    "message": "找到零宽字符。"
  },
  "confusingEnsDomain": {
    "message": "我们在 ENS 名称中检测到一个可令人混淆的字符。检查 ENS 名称以避免潜在的欺诈。"
  },
  "connect": {
    "message": "连接"
  },
  "connectAccount": {
    "message": "连接账户"
  },
  "connectAccountOrCreate": {
    "message": "连接账户或创建新账户"
  },
  "connectAccounts": {
    "message": "连接账户"
  },
  "connectCustodialAccountMenu": {
    "message": "连接托管账户"
  },
  "connectCustodialAccountMsg": {
    "message": "请选择您想要连接的托管账户，以添加或刷新代币。"
  },
  "connectCustodialAccountTitle": {
    "message": "托管账户"
  },
  "connectCustodianAccounts": {
    "message": "连接 $1 账户"
  },
  "connectManually": {
    "message": "手动连接到当前站点"
  },
  "connectMoreAccounts": {
    "message": "连接更多账户"
  },
  "connectSnap": {
    "message": "连接$1",
    "description": "$1 is the snap for which a connection is being requested."
  },
  "connectWithMetaMask": {
    "message": "与 MetaMask 连接"
  },
  "connectedAccounts": {
    "message": "已连接的账户"
  },
  "connectedAccountsDescriptionPlural": {
    "message": "您有 $1 个账户连接到了该网站。",
    "description": "$1 is the number of accounts"
  },
  "connectedAccountsDescriptionSingular": {
    "message": "您有1个账户连接到了该网站。"
  },
  "connectedAccountsEmptyDescription": {
    "message": "MetaMask 没有连接到该网站。要连接到 web3 网站，请找到并点击连接按钮。"
  },
  "connectedAccountsListTooltip": {
    "message": "$1 可以查看账户余额、地址、活动，并建议要批准的关联账户交易。",
    "description": "$1 is the origin name"
  },
  "connectedAccountsToast": {
    "message": "已更新连接的账户"
  },
  "connectedSites": {
    "message": "已连接的网站"
  },
  "connectedSitesDescription": {
    "message": "$1 已连接到这些网站。他们可以查看您的账户地址。",
    "description": "$1 is the account name"
  },
  "connectedSitesEmptyDescription": {
    "message": "$1 还没连接到任何网站。",
    "description": "$1 is the account name"
  },
  "connectedSnapAndNoAccountDescription": {
    "message": "MetaMask 已连接到此网站，但尚未连接任何账户"
  },
  "connectedWith": {
    "message": "已连接"
  },
  "connecting": {
    "message": "连接中……"
  },
  "connectingTo": {
    "message": "正在连接 $1"
  },
  "connectingToDeprecatedNetwork": {
    "message": "“$1” 正在逐步淘汰，可能无法使用。请尝试其他网络。"
  },
  "connectingToGoerli": {
    "message": "正在连接 Goerli 测试网络"
  },
  "connectingToLineaGoerli": {
    "message": "正在连接 Linea Goerli 测试网络"
  },
  "connectingToLineaMainnet": {
    "message": "正在连接到 Linea 主网"
  },
  "connectingToLineaSepolia": {
    "message": "正在连接 Linea Sepolia 测试网络"
  },
  "connectingToMainnet": {
    "message": "正在连接到以太坊主网"
  },
  "connectingToSepolia": {
    "message": "正在连接Sepolia测试网络"
  },
  "connectionFailed": {
    "message": "连接失败"
  },
  "connectionFailedDescription": {
    "message": "获取$1失败，请检查您的网络，然后重试。",
    "description": "$1 is the name of the snap being fetched."
  },
  "connectionRequest": {
    "message": "连接请求"
  },
  "contactUs": {
    "message": "联系我们"
  },
  "contacts": {
    "message": "联系方式"
  },
  "contentFromSnap": {
    "message": "来自$1的内容",
    "description": "$1 represents the name of the snap"
  },
  "continue": {
    "message": "继续"
  },
  "continueMmiOnboarding": {
    "message": "继续MetaMask Institutional入门过程"
  },
  "continueToWallet": {
    "message": "继续前往钱包"
  },
  "contract": {
    "message": "合约"
  },
  "contractAddress": {
    "message": "合约地址"
  },
  "contractAddressError": {
    "message": "您正在向代币的合约地址发送代币。这可能导致这些代币丢失。"
  },
  "contractDeployment": {
    "message": "合约部署"
  },
  "contractDescription": {
    "message": "为保护自己免受欺诈，请花点时间验证第三方详情。"
  },
  "contractInteraction": {
    "message": "合约交互"
  },
  "contractNFT": {
    "message": "NFT 合约"
  },
  "contractRequestingAccess": {
    "message": "第三方请求访问"
  },
  "contractRequestingSignature": {
    "message": "第三方请求签名"
  },
  "contractRequestingSpendingCap": {
    "message": "第三方请求支出上限"
  },
  "contractTitle": {
    "message": "第三方详情"
  },
  "contractToken": {
    "message": "代币合约"
  },
  "convertTokenToNFTDescription": {
    "message": "我们检测到该资产是NFT。MetaMask现在完全原生支持NFT。您想将它从您的代币列表中删除并将它添加为NFT吗？"
  },
  "convertTokenToNFTExistDescription": {
    "message": "我们检测到该资产已作为NFT添加。是否要将其从代币列表中删除？"
  },
  "coolWallet": {
    "message": "CoolWallet"
  },
  "copiedExclamation": {
    "message": "已复制。"
  },
  "copyAddress": {
    "message": "复制地址到剪贴板"
  },
  "copyPrivateKey": {
    "message": "复制私钥"
  },
  "copyRawTransactionData": {
    "message": "复制原始交易数据"
  },
  "copyToClipboard": {
    "message": "复制到剪贴板"
  },
  "copyTransactionId": {
    "message": "复制交易 ID"
  },
  "create": {
    "message": "创建"
  },
  "createNewWallet": {
    "message": "创建新钱包"
  },
  "createPassword": {
    "message": "创建密码"
  },
  "createSnapAccountDescription": {
    "message": "$1 想在 MetaMask 添加一个新账户。"
  },
  "createSnapAccountTitle": {
    "message": "创建账户"
  },
  "creatorAddress": {
    "message": "创建者地址"
  },
  "crossChainSwapsLink": {
    "message": "使用 MetaMask Portfolio 跨网络兑换"
  },
  "cryptoCompare": {
    "message": "CryptoCompare"
  },
  "currencyConversion": {
    "message": "货币转换"
  },
  "currencyRateCheckToggle": {
    "message": "显示余额和代币价格检查器"
  },
  "currencyRateCheckToggleDescription": {
    "message": "我们使用$1和$2的API来显示您的余额和代币价格。$3",
    "description": "$1 represents Coingecko, $2 represents CryptoCompare and $3 represents Privacy Policy"
  },
  "currencySymbol": {
    "message": "货币符号"
  },
  "currencySymbolDefinition": {
    "message": "此网络的货币显示的股票代码。"
  },
  "currentAccountNotConnected": {
    "message": "您的当前账户没有连接"
  },
  "currentExtension": {
    "message": "当前扩展程序页面"
  },
  "currentLanguage": {
    "message": "当前语言"
  },
  "currentRpcUrlDeprecated": {
    "message": "此网络的当前 RPC URL 已被弃用。"
  },
  "currentTitle": {
    "message": "当前："
  },
  "currentlyUnavailable": {
    "message": "在此网络上不可用"
  },
  "curveHighGasEstimate": {
    "message": "激进型燃料估算图"
  },
  "curveLowGasEstimate": {
    "message": "低价燃料估算图"
  },
  "curveMediumGasEstimate": {
    "message": "市场价燃料估算图"
  },
  "custodian": {
    "message": "托管人"
  },
  "custodianAccountAddedDesc": {
    "message": "您现在可以在 MetaMask Institutional 使用您的账户。"
  },
  "custodianAccountAddedTitle": {
    "message": "已添加所选 $1 账户。"
  },
  "custodianQRCodeScan": {
    "message": "使用 $1 移动应用程序扫描二维码"
  },
  "custodianQRCodeScanDescription": {
    "message": "或者登录您的 $1 账户，然后点击“连接到 MMI” 按钮"
  },
  "custodianReplaceRefreshTokenChangedFailed": {
    "message": "请转到 $1，点击其用户界面内的“连接到 MMI”按钮，再次将您的账户连接到 MMI。"
  },
  "custodianReplaceRefreshTokenChangedSubtitle": {
    "message": "您现在可以在 MetaMask Institutional 使用您的托管账户。"
  },
  "custodianReplaceRefreshTokenChangedTitle": {
    "message": "您的托管代币已刷新"
  },
  "custodianReplaceRefreshTokenSubtitle": {
    "message": "这将替换以下地址的托管代币："
  },
  "custodianReplaceRefreshTokenTitle": {
    "message": "替换托管代币"
  },
  "custodyDeeplinkDescription": {
    "message": "在 $1 应用程序中批准交易。一旦执行了所有所需的托管批准，交易即完成。在您的 $1 应用程序中查看状态。"
  },
  "custodyRefreshTokenModalDescription": {
    "message": "请转到$1，然后点击用户界面中的“连接到MMI”按钮，将您的账户再次连接到MMI。"
  },
  "custodyRefreshTokenModalDescription1": {
    "message": "您的托管人会发出一个令牌来验证 MetaMask Institutional 扩展，使您可以连接您的账户。"
  },
  "custodyRefreshTokenModalDescription2": {
    "message": "由于安全原因，此令牌会在一段时间后过期。这使您需要重新连接到MMI。"
  },
  "custodyRefreshTokenModalSubtitle": {
    "message": "我为什么会看到这个？"
  },
  "custodyRefreshTokenModalTitle": {
    "message": "您的托管人会话已过期"
  },
  "custodySessionExpired": {
    "message": "托管会话已过期。"
  },
  "custodyWrongChain": {
    "message": "此账户未设置为与 $1 一起使用"
  },
  "custom": {
    "message": "高级"
  },
  "customContentSearch": {
    "message": "搜索以前添加的网络"
  },
  "customGasSettingToolTipMessage": {
    "message": "使用$1来定制燃料价格。如果您不熟悉这可能会引起混淆。操作风险自付。",
    "description": "$1 is key 'advanced' (text: 'Advanced') separated here so that it can be passed in with bold font-weight"
  },
  "customSpendLimit": {
    "message": "自定义消费限额"
  },
  "customSpendingCap": {
    "message": "自定义支出上限"
  },
  "customToken": {
    "message": "自定义代币"
  },
  "customTokenWarningInNonTokenDetectionNetwork": {
    "message": "代币检测在此网络上尚不可用。请手动导入代币并确保您信任它。了解 $1"
  },
  "customTokenWarningInTokenDetectionNetwork": {
    "message": "任何人都可以创建代币，包括创建现有代币的虚假版本。了解 $1"
  },
  "customTokenWarningInTokenDetectionNetworkWithTDOFF": {
    "message": "在导入代币之前，请确保该代币是您所信任的。了解如何避免$1。您还可以启用代币检测$2。"
  },
  "customerSupport": {
    "message": "客户支持团队"
  },
  "customizeYourNotifications": {
    "message": "自定义您的通知"
  },
  "customizeYourNotificationsText": {
    "message": "开启您想要接收的通知类型："
  },
  "dappRequestedSpendingCap": {
    "message": "网站请求的支出上限"
  },
  "dappSuggested": {
    "message": "建议的网站"
  },
  "dappSuggestedGasSettingToolTipMessage": {
    "message": "$1 建议了这个价格。",
    "description": "$1 is url for the dapp that has suggested gas settings"
  },
  "dappSuggestedHigh": {
    "message": "建议的网站"
  },
  "dappSuggestedHighShortLabel": {
    "message": "网站（高）"
  },
  "dappSuggestedShortLabel": {
    "message": "网站"
  },
  "dappSuggestedTooltip": {
    "message": "$1 建议了这个价格。",
    "description": "$1 represents the Dapp's origin"
  },
  "darkTheme": {
    "message": "深色"
  },
  "data": {
    "message": "数据"
  },
  "dataCollectionForMarketing": {
    "message": "用于营销目的的数据收集"
  },
  "dataCollectionForMarketingDescription": {
    "message": "我们将使用 MetaMetrics 来了解您如何与我们的营销通信交互。我们可能会分享相关资讯（例如产品特点和其他内容）。"
  },
  "dataCollectionWarningPopoverButton": {
    "message": "好的"
  },
  "dataCollectionWarningPopoverDescription": {
    "message": "您关闭了我们用于营销目的的数据收集。此操作仅适用于此设备。如果您在其他设备上使用 MetaMask，请务必也在其他设备上选择关闭。"
  },
  "dataHex": {
    "message": "十六进制"
  },
  "dataUnavailable": {
    "message": "数据不可用"
  },
  "dateCreated": {
    "message": "创建日期"
  },
  "dcent": {
    "message": "D'Cent"
  },
  "decimal": {
    "message": "代币小数"
  },
  "decimalsMustZerotoTen": {
    "message": "小数位至少为0，且不得超过36。"
  },
  "decrypt": {
    "message": "解密"
  },
  "decryptCopy": {
    "message": "复制加密消息"
  },
  "decryptInlineError": {
    "message": "由于错误：$1，无法解密此消息",
    "description": "$1 is error message"
  },
  "decryptMessageNotice": {
    "message": "$1 希望阅读此消息来完成您的操作",
    "description": "$1 is the web3 site name"
  },
  "decryptMetamask": {
    "message": "解密消息"
  },
  "decryptRequest": {
    "message": "解密请求"
  },
  "defaultRpcUrl": {
    "message": "默认 RPC（远程过程调用）URL"
  },
  "delete": {
    "message": "删除"
  },
  "deleteContact": {
    "message": "删除联系人"
  },
  "deleteNetwork": {
    "message": "删除网络？"
  },
  "deleteNetworkIntro": {
    "message": "如果您删除此网络，则需要再次添加此网络才能查看您在其中的资产"
  },
  "deleteNetworkTitle": {
    "message": "要删除$1网络吗？",
    "description": "$1 represents the name of the network"
  },
  "deleteRpcUrl": {
    "message": "删除 RPC（远程过程调用）URL"
  },
  "deposit": {
    "message": "保证金"
  },
  "deprecatedGoerliNtwrkMsg": {
    "message": "由于以太坊系统的升级，Goerli 测试网络将很快淘汰。"
  },
  "deprecatedNetwork": {
    "message": "该网络被弃用"
  },
  "deprecatedNetworkButtonMsg": {
    "message": "知道了"
  },
  "deprecatedNetworkDescription": {
    "message": "您尝试连接的网络不再由 Metamask 支持。$1"
  },
  "description": {
    "message": "描述"
  },
  "descriptionFromSnap": {
    "message": "来自 $1 的描述",
    "description": "$1 represents the name of the snap"
  },
  "details": {
    "message": "详细信息"
  },
  "disabledGasOptionToolTipMessage": {
    "message": "“$1”已被禁用，因为它不满足在原来的燃料费用基础上至少增加10%的要求。",
    "description": "$1 is gas estimate type which can be market or aggressive"
  },
  "disconnect": {
    "message": "断开连接"
  },
  "disconnectAllAccounts": {
    "message": "断开所有账户的连接"
  },
  "disconnectAllAccountsConfirmationDescription": {
    "message": "您确定要断开连接吗？您可能会失去网站功能。"
  },
  "disconnectAllAccountsText": {
    "message": "账户"
  },
  "disconnectAllSnapsText": {
    "message": "Snap"
  },
  "disconnectAllText": {
    "message": "如果您将 $1 与 $2 断开连接，则需要重新连接才能再次使用。",
    "description": "$1 will map to `disconnectAllAccountsText` or `disconnectAllSnapsText`, $2 represents the website hostname"
  },
  "disconnectAllTitle": {
    "message": "断开连接所有 $1",
    "description": "$1 will map to `disconnectAllAccountsText` or `disconnectAllSnapsText`"
  },
  "disconnectPrompt": {
    "message": "断开连接 $1"
  },
  "disconnectThisAccount": {
    "message": "断开此账户的连接"
  },
  "disconnectedAllAccountsToast": {
    "message": "所有账户已与 $1 断开连接",
    "description": "$1 is name of the dapp`"
  },
  "disconnectedSingleAccountToast": {
    "message": "$1 已与 $2 断开连接",
    "description": "$1 is name of the name and $2 represents the dapp name`"
  },
  "discoverSnaps": {
    "message": "探索 Snap",
    "description": "Text that links to the Snaps website. Displayed in a banner on Snaps list page in settings."
  },
  "dismiss": {
    "message": "关闭"
  },
  "dismissReminderDescriptionField": {
    "message": "开启此选项以关闭账户私钥助记词备份提醒消息。我们强烈建议您备份您的账户私钥助记词，以避免资金损失"
  },
  "dismissReminderField": {
    "message": "关闭账户私钥助记词备份提醒"
  },
  "displayNftMedia": {
    "message": "显示 NFT 媒体"
  },
  "displayNftMediaDescription": {
    "message": "显示 NFT 媒体和数据会将您的 IP 地址暴露给 OpenSea 或其他第三方。这可以让攻击者将您的 IP 地址与您的以太坊地址相关联。NFT 自动检测依赖于此设置，当此设置关闭时将无法使用。"
  },
  "diveStraightIntoUsingYourNFTs": {
    "message": "直接开始使用您的 NFT"
  },
  "diveStraightIntoUsingYourTokens": {
    "message": "直接开始使用您的代币"
  },
  "doNotShare": {
    "message": "请勿与任何人分享此信息"
  },
  "domain": {
    "message": "域"
  },
  "domainNotSupportedOnNetwork": {
    "message": "网络不支持域查找"
  },
  "done": {
    "message": "完成"
  },
  "dontShowThisAgain": {
    "message": "不再显示此内容"
  },
  "downArrow": {
    "message": "向下箭头"
  },
  "downloadGoogleChrome": {
    "message": "下载 Google Chrome 浏览器"
  },
  "downloadNow": {
    "message": "立即下载"
  },
  "downloadStateLogs": {
    "message": "下载状态日志"
  },
  "dragAndDropBanner": {
    "message": "您可以拖动网络以对其进行重新排序。 "
  },
  "dropped": {
    "message": "失败"
  },
  "edit": {
    "message": "编辑"
  },
  "editANickname": {
    "message": "编辑昵称"
  },
  "editAddressNickname": {
    "message": "编辑地址昵称"
  },
  "editCancellationGasFeeModalTitle": {
    "message": "编辑取消燃料费用"
  },
  "editContact": {
    "message": "编辑联系信息"
  },
  "editGasFeeModalTitle": {
    "message": "编辑燃料费"
  },
  "editGasLimitOutOfBounds": {
    "message": "燃料上限至少为 $1"
  },
  "editGasLimitOutOfBoundsV2": {
    "message": "燃料限制必须大于 $1 且小于 $2",
    "description": "$1 is the minimum limit for gas and $2 is the maximum limit"
  },
  "editGasLimitTooltip": {
    "message": "燃料限制是您愿意使用的最大燃料单位。燃料单位是“最大优先交易费用”和“最大费用”的乘数。"
  },
  "editGasMaxBaseFeeGWEIImbalance": {
    "message": "最大基础费用不能低于优先费用"
  },
  "editGasMaxBaseFeeHigh": {
    "message": "最大基础费用高于必要水平"
  },
  "editGasMaxBaseFeeLow": {
    "message": "对于当前网络条件而言，最大基础费用较低"
  },
  "editGasMaxFeeHigh": {
    "message": "最大费用高于必要水平"
  },
  "editGasMaxFeeLow": {
    "message": "对于网络条件而言，最大费用过低"
  },
  "editGasMaxFeePriorityImbalance": {
    "message": "最大费用不能低于最大优先费用"
  },
  "editGasMaxPriorityFeeBelowMinimum": {
    "message": "最大优先费用必须大于0 GWEI。"
  },
  "editGasMaxPriorityFeeBelowMinimumV2": {
    "message": "优先费用必须大于0。"
  },
  "editGasMaxPriorityFeeHigh": {
    "message": "最大优先费用高于必要水平。您可以支付超过所需的费用。"
  },
  "editGasMaxPriorityFeeHighV2": {
    "message": "优先费用高于必要水平。您可以支付超过所需的费用"
  },
  "editGasMaxPriorityFeeLow": {
    "message": "对于当前网络条件而言，最大优先费用较低"
  },
  "editGasMaxPriorityFeeLowV2": {
    "message": "对于当前网络条件而言，优先费用较低"
  },
  "editGasPriceTooLow": {
    "message": "燃料价格必须大于0"
  },
  "editGasPriceTooltip": {
    "message": "此网络在提交交易时需要一个“燃料价格”字段。燃料价格是您支付的每单位燃料金额。"
  },
  "editGasSubTextAmountLabel": {
    "message": "最大金额:",
    "description": "This is meant to be used as the $1 substitution editGasSubTextAmount"
  },
  "editGasSubTextFeeLabel": {
    "message": "最大费用:"
  },
  "editGasTitle": {
    "message": "编辑优先级"
  },
  "editGasTooLow": {
    "message": "处理时间未知"
  },
  "editNetworkLink": {
    "message": "编辑原始网络"
  },
  "editNonceField": {
    "message": "编辑 nonce"
  },
  "editNonceMessage": {
    "message": "这是高级功能，请谨慎使用。"
  },
  "editPermission": {
    "message": "编辑权限"
  },
  "editSpeedUpEditGasFeeModalTitle": {
    "message": "编辑加速燃料费用"
  },
  "effortlesslyNavigateYourDigitalAssets": {
    "message": "轻松浏览您的数字资产"
  },
  "enable": {
    "message": "启用"
  },
  "enableAutoDetect": {
    "message": " 启用自动检测"
  },
  "enableFromSettings": {
    "message": " 从设置中启用它。"
  },
  "enableNftAutoDetection": {
    "message": "启用 NFT 自动检测"
  },
  "enableSnap": {
    "message": "启用"
  },
  "enableToken": {
    "message": "启用 $1",
    "description": "$1 is a token symbol, e.g. ETH"
  },
<<<<<<< HEAD
  "enableTokenAutoDetection": {
    "message": "启用代币自动检测"
  },
  "enable_auto_detection_toggle_automatically": {
    "message": "启用基本功能的用户将在 MetaMask Extension v12.3.0 中自动启用此功能"
  },
=======
>>>>>>> 535c139b
  "enabled": {
    "message": "已启用"
  },
  "enabledNetworks": {
    "message": "启用的网络"
  },
  "encryptionPublicKeyNotice": {
    "message": "$1 想要您的加密公钥。同意后，该网站将可以向您发送加密消息。",
    "description": "$1 is the web3 site name"
  },
  "encryptionPublicKeyRequest": {
    "message": "申请加密公钥"
  },
  "endpointReturnedDifferentChainId": {
    "message": "RPC 端点使用链不同的链 ID: $1",
    "description": "$1 is the return value of eth_chainId from an RPC endpoint"
  },
  "enhancedTokenDetectionAlertMessage": {
    "message": "$1. $2目前提供增强型代币检测"
  },
  "ensDomainsSettingDescriptionIntroduction": {
    "message": "MetaMask 让您可以直接在浏览器地址栏中看到 ENS（Ethereum 域名服务）域。其工作原理如下："
  },
  "ensDomainsSettingDescriptionOutroduction": {
    "message": "请谨记，使用此功能时，IPFS 第三方服务可以看到您的 IP 地址。"
  },
  "ensDomainsSettingDescriptionPart1": {
    "message": "MetaMask 会检查以太坊的 ENS（Ethereum 域名服务）合约，以查找与 ENS 名称相关的代码。"
  },
  "ensDomainsSettingDescriptionPart2": {
    "message": "如果代码与 IPFS 关联，您就可以看到与之相关的内容（通常是网站）。"
  },
  "ensDomainsSettingTitle": {
    "message": "在地址栏中显示ENS域"
  },
  "ensIllegalCharacter": {
    "message": "ENS 的非法字符。"
  },
  "ensRegistrationError": {
    "message": "ENS 名称注册错误"
  },
  "ensUnknownError": {
    "message": "ENS 查找失败。"
  },
  "enterANumber": {
    "message": "输入一个数字"
  },
  "enterCustodianToken": {
    "message": "输入您的 $1 代币或添加新代币"
  },
  "enterMaxSpendLimit": {
    "message": "输入最大消费限额"
  },
  "enterOptionalPassword": {
    "message": "输入可选密码"
  },
  "enterPasswordContinue": {
    "message": "输入密码继续"
  },
  "enterTokenNameOrAddress": {
    "message": "输入代币名称或粘贴地址"
  },
  "enterYourPassword": {
    "message": "输入您的密码"
  },
  "errorCode": {
    "message": "代码：$1",
    "description": "Displayed error code for debugging purposes. $1 is the error code"
  },
  "errorDetails": {
    "message": "错误详情",
    "description": "Title for collapsible section that displays error details for debugging purposes"
  },
  "errorGettingSafeChainList": {
    "message": "获取安全链列表时出错，请谨慎继续。"
  },
  "errorMessage": {
    "message": "信息：$1",
    "description": "Displayed error message for debugging purposes. $1 is the error message"
  },
  "errorName": {
    "message": "代码：$1",
    "description": "Displayed error name for debugging purposes. $1 is the error name"
  },
  "errorPageMessage": {
    "message": "通过重新加载页面再试一次，或联系支持团队 $1。",
    "description": "Message displayed on generic error page in the fullscreen or notification UI, $1 is a clickable link with text defined by the 'here' key. The link will open to a form where users can file support tickets."
  },
  "errorPagePopupMessage": {
    "message": "通过关闭并重新打开弹出窗口再试一次，或联系支持团队 $1。",
    "description": "Message displayed on generic error page in the popup UI, $1 is a clickable link with text defined by the 'here' key. The link will open to a form where users can file support tickets."
  },
  "errorPageTitle": {
    "message": "MetaMask 遇到了一个错误",
    "description": "Title of generic error page"
  },
  "errorStack": {
    "message": "栈：",
    "description": "Title for error stack, which is displayed for debugging purposes"
  },
  "errorWhileConnectingToRPC": {
    "message": "连接到自定义网络时出错。"
  },
  "errorWithSnap": {
    "message": "$1出错",
    "description": "$1 represents the name of the snap"
  },
  "estimatedFee": {
    "message": "预估费用"
  },
  "estimatedFeeTooltip": {
    "message": "为在网络上处理交易而支付的金额。"
  },
  "ethGasPriceFetchWarning": {
    "message": "由于目前主要的燃料估算服务不可用，因此提供了备用燃料价格。"
  },
  "ethereumProviderAccess": {
    "message": "授予以太坊提供商对 $1 的访问权限",
    "description": "The parameter is the name of the requesting origin"
  },
  "ethereumPublicAddress": {
    "message": "以太坊公钥"
  },
  "etherscan": {
    "message": "Etherscan"
  },
  "etherscanView": {
    "message": "在 Etherscan 上查看账户"
  },
  "etherscanViewOn": {
    "message": "在 Etherscan 上查看"
  },
  "existingChainId": {
    "message": "您输入的信息与现有的链 ID 相关联。"
  },
  "existingRpcUrl": {
    "message": "此 URL 与另一个链 ID 相关联。"
  },
  "expandView": {
    "message": "展开视图"
  },
  "experimental": {
    "message": "实验性"
  },
  "extendWalletWithSnaps": {
    "message": "探索社区构建的 Snap，定制您的 Web3 体验",
    "description": "Banner description displayed on Snaps list page in Settings when less than 6 Snaps is installed."
  },
  "extensionInsallCompleteDescription": {
    "message": "返回MetaMask Institutional产品的入门页面，以连接您的托管或自托管账户。"
  },
  "extensionInsallCompleteTitle": {
    "message": "扩展程序安装完成"
  },
  "externalExtension": {
    "message": "外部扩展程序"
  },
  "externalNameSourcesSetting": {
    "message": "建议的昵称"
  },
  "externalNameSourcesSettingDescription": {
    "message": "我们将从 Etherscan、Infura 和 Lens 协议等第三方来源为您与之交互的地址获取建议的昵称。这些来源将能够看到这些地址和您的 IP 地址。您的账户地址不会暴露给第三方。"
  },
  "failed": {
    "message": "失败"
  },
  "failedToFetchChainId": {
    "message": "无法获取链 ID。您的 RPC URL 正确吗？"
  },
  "failedToFetchTickerSymbolData": {
    "message": "股票代码验证数据当前未能提供，请确保您输入的代码正确无误。这会影响您在此网络看到的兑换率"
  },
  "failureMessage": {
    "message": "出了点问题，我们无法完成此操作"
  },
  "fast": {
    "message": "快"
  },
  "feeAssociatedRequest": {
    "message": "此请求需要支付一定的费用。"
  },
  "feeDetails": {
    "message": "费用详情"
  },
  "fiat": {
    "message": "法币",
    "description": "Exchange type"
  },
  "fileImportFail": {
    "message": "文件导入失败？点击这里！",
    "description": "Helps user import their account from a JSON file"
  },
  "findTheRightChainId": {
    "message": "在下方找到合适的："
  },
  "flaskWelcomeUninstall": {
    "message": "您应该卸载此扩展程序",
    "description": "This request is shown on the Flask Welcome screen. It is intended for non-developers, and will be bolded."
  },
  "flaskWelcomeWarning1": {
    "message": "Flask 供开发人员试验不稳定的新 API。除非您是开发者或 Beta 测试人员，否则请 $1。",
    "description": "This is a warning shown on the Flask Welcome screen, intended to encourage non-developers not to proceed any further. $1 is the bolded message 'flaskWelcomeUninstall'"
  },
  "flaskWelcomeWarning2": {
    "message": "我们不保证此扩展程序的安全性或稳定性。Flask 提供的新API并未针对网络钓鱼攻击进行强化，这意味着任何需要 Flask 的站点或快取都可能是窃取您资产的恶意企图。",
    "description": "This explains the risks of using MetaMask Flask"
  },
  "flaskWelcomeWarning3": {
    "message": "所有Flask API都是实验性的。它们可能会在未事先通知的情况下被更改或删除，它们也可能会无限期地留在 Flask 上而不会迁移到稳定的 MetaMask。您需要自行承担使用它们的风险。",
    "description": "This message warns developers about unstable Flask APIs"
  },
  "flaskWelcomeWarning4": {
    "message": "确保在使用Flask时禁用常规 MetaMask 扩展程序。",
    "description": "This message calls to pay attention about multiple versions of MetaMask running on the same site (Flask + Prod)"
  },
  "flaskWelcomeWarningAcceptButton": {
    "message": "我接受风险",
    "description": "this text is shown on a button, which the user presses to confirm they understand the risks of using Flask"
  },
  "floatAmountToken": {
    "message": "代币金额必须是整数"
  },
  "followUsOnTwitter": {
    "message": "在 Twitter 上关注我们"
  },
  "forbiddenIpfsGateway": {
    "message": "禁用的 IPFS 网关：请指定一个 CID 网关"
  },
  "forgetDevice": {
    "message": "忽略此设备"
  },
  "forgotPassword": {
    "message": "忘记密码了？"
  },
  "form": {
    "message": "表格"
  },
  "from": {
    "message": "自"
  },
  "fromAddress": {
    "message": "从：$1",
    "description": "$1 is the address to include in the From label. It is typically shortened first using shortenAddress"
  },
  "fromTokenLists": {
    "message": "从代币列表：$1"
  },
  "function": {
    "message": "功能：$1"
  },
  "functionApprove": {
    "message": "功能：批准"
  },
  "functionSetApprovalForAll": {
    "message": "功能：SetApprovalForAll"
  },
  "functionType": {
    "message": "功能类型"
  },
  "fundYourWallet": {
    "message": "向您的钱包存入资金"
  },
  "fundYourWalletDescription": {
    "message": "将一些 $1 添加到您的钱包并开始使用",
    "description": "$1 is the token symbol"
  },
  "gas": {
    "message": "燃料"
  },
  "gasDisplayAcknowledgeDappButtonText": {
    "message": "编辑建议的燃料费"
  },
  "gasDisplayDappWarning": {
    "message": "这笔燃料费是由 $1 建议的。忽略它可能会导致您的交易出现问题。如果您有疑问，请联系 $1。",
    "description": "$1 represents the Dapp's origin"
  },
  "gasIsETH": {
    "message": "燃料是 $1 "
  },
  "gasLimit": {
    "message": "燃料限制"
  },
  "gasLimitInfoTooltipContent": {
    "message": "燃料限制是指您愿意花费的最大燃料单位量。"
  },
  "gasLimitRecommended": {
    "message": "建议的燃料限制是$1。如果燃料限制低于此值，则可能会失败。"
  },
  "gasLimitTooLow": {
    "message": "燃料限制至少为21000"
  },
  "gasLimitTooLowWithDynamicFee": {
    "message": "燃料限制至少为 $1",
    "description": "$1 is the custom gas limit, in decimal."
  },
  "gasLimitV2": {
    "message": "燃料限制"
  },
  "gasOption": {
    "message": "燃料选项"
  },
  "gasPrice": {
    "message": "Gas 价格（GWEI）"
  },
  "gasPriceExcessive": {
    "message": "您的燃料费设置得过高。请考虑降低金额。"
  },
  "gasPriceExcessiveInput": {
    "message": "燃料价格过高"
  },
  "gasPriceExtremelyLow": {
    "message": "燃料价格极低"
  },
  "gasPriceFetchFailed": {
    "message": "由于网络错误，燃料价格估算失败。"
  },
  "gasPriceInfoTooltipContent": {
    "message": "燃料价格指明了您愿意为每单位燃料支付的以太币数量。"
  },
  "gasTimingHoursShort": {
    "message": "$1 小时",
    "description": "$1 represents a number of hours"
  },
  "gasTimingLow": {
    "message": "慢"
  },
  "gasTimingMinutesShort": {
    "message": "$1 分钟",
    "description": "$1 represents a number of minutes"
  },
  "gasTimingSecondsShort": {
    "message": "$1 秒",
    "description": "$1 represents a number of seconds"
  },
  "gasUsed": {
    "message": "使用的燃料"
  },
  "general": {
    "message": "通用"
  },
  "generalCameraError": {
    "message": "我们无法访问您的摄像头。请再试一次。"
  },
  "generalCameraErrorTitle": {
    "message": "出错了..."
  },
  "genericExplorerView": {
    "message": "在$1查看账户"
  },
  "getStartedWithNFTs": {
    "message": "获取 $1 以购买 NFT",
    "description": "$1 is the token symbol"
  },
  "getStartedWithNFTsDescription": {
    "message": "将一些 $1 添加到您的钱包并开始使用 NFT",
    "description": "$1 is the token symbol"
  },
  "goBack": {
    "message": "返回"
  },
  "goToSite": {
    "message": "转到网站"
  },
  "goerli": {
    "message": "Goerli 测试网络"
  },
  "gotIt": {
    "message": "知道了"
  },
  "grantedToWithColon": {
    "message": "授予："
  },
  "gwei": {
    "message": "GWEI"
  },
  "hardware": {
    "message": "硬件"
  },
  "hardwareWalletConnected": {
    "message": "已连接的硬件钱包"
  },
  "hardwareWalletLegacyDescription": {
    "message": "（旧）",
    "description": "Text representing the MEW path"
  },
  "hardwareWalletSupportLinkConversion": {
    "message": "点击这里"
  },
  "hardwareWallets": {
    "message": "连接硬件钱包"
  },
  "hardwareWalletsInfo": {
    "message": "硬件钱包集成使用API调用外部服务器，这些外部服务器可以看到您的IP地址和您与之交互的智能合约地址。"
  },
  "hardwareWalletsMsg": {
    "message": "选择希望用于 MetaMask 的硬件钱包。"
  },
  "here": {
    "message": "此处",
    "description": "as in -click here- for more information (goes with troubleTokenBalances)"
  },
  "hexData": {
    "message": "十六进制数据"
  },
  "hiddenAccounts": {
    "message": "隐藏账户"
  },
  "hide": {
    "message": "隐藏"
  },
  "hideAccount": {
    "message": "隐藏账户"
  },
  "hideFullTransactionDetails": {
    "message": "隐藏完整的交易细节"
  },
  "hideSeedPhrase": {
    "message": "隐藏助记词"
  },
  "hideSentitiveInfo": {
    "message": "隐藏敏感信息"
  },
  "hideToken": {
    "message": "隐藏代币"
  },
  "hideTokenPrompt": {
    "message": "隐藏代币？"
  },
  "hideTokenSymbol": {
    "message": "隐藏 $1",
    "description": "$1 is the symbol for a token (e.g. 'DAI')"
  },
  "hideZeroBalanceTokens": {
    "message": "隐藏没有余额的代币"
  },
  "high": {
    "message": "激进型"
  },
  "highGasSettingToolTipMessage": {
    "message": "使用$1来覆盖网络流量因像流行的 NFT 丢弃而出现的剧增。",
    "description": "$1 is key 'high' (text: 'Aggressive') separated here so that it can be passed in with bold font-weight"
  },
  "highLowercase": {
    "message": "高"
  },
  "highestCurrentBid": {
    "message": "当前最高出价"
  },
  "highestFloorPrice": {
    "message": "最高底价"
  },
  "history": {
    "message": "历史记录"
  },
  "holdToRevealContent1": {
    "message": "您的私钥助记词提供 $1",
    "description": "$1 is a bolded text with the message from 'holdToRevealContent2'"
  },
  "holdToRevealContent2": {
    "message": "对您的钱包和资金的完整访问权限。",
    "description": "Is the bolded text in 'holdToRevealContent1'"
  },
  "holdToRevealContent3": {
    "message": "请勿与任何人分享此信息。$1 $2",
    "description": "$1 is a message from 'holdToRevealContent4' and $2 is a text link with the message from 'holdToRevealContent5'"
  },
  "holdToRevealContent4": {
    "message": "MetaMask 支持团队不会要求提供此项信息，",
    "description": "Part of 'holdToRevealContent3'"
  },
  "holdToRevealContent5": {
    "message": "但网络钓鱼者可能会。",
    "description": "The text link in 'holdToRevealContent3'"
  },
  "holdToRevealContentPrivateKey1": {
    "message": "您的私钥提供 $1",
    "description": "$1 is a bolded text with the message from 'holdToRevealContentPrivateKey2'"
  },
  "holdToRevealContentPrivateKey2": {
    "message": "对您的钱包和资金的完整访问权限。",
    "description": "Is the bolded text in 'holdToRevealContentPrivateKey2'"
  },
  "holdToRevealLockedLabel": {
    "message": "按住以显示圆圈锁定"
  },
  "holdToRevealPrivateKey": {
    "message": "按住以显示私钥"
  },
  "holdToRevealPrivateKeyTitle": {
    "message": "保护好您的私钥"
  },
  "holdToRevealSRP": {
    "message": "按住以显示 SRP"
  },
  "holdToRevealSRPTitle": {
    "message": "保护好您的 SRP"
  },
  "holdToRevealUnlockedLabel": {
    "message": "按住以显示圆圈解锁"
  },
  "id": {
    "message": "ID"
  },
  "ignoreAll": {
    "message": "忽略所有"
  },
  "ignoreTokenWarning": {
    "message": "如果您隐藏代币，它们将不会在您的钱包中显示。但您仍然可以通过搜索代币来添加它们。"
  },
  "imToken": {
    "message": "imToken"
  },
  "immediateAccessToYourNFTs": {
    "message": "立即访问您的 NFT"
  },
  "immediateAccessToYourTokens": {
    "message": "即时访问您的代币"
  },
  "import": {
    "message": "导入",
    "description": "Button to import an account from a selected file"
  },
  "importAccount": {
    "message": "导入账户"
  },
  "importAccountError": {
    "message": "导入账户时出错。"
  },
  "importAccountErrorIsSRP": {
    "message": "您输入了私钥助记词（或助记符）。要在此处导入账户，必须输入私钥，它是长度为 64 个字符的十六进制字符串。"
  },
  "importAccountErrorNotAValidPrivateKey": {
    "message": "这不是有效的私钥。您已输入十六进制字符串，但长度必须为 64 个字符。"
  },
  "importAccountErrorNotHexadecimal": {
    "message": "这不是有效的私钥。必须输入长度为 64 个字符的十六进制字符串。"
  },
  "importAccountJsonLoading1": {
    "message": "预计此 JSON 导入需要几分钟时间并暂停 MetaMask。"
  },
  "importAccountJsonLoading2": {
    "message": "很抱歉，在未来我们将会加快此流程。"
  },
  "importAccountMsg": {
    "message": "导入的账户将不会与最初创建的 MetaMask 账户私钥助记词相关联。了解更多有关导入账户的信息"
  },
  "importMyWallet": {
    "message": "导入我的钱包"
  },
  "importNFT": {
    "message": "导入 NFT"
  },
  "importNFTAddressToolTip": {
    "message": "例如，在OpenSea中，NFT页面的详情下，有一个蓝色的超链接值，标记为“合约地址”。如果您点击它，它将带您前往该合约在Etherscan上的地址；在该页面的左上角，应该有一个标记为“合约”的图标，在右侧，有一长串字母和数字。这是创建您的NFT的合约地址。点击地址右侧的“复制”图标，就可以将它复制到剪贴板上。"
  },
  "importNFTPage": {
    "message": "导入NFT页面"
  },
  "importNFTTokenIdToolTip": {
    "message": "NFT的ID是唯一标识符，因为所有NFT都是独一无二的。同样，在OpenSea上，此数字位于“详情”下方。记下它，或将它复制到剪贴板上。"
  },
  "importSelectedTokens": {
    "message": "要导入所选代币吗？"
  },
  "importSelectedTokensDescription": {
    "message": "只有您选择的代币才会出现在您的钱包中。您可以随时通过搜索隐藏的代币来导入它们。"
  },
  "importTokenQuestion": {
    "message": "导入代币？"
  },
  "importTokenWarning": {
    "message": "任何人都可以用任何名称创建代币，包括现有代币的虚假版本。添加和交易风险自负！"
  },
  "importTokensCamelCase": {
    "message": "添加代币"
  },
  "importTokensError": {
    "message": "我们无法导入代币。请稍后再试。"
  },
  "importWithCount": {
    "message": "导入$1",
    "description": "$1 will the number of detected tokens that are selected for importing, if all of them are selected then $1 will be all"
  },
  "imported": {
    "message": "已导入",
    "description": "status showing that an account has been fully loaded into the keyring"
  },
  "inYourSettings": {
    "message": "在设置中"
  },
  "infuraBlockedNotification": {
    "message": "MetaMask 无法连接到区块链主机。请检查可能的原因 $1。",
    "description": "$1 is a clickable link with with text defined by the 'here' key"
  },
  "initialTransactionConfirmed": {
    "message": "您的初始交易已被网络确认。请点击“确定”返回。"
  },
  "inputLogicEmptyState": {
    "message": "仅需输入一个您觉得比较恰当的现在或将来第三方支出的数字。以后您可以随时提高支出上限。"
  },
  "inputLogicEqualOrSmallerNumber": {
    "message": "此操作允许第三方从您的当前余额中支出 $1。",
    "description": "$1 is the current token balance in the account and the name of the current token"
  },
  "inputLogicHigherNumber": {
    "message": "此操作允许第三方支出您所有的代币余额，直到达到上限或您撤销支出上限为止。如果不是有意为之，请考虑设置较低的支出上限。"
  },
  "insightWarning": {
    "message": "警告"
  },
  "insightWarningCheckboxMessage": {
    "message": "$1 $2 的请求",
    "description": "$1 is the action i.e. sign, confirm. $2 is the origin making the request."
  },
  "insightWarningContentPlural": {
    "message": "在 $2 之前先查看 $1。操作后，$3 将不可逆转。",
    "description": "$1 the 'insightWarnings' message (2 warnings) representing warnings, $2 is the action (i.e. signing) and $3 is the result (i.e. signature, transaction)"
  },
  "insightWarningContentSingular": {
    "message": "在 $2 之前先查看 $1。操作后，$3 将不可逆转。",
    "description": "$1 is the 'insightWarning' message (1 warning), $2 is the action (i.e. signing) and $3 is the result (i.e. signature, transaction)"
  },
  "insightWarningHeader": {
    "message": "此请求可能有危险"
  },
  "insightWarnings": {
    "message": "警告"
  },
  "insightsFromSnap": {
    "message": "来自$1的见解",
    "description": "$1 represents the name of the snap"
  },
  "install": {
    "message": "安装"
  },
  "installExtension": {
    "message": "安装扩展程序"
  },
  "installExtensionDescription": {
    "message": "世界领先的web3钱包MetaMask的符合机构标准的版本。"
  },
  "installOrigin": {
    "message": "安装源"
  },
  "installRequest": {
    "message": "添加到 MetaMask"
  },
  "installedOn": {
    "message": "已在 $1 上安装",
    "description": "$1 is the date when the snap has been installed"
  },
  "insufficientBalance": {
    "message": "余额不足。"
  },
  "insufficientCurrencyBuyOrDeposit": {
    "message": "您的账户中没有足够的$1可以支付$2网络上的交易费用。$3或从另一个账户存入保证金。",
    "description": "$1 is the native currency of the network, $2 is the name of the current network, $3 is the key 'buy' + the ticker symbol of the native currency of the chain wrapped in a button"
  },
  "insufficientCurrencyBuyOrReceive": {
    "message": "您的账户中没有足够的 $1 可以用来支付 $2 网络的交易费用。请使用另一个账户的 $3 或 $4。",
    "description": "$1 is the native currency of the network, $2 is the name of the current network, $3 is the key 'buy' + the ticker symbol of the native currency of the chain wrapped in a button, $4 is the key 'deposit' button"
  },
  "insufficientCurrencyDeposit": {
    "message": "您的账户中没有足够的$1可以支付$2网络上的交易费用。请从另一个账户存入保证金 $1。",
    "description": "$1 is the native currency of the network, $2 is the name of the current network"
  },
  "insufficientFunds": {
    "message": "资金不足."
  },
  "insufficientFundsForGas": {
    "message": "燃料资金不足"
  },
  "insufficientTokens": {
    "message": "代币不足。"
  },
  "interactingWith": {
    "message": "正在与下述内容交互："
  },
  "interactingWithTransactionDescription": {
    "message": "这是您与之交互的合约。通过验证详细信息来保护自己免受诈骗。"
  },
  "invalidAddress": {
    "message": "地址无效"
  },
  "invalidAddressRecipient": {
    "message": "接收方地址无效"
  },
  "invalidAddressRecipientNotEthNetwork": {
    "message": "非 ETH 网络，请使用小写"
  },
  "invalidAssetType": {
    "message": "该资产是NFT，需要在NFT选项卡下的“导入NFT”页面上重新添加"
  },
  "invalidBlockExplorerURL": {
    "message": "无效的区块浏览器 URL"
  },
  "invalidChainIdTooBig": {
    "message": "无效的链 ID，链 ID 过大。"
  },
  "invalidCustomNetworkAlertContent1": {
    "message": "需要重新输入自定义网络 '$1' 的链 ID。",
    "description": "$1 is the name/identifier of the network."
  },
  "invalidCustomNetworkAlertContent2": {
    "message": "为了保护您免受恶意或有问题的网络供应商的影响，现在所有的自定义网络都需要有链 ID。"
  },
  "invalidCustomNetworkAlertContent3": {
    "message": "进入设置 > 网络并输入链 ID。您可以通过 $1 查找最热门网络的链 ID。",
    "description": "$1 is a link to https://chainid.network"
  },
  "invalidCustomNetworkAlertTitle": {
    "message": "无效的自定义网络"
  },
  "invalidHexNumber": {
    "message": "无效的十六进制数字。"
  },
  "invalidHexNumberLeadingZeros": {
    "message": "无效的十六进制数字。删除所有前导零。"
  },
  "invalidIpfsGateway": {
    "message": "无效的 IPFS 网关。该值必须是一个有效的 URL"
  },
  "invalidNumber": {
    "message": "无效数字。输入一个十进制或带有“0x”前缀的十六进制数字。"
  },
  "invalidNumberLeadingZeros": {
    "message": "无效数字。删除所有前导零。"
  },
  "invalidRPC": {
    "message": "RPC URL 无效"
  },
  "invalidSeedPhrase": {
    "message": "私钥助记词无效"
  },
  "invalidSeedPhraseCaseSensitive": {
    "message": "输入无效！私钥助记词须区分大小写。"
  },
  "ipfsGateway": {
    "message": "IPFS网关"
  },
  "ipfsGatewayDescription": {
    "message": "MetaMask使用第三方服务来显示您存储在IPFS上的NFT图像，显示与您输入到浏览器地址栏中的ENS地址相关信息，并获取不同代币的图标。当您使用这些服务时，这些服务可能会获悉您的IP地址。"
  },
  "ipfsToggleModalDescriptionOne": {
    "message": "我们使用第三方服务来显示存储在 IPFS 中的 NFT 图像，显示与在浏览器地址栏中输入的 ENS 地址相关的信息，并获取不同代币的图标。当您使用这些服务时，您的 IP 地址可能会被其获悉。"
  },
  "ipfsToggleModalDescriptionTwo": {
    "message": "选择“确认”将开启 IPFS 解析。您可以在 $1 中随时将其关闭。",
    "description": "$1 is the method to turn off ipfs"
  },
  "ipfsToggleModalSettings": {
    "message": "设置 > 安全和隐私"
  },
  "isSigningOrSubmitting": {
    "message": "先前的交易仍在签署或提交中"
  },
  "jazzAndBlockies": {
    "message": "哈希头像是帮助您一眼识别账户的独特图标，有 Jazzicons 和 Blockies 两种不同风格。"
  },
  "jazzicons": {
    "message": "Jazzicons"
  },
  "jsDeliver": {
    "message": "jsDeliver"
  },
  "jsonFile": {
    "message": "JSON 文件",
    "description": "format for importing an account"
  },
  "keyringAccountName": {
    "message": "账户名称"
  },
  "keyringAccountPublicAddress": {
    "message": "公钥"
  },
  "keyringSnapRemovalResult1": {
    "message": "$1 $2去除",
    "description": "Displays the result after removal of a keyring snap. $1 is the snap name, $2 is whether it is successful or not"
  },
  "keyringSnapRemovalResultNotSuccessful": {
    "message": "未能 ",
    "description": "Displays the `not` word in $2."
  },
  "keyringSnapRemoveConfirmation": {
    "message": "键入$1以确认您要去除此Snap：",
    "description": "Asks user to input the name nap prior to deleting the snap. $1 is the snap name"
  },
  "keystone": {
    "message": "Keystone"
  },
  "knownAddressRecipient": {
    "message": "已知合约地址。"
  },
  "knownTokenWarning": {
    "message": "此操作将编辑已经在您的钱包中列出的代币，有肯能被用来欺骗您。只有确定要更改这些代币的内容时，才通过此操作。了解更多关于 $1"
  },
  "l1Fee": {
    "message": "L1 费用"
  },
  "l1FeeTooltip": {
    "message": "L1 燃料费"
  },
  "l2Fee": {
    "message": "L2 费用"
  },
  "l2FeeTooltip": {
    "message": "L2 燃料费"
  },
  "lastConnected": {
    "message": "最后连接"
  },
  "lastSold": {
    "message": "最后售出"
  },
  "lavaDomeCopyWarning": {
    "message": "为了您的安全，现在无法选择此文本。"
  },
  "layer1Fees": {
    "message": "一层公链费用"
  },
  "layer2Fees": {
    "message": "二层公链费用"
  },
  "learnCancelSpeeedup": {
    "message": "学习如何 $1",
    "description": "$1 is link to cancel or speed up transactions"
  },
  "learnMore": {
    "message": "了解更多"
  },
  "learnMoreAboutGas": {
    "message": "想了解有关燃料费的 $1？",
    "description": "$1 will be replaced by the learnMore translation key"
  },
  "learnMoreKeystone": {
    "message": "了解更多"
  },
  "learnMoreUpperCase": {
    "message": "了解更多"
  },
  "learnMoreUpperCaseWithDot": {
    "message": "了解更多。"
  },
  "learnScamRisk": {
    "message": "欺诈和安全风险信息。"
  },
  "learnToBridge": {
    "message": "了解跨链桥"
  },
  "leaveMetaMask": {
    "message": "要离开 MetaMask？"
  },
  "leaveMetaMaskDesc": {
    "message": "您即将访问 MetaMask 之外的网站。继续之前请仔细检查 URL。"
  },
  "ledgerAccountRestriction": {
    "message": "您需要先使用最后一个账户，然后才能添加新账户。"
  },
  "ledgerConnectionInstructionCloseOtherApps": {
    "message": "关闭任何连接到您设备的其他软件，然后点击这里刷新。"
  },
  "ledgerConnectionInstructionHeader": {
    "message": "点击确认前："
  },
  "ledgerConnectionInstructionStepFour": {
    "message": "在您的 Ledger 设备上启用“智能合约数据”或“盲签”。"
  },
  "ledgerConnectionInstructionStepThree": {
    "message": "请确保您的 Ledger 设备已插入并选择以太坊应用程序。"
  },
  "ledgerDeviceOpenFailureMessage": {
    "message": "Ledger 设备打开失败。您的 Ledger 可能已连接到其他软件。请关闭 Ledger Live 或其他连接到您的 Ledger 设备的应用程序，并尝试再次连接。"
  },
  "ledgerErrorConnectionIssue": {
    "message": "请重新连接Ledger，打开ETH应用程序，然后重试。"
  },
  "ledgerErrorDevicedLocked": {
    "message": "您的Ledger已锁定。请在解锁后重试。"
  },
  "ledgerErrorEthAppNotOpen": {
    "message": "要解决此问题，请在您的设备上打开ETH应用程序，然后重试。"
  },
  "ledgerErrorTransactionDataNotPadded": {
    "message": "以太坊交易输入数据填充不足。"
  },
  "ledgerLiveApp": {
    "message": "Ledger Live 应用程序"
  },
  "ledgerLocked": {
    "message": "无法连接到 Ledger 设备。请确保您的设备已解锁并打开 Etherum 应用程序。"
  },
  "ledgerTimeout": {
    "message": "Ledger Live 响应时间过长或连接超时。请确保 Ledger Live 应用程序已打开且您的设备已解锁。"
  },
  "ledgerWebHIDNotConnectedErrorMessage": {
    "message": "Ledger 设备未连接。如果您想要连接您的 Ledger，请再次点击“继续”并批准 HID 连接",
    "description": "An error message shown to the user during the hardware connect flow."
  },
  "levelArrow": {
    "message": "水平箭头"
  },
  "lightTheme": {
    "message": "浅色"
  },
  "likeToImportToken": {
    "message": "您想导入此代币吗？"
  },
  "likeToImportTokens": {
    "message": "您想导入这些代币吗？"
  },
  "lineaGoerli": {
    "message": "Linea Goerli 测试网络"
  },
  "lineaMainnet": {
    "message": "Linea 主网"
  },
  "lineaSepolia": {
    "message": "Linea Sepolia 测试网络"
  },
  "link": {
    "message": "链接"
  },
  "links": {
    "message": "链接"
  },
  "loadMore": {
    "message": "加载更多"
  },
  "loading": {
    "message": "正在加载..."
  },
  "loadingScreenHardwareWalletMessage": {
    "message": "请在硬件钱包上完成交易。"
  },
  "loadingScreenSnapMessage": {
    "message": "请在Snap上完成交易。"
  },
  "loadingTokens": {
    "message": "加载代币中……"
  },
  "localhost": {
    "message": "Localhost 8545"
  },
  "lock": {
    "message": "注销"
  },
  "lockMetaMask": {
    "message": "锁定 MetaMask"
  },
  "lockTimeInvalid": {
    "message": "锁定时间必须是 0 到 10080 之间的数字"
  },
  "logo": {
    "message": "$1标志",
    "description": "$1 is the name of the ticker"
  },
  "low": {
    "message": "低级型"
  },
  "lowGasSettingToolTipMessage": {
    "message": "使用$1等待较便宜的价格。时间估计远不准确，因为价格有些难以预测。",
    "description": "$1 is key 'low' separated here so that it can be passed in with bold font-weight"
  },
  "lowLowercase": {
    "message": "低"
  },
  "lowPriorityMessage": {
    "message": "以后的交易将在这个时候之后排队。最后一次看到的价格是在一段时间之前。"
  },
  "mainnet": {
    "message": "以太坊主网"
  },
  "mainnetToken": {
    "message": "该地址与已知的以太坊主网代币地址匹配。重新检查您尝试添加的代币的合约地址和网络。"
  },
  "makeAnotherSwap": {
    "message": "创建新的交换"
  },
  "makeSureNoOneWatching": {
    "message": "请确保没有人在看您的屏幕",
    "description": "Warning to users to be care while creating and saving their new Secret Recovery Phrase"
  },
  "marketCap": {
    "message": "市值"
  },
  "marketDetails": {
    "message": "市场详情"
  },
  "max": {
    "message": "最大"
  },
  "maxBaseFee": {
    "message": "最大基础费用"
  },
  "maxFee": {
    "message": "最大费用"
  },
  "maxFeeTooltip": {
    "message": "为支付交易而提供的最高费用。"
  },
  "maxPriorityFee": {
    "message": "最大优先费用"
  },
  "medium": {
    "message": "市场"
  },
  "mediumGasSettingToolTipMessage": {
    "message": "使用 $1 按当前市场价格快速处理。",
    "description": "$1 is key 'medium' (text: 'Market') separated here so that it can be passed in with bold font-weight"
  },
  "memo": {
    "message": "备注"
  },
  "message": {
    "message": "消息"
  },
  "metaMaskConnectStatusParagraphOne": {
    "message": "现在您可以更好地控制 MetaMask 中的账户连接。"
  },
  "metaMaskConnectStatusParagraphThree": {
    "message": "点击它以管理您的连接账户。"
  },
  "metaMaskConnectStatusParagraphTwo": {
    "message": "连接状态按钮显示所访问的网站是否与您当前选择的账户连接。"
  },
  "metadataModalSourceTooltip": {
    "message": "$1 托管于 npm 上，$2 是此 Snap 的唯一标识符。",
    "description": "$1 is the snap name and $2 is the snap NPM id."
  },
  "metamaskInstitutionalVersion": {
    "message": "MetaMask Institutional 版本"
  },
  "metamaskNotificationsAreOff": {
    "message": "钱包通知目前未开启。"
  },
  "metamaskPortfolio": {
    "message": "MetaMask Portfolio。"
  },
  "metamaskSwapsOfflineDescription": {
    "message": "MetaMask Swaps 正在进行维护。请稍后再查看。"
  },
  "metamaskVersion": {
    "message": "MetaMask 版本"
  },
  "methodData": {
    "message": "方法"
  },
<<<<<<< HEAD
  "methodDataTransactionDesc": {
    "message": "基于解码输入数据而执行的功能。"
  },
=======
>>>>>>> 535c139b
  "methodNotSupported": {
    "message": "不支持此账户。"
  },
  "metrics": {
    "message": "指标"
  },
  "millionAbbreviation": {
    "message": "百万",
    "description": "Shortened form of 'million'"
  },
  "mismatchAccount": {
    "message": "您选中的账户（$1）与尝试登录的账户（$2）不同"
  },
  "mismatchedChainLinkText": {
    "message": "验证网络信息",
    "description": "Serves as link text for the 'mismatchedChain' key. This text will be embedded inside the translation for that key."
  },
  "mismatchedChainRecommendation": {
    "message": "我们建议您在继续之前$1。",
    "description": "$1 is a clickable link with text defined by the 'mismatchedChainLinkText' key. The link will open to instructions for users to validate custom network details."
  },
  "mismatchedNetworkName": {
    "message": "根据我们的记录，该网络名称可能与此链 ID 不匹配。"
  },
  "mismatchedNetworkSymbol": {
    "message": "所提交的货币符号与我们对此链 ID 的预期不匹配。"
  },
  "mismatchedRpcChainId": {
    "message": "自定义网络返回的链 ID 与提交的链 ID 不匹配。"
  },
  "mismatchedRpcUrl": {
    "message": "根据我们的记录，所提交的RPC URL值与此链 ID 的已知提供者不匹配。"
  },
  "missingSetting": {
    "message": "找不到设置吗？"
  },
  "missingSettingRequest": {
    "message": "在这里请求"
  },
  "mmiBuiltAroundTheWorld": {
    "message": "MetaMask Institutional 面向全球各地设计并建立。"
  },
  "mmiNewNFTDetectedInNFTsTabMessage": {
    "message": "让 MetaMask Institutional 自动检测您钱包中的 NFT，并在检测到时显示那些 NFT。"
  },
  "mmiPasswordSetupDetails": {
    "message": "此密码仅会解锁您的MetaMask Institutional扩展程序。"
  },
  "more": {
    "message": "更多"
  },
  "multipleSnapConnectionWarning": {
    "message": "$1 想连接 $2 个 snap。",
    "description": "$1 is the dapp and $2 is the number of snaps it wants to connect to."
  },
  "mustSelectOne": {
    "message": "至少选择1种代币。"
  },
  "name": {
    "message": "名称"
  },
  "nameAddressLabel": {
    "message": "地址",
    "description": "Label above address field in name component modal."
  },
  "nameInstructionsNew": {
    "message": "如果您知道此地址，则为其添加昵称，以便将来识别。",
    "description": "Instruction text in name component modal when value is not recognised."
  },
  "nameInstructionsRecognized": {
    "message": "此地址有默认昵称，但您可以对其进行编辑或了解其他建议。",
    "description": "Instruction text in name component modal when value is recognized but not saved."
  },
  "nameInstructionsSaved": {
    "message": "您以前为此地址添加过昵称。您可以编辑或查看其他建议的昵称。",
    "description": "Instruction text in name component modal when value is saved."
  },
  "nameLabel": {
    "message": "昵称",
    "description": "Label above name input field in name component modal."
  },
  "nameModalMaybeProposedName": {
    "message": "可能：$1",
    "description": "$1 is the proposed name"
  },
  "nameModalTitleNew": {
    "message": "未知地址",
    "description": "Title of the modal created by the name component when value is not recognised."
  },
  "nameModalTitleRecognized": {
    "message": "已识别的地址",
    "description": "Title of the modal created by the name component when value is recognized but not saved."
  },
  "nameModalTitleSaved": {
    "message": "已保存的地址",
    "description": "Title of the modal created by the name component when value is saved."
  },
  "nameProviderProposedBy": {
    "message": "由 $1 提议",
    "description": "$1 is the name of the provider"
  },
  "nameProvider_ens": {
    "message": "以太坊域名服务（ENS）"
  },
  "nameProvider_etherscan": {
    "message": "Etherscan"
  },
  "nameProvider_lens": {
    "message": "Lens 协议"
  },
  "nameProvider_token": {
    "message": "MetaMask"
  },
  "nameSetPlaceholder": {
    "message": "选择昵称......",
    "description": "Placeholder text for name input field in name component modal."
  },
  "nativePermissionRequestDescription": {
    "message": "您希望此网站执行以下操作吗？",
    "description": "Description below header used on Permission Connect screen for native permissions."
  },
  "nativeToken": {
    "message": "此网络上的原生代币为 $1。它是用于燃料费的代币。 ",
    "description": "$1 represents the name of the native token on the current network"
  },
  "nativeTokenScamWarningConversion": {
    "message": "编辑网络详情"
  },
  "nativeTokenScamWarningDescription": {
    "message": "此网络与其关联的链 ID 或名称不匹配。多种常用代币均使用名称 $1，使其成为欺诈目标。欺诈方可能会诱骗您向其发送更有价值的货币作为回报。在继续之前，请验证所有内容。",
    "description": "$1 represents the currency name"
  },
  "nativeTokenScamWarningTitle": {
    "message": "这可能是欺诈"
  },
  "needHelp": {
    "message": "需要帮助？请联系 $1",
    "description": "$1 represents `needHelpLinkText`, the text which goes in the help link"
  },
  "needHelpFeedback": {
    "message": "分享您的反馈"
  },
  "needHelpLinkText": {
    "message": "MetaMask 支持"
  },
  "needHelpSubmitTicket": {
    "message": "提交工单"
  },
  "needImportFile": {
    "message": "您必须选择一个文件来导入。",
    "description": "User is important an account and needs to add a file to continue"
  },
  "negativeETH": {
    "message": "不能发负值的 ETH。"
  },
  "negativeOrZeroAmountToken": {
    "message": "发送的资产金额不能为负数或零。"
  },
  "network": {
    "message": "网络： "
  },
  "networkAddedSuccessfully": {
    "message": "网络添加成功！"
  },
  "networkDetails": {
    "message": "网络详情"
  },
  "networkIsBusy": {
    "message": "网络繁忙。燃料价格较高，估值较不准确。"
  },
  "networkMenu": {
    "message": "网络菜单"
  },
  "networkMenuHeading": {
    "message": "选择网络"
  },
  "networkName": {
    "message": "网络名称"
  },
  "networkNameArbitrum": {
    "message": "Arbitrum"
  },
  "networkNameAvalanche": {
    "message": "Avalanche"
  },
  "networkNameBSC": {
    "message": "BSC"
  },
  "networkNameBase": {
    "message": "基础"
  },
  "networkNameBitcoin": {
    "message": "比特币"
  },
  "networkNameDefinition": {
    "message": "与此网络关联的名称。"
  },
  "networkNameEthereum": {
    "message": "以太坊"
  },
  "networkNameGoerli": {
    "message": "Goerli"
  },
  "networkNameLinea": {
    "message": "Linea"
  },
  "networkNameOpMainnet": {
    "message": "OP主网"
  },
  "networkNamePolygon": {
    "message": "Polygon"
  },
  "networkNameTestnet": {
    "message": "Testnet"
  },
  "networkNameZkSyncEra": {
    "message": "zkSync Era"
  },
  "networkOptions": {
    "message": "网络选项"
  },
  "networkProvider": {
    "message": "网络提供商"
  },
  "networkSettingsChainIdDescription": {
    "message": "链 ID 用于签署交易。它必须与网络返回的链 ID 相匹配。您可以输入十进制或以'0x'开头的十六进制数字，但我们将以十进制显示该数字。"
  },
  "networkStatus": {
    "message": "网络状态"
  },
  "networkStatusBaseFeeTooltip": {
    "message": "基础费用由网络设定，每13-14秒更改一次。我们的 $1 和 $2 选项用于剧增。",
    "description": "$1 and $2 are bold text for Medium and Aggressive respectively."
  },
  "networkStatusPriorityFeeTooltip": {
    "message": "优先费用（又称“矿工费”）。这笔费用直接向矿工支付，激励他们优先处理您的交易。"
  },
  "networkStatusStabilityFeeTooltip": {
    "message": "相对过去72小时，燃料费用为 $1。",
    "description": "$1 is networks stability value - stable, low, high"
  },
  "networkSwitchConnectionError": {
    "message": "我们无法连接到 $1",
    "description": "$1 represents the network name"
  },
  "networkURL": {
    "message": "网络 URL"
  },
  "networkURLDefinition": {
    "message": "用于访问此网络的 URL。"
  },
  "networks": {
    "message": "网络"
  },
  "nevermind": {
    "message": "没关系"
  },
  "new": {
    "message": "新推出！"
  },
  "newAccount": {
    "message": "新账户"
  },
  "newAccountNumberName": {
    "message": "账户 $1",
    "description": "Default name of next account to be created on create account screen"
  },
  "newContact": {
    "message": "新联系人"
  },
  "newContract": {
    "message": "新合约"
  },
  "newNFTDetectedInImportNFTsMessageStrongText": {
    "message": "设置 > 安全和隐私"
  },
  "newNFTDetectedInImportNFTsMsg": {
    "message": "要使用 Opensea 来查看您的 NFT，请在 $1 中打开“显示 NFT 媒体”。",
    "description": "$1 is used for newNFTDetectedInImportNFTsMessageStrongText"
  },
  "newNFTDetectedInNFTsTabMessage": {
    "message": "让 MetaMask 自动检测您钱包中的 NFT，并在检测到时显示那些 NFT。"
  },
  "newNFTsAutodetected": {
    "message": "NFT 自动检测"
  },
  "newNetworkAdded": {
    "message": "成功添加了 “$1”！"
  },
  "newNetworkEdited": {
    "message": "“$1” 已经成功编辑！"
  },
  "newNftAddedMessage": {
    "message": "NFT已成功添加！"
  },
  "newPassword": {
    "message": "新密码（至少 8 个字符）"
  },
  "newPrivacyPolicyActionButton": {
    "message": "了解更多"
  },
  "newPrivacyPolicyTitle": {
    "message": "我们已经更新了隐私政策"
  },
  "newTokensImportedMessage": {
    "message": "您已成功导入$1。",
    "description": "$1 is the string of symbols of all the tokens imported"
  },
  "newTokensImportedTitle": {
    "message": "已导入代币"
  },
  "next": {
    "message": "下一步"
  },
  "nextNonceWarning": {
    "message": "Nonce 高于所指出的 Nonce: $1",
    "description": "The next nonce according to MetaMask's internal logic"
  },
  "nftAddFailedMessage": {
    "message": "由于所有权信息不匹配，无法添加NFT。请确保所输入的信息正确无误。"
  },
  "nftAddressError": {
    "message": "此代币是NFT。另加上$1",
    "description": "$1 is a clickable link with text defined by the 'importNFTPage' key"
  },
  "nftAlreadyAdded": {
    "message": "此NFT已添加。"
  },
  "nftAutoDetectionEnabled": {
    "message": "已启用 NFT 自动检测"
  },
  "nftDisclaimer": {
    "message": "免责声明：MetaMask 从源网址中提取媒体文件。该网址有时会因铸造 NFT 的市场而改变。"
  },
  "nftOptions": {
    "message": "NFT 期权"
  },
  "nftTokenIdPlaceholder": {
    "message": "输入代币ID"
  },
  "nftWarningContent": {
    "message": "您正在授予对 $1 的访问权限，包括您将来可能拥有的任何 NFT。另一端的一方可以随时从您的钱包中转账这些NFT，而无需询问您，直到您撤销此授权。$2",
    "description": "$1 is nftWarningContentBold bold part, $2 is Learn more link"
  },
  "nftWarningContentBold": {
    "message": "您所有的 $1 NFT",
    "description": "$1 is name of the collection"
  },
  "nftWarningContentGrey": {
    "message": "请谨慎行事。"
  },
  "nfts": {
    "message": "收藏品"
  },
  "nftsPreviouslyOwned": {
    "message": "先前拥有的"
  },
  "nickname": {
    "message": "昵称"
  },
  "noAccountsFound": {
    "message": "未找到符合给定查询条件的账户"
  },
  "noAddressForName": {
    "message": "此名称尚未设置地址。"
  },
  "noConnectedAccountDescription": {
    "message": "选择要在此站点上使用的账户以继续。"
  },
  "noConnectedAccountTitle": {
    "message": "MetaMask 未连接到此站点"
  },
  "noConversionDateAvailable": {
    "message": "没有可用的货币转换日期"
  },
  "noConversionRateAvailable": {
    "message": "无可用汇率"
  },
  "noDomainResolution": {
    "message": "没有提供域名解析。"
  },
  "noHardwareWalletOrSnapsSupport": {
    "message": "Snaps 和大多数硬件钱包与您的当前浏览器版本不兼容。"
  },
  "noNFTs": {
    "message": "尚无 NFT"
  },
  "noNetworksFound": {
    "message": "未找到符合搜索查询条件的网络"
  },
  "noSnaps": {
    "message": "您没有安装 snap。"
  },
  "noThanks": {
    "message": "不，谢谢"
  },
  "noTransactions": {
    "message": "您没有任何交易"
  },
  "noWebcamFound": {
    "message": "未找到您电脑的网络摄像头。请重试。"
  },
  "noWebcamFoundTitle": {
    "message": "未找到网络摄像头"
  },
  "nonCustodialAccounts": {
    "message": "MetaMask Institutional 允许您使用非托管账户，如果您计划使用这些账户，请备份私钥助记词。"
  },
  "nonce": {
    "message": "Nonce"
  },
  "nonceField": {
    "message": "自定义交易 nonce"
  },
  "nonceFieldDesc": {
    "message": "启用此功能可更改发送资产时的唯一交易标识号（交易编号）。这是一个高级功能，请谨慎使用。"
  },
  "nonceFieldHeading": {
    "message": "自定义 nonce"
  },
  "notBusy": {
    "message": "非忙碌中"
  },
  "notCurrentAccount": {
    "message": "这是正确的账户吗？这与您钱包中当前选择的账户不同"
  },
  "notEnoughBalance": {
    "message": "余额不足"
  },
  "notEnoughGas": {
    "message": "燃料不足"
  },
  "notRightNow": {
    "message": "暂时不"
  },
  "note": {
    "message": "单据"
  },
  "notePlaceholder": {
    "message": "审批人在托管人处审批交易时会看到此单据。"
  },
  "notificationDetail": {
    "message": "详情"
  },
  "notificationDetailBaseFee": {
    "message": "基础费用（GWEI）"
  },
  "notificationDetailGasLimit": {
    "message": "燃料限制（单位）"
  },
  "notificationDetailGasUsed": {
    "message": "已使用燃料（单位）"
  },
  "notificationDetailMaxFee": {
    "message": "每单位燃料的最大费用"
  },
  "notificationDetailNetwork": {
    "message": "网络"
  },
  "notificationDetailNetworkFee": {
    "message": "网络费"
  },
  "notificationDetailPriorityFee": {
    "message": "优先费用（GWEI）"
  },
  "notificationItemCheckBlockExplorer": {
    "message": "在 BlockExplorer 中查看"
  },
  "notificationItemCollection": {
    "message": "收藏品"
  },
  "notificationItemConfirmed": {
    "message": "已确认"
  },
  "notificationItemError": {
    "message": "目前无法检索费用"
  },
  "notificationItemFrom": {
    "message": "从"
  },
  "notificationItemLidoStakeReadyToBeWithdrawn": {
    "message": "提取已就绪"
  },
  "notificationItemLidoStakeReadyToBeWithdrawnMessage": {
    "message": "您现在可以提取已解除质押的 $1"
  },
  "notificationItemLidoWithdrawalRequestedMessage": {
    "message": "您解除质押 $1 的请求已发送"
  },
  "notificationItemNFTReceivedFrom": {
    "message": "已从下列地址收到 NFT："
  },
  "notificationItemNFTSentTo": {
    "message": "已发送 NFT 至"
  },
  "notificationItemNetwork": {
    "message": "网络"
  },
  "notificationItemRate": {
    "message": "价格（包括费用）"
  },
  "notificationItemReceived": {
    "message": "已收到"
  },
  "notificationItemReceivedFrom": {
    "message": "已从下列地址收到："
  },
  "notificationItemSent": {
    "message": "已发送"
  },
  "notificationItemSentTo": {
    "message": "已发送至"
  },
  "notificationItemStakeCompleted": {
    "message": "质押已完成"
  },
  "notificationItemStaked": {
    "message": "已质押"
  },
  "notificationItemStakingProvider": {
    "message": "质押提供商"
  },
  "notificationItemStatus": {
    "message": "状态"
  },
  "notificationItemSwapped": {
    "message": "已兑换"
  },
  "notificationItemSwappedFor": {
    "message": "用于"
  },
  "notificationItemTo": {
    "message": "至"
  },
  "notificationItemTransactionId": {
    "message": "交易 ID"
  },
  "notificationItemUnStakeCompleted": {
    "message": "解除质押完成"
  },
  "notificationItemUnStaked": {
    "message": "已解除质押"
  },
  "notificationItemUnStakingRequested": {
    "message": "已请求解除质押"
  },
  "notificationTransactionFailedMessage": {
    "message": "交易 $1 失败！$2",
    "description": "Content of the browser notification that appears when a transaction fails"
  },
  "notificationTransactionFailedMessageMMI": {
    "message": "交易失败！ $1",
    "description": "Content of the browser notification that appears when a transaction fails in MMI"
  },
  "notificationTransactionFailedTitle": {
    "message": "失败交易",
    "description": "Title of the browser notification that appears when a transaction fails"
  },
  "notificationTransactionSuccessMessage": {
    "message": "交易 $1 已确认！",
    "description": "Content of the browser notification that appears when a transaction is confirmed"
  },
  "notificationTransactionSuccessTitle": {
    "message": "已确认交易",
    "description": "Title of the browser notification that appears when a transaction is confirmed"
  },
  "notificationTransactionSuccessView": {
    "message": "在 $1 上查看",
    "description": "Additional content in a notification that appears when a transaction is confirmed and has a block explorer URL."
  },
  "notifications": {
    "message": "通知"
  },
  "notificationsDropLedgerFirefoxDescription": {
    "message": "Firefox 不再支持 U2F，因此在 Firefox 上，MetaMask 无法使用 Ledger。请尝试在 Google Chrome 上使用 MetaMask。",
    "description": "Description of a notification in the 'See What's New' popup. Describes that ledger will not longer be supported for firefox users and they should use MetaMask on chrome for ledger support instead."
  },
  "notificationsDropLedgerFirefoxTitle": {
    "message": "放弃在 Firefox 上支持 Ledger",
    "description": "Title for a notification in the 'See What's New' popup. Tells firefox users that ledger support is being dropped."
  },
  "notificationsFeatureToggle": {
    "message": "启用钱包通知",
    "description": "Experimental feature title"
  },
  "notificationsFeatureToggleDescription": {
    "message": "这可以启用钱包通知，例如发送/接收资金或 NFT 和功能公告。",
    "description": "Description of the experimental notifications feature"
  },
  "notificationsMarkAllAsRead": {
    "message": "将所有标记为已读"
  },
  "notificationsPageEmptyTitle": {
    "message": "此处无内容"
  },
  "notificationsPageErrorContent": {
    "message": "请尝试再次访问此页面。"
  },
  "notificationsPageErrorTitle": {
    "message": "出错了"
  },
  "notificationsPageNoNotificationsContent": {
    "message": "您尚未收到任何通知。"
  },
  "notificationsSettingsBoxError": {
    "message": "出错了。请重试。"
  },
  "notificationsSettingsPageAllowNotifications": {
    "message": "通过通知随时了解您的钱包动态。为了使用通知，我们使用配置文件在您的不同设备上同步某些设置。$1"
  },
  "notificationsSettingsPageAllowNotificationsLink": {
    "message": "了解我们如何在使用此功能时保护您的隐私。"
  },
  "numberOfNewTokensDetectedPlural": {
    "message": "在此账户中找到$1枚新代币",
    "description": "$1 is the number of new tokens detected"
  },
  "numberOfNewTokensDetectedSingular": {
    "message": "在此账户中找到1枚新代币"
  },
  "numberOfTokens": {
    "message": "代币数量"
  },
  "ofTextNofM": {
    "message": "/"
  },
  "off": {
    "message": "关"
  },
  "offlineForMaintenance": {
    "message": "离线维护"
  },
  "ok": {
    "message": "确定"
  },
  "on": {
    "message": "开"
  },
  "onboardedMetametricsAccept": {
    "message": "我同意"
  },
  "onboardedMetametricsDisagree": {
    "message": "不，谢谢"
  },
  "onboardedMetametricsKey1": {
    "message": "最新发展动态"
  },
  "onboardedMetametricsKey2": {
    "message": "产品特点"
  },
  "onboardedMetametricsKey3": {
    "message": "其他相关宣传材料"
  },
  "onboardedMetametricsLink": {
    "message": "MetaMetrics"
  },
  "onboardedMetametricsParagraph1": {
    "message": "除了 $1，我们还想使用数据来了解您如何与营销通信交互。",
    "description": "$1 represents the 'onboardedMetametricsLink' locale string"
  },
  "onboardedMetametricsParagraph2": {
    "message": "这可以帮助我们个性化与您分享的内容，例如："
  },
  "onboardedMetametricsParagraph3": {
    "message": "请记住，我们绝不会出卖您提供的数据，而且您可以随时选择退出。"
  },
  "onboardedMetametricsTitle": {
    "message": "帮助我们改善您的体验"
  },
  "onboardingAdvancedPrivacyIPFSDescription": {
    "message": "IPFS 网关使访问和查看第三方托管的数据成为可能。您可以添加自定义 IPFS 网关或继续使用默认网关。"
  },
  "onboardingAdvancedPrivacyIPFSInvalid": {
    "message": "请输入有效的 URL"
  },
  "onboardingAdvancedPrivacyIPFSTitle": {
    "message": "添加自定义 IPFS 网关"
  },
  "onboardingAdvancedPrivacyIPFSValid": {
    "message": "IPFS 网关 URL 有效"
  },
  "onboardingAdvancedPrivacyNetworkButton": {
    "message": "添加自定义网络"
  },
  "onboardingAdvancedPrivacyNetworkDescription": {
    "message": "我们使用 Infura 作为我们的远程过程调用（RPC）提供商，以提供最可靠和最私密的以太坊数据访问。您可以选择自己的 RPC，但请谨记，任何 RPC 都可以接收您的 IP 地址和以太坊钱包以进行交易。请阅读我们的 $1，进一步了解 Infura 如何处理数据。"
  },
  "onboardingAdvancedPrivacyNetworkTitle": {
    "message": "选择您的网络"
  },
  "onboardingCreateWallet": {
    "message": "创建新钱包"
  },
  "onboardingImportWallet": {
    "message": "导入现有钱包"
  },
  "onboardingMetametricsAgree": {
    "message": "我同意"
  },
  "onboardingMetametricsDescription": {
    "message": "我们希望收集基本的使用和诊断数据，以改进 MetaMask。请注意，我们绝不会出卖您在此处提供的数据。"
  },
  "onboardingMetametricsDescription2": {
    "message": "当我们收集指标时，总是..."
  },
<<<<<<< HEAD
=======
  "onboardingMetametricsDisagree": {
    "message": "不，谢谢"
  },
>>>>>>> 535c139b
  "onboardingMetametricsInfuraTerms": {
    "message": "如果我们决定将这些数据用于其他目的，我们会通知您。您可以查看我们的 $1 以了解更多信息。请记住，您可以随时转到设置并选择退出。",
    "description": "$1 represents `onboardingMetametricsInfuraTermsPolicy`"
  },
  "onboardingMetametricsInfuraTermsPolicy": {
    "message": "隐私政策"
  },
  "onboardingMetametricsModalTitle": {
    "message": "添加自定义网络"
  },
  "onboardingMetametricsNeverCollect": {
    "message": "$1 会存储点击量和应用程序的浏览量，但不会存储其他详情（如您的公钥）。",
    "description": "$1 represents `onboardingMetametricsNeverCollectEmphasis`"
  },
  "onboardingMetametricsNeverCollectEmphasis": {
    "message": "私密："
  },
  "onboardingMetametricsNeverCollectIP": {
    "message": "$1 我们暂时使用您的 IP 地址来检测一般位置（如您的国家或地区），但从来不会进行存储。",
    "description": "$1 represents `onboardingMetametricsNeverCollectIPEmphasis`"
  },
  "onboardingMetametricsNeverCollectIPEmphasis": {
    "message": "通用："
  },
  "onboardingMetametricsNeverSellData": {
    "message": "$1 您可以随时决定是否通过设置共享或删除您的使用数据。",
    "description": "$1 represents `onboardingMetametricsNeverSellDataEmphasis`"
  },
  "onboardingMetametricsNeverSellDataEmphasis": {
    "message": "可选："
  },
  "onboardingMetametricsTitle": {
    "message": "请帮助我们改进 MetaMask"
  },
  "onboardingMetametricsUseDataCheckbox": {
    "message": "我们将使用此数据来了解您如何与我们的营销通信交互。我们可能会分享相关资讯（例如产品特点）。"
  },
  "onboardingPinExtensionBillboardAccess": {
    "message": "完全访问权限"
  },
  "onboardingPinExtensionBillboardDescription": {
    "message": "这些扩展程序可以查看和更改信息"
  },
  "onboardingPinExtensionBillboardDescription2": {
    "message": "在此网站上。"
  },
  "onboardingPinExtensionBillboardTitle": {
    "message": "扩展程序"
  },
  "onboardingPinExtensionChrome": {
    "message": "点击浏览器扩展程序图标"
  },
  "onboardingPinExtensionDescription": {
    "message": "在您的浏览器上固定 MetaMask，以便访问并轻松查看交易确认。"
  },
  "onboardingPinExtensionDescription2": {
    "message": "您可以通过点击扩展程序打开 MetaMask，并一键访问您的钱包。"
  },
  "onboardingPinExtensionDescription3": {
    "message": "点击浏览器扩展程序图标即可即时访问它"
  },
  "onboardingPinExtensionLabel": {
    "message": "固定 MetaMask"
  },
  "onboardingPinExtensionStep1": {
    "message": "1"
  },
  "onboardingPinExtensionStep2": {
    "message": "2"
  },
  "onboardingPinExtensionTitle": {
    "message": "您的 MetaMask 安装完成！"
  },
  "onboardingPinMmiExtensionLabel": {
    "message": "将MetaMask Institutional置顶"
  },
  "onboardingUsePhishingDetectionDescription": {
    "message": "网络钓鱼检测提醒依赖于与 $1 的通信。jsDeliver 将有权访问您的 IP 地址。查看 $2。",
    "description": "The $1 is the word 'jsDeliver', from key 'jsDeliver' and $2 is the words Privacy Policy from key 'privacyMsg', both separated here so that it can be wrapped as a link"
  },
  "oneDayAbbreviation": {
    "message": "1 天",
    "description": "Shortened form of '1 day'"
  },
  "oneMonthAbbreviation": {
    "message": "1 个月",
    "description": "Shortened form of '1 month'"
  },
  "oneWeekAbbreviation": {
    "message": "1 周",
    "description": "Shortened form of '1 week'"
  },
  "oneYearAbbreviation": {
    "message": "1 年",
    "description": "Shortened form of '1 year'"
  },
  "onekey": {
    "message": "OneKey"
  },
  "onlyAddTrustedNetworks": {
    "message": "恶意网络提供商可能会谎报区块链的状态并记录您的网络活动。只添加您信任的自定义网络。"
  },
  "onlyConnectTrust": {
    "message": "仅连接您信任的网站。$1",
    "description": "Text displayed above the buttons for connection confirmation. $1 is the link to the learn more web page."
  },
  "openCustodianApp": {
    "message": "打开$1应用程序",
    "description": "The $1 is the name of the Custodian that will be open"
  },
  "openFullScreenForLedgerWebHid": {
    "message": "全屏打开以连接您的 Ledger。",
    "description": "Shown to the user on the confirm screen when they are viewing MetaMask in a popup window but need to connect their ledger via webhid."
  },
  "openInBlockExplorer": {
    "message": "在区块浏览器上打开"
  },
  "openSeaNew": {
    "message": "OpenSea"
  },
  "operationFailed": {
    "message": "操作失败"
  },
  "optional": {
    "message": "可选"
  },
  "optionalWithParanthesis": {
    "message": "（可选）"
  },
  "options": {
    "message": "期权"
  },
  "or": {
    "message": "或"
  },
  "origin": {
    "message": "来源"
  },
  "osTheme": {
    "message": "系统"
  },
  "otherSnaps": {
    "message": "其他 snap",
    "description": "Used in the 'permission_rpc' message."
  },
  "outdatedBrowserNotification": {
    "message": "您的浏览器已过期。如果不更新浏览器，您将无法获取MetaMask的安全补丁和新功能。"
  },
  "padlock": {
    "message": "挂锁"
  },
  "parameters": {
    "message": "参数"
  },
  "participateInMetaMetrics": {
    "message": "参加 MetaMetrics"
  },
  "participateInMetaMetricsDescription": {
    "message": "加入 MetaMetrics ，帮助我们改进 MetaMask"
  },
  "password": {
    "message": "密码"
  },
  "passwordMmiTermsWarning": {
    "message": "我明白MetaMask Institutional无法为我恢复此密码。$1"
  },
  "passwordNotLongEnough": {
    "message": "密码长度不足"
  },
  "passwordSetupDetails": {
    "message": "此密码只会在此设备上解锁您的 MetaMask 钱包。MetaMask 无法恢复此密码。"
  },
  "passwordStrength": {
    "message": "密码强度：$1",
    "description": "Return password strength to the user when user wants to create password."
  },
  "passwordStrengthDescription": {
    "message": "强密码可以提高钱包的安全性，以防设备被盗或被入侵。"
  },
  "passwordTermsWarning": {
    "message": "我明白 MetaMask 无法为我恢复此密码。$1"
  },
  "passwordsDontMatch": {
    "message": "密码不匹配"
  },
  "pasteJWTToken": {
    "message": "在此处粘贴或拖放代币："
  },
  "pastePrivateKey": {
    "message": "请粘贴您的私钥:",
    "description": "For importing an account from a private key"
  },
  "paymasterInUse": {
    "message": "这笔交易的燃料费将由代付者支付。",
    "description": "Alert shown in transaction confirmation if paymaster in use."
  },
  "pending": {
    "message": "待处理"
  },
  "pendingTransactionInfo": {
    "message": "在那笔交易完成之前，这笔交易不会被处理。"
  },
  "pendingTransactionMultiple": {
    "message": "您有 ($1) 笔待处理的交易"
  },
  "pendingTransactionSingle": {
    "message": "您有 (1) 笔待处理的交易。",
    "description": "$1 is count of pending transactions"
  },
  "permissionDetails": {
    "message": "许可详情"
  },
  "permissionRequest": {
    "message": "权限请求"
  },
  "permissionRequested": {
    "message": "立即请求"
  },
  "permissionRequestedForAccounts": {
    "message": "现在为 $1 请求",
    "description": "Permission cell status for requested permission including accounts, rendered as AvatarGroup which is $1."
  },
  "permissionRevoked": {
    "message": "在此更新中已撤销"
  },
  "permissionRevokedForAccounts": {
    "message": "此更新中已为 $1 撤销",
    "description": "Permission cell status for revoked permission including accounts, rendered as AvatarGroup which is $1."
  },
  "permission_accessNamedSnap": {
    "message": "连接至$1。",
    "description": "The description for the `wallet_snap` permission. $1 is the human-readable name of the snap."
  },
  "permission_accessNetwork": {
    "message": "访问互联网。",
    "description": "The description of the `endowment:network-access` permission."
  },
  "permission_accessNetworkDescription": {
    "message": "允许 $1 访问互联网。这可用于通过第三方服务器发送和接收数据。",
    "description": "An extended description of the `endowment:network-access` permission. $1 is the snap name."
  },
  "permission_accessSnap": {
    "message": "连接到$1 Snap。",
    "description": "The description for the `wallet_snap` permission. $1 is the name of the snap."
  },
  "permission_accessSnapDescription": {
    "message": "允许网站或snap与$1交互。",
    "description": "The description for the `wallet_snap_*` permission. $1 is the name of the Snap."
  },
  "permission_cronjob": {
    "message": "规划并执行定期操作。",
    "description": "The description for the `snap_cronjob` permission"
  },
  "permission_cronjobDescription": {
    "message": "允许 $1 执行按固定时间、日期或间隔定期运行的操作。这可用于触发对时间敏感的交互或通知。",
    "description": "An extended description for the `snap_cronjob` permission. $1 is the snap name."
  },
  "permission_dialog": {
    "message": "在 MetaMask 中显示对话框窗口。",
    "description": "The description for the `snap_dialog` permission"
  },
  "permission_dialogDescription": {
    "message": "允许 $1 显示带有以下内容的 MetaMask 弹出窗口：自定义文本、输入字段以及用于批准或拒绝操作的按钮。\n这适用于创建 snap 的提醒、确认和流程加入选项等。",
    "description": "An extended description for the `snap_dialog` permission. $1 is the snap name."
  },
  "permission_ethereumAccounts": {
    "message": "查看您允许的账户的地址（必填）",
    "description": "The description for the `eth_accounts` permission"
  },
  "permission_ethereumProvider": {
    "message": "访问以太坊提供商。",
    "description": "The description for the `endowment:ethereum-provider` permission"
  },
  "permission_ethereumProviderDescription": {
    "message": "允许 $1 直接与 MetaMask 通信，使其可以从区块链中读取数据，并提供消息和交易建议。",
    "description": "An extended description for the `endowment:ethereum-provider` permission. $1 is the snap name."
  },
  "permission_getEntropy": {
    "message": "派生 $1 独有的任意私钥。",
    "description": "The description for the `snap_getEntropy` permission. $1 is the snap name."
  },
  "permission_getEntropyDescription": {
    "message": "允许 $1 派生 $1 独有的任意私钥，但不公开私钥。这些私钥与您的 MetaMask 账户是分开的，与您的私钥或私钥助记词无关。其他 snap 无法访问此信息。",
    "description": "An extended description for the `snap_getEntropy` permission. $1 is the snap name."
  },
  "permission_getLocale": {
    "message": "查看您的首选语言。",
    "description": "The description for the `snap_getLocale` permission"
  },
  "permission_getLocaleDescription": {
    "message": "允许 $1 访问您的 MetaMask 首选语言设置。这可用于进行本地化，以及使用您的语言显示$1的内容。",
    "description": "An extended description for the `snap_getLocale` permission. $1 is the snap name."
  },
  "permission_homePage": {
    "message": "显示自定义屏幕",
    "description": "The description for the `endowment:page-home` permission"
  },
  "permission_homePageDescription": {
    "message": "让 $1 在 MetaMask 中显示自定义主屏幕。这可以用于用户界面、配置和控制面板。",
    "description": "An extended description for the `endowment:page-home` permission. $1 is the snap name."
  },
  "permission_keyring": {
    "message": "允许添加和控制以太坊账户的请求",
    "description": "The description for the `endowment:keyring` permission"
  },
  "permission_keyringDescription": {
    "message": "允许 $1 接收添加或删除账户的请求，并代表这些账户进行签名和交易。",
    "description": "An extended description for the `endowment:keyring` permission. $1 is the snap name."
  },
  "permission_lifecycleHooks": {
    "message": "使用生命周期挂钩。",
    "description": "The description for the `endowment:lifecycle-hooks` permission"
  },
  "permission_lifecycleHooksDescription": {
    "message": "允许 $1 使用生命周期挂钩，在其生命周期的特定时间运行代码。",
    "description": "An extended description for the `endowment:lifecycle-hooks` permission. $1 is the snap name."
  },
  "permission_manageAccounts": {
    "message": "添加并控制以太坊账户",
    "description": "The description for `snap_manageAccounts` permission"
  },
  "permission_manageAccountsDescription": {
    "message": "允许 $1 添加或删除以太坊账户，然后使用添加的账户来进行交易和签名。",
    "description": "An extended description for the `snap_manageAccounts` permission. $1 is the snap name."
  },
  "permission_manageBip32Keys": {
    "message": "管理 $1 账户。",
    "description": "The description for the `snap_getBip32Entropy` permission. $1 is a derivation path, e.g. 'm/44'/0'/0' (secp256k1)'."
  },
  "permission_manageBip44AndBip32KeysDescription": {
    "message": "允许 $1 在所请求的网络上管理账户和资产。这些账户使用您的私钥助记词（不会披露）进行派生和备份。$1 具有派生私钥的能力，因此可以支持以太坊（EVM）以外的多种区块链协议。",
    "description": "An extended description for the `snap_getBip44Entropy` and `snap_getBip44Entropy` permissions. $1 is the snap name."
  },
  "permission_manageBip44Keys": {
    "message": "管理 $1 账户。",
    "description": "The description for the `snap_getBip44Entropy` permission. $1 is the name of a protocol, e.g. 'Filecoin'."
  },
  "permission_manageState": {
    "message": "在您的设备上存储和管理其数据。",
    "description": "The description for the `snap_manageState` permission"
  },
  "permission_manageStateDescription": {
    "message": "允许 $1 通过加密安全地存储、更新和检索数据。其他 snap 无法访问此信息。",
    "description": "An extended description for the `snap_manageState` permission. $1 is the snap name."
  },
  "permission_nameLookup": {
    "message": "提供域和地址查找。",
    "description": "The description for the `endowment:name-lookup` permission."
  },
  "permission_nameLookupDescription": {
    "message": "允许 Snap 在 MetaMask UI 的不同部分中获取和显示地址并进行域查找。",
    "description": "An extended description for the `endowment:name-lookup` permission."
  },
  "permission_notifications": {
    "message": "显示通知。",
    "description": "The description for the `snap_notify` permission"
  },
  "permission_notificationsDescription": {
    "message": "允许 $1 在 MetaMask 中显示通知。snap 可以触发简短的通知文本，以提供可操作或对时间敏感的信息。",
    "description": "An extended description for the `snap_notify` permission. $1 is the snap name."
  },
  "permission_rpc": {
    "message": "允许 $1 直接与 $2 通信。",
    "description": "The description for the `endowment:rpc` permission. $1 is 'other snaps' or 'websites', $2 is the snap name."
  },
  "permission_rpcDescription": {
    "message": "允许 $1 向 $2 发送消息，以及接收来自$2的响应。",
    "description": "An extended description for the `endowment:rpc` permission. $1 is 'other snaps' or 'websites', $2 is the snap name."
  },
  "permission_rpcDescriptionOriginList": {
    "message": "$1 和 $2",
    "description": "A list of allowed origins where $2 is the last origin of the list and $1 is the rest of the list separated by ','."
  },
  "permission_signatureInsight": {
    "message": "显示签名见解模式。",
    "description": "The description for the `endowment:signature-insight` permission"
  },
  "permission_signatureInsightDescription": {
    "message": "在批准之前，允许 $1 显示一个模式，其中包含对任何签名请求的见解。这可用于反网络钓鱼和采取安全措施。",
    "description": "An extended description for the `endowment:signature-insight` permission. $1 is the snap name."
  },
  "permission_signatureInsightOrigin": {
    "message": "查看发起签名请求的网站来源",
    "description": "The description for the `signatureOrigin` caveat, to be used with the `endowment:signature-insight` permission"
  },
  "permission_signatureInsightOriginDescription": {
    "message": "允许 $1 查看发起签名请求的网站来源（URI）。这可用于防止网络钓鱼和采取安全措施。",
    "description": "An extended description for the `signatureOrigin` caveat, to be used with the `endowment:signature-insight` permission. $1 is the snap name."
  },
  "permission_transactionInsight": {
    "message": "获取并显示交易洞察。",
    "description": "The description for the `endowment:transaction-insight` permission"
  },
  "permission_transactionInsightDescription": {
    "message": "允许 $1 在 MetaMask UI 中对交易进行解码，并显示见解。这可用于防止网络钓鱼和采取安全措施。",
    "description": "An extended description for the `endowment:transaction-insight` permission. $1 is the snap name."
  },
  "permission_transactionInsightOrigin": {
    "message": "查看建议交易的网站来源",
    "description": "The description for the `transactionOrigin` caveat, to be used with the `endowment:transaction-insight` permission"
  },
  "permission_transactionInsightOriginDescription": {
    "message": "允许 $1 查看建议交易的网站的来源（URI）。这可用于防止网络钓鱼和采取安全措施。",
    "description": "An extended description for the `transactionOrigin` caveat, to be used with the `endowment:transaction-insight` permission. $1 is the snap name."
  },
  "permission_unknown": {
    "message": "未知权限：$1",
    "description": "$1 is the name of a requested permission that is not recognized."
  },
  "permission_viewBip32PublicKeys": {
    "message": "查看您的$1 ($2)公钥。",
    "description": "The description for the `snap_getBip32PublicKey` permission. $1 is a derivation path, e.g. 'm/44'/0'/0''. $2 is the elliptic curve name, e.g. 'secp256k1'."
  },
  "permission_viewBip32PublicKeysDescription": {
    "message": "允许 $2 查看您的 $1 公钥（和地址）。这并不会授予对账户或资产的任何控制权。",
    "description": "An extended description for the `snap_getBip32PublicKey` permission. $1 is a derivation path (name). $2 is the snap name."
  },
  "permission_viewNamedBip32PublicKeys": {
    "message": "查看您的$1公钥。",
    "description": "The description for the `snap_getBip32PublicKey` permission. $1 is a name for the derivation path, e.g., 'Ethereum accounts'."
  },
  "permission_walletSwitchEthereumChain": {
    "message": "切换并使用以下网络",
    "description": "The label for the `wallet_switchEthereumChain` permission"
  },
  "permission_webAssembly": {
    "message": "支持WebAssembly。",
    "description": "The description of the `endowment:webassembly` permission."
  },
  "permission_webAssemblyDescription": {
    "message": "允许 $1 通过 WebAssembly 访问低级执行环境。",
    "description": "An extended description of the `endowment:webassembly` permission. $1 is the snap name."
  },
  "permissions": {
    "message": "权限"
  },
  "permissionsPageEmptyContent": {
    "message": "此处无内容"
  },
  "permissionsPageEmptySubContent": {
    "message": "您可以在此处查看您授予已安装 Snap 或已连接站点的许可。"
  },
  "permissionsPageTourDescription": {
    "message": "这是您的控制面板，用于管理授予已连接站点和已安装 Snap 的许可。"
  },
  "permissionsPageTourTitle": {
    "message": "已连接的站点现已获得许可"
  },
  "permitSimulationDetailInfo": {
    "message": "您将授予该消费者许可从您的账户中支出这些代币。"
  },
  "personalAddressDetected": {
    "message": "检测到个人地址。请输入代币合约地址。"
  },
  "petnamesEnabledToggle": {
    "message": "允许昵称"
  },
  "petnamesEnabledToggleDescription": {
    "message": "这样可以协助您为任何地址添加昵称。我们将在可能的情况下为您与之交互的地址提供名称建议。"
  },
  "pinExtensionDescription": {
    "message": "前往扩展程序菜单，将MetaMask Institutional置顶，以实现无缝访问。"
  },
  "pinExtensionTitle": {
    "message": "将扩展程序置顶"
  },
  "pinToTop": {
    "message": "置顶"
  },
  "pleaseConfirm": {
    "message": "请确认"
  },
  "plusMore": {
    "message": "另外 $1 项",
    "description": "$1 is the number of additional items"
  },
  "plusXMore": {
    "message": "另外 $1 项",
    "description": "$1 is a number of additional but unshown items in a list- this message will be shown in place of those items"
  },
  "popularCustomNetworks": {
    "message": "流行自定义网络"
  },
  "popularNetworkAddToolTip": {
    "message": "这些网络中的其中一些依赖于第三方。此连接可能不太可靠，或使第三方可进行活动跟踪。$1",
    "description": "$1 is Learn more link"
  },
  "portfolio": {
    "message": "Portfolio"
  },
  "portfolioDashboard": {
    "message": "Portfolio 控制面板"
  },
  "preparingSwap": {
    "message": "正在准备交换......"
  },
  "prev": {
    "message": "上一个"
  },
  "price": {
    "message": "价格"
  },
  "priceUnavailable": {
    "message": "价格不可用"
  },
  "primaryCurrencySetting": {
    "message": "主要货币"
  },
  "primaryCurrencySettingDescription": {
    "message": "选择原生以优先显示链的原生货币（例如 ETH）的值。选择法币以优先显示以您所选法币显示的值。"
  },
  "primaryType": {
    "message": "主要类型"
  },
  "priorityFee": {
    "message": "优先费用"
  },
  "priorityFeeProperCase": {
    "message": "优先费用"
  },
  "privacy": {
    "message": "隐私"
  },
  "privacyMsg": {
    "message": "隐私政策"
  },
  "privateKey": {
    "message": "私钥",
    "description": "select this type of file to use to import an account"
  },
  "privateKeyCopyWarning": {
    "message": "$1 的私钥",
    "description": "$1 represents the account name"
  },
  "privateKeyHidden": {
    "message": "私钥已隐藏",
    "description": "Explains that the private key input is hidden"
  },
  "privateKeyShow": {
    "message": "显示/隐藏私钥输入",
    "description": "Describes a toggle that is used to show or hide the private key input"
  },
  "privateKeyShown": {
    "message": "正在显示此私钥",
    "description": "Explains that the private key input is being shown"
  },
  "privateKeyWarning": {
    "message": "警告：切勿泄露此私钥。任何拥有您私钥的人都可以窃取您账户中持有的任何资产。"
  },
  "privateNetwork": {
    "message": "私有网络"
  },
  "proceedWithTransaction": {
    "message": "我仍然想继续"
  },
  "productAnnouncements": {
    "message": "产品公告"
  },
  "profileSync": {
    "message": "配置文件同步"
  },
  "profileSyncConfirmation": {
    "message": "如果您关闭配置文件同步，您将无法收到通知。"
  },
  "profileSyncDescription": {
    "message": "创建配置文件，MetaMask 用以在您的不同设备之间同步某些设置。这是获取通知的必需条件。$1。"
  },
  "profileSyncPrivacyLink": {
    "message": "了解我们如何保护您的隐私"
  },
  "proposedApprovalLimit": {
    "message": "拟议的审批上限"
  },
  "provide": {
    "message": "提供"
  },
  "publicAddress": {
    "message": "公钥"
  },
  "pushPlatformNotificationsFundsReceivedDescription": {
    "message": "您收到了 $1 $2"
  },
  "pushPlatformNotificationsFundsReceivedDescriptionDefault": {
    "message": "您收到了一些代币"
  },
  "pushPlatformNotificationsFundsReceivedTitle": {
    "message": "已收到资金"
  },
  "pushPlatformNotificationsFundsSentDescription": {
    "message": "您已成功发送 $1 $2"
  },
  "pushPlatformNotificationsFundsSentDescriptionDefault": {
    "message": "您已成功发送了一些代币"
  },
  "pushPlatformNotificationsFundsSentTitle": {
    "message": "资金已发送"
  },
  "pushPlatformNotificationsNftReceivedDescription": {
    "message": "您收到了新的 NFT"
  },
  "pushPlatformNotificationsNftReceivedTitle": {
    "message": "已收到 NFT"
  },
  "pushPlatformNotificationsNftSentDescription": {
    "message": "您已成功发送一个 NFT"
  },
  "pushPlatformNotificationsNftSentTitle": {
    "message": "NFT 已发送"
  },
  "pushPlatformNotificationsStakingLidoStakeCompletedDescription": {
    "message": "您的 Lido 质押已成功"
  },
  "pushPlatformNotificationsStakingLidoStakeCompletedTitle": {
    "message": "质押完成"
  },
  "pushPlatformNotificationsStakingLidoStakeReadyToBeWithdrawnDescription": {
    "message": "您的 Lido 质押现已可以提取"
  },
  "pushPlatformNotificationsStakingLidoStakeReadyToBeWithdrawnTitle": {
    "message": "质押已可提取"
  },
  "pushPlatformNotificationsStakingLidoWithdrawalCompletedDescription": {
    "message": "您的 Lido 提取成功"
  },
  "pushPlatformNotificationsStakingLidoWithdrawalCompletedTitle": {
    "message": "提取已完成"
  },
  "pushPlatformNotificationsStakingLidoWithdrawalRequestedDescription": {
    "message": "您的 Lido 提取请求已提交"
  },
  "pushPlatformNotificationsStakingLidoWithdrawalRequestedTitle": {
    "message": "已请求提取"
  },
  "pushPlatformNotificationsStakingRocketpoolStakeCompletedDescription": {
    "message": "您的 RocketPool 质押已成功"
  },
  "pushPlatformNotificationsStakingRocketpoolStakeCompletedTitle": {
    "message": "质押完成"
  },
  "pushPlatformNotificationsStakingRocketpoolUnstakeCompletedDescription": {
    "message": "您的 RocketPool 解除质押已成功"
  },
  "pushPlatformNotificationsStakingRocketpoolUnstakeCompletedTitle": {
    "message": "解除质押完成"
  },
  "pushPlatformNotificationsSwapCompletedDescription": {
    "message": "您的 MetaMask 兑换已成功"
  },
  "pushPlatformNotificationsSwapCompletedTitle": {
    "message": "兑换已完成"
  },
  "queued": {
    "message": "队列中"
  },
  "quoteRate": {
    "message": "报价"
  },
  "rank": {
    "message": "排名"
  },
  "reAddAccounts": {
    "message": "重新添加任何其他账户"
  },
  "reAdded": {
    "message": "重新添加"
  },
  "readdToken": {
    "message": "将来您还可以通过账户选项菜单中的“导入代币”来添加此代币。"
  },
  "receive": {
    "message": "收款"
  },
  "receiveTokensCamelCase": {
    "message": "收取代币"
  },
  "recipientAddressPlaceholder": {
    "message": "输入公钥 (0x) 或 ENS 名称"
  },
  "recipientAddressPlaceholderFlask": {
    "message": "输入公钥 (0x) 或域名"
  },
  "recommendedGasLabel": {
    "message": "建议"
  },
  "recoveryPhraseReminderBackupStart": {
    "message": "从这里开始"
  },
  "recoveryPhraseReminderConfirm": {
    "message": "明白了"
  },
  "recoveryPhraseReminderHasBackedUp": {
    "message": "始终将您的账户私钥助记词保存在安全和秘密的地方"
  },
  "recoveryPhraseReminderHasNotBackedUp": {
    "message": "需要再次备份您的账户私钥助记词？"
  },
  "recoveryPhraseReminderItemOne": {
    "message": "切勿与任何人分享您的账户私钥助记词"
  },
  "recoveryPhraseReminderItemTwo": {
    "message": "MetaMask 团队绝对不会索要您的账户私钥助记词"
  },
  "recoveryPhraseReminderSubText": {
    "message": "您的账户私钥助记词控制您的所有账户。"
  },
  "recoveryPhraseReminderTitle": {
    "message": "保护您的资金"
  },
  "redesignedConfirmationsEnabledToggle": {
    "message": "批准的签名请求"
  },
  "redesignedConfirmationsToggleDescription": {
    "message": "开启此选项以查看增强格式的签名请求。"
  },
  "refreshList": {
    "message": "刷新列表"
  },
  "reject": {
    "message": "拒绝"
  },
  "rejectAll": {
    "message": "拒绝全部"
  },
  "rejectRequestsDescription": {
    "message": "您即将批量拒绝 $1 请求。"
  },
  "rejectRequestsN": {
    "message": "拒绝 $1 请求"
  },
  "rejectTxsDescription": {
    "message": "您将批量拒绝 $1 笔交易。"
  },
  "rejectTxsN": {
    "message": "拒绝 $1 笔交易"
  },
  "rejected": {
    "message": "已拒绝"
  },
  "remember": {
    "message": "记住："
  },
  "remove": {
    "message": "删除"
  },
  "removeAccount": {
    "message": "删除账户"
  },
  "removeAccountDescription": {
    "message": "该账户将从您的钱包中删除。在继续操作前，确认您已拥有该导入账户的原始账户私钥助记词或私钥。您可以通过账户下拉菜单再次导入或创建账户。 "
  },
  "removeJWT": {
    "message": "删除托管代币"
  },
  "removeJWTDescription": {
    "message": "您确定要删除此代币吗？分配给此代币的所有账户也将从扩展中删除： "
  },
  "removeKeyringSnap": {
    "message": "去除此Snap，会同时将以下账户从MetaMask中去除："
  },
  "removeKeyringSnapToolTip": {
    "message": "Snap控制这些账户，去除此Snap，会同时将这些账户从MetaMask中去除，但账户将保留在区块链中。"
  },
  "removeNFT": {
    "message": "删除 NFT"
  },
  "removeNftErrorMessage": {
    "message": "我们无法去除此 NFT。"
  },
  "removeNftMessage": {
    "message": "NFT已成功移除！"
  },
  "removeSnap": {
    "message": "移除 Snap"
  },
  "removeSnapAccountDescription": {
    "message": "如果您继续，此账户将不可在 MetaMask 中使用。"
  },
  "removeSnapAccountTitle": {
    "message": "去除账户"
  },
  "removeSnapConfirmation": {
    "message": "您确定要移除$1吗？",
    "description": "$1 represents the name of the snap"
  },
  "removeSnapDescription": {
    "message": "此操作将会删除snap及其数据，并撤销您获授予的权限。"
  },
  "replace": {
    "message": "替换"
  },
  "reportIssue": {
    "message": "报告问题"
  },
  "requestFlaggedAsMaliciousFallbackCopyReason": {
    "message": "安全提供商没有分享其他详情"
  },
  "requestFlaggedAsMaliciousFallbackCopyReasonTitle": {
    "message": "请求被标记为恶意"
  },
  "requestFrom": {
    "message": "请求来自"
  },
  "requestFromInfo": {
    "message": "这是要求您签名的站点。"
  },
  "requestFromTransactionDescription": {
    "message": "这是要求您确认的网站。"
  },
  "requestMayNotBeSafe": {
    "message": "请求可能不安全"
  },
  "requestMayNotBeSafeError": {
    "message": "安全提供商没有检测到任何已知的恶意活动，但继续仍然可能是不安全的。"
  },
  "requestNotVerified": {
    "message": "请求尚未验证"
  },
  "requestNotVerifiedError": {
    "message": "由于出现错误，安全提供商没有验证此请求。请谨慎操作。"
  },
  "requestsAwaitingAcknowledgement": {
    "message": "待确认的请求"
  },
  "required": {
    "message": "必需"
  },
  "reset": {
    "message": "重置"
  },
  "resetWallet": {
    "message": "重置钱包"
  },
  "resetWalletSubHeader": {
    "message": "MetaMask不会保留密码的副本。如果您在解锁账户时遇到问题，需要重置您的钱包。您可以提供设置钱包时使用的私钥助记词，以进行重置。"
  },
  "resetWalletUsingSRP": {
    "message": "此操作将从此设备中删除您当前的钱包和私钥助记词，以及您编制的账户列表。使用助记词进行重置后，您将会看到一个账户列表（基于用于重置的助记词）。这个新列表将自动包括有余额的账户。您还可以使用之前创建的$1。您导入的自定义账户需要是$2，添加到账户中的任何自定义代币也需要是$3。"
  },
  "resetWalletWarning": {
    "message": "在继续之前，请确保您所使用的私钥助记词正确无误。您将无法撤消此操作。"
  },
  "restartMetamask": {
    "message": "重新启动MetaMask"
  },
  "restore": {
    "message": "恢复"
  },
  "restoreUserData": {
    "message": "恢复用户数据"
  },
  "restoreUserDataDescription": {
    "message": "您可以从备份文件中恢复联系人和首选项等数据。"
  },
  "resultPageError": {
    "message": "错误"
  },
  "resultPageErrorDefaultMessage": {
    "message": "操作失败。"
  },
  "resultPageSuccess": {
    "message": "成功"
  },
  "resultPageSuccessDefaultMessage": {
    "message": "操作已成功完成。"
  },
  "retryTransaction": {
    "message": "重试交易"
  },
  "reusedTokenNameWarning": {
    "message": "此处的代币使用了与您关注的另一种代币相同的符号，这可能会让人感到困惑或具有欺骗性。"
  },
  "revealSeedWords": {
    "message": "显示私钥助记词"
  },
  "revealSeedWordsDescription1": {
    "message": "$1 提供 $2",
    "description": "This is a sentence consisting of link using 'revealSeedWordsSRPName' as $1 and bolded text using 'revealSeedWordsDescription3' as $2."
  },
  "revealSeedWordsDescription2": {
    "message": "MetaMask 是$1。这意味着您是自己的 SRP 的所有者。",
    "description": "$1 is text link with the message from 'revealSeedWordsNonCustodialWallet'"
  },
  "revealSeedWordsDescription3": {
    "message": "对您的钱包和资金的完整访问权限。"
  },
  "revealSeedWordsNonCustodialWallet": {
    "message": "非托管钱包"
  },
  "revealSeedWordsQR": {
    "message": "QR"
  },
  "revealSeedWordsSRPName": {
    "message": "私钥助记词（SRP）"
  },
  "revealSeedWordsText": {
    "message": "文本"
  },
  "revealSeedWordsWarning": {
    "message": "确保没有人在看您的屏幕。$1",
    "description": "$1 is bolded text using the message from 'revealSeedWordsWarning2'"
  },
  "revealSeedWordsWarning2": {
    "message": "MetaMask 支持团队绝对不会要求提供此项信息。",
    "description": "The bolded texted in the second part of 'revealSeedWordsWarning'"
  },
  "revealSensitiveContent": {
    "message": "显示敏感内容"
  },
  "revealTheSeedPhrase": {
    "message": "显示助记词"
  },
  "reviewAlerts": {
    "message": "查看提醒"
  },
  "revokeAllTokensTitle": {
    "message": "撤销访问和转移您的所有 $1 的权限？",
    "description": "$1 is the symbol of the token for which the user is revoking approval"
  },
  "revokeAllTokensTitleWithoutSymbol": {
    "message": "要撤销访问并转账您所有在$1的NFT的权限吗？",
    "description": "$1 is a link to contract on the block explorer when we're not able to retrieve a erc721 or erc1155 name"
  },
  "revokeApproveForAllDescription": {
    "message": "这将撤销第三方访问并转账您的所有 $1 的权限，而无需另行通知。",
    "description": "$1 is either a string or link of a given token symbol or name"
  },
  "revokeApproveForAllDescriptionWithoutSymbol": {
    "message": "这会撤销第三方在无需另行通知的情况下访问并转账您所有在$1的NFT的权限。",
    "description": "$1 is a link to contract on the block explorer when we're not able to retrieve a erc721 or erc1155 name"
  },
  "revokePermission": {
    "message": "撤销权限"
  },
  "revokeSpendingCap": {
    "message": "撤销 $1 的支出上限",
    "description": "$1 is a token symbol"
  },
  "revokeSpendingCapTooltipText": {
    "message": "第三方将无法再使用您当前或未来的任何代币。"
  },
  "rpcUrl": {
    "message": "新的 RPC URL"
  },
  "safeTransferFrom": {
    "message": "安全转账来自"
  },
  "save": {
    "message": "保存"
  },
  "scanInstructions": {
    "message": "将二维码放在摄像头前"
  },
  "scanQrCode": {
    "message": "扫描二维码"
  },
  "scrollDown": {
    "message": "向下滚动"
  },
  "search": {
    "message": "搜索"
  },
  "searchAccounts": {
    "message": "搜索账户"
  },
  "searchNfts": {
    "message": "搜索 NFT"
  },
  "searchTokens": {
    "message": "搜索代币"
  },
  "secretRecoveryPhrase": {
    "message": "私钥助记词"
  },
  "secureWallet": {
    "message": "安全钱包"
  },
  "security": {
    "message": "安全"
  },
  "securityAlert": {
    "message": "来自 $1 和 $2 的安全警报"
  },
  "securityAlerts": {
    "message": "安全提醒"
  },
  "securityAlertsDescription": {
    "message": "此功能通过主动审查交易和签名请求向您发出恶意活动提醒。$1",
    "description": "Link to learn more about security alerts"
  },
  "securityAndPrivacy": {
    "message": "安全和隐私"
  },
  "securityProviderPoweredBy": {
    "message": "由 $1 提供支持",
    "description": "The security provider that is providing data"
  },
  "seeDetails": {
    "message": "查看详情"
  },
  "seedPhraseConfirm": {
    "message": "确认私钥助记词"
  },
  "seedPhraseEnterMissingWords": {
    "message": "确认私钥助记词"
  },
  "seedPhraseIntroNotRecommendedButtonCopy": {
    "message": "稍后提醒我（不推荐）"
  },
  "seedPhraseIntroRecommendedButtonCopy": {
    "message": "保护我的钱包（推荐）"
  },
  "seedPhraseIntroSidebarBulletOne": {
    "message": "写下并存储在多个秘密位置。"
  },
  "seedPhraseIntroSidebarBulletTwo": {
    "message": "安全存放在保险箱内。"
  },
  "seedPhraseIntroSidebarCopyOne": {
    "message": "您的账户私钥助记词是由12个单词组成的短语，它是您的钱包和资金的“主私钥”"
  },
  "seedPhraseIntroSidebarCopyThree": {
    "message": "如果有人要求您的恢复短语，他们可能会试图欺诈您并偷窃您的钱包资金"
  },
  "seedPhraseIntroSidebarCopyTwo": {
    "message": "切勿分享您的账户私钥助记词，包括也不能与 MetaMask 分享！"
  },
  "seedPhraseIntroSidebarTitleOne": {
    "message": "什么是账户私钥助记词？"
  },
  "seedPhraseIntroSidebarTitleThree": {
    "message": "我是否应该分享我的账户私钥助记词？"
  },
  "seedPhraseIntroSidebarTitleTwo": {
    "message": "如何保存我的账户私钥助记词？"
  },
  "seedPhraseIntroTitle": {
    "message": "保护您的钱包安全"
  },
  "seedPhraseIntroTitleCopy": {
    "message": "在开始之前，观看这个简短的视频来了解您的账户助记词以及如何保护您的钱包安全。"
  },
  "seedPhraseReq": {
    "message": "私钥助记词包含 12、15、18、21 或 24 个字词"
  },
  "seedPhraseWriteDownDetails": {
    "message": "请写下这个由12个单词组成的账户私钥助记词，然后将其保存到您信任并且只有您可以访问的地方。"
  },
  "seedPhraseWriteDownHeader": {
    "message": "写下您的私钥助记词"
  },
  "select": {
    "message": "选择"
  },
  "selectAccounts": {
    "message": "选择要在此网站上使用的账户"
  },
  "selectAccountsForSnap": {
    "message": "选择使用此 Snap 的账户"
  },
  "selectAll": {
    "message": "全部选择"
  },
  "selectAllAccounts": {
    "message": "选择所有账户"
  },
  "selectAnAccount": {
    "message": "选择一个账户"
  },
  "selectAnAccountAlreadyConnected": {
    "message": "此账户已连接到 MetaMask"
  },
  "selectAnAccountHelp": {
    "message": "选择要在 MetaMask Institutional 使用的托管账户。"
  },
  "selectEnableDisplayMediaPrivacyPreference": {
    "message": "打开\"显示 NFT 媒体\""
  },
  "selectHdPath": {
    "message": "选择 HD 路径"
  },
  "selectJWT": {
    "message": "选择代币"
  },
  "selectNFTPrivacyPreference": {
    "message": "在设置中打开 NFT 检测"
  },
  "selectPathHelp": {
    "message": "如果您没有看到您期望的账户，请尝试切换 HD 路径。"
  },
  "selectType": {
    "message": "选择类型"
  },
  "selectingAllWillAllow": {
    "message": "选择全部将允许本网站查看您当前的所有账户。确保您信任这个网站。"
  },
  "send": {
    "message": "发送"
  },
  "sendBugReport": {
    "message": "向我们发送错误报告。"
  },
  "sendNoContactsConversionText": {
    "message": "点击此处"
  },
  "sendNoContactsDescription": {
    "message": "联系人允许您多次将交易安全地发送到另一个账户。要创建联系人，$1",
    "description": "$1 represents the action text 'click here'"
  },
  "sendNoContactsTitle": {
    "message": "您还没有任何联系人"
  },
  "sendSelectReceiveAsset": {
    "message": "选择要接收的资产"
  },
  "sendSelectSendAsset": {
    "message": "选择要发送的资产"
  },
  "sendSpecifiedTokens": {
    "message": "发送 $1",
    "description": "Symbol of the specified token"
  },
  "sendSwapSubmissionWarning": {
    "message": "点击此按钮将立即启动您的兑换交易。在继续操作之前，请查看您的交易详情。"
  },
  "sendTokenAsToken": {
    "message": "将 $1 作为 $2 发送",
    "description": "Used in the transaction display list to describe a swap and send. $1 and $2 are the symbols of tokens in involved in the swap."
  },
  "sendingAsset": {
    "message": "正在发送 $1"
  },
  "sendingDisabled": {
    "message": "尚不支持发送ERC-1155 NFT资产。"
  },
  "sendingNativeAsset": {
    "message": "正在发送 $1",
    "description": "$1 represents the native currency symbol for the current network (e.g. ETH or BNB)"
  },
  "sendingToTokenContractWarning": {
    "message": "警告：您将要发送到代币合约，这可能会导致资金损失。$1",
    "description": "$1 is a clickable link with text defined by the 'learnMoreUpperCase' key. The link will open to a support article regarding the known contract address warning"
  },
  "sendingZeroAmount": {
    "message": "您发送的是0 $1。"
  },
  "sepolia": {
    "message": "Sepolia测试网络"
  },
  "setAdvancedPrivacySettingsDetails": {
    "message": "MetaMask 使用这些可信的第三方服务来提高产品可用性和安全性。"
  },
  "setApprovalForAll": {
    "message": "设置批准所有"
  },
  "setApprovalForAllTitle": {
    "message": "批准$1，且无消费限制",
    "description": "The token symbol that is being approved"
  },
  "settingAddSnapAccount": {
    "message": "添加账户 Snap"
  },
  "settings": {
    "message": "设置"
  },
  "settingsSearchMatchingNotFound": {
    "message": "没有找到匹配的结果."
  },
  "settingsSubHeadingSignaturesAndTransactions": {
    "message": "签名和交易请求"
  },
  "show": {
    "message": "显示"
  },
  "showAccount": {
    "message": "显示账户"
  },
  "showExtensionInFullSizeView": {
    "message": "以全尺寸视图显示扩展程序"
  },
  "showExtensionInFullSizeViewDescription": {
    "message": "开启此选项，以便当您点击扩展程序图标时默认为全尺寸视图。"
  },
  "showFiatConversionInTestnets": {
    "message": "在测试网络上显示转换"
  },
  "showFiatConversionInTestnetsDescription": {
    "message": "选择此项以在测试网络上显示法币转换"
  },
  "showHexData": {
    "message": "显示十六进制数据"
  },
  "showHexDataDescription": {
    "message": "选择此项以在发送屏幕上显示十六进制数据字段"
  },
  "showIncomingTransactions": {
    "message": "显示传入的交易"
  },
  "showIncomingTransactionsDescription": {
    "message": "这取决于$1，即可以访问您的以太坊地址和 IP 地址的网络。$2",
    "description": "$1 is the link to etherscan url and $2 is the link to the privacy policy of consensys APIs"
  },
  "showIncomingTransactionsExplainer": {
    "message": "这依赖于每个网络的不同第三方 API，这些 API 会导致您的以太坊地址和 IP 地址被获悉。"
  },
  "showLess": {
    "message": "收起"
  },
  "showMore": {
    "message": "展开"
  },
  "showNft": {
    "message": "显示 NFT"
  },
  "showPermissions": {
    "message": "显示权限"
  },
  "showPrivateKey": {
    "message": "显示私钥"
  },
  "showTestnetNetworks": {
    "message": "显示测试网络"
  },
  "showTestnetNetworksDescription": {
    "message": "选择此项以在网络列表中显示测试网络"
  },
  "sigRequest": {
    "message": "签名请求"
  },
  "sign": {
    "message": "签名"
  },
  "signatureRequest": {
    "message": "签名请求"
  },
  "signatureRequestGuidance": {
    "message": "只有在您完全理解内容并信任请求网站的情况下，才能签署此消息。"
  },
  "signed": {
    "message": "已签名"
  },
  "signin": {
    "message": "登录"
  },
  "signing": {
    "message": "签名"
  },
  "signingInWith": {
    "message": "使用以下登录方式"
  },
  "simulationDetailsFailed": {
    "message": "加载估算时出错。"
  },
  "simulationDetailsFiatNotAvailable": {
    "message": "不可用"
  },
  "simulationDetailsIncomingHeading": {
    "message": "您收到"
  },
  "simulationDetailsNoBalanceChanges": {
    "message": "预计您的钱包不会发生变化"
  },
  "simulationDetailsOutgoingHeading": {
    "message": "您发送"
  },
  "simulationDetailsTitle": {
    "message": "预计变化"
  },
  "simulationDetailsTitleTooltip": {
    "message": "预计变化是指您完成该交易可能发生的变化。这只是一个预测，而不是保证。"
  },
  "simulationDetailsTotalFiat": {
    "message": "总计 = $1",
    "description": "$1 is the total amount in fiat currency on one side of the transaction"
  },
  "simulationDetailsTransactionReverted": {
    "message": "这笔交易可能会失败"
  },
  "simulationErrorMessageV2": {
    "message": "我们无法估算燃料。合约中可能存在错误，这笔交易可能会失败。"
  },
  "simulationsSettingDescription": {
    "message": "开启此选项，以便在确认交易之前估计交易余额的变化。这并不能保证交易的最终结果。$1"
  },
  "simulationsSettingSubHeader": {
    "message": "预计余额变化"
  },
  "siweIssued": {
    "message": "已签发"
  },
  "siweNetwork": {
    "message": "网络"
  },
  "siweRequestId": {
    "message": "请求 ID"
  },
  "siweResources": {
    "message": "资源"
  },
  "siweSignatureSimulationDetailInfo": {
    "message": "您正在登录某个网站，并且您的账户没有预期变化。"
  },
  "siweURI": {
    "message": "URL"
  },
  "skip": {
    "message": "跳过"
  },
  "skipAccountSecurity": {
    "message": "跳过账户安全？"
  },
  "skipAccountSecurityDetails": {
    "message": "我明白，在我备份我的账户私钥助记词之前，我可能会丢失我的账户及其所有资产。"
  },
  "smartContracts": {
    "message": "智能合约"
  },
  "smartSwapsErrorNotEnoughFunds": {
    "message": "没有足够的资金进行智能兑换。"
  },
  "smartSwapsErrorUnavailable": {
    "message": "智能兑换暂时不可用。"
  },
  "smartTransactionCancelled": {
    "message": "您的交易已取消"
  },
  "smartTransactionCancelledDescription": {
    "message": "您的交易无法完成，因此已取消，以避免您支付不必要的燃料费。"
  },
  "smartTransactionError": {
    "message": "您的交易失败"
  },
  "smartTransactionErrorDescription": {
    "message": "市场的突然变化可导致失败。如果问题仍然存在，请联系 MetaMask 客户支持团队。"
  },
  "smartTransactionPending": {
    "message": "正在提交您的交易"
  },
  "smartTransactionSuccess": {
    "message": "您的交易已完成"
  },
  "smartTransactionTakingTooLong": {
    "message": "抱歉让您久等"
  },
  "smartTransactionTakingTooLongDescription": {
    "message": "如果您的交易在 $1 内未完成，则会取消，您无需支付燃料费。",
    "description": "$1 is remaining time in seconds"
  },
  "smartTransactions": {
    "message": "智能交易"
  },
  "smartTransactionsBenefit1": {
    "message": "99.5%的成功率"
  },
  "smartTransactionsBenefit2": {
    "message": "为您省钱"
  },
  "smartTransactionsBenefit3": {
    "message": "实时更新"
  },
  "smartTransactionsDescription": {
    "message": "通过智能交易解锁更高的成功率、抢先交易保护和更高的透明度。"
  },
  "smartTransactionsDescription2": {
    "message": "仅适用于以太坊。可随时在设置中启用或禁用。$1",
    "description": "$1 is an external link to learn more about Smart Transactions"
  },
  "smartTransactionsOptItModalTitle": {
    "message": "增强型交易保护"
  },
  "snapAccountCreated": {
    "message": "账户已创建"
  },
  "snapAccountCreatedDescription": {
    "message": "您的新账户已经可以使用了！"
  },
  "snapAccountCreationFailed": {
    "message": "账户创建失败"
  },
  "snapAccountCreationFailedDescription": {
    "message": "$1 未能为您创建账户。",
    "description": "$1 is the snap name"
  },
  "snapAccountRedirectFinishSigningTitle": {
    "message": "完成签名"
  },
  "snapAccountRedirectSiteDescription": {
    "message": "按照$1的说明操作"
  },
  "snapAccountRemovalFailed": {
    "message": "去除账户失败"
  },
  "snapAccountRemovalFailedDescription": {
    "message": "$1 未能为您去除此账户。",
    "description": "$1 is the snap name"
  },
  "snapAccountRemoved": {
    "message": "账户已去除"
  },
  "snapAccountRemovedDescription": {
    "message": "此账户将在 MetaMask 中不再可用。"
  },
  "snapAccounts": {
    "message": "账户Snap"
  },
  "snapAccountsDescription": {
    "message": "由第三方 Snap 控制的账户。"
  },
  "snapConnectTo": {
    "message": "连接到 $1",
    "description": "$1 is the website URL or a Snap name. Used for Snaps pre-approved connections."
  },
  "snapConnectionPermissionDescription": {
    "message": "让 $1 自动连接到 $2，无需您的批准。",
    "description": "Used for Snap pre-approved connections. $1 is the Snap name, $2 is a website URL."
  },
  "snapConnectionWarning": {
    "message": "$1想连接$2。",
    "description": "$2 is the snap and $1 is the dapp requesting connection to the snap."
  },
  "snapContent": {
    "message": "此内容来自$1",
    "description": "This is shown when a snap shows transaction insight information in the confirmation UI. $1 is a link to the snap's settings page with the link text being the name of the snap."
  },
  "snapDetailWebsite": {
    "message": "网站"
  },
  "snapHomeMenu": {
    "message": "Snap 主菜单"
  },
  "snapInstallRequest": {
    "message": "安装 $1 即赋予其以下许可。",
    "description": "$1 is the snap name."
  },
  "snapInstallSuccess": {
    "message": "安装完成"
  },
  "snapInstallWarningCheck": {
    "message": "$1 需要以下权限：",
    "description": "Warning message used in popup displayed on snap install. $1 is the snap name."
  },
  "snapInstallWarningHeading": {
    "message": "请谨慎行事"
  },
  "snapInstallWarningPermissionDescriptionForBip32View": {
    "message": "允许 $1 查看您的公钥（和地址）。这并不会授予对账户或资产的任何控制权。",
    "description": "An extended description for the `snap_getBip32PublicKey` permission used for tooltip on Snap Install Warning screen (popup/modal). $1 is the snap name."
  },
  "snapInstallWarningPermissionDescriptionForEntropy": {
    "message": "允许 $1 Snap 在所请求的网络上管理账户和资产。这些账户使用您的私钥助记词（不会披露）进行派生和备份。$1 具有派生私钥的能力，因此可以支持以太坊（EVM）以外的多种区块链协议。",
    "description": "An extended description for the `snap_getBip44Entropy` and `snap_getBip44Entropy` permissions used for tooltip on Snap Install Warning screen (popup/modal). $1 is the snap name."
  },
  "snapInstallWarningPermissionNameForEntropy": {
    "message": "管理 $1 账户",
    "description": "Permission name used for the Permission Cell component displayed on warning popup when installing a Snap. $1 is list of account types."
  },
  "snapInstallWarningPermissionNameForViewPublicKey": {
    "message": "查看您的 $1 公钥",
    "description": "Permission name used for the Permission Cell component displayed on warning popup when installing a Snap. $1 is list of account types."
  },
  "snapInstallationErrorDescription": {
    "message": "无法安装$1。",
    "description": "Error description used when snap installation fails. $1 is the snap name."
  },
  "snapInstallationErrorTitle": {
    "message": "安装失败",
    "description": "Error title used when snap installation fails."
  },
  "snapResultError": {
    "message": "错误"
  },
  "snapResultSuccess": {
    "message": "成功"
  },
  "snapResultSuccessDescription": {
    "message": "$1已可以使用"
  },
  "snapUpdateAlertDescription": {
    "message": "获取 $1 的最新版本",
    "description": "Description used in Snap update alert banner when snap update is available. $1 is the Snap name."
  },
  "snapUpdateAvailable": {
    "message": "有更新"
  },
  "snapUpdateErrorDescription": {
    "message": "无法更新$1。",
    "description": "Error description used when snap update fails. $1 is the snap name."
  },
  "snapUpdateErrorTitle": {
    "message": "更新失败",
    "description": "Error title used when snap update fails."
  },
  "snapUpdateRequest": {
    "message": "更新 $1 即赋予其以下许可。",
    "description": "$1 is the Snap name."
  },
  "snapUpdateSuccess": {
    "message": "更新完成"
  },
  "snapUrlIsBlocked": {
    "message": "此Snap想将您带到一个被封锁的网站。$1"
  },
  "snaps": {
    "message": "Snaps"
  },
  "snapsConnected": {
    "message": "Snap 已连接"
  },
  "snapsNoInsight": {
    "message": "Snap 没有返回任何洞察"
  },
  "snapsPrivacyWarningFirstMessage": {
    "message": "您确认，除非另有说明，否则您安装的任何 Snap 均是第三方服务（如 Consensys $1 中所定义）。您对第三方服务的使用，受第三方服务提供商规定的单独条款与条件约束。Consensys 不建议任何特定人员出于任何特定原因使用任何 Snap。您访问、依赖或使用第三方服务的风险由您自行承担。对于您因使用第三方服务而造成的任何损失，Consensys 概不承担任何责任。",
    "description": "First part of a message in popup modal displayed when installing a snap for the first time. $1 is terms of use link."
  },
  "snapsPrivacyWarningSecondMessage": {
    "message": "您与第三方服务分享的任何信息，将由这些第三方服务根据其隐私政策直接收集。请参阅其隐私政策以了解更多信息。",
    "description": "Second part of a message in popup modal displayed when installing a snap for the first time."
  },
  "snapsPrivacyWarningThirdMessage": {
    "message": "Consensys 无权访问您与第三方服务共享的信息。",
    "description": "Third part of a message in popup modal displayed when installing a snap for the first time."
  },
  "snapsSettings": {
    "message": "Snap 设置"
  },
  "snapsTermsOfUse": {
    "message": "使用条款"
  },
  "snapsToggle": {
    "message": "Snap 仅在启用后才会运行"
  },
  "snapsUIError": {
    "message": "联系 $1 的创建者以获得进一步支持。",
    "description": "This is shown when the insight snap throws an error. $1 is the snap name"
  },
  "someNetworksMayPoseSecurity": {
    "message": "某些网络可能会带来安全和/或隐私风险。在添加和使用网络之前，请先了解风险。"
  },
  "somethingDoesntLookRight": {
    "message": "有什么不对劲吗？$1",
    "description": "A false positive message for users to contact support. $1 is a link to the support page."
  },
  "somethingIsWrong": {
    "message": "出错了。尝试重新加载页面。"
  },
  "somethingWentWrong": {
    "message": "哎呀！出了点问题。"
  },
  "source": {
    "message": "来源"
  },
  "speed": {
    "message": "速度"
  },
  "speedUp": {
    "message": "加速"
  },
  "speedUpCancellation": {
    "message": "加速该取消操作"
  },
  "speedUpExplanation": {
    "message": "我们根据当前网络条件更新了燃料费用，将其提高了至少10%（网络要求）。"
  },
  "speedUpPopoverTitle": {
    "message": "加快交易速度"
  },
  "speedUpTooltipText": {
    "message": "新燃料费"
  },
  "speedUpTransaction": {
    "message": "加速该交易"
  },
  "spendLimitInsufficient": {
    "message": "消费限额不足"
  },
  "spendLimitInvalid": {
    "message": "消费限额无效；必须是正数"
  },
  "spendLimitPermission": {
    "message": "支付限额权限"
  },
  "spendLimitRequestedBy": {
    "message": "$1 请求的消费限额",
    "description": "Origin of the site requesting the spend limit"
  },
  "spendLimitTooLarge": {
    "message": "消费限额过大"
  },
  "spender": {
    "message": "消费者"
  },
  "spendingCap": {
    "message": "支出上限"
  },
  "spendingCapError": {
    "message": "错误：仅输入数字"
  },
  "spendingCapErrorDescription": {
    "message": "仅输入一个您觉得比较恰当的现在或将来存取 $1 的数字。您稍后可以随时增加代币限额。",
    "description": "$1 is origin of the site requesting the token limit"
  },
  "spendingCapRequest": {
    "message": "$1的支出上限请求"
  },
  "srpInputNumberOfWords": {
    "message": "我有一个包含$1个单词的私钥助记词",
    "description": "This is the text for each option in the dropdown where a user selects how many words their secret recovery phrase has during import. The $1 is the number of words (either 12, 15, 18, 21, or 24)."
  },
  "srpPasteFailedTooManyWords": {
    "message": "粘贴失败，因为它包含超过24个单词。一个私钥助记词最多可包含24个单词。",
    "description": "Description of SRP paste error when the pasted content has too many words"
  },
  "srpPasteTip": {
    "message": "您可以将整个私钥助记词粘贴到任何字段中",
    "description": "Our secret recovery phrase input is split into one field per word. This message explains to users that they can paste their entire secrete recovery phrase into any field, and we will handle it correctly."
  },
  "srpSecurityQuizGetStarted": {
    "message": "开始"
  },
  "srpSecurityQuizImgAlt": {
    "message": "一只眼睛，中央有一个钥匙孔，还有三个浮动密码字段"
  },
  "srpSecurityQuizIntroduction": {
    "message": "要查看私钥助记词，您需要答对两个问题"
  },
  "srpSecurityQuizQuestionOneQuestion": {
    "message": "如果您丢失了私钥助记词，MetaMask..."
  },
  "srpSecurityQuizQuestionOneRightAnswer": {
    "message": "无法帮助您"
  },
  "srpSecurityQuizQuestionOneRightAnswerDescription": {
    "message": "将它写下来、刻在金属上，或保存在多个秘密位置，这样您就不会丢失。如果丢失了，它就会永远消失。"
  },
  "srpSecurityQuizQuestionOneRightAnswerTitle": {
    "message": "答对了！没有人能够帮您找回您的私钥助记词"
  },
  "srpSecurityQuizQuestionOneWrongAnswer": {
    "message": "可以为您找回来"
  },
  "srpSecurityQuizQuestionOneWrongAnswerDescription": {
    "message": "一旦遗失私钥助记词，它将永远消失。无论他人如何保证，无人能够帮您找回。"
  },
  "srpSecurityQuizQuestionOneWrongAnswerTitle": {
    "message": "答错了！没有人能够帮您找回您的私钥助记词"
  },
  "srpSecurityQuizQuestionTwoQuestion": {
    "message": "如果有人（即使是技术支持人员）查问您的私钥助记词..."
  },
  "srpSecurityQuizQuestionTwoRightAnswer": {
    "message": "就是在对您进行欺诈"
  },
  "srpSecurityQuizQuestionTwoRightAnswerDescription": {
    "message": "任何声称需要您的私钥助记词的人都在对您进行欺诈。如果您与他们分享私钥助记词，他们就会偷窃您的资产。"
  },
  "srpSecurityQuizQuestionTwoRightAnswerTitle": {
    "message": "答对了！分享您的私钥助记词绝对不是个好主意"
  },
  "srpSecurityQuizQuestionTwoWrongAnswer": {
    "message": "您应该交给他们"
  },
  "srpSecurityQuizQuestionTwoWrongAnswerDescription": {
    "message": "任何声称需要您的私钥助记词的人都在对您进行欺诈。如果您与他们分享助记词，他们就会偷窃您的资产。"
  },
  "srpSecurityQuizQuestionTwoWrongAnswerTitle": {
    "message": "不！永远不要与任何人分享您的私钥助记词"
  },
  "srpSecurityQuizTitle": {
    "message": "安全问答"
  },
  "srpToggleShow": {
    "message": "显示/隐藏私钥助记词中的这个单词",
    "description": "Describes a toggle that is used to show or hide a single word of the secret recovery phrase"
  },
  "srpWordHidden": {
    "message": "这个单词已隐藏",
    "description": "Explains that a word in the secret recovery phrase is hidden"
  },
  "srpWordShown": {
    "message": "这个单词处于显示状态",
    "description": "Explains that a word in the secret recovery phrase is being shown"
  },
  "stable": {
    "message": "稳定"
  },
  "stableLowercase": {
    "message": "稳定"
  },
  "stake": {
    "message": "质押"
  },
  "startYourJourney": {
    "message": "从 $1 开始您的旅程",
    "description": "$1 is the token symbol"
  },
  "startYourJourneyDescription": {
    "message": "将一些 $1 添加到您的钱包并开始使用 Web3",
    "description": "$1 is the token symbol"
  },
  "stateLogError": {
    "message": "检索状态日志时出错。"
  },
  "stateLogFileName": {
    "message": "MetaMask 状态日志"
  },
  "stateLogs": {
    "message": "状态日志"
  },
  "stateLogsDescription": {
    "message": "状态日志包含您的公共账户地址和已发送的交易。"
  },
  "status": {
    "message": "状态"
  },
  "statusNotConnected": {
    "message": "未连接"
  },
  "statusNotConnectedAccount": {
    "message": "未连接任何账户"
  },
  "step1LatticeWallet": {
    "message": "关联您的 Lattice1"
  },
  "step1LatticeWalletMsg": {
    "message": "当您的 Lattice1 设备设置好并在线时，您可以将 MetaMask 与其相关联。解锁您的设备并准备好您的设备 ID。",
    "description": "$1 represents the `hardwareWalletSupportLinkConversion` localization key"
  },
  "step1LedgerWallet": {
    "message": "下载 Ledger 应用程序"
  },
  "step1LedgerWalletMsg": {
    "message": "下载、设置并输入您的密码以解锁 $1。",
    "description": "$1 represents the `ledgerLiveApp` localization value"
  },
  "step1TrezorWallet": {
    "message": "关联您的 Trezor"
  },
  "step1TrezorWalletMsg": {
    "message": "将您的 Trezor 直接插入电脑并解锁。确保使用正确的密语。",
    "description": "$1 represents the `hardwareWalletSupportLinkConversion` localization key"
  },
  "step2LedgerWallet": {
    "message": "关联您的 Ledger"
  },
  "step2LedgerWalletMsg": {
    "message": "将您的 Ledger 直接插入电脑，然后解锁并打开以太坊应用程序。",
    "description": "$1 represents the `hardwareWalletSupportLinkConversion` localization key"
  },
  "stillGettingMessage": {
    "message": "仍然收到此消息？"
  },
  "strong": {
    "message": "强"
  },
  "stxCancelled": {
    "message": "交换就会失败"
  },
  "stxCancelledDescription": {
    "message": "您的交易可能失败并被取消，以保护您免于支付不必要的燃料费。"
  },
  "stxCancelledSubDescription": {
    "message": "再次尝试进行交换。下次我们会在这里保护您免受类似风险。 "
  },
  "stxEstimatedCompletion": {
    "message": "预计将在 $1 内完成",
    "description": "$1 is remeaning time in minutes and seconds, e.g. 0:10"
  },
  "stxFailure": {
    "message": "交换失败"
  },
  "stxFailureDescription": {
    "message": "突然的市场变化可能导致失败。如果问题仍然存在，请联系$1。",
    "description": "This message is shown to a user if their swap fails. The $1 will be replaced by support.metamask.io"
  },
  "stxOptInDescription": {
    "message": "开启智能交易，以便在以太坊主网上实现更加安全可靠的交易。$1"
  },
  "stxPendingPrivatelySubmittingSwap": {
    "message": "正在秘密提交您的Swap..."
  },
  "stxPendingPubliclySubmittingSwap": {
    "message": "正在公开提交您的Swap..."
  },
  "stxSuccess": {
    "message": "交换完成！"
  },
  "stxSuccessDescription": {
    "message": "您的$1现在可用。",
    "description": "$1 is a token symbol, e.g. ETH"
  },
  "stxSwapCompleteIn": {
    "message": "Swap距离完成尚有<",
    "description": "'<' means 'less than', e.g. Swap will complete in < 2:59"
  },
  "stxTryingToCancel": {
    "message": "正在尝试取消您的交易......"
  },
  "stxUnknown": {
    "message": "状态未知"
  },
  "stxUnknownDescription": {
    "message": "有一笔交易已经成功，但我们不确定是哪一笔。这可能是由于在处理此交换时提交了另一笔交易。"
  },
  "stxUserCancelled": {
    "message": "交换已取消"
  },
  "stxUserCancelledDescription": {
    "message": "您的交易已被取消，您并未支付任何不必要的燃料费。"
  },
  "submit": {
    "message": "提交"
  },
  "submitted": {
    "message": "已提交"
  },
  "suggestedBySnap": {
    "message": "由 $1 建议",
    "description": "$1 is the snap name"
  },
  "suggestedTokenName": {
    "message": "建议名称："
  },
  "suggestedTokenSymbol": {
    "message": "建议的股票代码："
  },
  "support": {
    "message": "获取帮助"
  },
  "supportCenter": {
    "message": "访问我们的支持中心"
  },
  "surveyConversion": {
    "message": "参与我们的调查"
  },
  "surveyTitle": {
    "message": "塑造MetaMask的未来"
  },
  "swap": {
    "message": "兑换"
  },
  "swapAdjustSlippage": {
    "message": "调整滑点"
  },
  "swapAggregator": {
    "message": "聚合器"
  },
  "swapAllowSwappingOf": {
    "message": "允许交换 $1",
    "description": "Shows a user that they need to allow a token for swapping on their hardware wallet"
  },
  "swapAmountReceived": {
    "message": "保证金额"
  },
  "swapAmountReceivedInfo": {
    "message": "这是您将收到的最低金额。根据滑点值，您可能会收到更多。"
  },
  "swapAndSend": {
    "message": "兑换并发送"
  },
  "swapAnyway": {
    "message": "仍然兑换"
  },
  "swapApproval": {
    "message": "批准 $1 进行交换",
    "description": "Used in the transaction display list to describe a transaction that is an approve call on a token that is to be swapped.. $1 is the symbol of a token that has been approved."
  },
  "swapApproveNeedMoreTokens": {
    "message": "您还需要 $1 的 $2 来完成这笔交换",
    "description": "Tells the user how many more of a given token they need for a specific swap. $1 is an amount of tokens and $2 is the token symbol."
  },
  "swapAreYouStillThere": {
    "message": "您还在吗？"
  },
  "swapAreYouStillThereDescription": {
    "message": "如果您想继续，我们准备好为您显示最新报价"
  },
  "swapBuildQuotePlaceHolderText": {
    "message": "没有与 $1 匹配的代币",
    "description": "Tells the user that a given search string does not match any tokens in our token lists. $1 can be any string of text"
  },
  "swapConfirmWithHwWallet": {
    "message": "使用您的硬件钱包确认"
  },
  "swapContinueSwapping": {
    "message": "继续兑换"
  },
  "swapContractDataDisabledErrorDescription": {
    "message": "在您的 Ledger 的 Etherum 应用程序中，转到“设置”并允许合约数据。然后再次尝试交换。"
  },
  "swapContractDataDisabledErrorTitle": {
    "message": "您的 Ledger 上未启用合约数据"
  },
  "swapCustom": {
    "message": "自定义"
  },
  "swapDecentralizedExchange": {
    "message": "去中心化交易所"
  },
  "swapDirectContract": {
    "message": "直接合约"
  },
  "swapEditLimit": {
    "message": "编辑限制"
  },
  "swapEnableDescription": {
    "message": "这是必须的，并且允许 MetaMask 兑换您的 $1。",
    "description": "Gives the user info about the required approval transaction for swaps. $1 will be the symbol of a token being approved for swaps."
  },
  "swapEnableTokenForSwapping": {
    "message": "这将 $1 进行交换",
    "description": "$1 is for the 'enableToken' key, e.g. 'enable ETH'"
  },
  "swapEnterAmount": {
    "message": "输入金额"
  },
  "swapEstimatedNetworkFees": {
    "message": "预估网络费用"
  },
  "swapEstimatedNetworkFeesInfo": {
    "message": "这是预估的网络费用，将用于完成您的交换。实际金额可能会根据网络条件而变化。"
  },
  "swapFailedErrorDescriptionWithSupportLink": {
    "message": "交易有时会失败，我们随时为您提供帮助。如果此问题仍然存在，您可以在 $1 联系我们的客服，以获得进一步的帮助。",
    "description": "This message is shown to a user if their swap fails. The $1 will be replaced by support.metamask.io"
  },
  "swapFailedErrorTitle": {
    "message": "交换失败"
  },
  "swapFetchingQuote": {
    "message": "正在获取报价"
  },
  "swapFetchingQuoteNofN": {
    "message": "获取$2的$1报价",
    "description": "A count of possible quotes shown to the user while they are waiting for quotes to be fetched. $1 is the number of quotes already loaded, and $2 is the total number of resources that we check for quotes. Keep in mind that not all resources will have a quote for a particular swap."
  },
  "swapFetchingQuotes": {
    "message": "获取报价中……"
  },
  "swapFetchingQuotesErrorDescription": {
    "message": "呃……出错了。再试一次，如果错误仍存在，请联系客服。"
  },
  "swapFetchingQuotesErrorTitle": {
    "message": "获取报价出错"
  },
  "swapFetchingTokens": {
    "message": "获取代币中……"
  },
  "swapFromTo": {
    "message": "$1 到 $2 的交换",
    "description": "Tells a user that they need to confirm on their hardware wallet a swap of 2 tokens. $1 is a source token and $2 is a destination token"
  },
  "swapGasFeesDetails": {
    "message": "燃料费用是估算的，并将根据网络流量和交易复杂性而波动。"
  },
  "swapGasFeesLearnMore": {
    "message": "了解更多关于燃料费的信息"
  },
  "swapGasFeesSplit": {
    "message": "上一个屏幕上的燃料费用在这两笔交易之间分摊。"
  },
  "swapGasFeesSummary": {
    "message": "燃料费用支付给在 $1 网络上处理交易的加密矿工。MetaMask 不会从燃料费用中获利。",
    "description": "$1 is the selected network, e.g. Ethereum or BSC"
  },
  "swapHighSlippage": {
    "message": "高滑点"
  },
  "swapHighSlippageWarning": {
    "message": "滑点金额非常高。"
  },
  "swapIncludesMMFee": {
    "message": "包括 $1% 的 MetaMask 费用。",
    "description": "Provides information about the fee that metamask takes for swaps. $1 is a decimal number."
  },
  "swapIncludesMMFeeAlt": {
    "message": "报价反映了 $1% MetaMask 费用",
    "description": "Provides information about the fee that metamask takes for swaps using the latest copy. $1 is a decimal number."
  },
  "swapIncludesMetaMaskFeeViewAllQuotes": {
    "message": "包含$1%的MetaMask费用 – $2",
    "description": "Provides information about the fee that metamask takes for swaps. $1 is a decimal number and $2 is a link to view all quotes."
  },
  "swapLearnMore": {
    "message": "了解有关 Swaps 的更多信息"
  },
  "swapLiquiditySourceInfo": {
    "message": "我们搜索多种流动性来源（交易所、聚合器和专业做市商），以比较汇率和网络费用。"
  },
  "swapLowSlippage": {
    "message": "低滑点"
  },
  "swapLowSlippageError": {
    "message": "交易可能会失败，最大滑点过低。"
  },
  "swapMaxSlippage": {
    "message": "最大滑点"
  },
  "swapMetaMaskFee": {
    "message": "MetaMask 费用"
  },
  "swapMetaMaskFeeDescription": {
    "message": "该报价中会自动计入一笔 $1% 的费用。您支付该费用以换取使用 MetaMask 流动性提供商信息聚合软件的许可证。",
    "description": "Provides information about the fee that metamask takes for swaps. $1 is a decimal number."
  },
  "swapNQuotesWithDot": {
    "message": "$1 报价。",
    "description": "$1 is the number of quotes that the user can select from when opening the list of quotes on the 'view quote' screen"
  },
  "swapNewQuoteIn": {
    "message": "$1 后更新报价",
    "description": "Tells the user the amount of time until the currently displayed quotes are update. $1 is a time that is counting down from 1:00 to 0:00"
  },
  "swapNoTokensAvailable": {
    "message": "没有与 $1 匹配的代币",
    "description": "Tells the user that a given search string does not match any tokens in our token lists. $1 can be any string of text"
  },
  "swapOnceTransactionHasProcess": {
    "message": "处理完此交易后，您的 $1 将被添加到您的账户中。",
    "description": "This message communicates the token that is being transferred. It is shown on the awaiting swap screen. The $1 will be a token symbol."
  },
  "swapPriceDifference": {
    "message": "您将用 $1 $2 (~$3) 交换 $4 $5 (~$6)。",
    "description": "This message represents the price slippage for the swap.  $1 and $4 are a number (ex: 2.89), $2 and $5 are symbols (ex: ETH), and $3 and $6 are fiat currency amounts."
  },
  "swapPriceDifferenceTitle": {
    "message": "~$1% 的价差",
    "description": "$1 is a number (ex: 1.23) that represents the price difference."
  },
  "swapPriceImpactTooltip": {
    "message": "价格影响是当前市场价格与交易执行期间收到的金额之间的差异。价格影响是您的交易规模相对于流动性池规模的一个函数。"
  },
  "swapPriceUnavailableDescription": {
    "message": "由于缺乏市场价格数据，无法确定价格影响。在交换之前，请确认您对即将收到的代币数量感到满意。"
  },
  "swapPriceUnavailableTitle": {
    "message": "在继续之前，请检查您的费率"
  },
  "swapProcessing": {
    "message": "处理中"
  },
  "swapQuoteDetails": {
    "message": "报价详情"
  },
  "swapQuoteNofM": {
    "message": "$1/$2",
    "description": "A count of possible quotes shown to the user while they are waiting for quotes to be fetched. $1 is the number of quotes already loaded, and $2 is the total number of resources that we check for quotes. Keep in mind that not all resources will have a quote for a particular swap."
  },
  "swapQuoteSource": {
    "message": "报价来源"
  },
  "swapQuotesExpiredErrorDescription": {
    "message": "请请求新的报价，以获得最新的价格。"
  },
  "swapQuotesExpiredErrorTitle": {
    "message": "报价超时"
  },
  "swapQuotesNotAvailableDescription": {
    "message": "缩小您的交易规模或者使用不同的代币。"
  },
  "swapQuotesNotAvailableErrorDescription": {
    "message": "尝试调整金额或滑点设置，然后重试。"
  },
  "swapQuotesNotAvailableErrorTitle": {
    "message": "无可用报价"
  },
  "swapRate": {
    "message": "费率"
  },
  "swapReceiving": {
    "message": "正在接收"
  },
  "swapReceivingInfoTooltip": {
    "message": "这是一个预估额。确切的金额取决于滑点。"
  },
  "swapRequestForQuotation": {
    "message": "请求报价"
  },
  "swapReviewSwap": {
    "message": "审查交换"
  },
  "swapSearchNameOrAddress": {
    "message": "搜索名称或粘贴地址"
  },
  "swapSelect": {
    "message": "选择"
  },
  "swapSelectAQuote": {
    "message": "选择一个报价"
  },
  "swapSelectAToken": {
    "message": "选择代币"
  },
  "swapSelectQuotePopoverDescription": {
    "message": "以下是从多个流动性来源收集到的所有报价。"
  },
  "swapSelectToken": {
    "message": "选择代币"
  },
  "swapShowLatestQuotes": {
    "message": "显示最新报价"
  },
  "swapSlippageHighDescription": {
    "message": "输入的滑点（$1%）被认为是很高的，可能会因而得到较差的汇率",
    "description": "$1 is the amount of % for slippage"
  },
  "swapSlippageHighTitle": {
    "message": "高滑点"
  },
  "swapSlippageLowDescription": {
    "message": "此值过低（$1%），可能会导致兑换失败",
    "description": "$1 is the amount of % for slippage"
  },
  "swapSlippageLowTitle": {
    "message": "低滑点"
  },
  "swapSlippageNegative": {
    "message": "滑点必须大于或等于0"
  },
  "swapSlippageNegativeDescription": {
    "message": "滑点必须大于或等于 0"
  },
  "swapSlippageNegativeTitle": {
    "message": "提高滑点以继续"
  },
  "swapSlippageOverLimitDescription": {
    "message": "滑点容差必须小于等于 15%。任何更高的比例将导致不良费率。"
  },
  "swapSlippageOverLimitTitle": {
    "message": "很高的滑点"
  },
  "swapSlippagePercent": {
    "message": "$1%",
    "description": "$1 is the amount of % for slippage"
  },
  "swapSlippageTooltip": {
    "message": "如果价格于下单到订单确认期间发生变化，这被称为“滑点”。如果滑点超过“最大滑点”设置，您的兑换将会自动取消。"
  },
  "swapSlippageZeroDescription": {
    "message": "零滑点报价供应商较少，这将导致报价竞争力下降。"
  },
  "swapSlippageZeroTitle": {
    "message": "寻找零滑点供应商"
  },
  "swapSource": {
    "message": "流动性来源"
  },
  "swapSuggested": {
    "message": "建议的交换"
  },
  "swapSuggestedGasSettingToolTipMessage": {
    "message": "交换是复杂和时间敏感的交易。我们建议使用此燃料费用，以便在成本和成功交换的信心之间保持良好的平衡。"
  },
  "swapSwapFrom": {
    "message": "交换自"
  },
  "swapSwapSwitch": {
    "message": "切换代币顺序"
  },
  "swapSwapTo": {
    "message": "交换为"
  },
  "swapToConfirmWithHwWallet": {
    "message": "使用您的硬件钱包确认"
  },
  "swapTokenAddedManuallyDescription": {
    "message": "在 $1 上验证此代币，并确保这是您想要交易的代币。",
    "description": "$1 points the user to etherscan as a place they can verify information about a token. $1 is replaced with the translation for \"etherscan\""
  },
  "swapTokenAddedManuallyTitle": {
    "message": "已手动添加代币"
  },
  "swapTokenAvailable": {
    "message": "您的 $1 已添加到您的账户。",
    "description": "This message is shown after a swap is successful and communicates the exact amount of tokens the user has received for a swap. The $1 is a decimal number of tokens followed by the token symbol."
  },
  "swapTokenBalanceUnavailable": {
    "message": "我们无法检索您的 $1 余额",
    "description": "This message communicates to the user that their balance of a given token is currently unavailable. $1 will be replaced by a token symbol"
  },
  "swapTokenNotAvailable": {
    "message": "在此地区无法兑换代币"
  },
  "swapTokenToToken": {
    "message": "用 $1 交换 $2",
    "description": "Used in the transaction display list to describe a swap. $1 and $2 are the symbols of tokens in involved in a swap."
  },
  "swapTokenVerificationAddedManually": {
    "message": "此代币已手动添加。"
  },
  "swapTokenVerificationMessage": {
    "message": "始终在 $1 上确认代币地址。",
    "description": "Points the user to Etherscan as a place they can verify information about a token. $1 is replaced with the translation for \"Etherscan\" followed by an info icon that shows more info on hover."
  },
  "swapTokenVerificationOnlyOneSource": {
    "message": "仅在1个来源上进行了验证。"
  },
  "swapTokenVerificationSources": {
    "message": "在 $1 个来源上进行了验证。",
    "description": "Indicates the number of token information sources that recognize the symbol + address. $1 is a decimal number."
  },
  "swapTokenVerifiedOn1SourceDescription": {
    "message": "$1 仅在 1 个源上进行了验证。在继续之前，考虑在 $2 上进行验证。",
    "description": "$1 is a token name, $2 points the user to etherscan as a place they can verify information about a token. $1 is replaced with the translation for \"etherscan\""
  },
  "swapTokenVerifiedOn1SourceTitle": {
    "message": "可能伪造的代币"
  },
  "swapTooManyDecimalsError": {
    "message": "$1 允许最多 $2 个小数位",
    "description": "$1 is a token symbol and $2 is the max. number of decimals allowed for the token"
  },
  "swapTransactionComplete": {
    "message": "交易完成"
  },
  "swapTwoTransactions": {
    "message": "2笔交易"
  },
  "swapUnknown": {
    "message": "未知"
  },
  "swapVerifyTokenExplanation": {
    "message": "多个代币可以使用相同的名称和符号。检查 $1 以确认这是您正在寻找的代币。",
    "description": "This appears in a tooltip next to the verifyThisTokenOn message. It gives the user more information about why they should check the token on a block explorer. $1 will be the name or url of the block explorer, which will be the translation of 'etherscan' or a block explorer url specified for a custom network."
  },
  "swapYourTokenBalance": {
    "message": "$1 $2 可用于交换",
    "description": "Tells the user how much of a token they have in their balance. $1 is a decimal number amount of tokens, and $2 is a token symbol"
  },
  "swapZeroSlippage": {
    "message": "0%滑点"
  },
  "swapsAdvancedOptions": {
    "message": "高级选项"
  },
  "swapsExcessiveSlippageWarning": {
    "message": "滑点金额太高，会导致不良率。请将最大滑点降低到低于15%的值。"
  },
  "swapsMaxSlippage": {
    "message": "最大滑点"
  },
  "swapsNotEnoughForTx": {
    "message": "没有足够的 $1 来完成此交易",
    "description": "Tells the user that they don't have enough of a token for a proposed swap. $1 is a token symbol"
  },
  "swapsNotEnoughToken": {
    "message": "$1 不足",
    "description": "Tells the user that they don't have enough of a token for a proposed swap. $1 is a token symbol"
  },
  "swapsViewInActivity": {
    "message": "在活动中查看"
  },
  "switch": {
    "message": "切换"
  },
  "switchEthereumChainConfirmationDescription": {
    "message": "这将切换 MetaMask 中选定的网络到以前添加的网络："
  },
  "switchEthereumChainConfirmationTitle": {
    "message": "允许此网站切换网络？"
  },
  "switchInputCurrency": {
    "message": "切换输入货币"
  },
  "switchNetwork": {
    "message": "切换网络"
  },
  "switchNetworks": {
    "message": "切换网络"
  },
  "switchToNetwork": {
    "message": "切换至$1",
    "description": "$1 represents the custom network that has previously been added"
  },
  "switchToThisAccount": {
    "message": "切换到该账户"
  },
  "switchedNetworkToastDecline": {
    "message": "不再显示此内容"
  },
  "switchedNetworkToastMessage": {
    "message": "$1 现已在 $2 上激活",
    "description": "$1 represents the account name, $2 represents the network name"
  },
  "switchedTo": {
    "message": "您现在使用的是"
  },
  "switchingNetworksCancelsPendingConfirmations": {
    "message": "切换网络将取消所有待处理的确认"
  },
  "symbol": {
    "message": "符号"
  },
  "symbolBetweenZeroTwelve": {
    "message": "符号不得超过11个字符。"
  },
  "tenPercentIncreased": {
    "message": "增加10%"
  },
  "terms": {
    "message": "使用条款"
  },
  "termsOfService": {
    "message": "服务条款"
  },
  "termsOfUseAgreeText": {
    "message": "我同意适用于我使用MetaMask及其所有功能的使用条款"
  },
  "termsOfUseFooterText": {
    "message": "请滚动以阅读所有章节"
  },
  "termsOfUseTitle": {
    "message": "我们的使用条款已更新"
  },
  "testNetworks": {
    "message": "测试网络"
  },
  "theme": {
    "message": "主题"
  },
  "themeDescription": {
    "message": "选择您喜欢的MetaMask主题。"
  },
  "thingsToKeep": {
    "message": "注意事项:"
  },
  "thirdPartySoftware": {
    "message": "第三方软件通告",
    "description": "Title of a popup modal displayed when installing a snap for the first time."
  },
  "thisCollection": {
    "message": "这个收藏品"
  },
  "threeMonthsAbbreviation": {
    "message": "3 个月",
    "description": "Shortened form of '3 months'"
  },
  "time": {
    "message": "时间"
  },
  "tips": {
    "message": "提示"
  },
  "to": {
    "message": "至"
  },
  "toAddress": {
    "message": "至：$1",
    "description": "$1 is the address to include in the To label. It is typically shortened first using shortenAddress"
  },
  "toggleRequestQueueDescription": {
    "message": "这使您可以为每个网站选择网络，而不是为所有网站选择同一个网络。此功能将阻止您手动切换网络，这可能会破坏您在某些网站上的用户体验。"
  },
  "toggleRequestQueueField": {
    "message": "为每个网站选择网络"
  },
  "toggleRequestQueueOff": {
    "message": "关"
  },
  "toggleRequestQueueOn": {
    "message": "开"
  },
  "token": {
    "message": "代币"
  },
  "tokenAddress": {
    "message": "代币地址"
  },
  "tokenAlreadyAdded": {
    "message": "代币已添加。"
  },
  "tokenAutoDetection": {
    "message": "代币自动检测"
  },
  "tokenContractAddress": {
    "message": "代币合约地址"
  },
  "tokenDecimal": {
    "message": "代币小数位"
  },
  "tokenDecimalFetchFailed": {
    "message": "需要代币小数位。请在下方查找：$1"
  },
  "tokenDecimalTitle": {
    "message": "代币小数:"
  },
  "tokenDetails": {
    "message": "代币详情"
  },
  "tokenFoundTitle": {
    "message": "找到1枚新代币"
  },
  "tokenId": {
    "message": "代币 ID"
  },
  "tokenList": {
    "message": "代币列表："
  },
  "tokenScamSecurityRisk": {
    "message": "代币欺诈和安全风险。"
  },
  "tokenShowUp": {
    "message": "您的代币可能不会自动显示在您的钱包中。"
  },
  "tokenStandard": {
    "message": "代币标准"
  },
  "tokenSymbol": {
    "message": "代币符号"
  },
  "tokens": {
    "message": "代币"
  },
  "tokensFoundTitle": {
    "message": "发现$1新代币",
    "description": "$1 is the number of new tokens detected"
  },
  "tokensInCollection": {
    "message": "收藏品中的代币"
  },
  "tooltipApproveButton": {
    "message": "我理解"
  },
  "tooltipSatusConnected": {
    "message": "已连接"
  },
  "tooltipSatusConnectedUpperCase": {
    "message": "已连接"
  },
  "tooltipSatusNotConnected": {
    "message": "未连接"
  },
  "total": {
    "message": "共计"
  },
  "totalVolume": {
    "message": "总交易额"
  },
  "transaction": {
    "message": "交易"
  },
  "transactionCancelAttempted": {
    "message": "已在 $2 尝试取消交易 ，燃料费用预计为 $1"
  },
  "transactionCancelSuccess": {
    "message": "交易已在 $2 成功取消。"
  },
  "transactionConfirmed": {
    "message": "交易已在 $2 确认。"
  },
  "transactionCreated": {
    "message": "在 $2 创建了值为 $1 的交易。"
  },
  "transactionDataFunction": {
    "message": "功能"
  },
  "transactionDetailDappGasMoreInfo": {
    "message": "建议的网站"
  },
  "transactionDetailDappGasTooltip": {
    "message": "编辑以使用 MetaMask 建议的基于最新区块的燃料费用。"
  },
  "transactionDetailGasHeading": {
    "message": "估算的燃料费"
  },
  "transactionDetailGasTooltipConversion": {
    "message": "了解更多关于燃料费的信息"
  },
  "transactionDetailGasTooltipExplanation": {
    "message": "燃料费由网络设定，并根据网络流量和交易的复杂性而波动。"
  },
  "transactionDetailGasTooltipIntro": {
    "message": "燃料费用支付给在 $1 网络上处理交易的加密矿工。MetaMask 不会从燃料费用中获利。"
  },
  "transactionDetailGasTotalSubtitle": {
    "message": "金额 + 燃料费"
  },
  "transactionDetailLayer2GasHeading": {
    "message": "二层公链燃料费"
  },
  "transactionDetailMultiLayerTotalSubtitle": {
    "message": "金额 + 费用"
  },
  "transactionDropped": {
    "message": "交易已在 $2 失败。"
  },
  "transactionError": {
    "message": "交易出错。合约代码中抛出异常。"
  },
  "transactionErrorNoContract": {
    "message": "试图在非合约地址上调用函数。"
  },
  "transactionErrored": {
    "message": "交易出现错误。"
  },
  "transactionFailed": {
    "message": "交易失败"
  },
  "transactionFee": {
    "message": "交易费用"
  },
  "transactionHistoryBaseFee": {
    "message": "基础费用（GWEI）"
  },
  "transactionHistoryL1GasLabel": {
    "message": "1层燃料费总计"
  },
  "transactionHistoryL2GasLimitLabel": {
    "message": "L2 燃料限制"
  },
  "transactionHistoryL2GasPriceLabel": {
    "message": "2层燃料价格"
  },
  "transactionHistoryMaxFeePerGas": {
    "message": "每单位燃料的最大费用"
  },
  "transactionHistoryPriorityFee": {
    "message": "优先费用（GWEI）"
  },
  "transactionHistoryTotalGasFee": {
    "message": "燃料费总额"
  },
  "transactionNote": {
    "message": "交易单据"
  },
  "transactionResubmitted": {
    "message": "已在 $2 重新提交交易，燃料费预计升至 $1"
  },
  "transactionSettings": {
    "message": "交易设置"
  },
  "transactionSubmitted": {
    "message": "已在 $2 提交交易，燃料费预计为 $1。"
  },
  "transactionUpdated": {
    "message": "交易于 $2 更新。"
  },
  "transactions": {
    "message": "交易"
  },
  "transfer": {
    "message": "转账"
  },
  "transferFrom": {
    "message": "转账自"
  },
  "trillionAbbreviation": {
    "message": "万亿",
    "description": "Shortened form of 'trillion'"
  },
  "troubleConnectingToLedgerU2FOnFirefox": {
    "message": "我们在连接您的 Ledger 时遇到问题。$1",
    "description": "$1 is a link to the wallet connection guide;"
  },
  "troubleConnectingToLedgerU2FOnFirefox2": {
    "message": "查看我们的硬件钱包连接指南并重试。",
    "description": "$1 of the ledger wallet connection guide"
  },
  "troubleConnectingToLedgerU2FOnFirefoxLedgerSolution": {
    "message": "如果您使用的是最新版本的 Firefox，您可能会遇到 Firefox 放弃 U2F（通用第二因素）支持的相关问题。了解如何修复此问题 $1。",
    "description": "It is a link to the ledger website for the workaround."
  },
  "troubleConnectingToLedgerU2FOnFirefoxLedgerSolution2": {
    "message": "此处",
    "description": "Second part of the error message; It is a link to the ledger website for the workaround."
  },
  "troubleConnectingToWallet": {
    "message": "我们在连接您的 $1 时遇到问题，尝试检查 $2 并重试。",
    "description": "$1 is the wallet device name; $2 is a link to wallet connection guide"
  },
  "troubleStarting": {
    "message": "MetaMask无法启动。可能发生间歇性错误，因此请尝试重新启动扩展程序。"
  },
  "trustSiteApprovePermission": {
    "message": "通过授予权限，您允许以下 $1 访问您的资金"
  },
  "tryAgain": {
    "message": "重试"
  },
  "turnOff": {
    "message": "关闭"
  },
  "turnOffMetamaskNotificationsError": {
    "message": "禁用通知时出错了。请稍后再试。"
  },
  "turnOn": {
    "message": "开启"
  },
  "turnOnMetamaskNotifications": {
    "message": "开启通知"
  },
  "turnOnMetamaskNotificationsButton": {
    "message": "开启"
  },
  "turnOnMetamaskNotificationsError": {
    "message": "创建通知时出错了。请稍后再试。"
  },
  "turnOnMetamaskNotificationsMessageFirst": {
    "message": "通过通知随时了解您的钱包动态。"
  },
  "turnOnMetamaskNotificationsMessagePrivacyBold": {
    "message": "设置 > 通知。"
  },
  "turnOnMetamaskNotificationsMessagePrivacyLink": {
    "message": "了解我们如何在使用此功能时保护您的隐私。"
  },
  "turnOnMetamaskNotificationsMessageSecond": {
    "message": "为了使用钱包通知，我们使用配置文件在您的不同设备上同步某些设置。$1"
  },
  "turnOnMetamaskNotificationsMessageThird": {
    "message": "您可以随时在 $1 中关闭通知"
  },
  "turnOnTokenDetection": {
    "message": "开启增强型代币检测"
  },
  "tutorial": {
    "message": "教程"
  },
  "twelveHrTitle": {
    "message": "12小时："
  },
  "typeYourSRP": {
    "message": "输入私钥助记词"
  },
  "u2f": {
    "message": "U2F",
    "description": "A name on an API for the browser to interact with devices that support the U2F protocol. On some browsers we use it to connect MetaMask to Ledger devices."
  },
  "unMatchedChain": {
    "message": "根据我们的记录，此 URL 与此链 ID 的已知提供者不匹配。"
  },
  "unapproved": {
    "message": "未批准"
  },
  "units": {
    "message": "单位"
  },
  "unknown": {
    "message": "未知"
  },
  "unknownCollection": {
    "message": "未命名的收藏"
  },
  "unknownNetwork": {
    "message": "未知的私有网络"
  },
  "unknownNetworkForKeyEntropy": {
    "message": "未知网络",
    "description": "Displayed on places like Snap install warning when regular name is not available."
  },
  "unknownQrCode": {
    "message": "错误：我们无法识别该二维码"
  },
  "unlimited": {
    "message": "无限制"
  },
  "unlock": {
    "message": "登录"
  },
  "unlockMessage": {
    "message": "即将进入去中心化网络"
  },
  "unpin": {
    "message": "取消置顶"
  },
  "unrecognizedChain": {
    "message": "该自定义网络无法识别",
    "description": "$1 is a clickable link with text defined by the 'unrecognizedChanLinkText' key. The link will open to instructions for users to validate custom network details."
  },
  "unsendableAsset": {
    "message": "当前不支持发送NFT (ERC-721)代币",
    "description": "This is an error message we show the user if they attempt to send an NFT asset type, for which currently don't support sending"
  },
  "unverifiedContractAddressMessage": {
    "message": "我们无法验证此合约。请确保此地址是可靠的。"
  },
  "upArrow": {
    "message": "向上箭头"
  },
  "update": {
    "message": "更新"
  },
  "updateOrEditNetworkInformations": {
    "message": "更新您的信息或者"
  },
  "updateRequest": {
    "message": "更新请求"
  },
  "updatedWithDate": {
    "message": "已于 $1 更新"
  },
  "uploadDropFile": {
    "message": "将您的文件放在此处"
  },
  "uploadFile": {
    "message": "上传文件"
  },
  "urlErrorMsg": {
    "message": "URL 需要相应的 HTTP/HTTPS 前缀。"
  },
  "urlExistsErrorMsg": {
    "message": "此 URL 目前已被 $1 网络使用。"
  },
  "use4ByteResolution": {
    "message": "对智能合约进行解码"
  },
  "use4ByteResolutionDescription": {
    "message": "为了改善用户体验，我们根据与您交互的智能合约消息，自定义活动选项卡。MetaMask 使用名为 4byte.directory 的服务来对数据进行解码，并向您显示更方便阅读的智能合约版本。这有助于减少您批准恶意智能合约操作的机会，但可能导致您的 IP 地址被共享。"
  },
  "useMultiAccountBalanceChecker": {
    "message": "账户余额分批请求"
  },
  "useMultiAccountBalanceCheckerSettingDescription": {
    "message": "通过批处理账户余额请求，可更快获得余额更新。此操作让我们可以全面获取您的账户余额信息，以便您更快地获得更新，从而获得更佳体验。关闭此功能后，第三方将您的账户相互关联的概率会较低。"
  },
  "useNftDetection": {
    "message": "自动检测NFT"
  },
  "useNftDetectionDescriptionText": {
    "message": "让 MetaMask 使用第三方服务来添加您所拥有的 NFT。打开自动检测 NFT 功能后，这些服务就可以看到您的 IP 地址和账户地址。启用此功能可能会将您的 IP 地址与以太坊地址关联起来，并显示骗子空投的虚假 NFT。您可以手动添加代币以避免此风险。"
  },
  "usePhishingDetection": {
    "message": "使用网络钓鱼检测"
  },
  "usePhishingDetectionDescription": {
    "message": "显示针对以太坊用户的网络钓鱼域名警告"
  },
  "useSafeChainsListValidation": {
    "message": "网络详细信息检查"
  },
  "useSafeChainsListValidationDescription": {
    "message": "MetaMask 使用名为$1的第三方服务来显示标准化网络的准确详细信息。这可减少您连接到恶意或不正确网络的机会。使用此功能时，chainid.network 可以看到您的 IP 地址。"
  },
  "useSafeChainsListValidationWebsite": {
    "message": "chainid.network",
    "description": "useSafeChainsListValidationWebsite is separated from the rest of the text so that we can bold the third party service name in the middle of them"
  },
  "useSiteSuggestion": {
    "message": "使用网站建议"
  },
  "useTokenDetectionPrivacyDesc": {
    "message": "要自动显示发送到您账户的代币，需要与第三方服务器通信以获取代币的图像。这些服务器将拥有您的IP地址的访问权限。"
  },
  "usedByClients": {
    "message": "可用于各种不同的客户端"
  },
  "userName": {
    "message": "用户名"
  },
  "userOpContractDeployError": {
    "message": "不支持从智能合约账户进行合约部署"
  },
  "verifyContractDetails": {
    "message": "验证第三方详情"
  },
  "verifyThisTokenOn": {
    "message": "在 $1 上验证此代币",
    "description": "Points the user to etherscan as a place they can verify information about a token. $1 is replaced with the translation for \"etherscan\""
  },
  "verifyThisUnconfirmedTokenOn": {
    "message": "在 $1 上验证此代币，并确保这是您想要交易的代币。",
    "description": "Points the user to etherscan as a place they can verify information about a token. $1 is replaced with the translation for \"etherscan\""
  },
  "version": {
    "message": "版本"
  },
  "view": {
    "message": "查看"
  },
  "viewActivity": {
    "message": "查看活动"
  },
  "viewAllDetails": {
    "message": "查看所有详情"
  },
  "viewAllQuotes": {
    "message": "查看所有报价"
  },
  "viewContact": {
    "message": "查看联系人"
  },
  "viewDetails": {
    "message": "查看详情"
  },
  "viewFullTransactionDetails": {
    "message": "查看全部交易详情"
  },
  "viewMore": {
    "message": "查看更多"
  },
  "viewOnBlockExplorer": {
    "message": "在区块浏览器上查看"
  },
  "viewOnCustomBlockExplorer": {
    "message": "在 $2 上查看 $1",
    "description": "$1 is the action type. e.g (Account, Transaction, Swap) and $2 is the Custom Block Explorer URL"
  },
  "viewOnEtherscan": {
    "message": "在 Etherscan 上查看 $1",
    "description": "$1 is the action type. e.g (Account, Transaction, Swap)"
  },
  "viewOnExplorer": {
    "message": "在Explorer上查看 "
  },
  "viewOnOpensea": {
    "message": "在 Opensea 上查看"
  },
  "viewTransaction": {
    "message": "查看交易"
  },
  "viewinCustodianApp": {
    "message": "在托管应用程序中查看"
  },
  "viewinExplorer": {
    "message": "在 Explorer 中查看 $1",
    "description": "$1 is the action type. e.g (Account, Transaction, Swap)"
  },
  "visitSite": {
    "message": "访问网站"
  },
  "visitWebSite": {
    "message": "访问我们的网站"
  },
  "wallet": {
    "message": "钱包"
  },
  "walletConnectionGuide": {
    "message": "我们的硬件钱包连接指南"
  },
  "walletCreationSuccessDetail": {
    "message": "您已经成功地保护了您的钱包。请确保您的账户私钥助记词安全和秘密——这是您的责任！"
  },
  "walletCreationSuccessReminder1": {
    "message": "MetaMask 无法恢复您的账户私钥助记词。"
  },
  "walletCreationSuccessReminder2": {
    "message": "MetaMask 绝对不会索要您的账户私钥助记词。"
  },
  "walletCreationSuccessReminder3": {
    "message": "对任何人 $1，否则您的资金有被盗风险",
    "description": "$1 is separated as walletCreationSuccessReminder3BoldSection so that we can bold it"
  },
  "walletCreationSuccessReminder3BoldSection": {
    "message": "切勿分享您的账户私钥助记词",
    "description": "This string is localized separately from walletCreationSuccessReminder3 so that we can bold it"
  },
  "walletCreationSuccessTitle": {
    "message": "钱包创建成功"
  },
  "wantToAddThisNetwork": {
    "message": "想要添加此网络吗？"
  },
  "wantsToAddThisAsset": {
    "message": "$1 想将此资产添加到您的钱包"
  },
  "warning": {
    "message": "警告"
  },
  "warningFromSnap": {
    "message": "来自$1的警告",
    "description": "$1 represents the name of the snap"
  },
  "warningTooltipText": {
    "message": "$1 第三方可能会支出您的全部代币余额，无需进一步通知或同意。请自定义较低的支出上限以保护自己。",
    "description": "$1 is a warning icon with text 'Be careful' in 'warning' colour"
  },
  "weak": {
    "message": "弱"
  },
  "web3": {
    "message": "Web3"
  },
  "web3ShimUsageNotification": {
    "message": "我们发现当前的网站尝试使用已经删除的 window.web3 API。如果这个网站出现故障，请点击 $1 以获取更多信息。",
    "description": "$1 is a clickable link."
  },
  "webhid": {
    "message": "WebHID",
    "description": "Refers to a interface for connecting external devices to the browser. Used for connecting ledger to the browser. Read more here https://developer.mozilla.org/en-US/docs/Web/API/WebHID_API"
  },
  "websites": {
    "message": "网站",
    "description": "Used in the 'permission_rpc' message."
  },
  "welcomeBack": {
    "message": "欢迎回来！"
  },
  "welcomeExploreDescription": {
    "message": "存储、发送和使用加密货币和资产。"
  },
  "welcomeExploreTitle": {
    "message": "探索去中心化应用"
  },
  "welcomeLoginDescription": {
    "message": "使用您的 MetaMask 登录去中心化应用 - 无需注册。"
  },
  "welcomeLoginTitle": {
    "message": "迎接您的钱包"
  },
  "welcomeToMetaMask": {
    "message": "让我们开始吧"
  },
  "welcomeToMetaMaskIntro": {
    "message": "MetaMask 深受数百万人信任，是一款可以让所有人进入 web3 世界的安全钱包。"
  },
  "whatsNew": {
    "message": "最新动态",
    "description": "This is the title of a popup that gives users notifications about new features and updates to MetaMask."
  },
  "whatsThis": {
    "message": "这是什么？"
  },
  "wrongChainId": {
    "message": "此链 ID 与网络名称不匹配。"
  },
  "wrongNetworkName": {
    "message": "根据我们的记录，该网络名称可能与此链 ID 不匹配。"
  },
  "xOfYPending": {
    "message": "$1 / $2 待处理",
    "description": "$1 and $2 are intended to be two numbers, where $2 is a total number of pending confirmations, and $1 is a count towards that total"
  },
  "yes": {
    "message": "是"
  },
  "you": {
    "message": "您"
  },
  "youHaveAddedAll": {
    "message": "您已经添加了所有热门网络。您可以探索更多网络$1，或者您可以$2",
    "description": "$1 is a link with the text 'here' and $2 is a button with the text 'add more networks manually'"
  },
  "youNeedToAllowCameraAccess": {
    "message": "需要开启相机访问权限，才能使用该功能。"
  },
  "youSign": {
    "message": "您正在签名"
  },
  "yourAccounts": {
    "message": "您的账户"
  },
  "yourActivity": {
    "message": "您的活动"
  },
  "yourBalance": {
    "message": "您的余额"
  },
  "yourNFTmayBeAtRisk": {
    "message": "您的 NFT 可能面临风险"
  },
  "yourPrivateSeedPhrase": {
    "message": "您的个人账户私钥助记词"
  },
  "yourTransactionConfirmed": {
    "message": "交易已确认"
  },
  "yourTransactionJustConfirmed": {
    "message": "在区块链上确认之前，我们无法取消您的交易。"
  },
  "zeroGasPriceOnSpeedUpError": {
    "message": "加速时零燃料价格"
  }
}<|MERGE_RESOLUTION|>--- conflicted
+++ resolved
@@ -995,12 +995,9 @@
     "message": "确认"
   },
   "confirmAlertModalAcknowledgeMultiple": {
-<<<<<<< HEAD
     "message": "我已知晓提醒并仍想继续"
   },
   "confirmAlertModalAcknowledgeSingle": {
-=======
->>>>>>> 535c139b
     "message": "我已知晓提醒并仍想继续"
   },
   "confirmAlertModalDetails": {
@@ -1768,15 +1765,12 @@
     "message": "启用 $1",
     "description": "$1 is a token symbol, e.g. ETH"
   },
-<<<<<<< HEAD
   "enableTokenAutoDetection": {
     "message": "启用代币自动检测"
   },
   "enable_auto_detection_toggle_automatically": {
     "message": "启用基本功能的用户将在 MetaMask Extension v12.3.0 中自动启用此功能"
   },
-=======
->>>>>>> 535c139b
   "enabled": {
     "message": "已启用"
   },
@@ -2824,12 +2818,9 @@
   "methodData": {
     "message": "方法"
   },
-<<<<<<< HEAD
   "methodDataTransactionDesc": {
     "message": "基于解码输入数据而执行的功能。"
   },
-=======
->>>>>>> 535c139b
   "methodNotSupported": {
     "message": "不支持此账户。"
   },
@@ -3535,12 +3526,9 @@
   "onboardingMetametricsDescription2": {
     "message": "当我们收集指标时，总是..."
   },
-<<<<<<< HEAD
-=======
   "onboardingMetametricsDisagree": {
     "message": "不，谢谢"
   },
->>>>>>> 535c139b
   "onboardingMetametricsInfuraTerms": {
     "message": "如果我们决定将这些数据用于其他目的，我们会通知您。您可以查看我们的 $1 以了解更多信息。请记住，您可以随时转到设置并选择退出。",
     "description": "$1 represents `onboardingMetametricsInfuraTermsPolicy`"
