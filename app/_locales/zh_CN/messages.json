--- conflicted
+++ resolved
@@ -41,12 +41,6 @@
   "QRHardwareWalletSteps1Title": {
     "message": "关联您的二维码硬件钱包"
   },
-<<<<<<< HEAD
-  "QRHardwareWalletSteps2Description": {
-    "message": "Ngrave Zero"
-  },
-=======
->>>>>>> ad7a5462
   "SIWEAddressInvalid": {
     "message": "登录请求中的地址与您用于登录的账户地址不匹配。"
   },
@@ -313,12 +307,9 @@
   "addUrl": {
     "message": "添加 URL"
   },
-<<<<<<< HEAD
-=======
   "addingAccount": {
     "message": "添加账户"
   },
->>>>>>> ad7a5462
   "addingCustomNetwork": {
     "message": "正在添加网络"
   },
@@ -328,12 +319,6 @@
   "additionalNetworks": {
     "message": "其他网络"
   },
-<<<<<<< HEAD
-  "additionalRpcUrl": {
-    "message": "其他 RPC（远程过程调用）URL"
-  },
-=======
->>>>>>> ad7a5462
   "address": {
     "message": "地址"
   },
@@ -1002,12 +987,6 @@
   "confirmConnectionTitle": {
     "message": "确认连接到$1"
   },
-<<<<<<< HEAD
-  "confirmDeletion": {
-    "message": "确认删除"
-  },
-=======
->>>>>>> ad7a5462
   "confirmFieldPaymaster": {
     "message": "费用支付方"
   },
@@ -1020,36 +999,13 @@
   "confirmRecoveryPhrase": {
     "message": "确认私钥助记词"
   },
-<<<<<<< HEAD
-  "confirmRpcUrlDeletionMessage": {
-    "message": "您确定要删除 RPC（远程过程调用）URL 吗？您的信息将不会保存到此网络。"
-  },
-  "confirmTitleDescContractInteractionTransaction": {
-    "message": "仅在您完全理解内容并信任请求网站的情况下，才能确认此交易。"
-  },
   "confirmTitleDescPermitSignature": {
     "message": "此网站需要获得许可来使用您的代币。"
   },
   "confirmTitleDescSIWESignature": {
     "message": "某个网站要求您登录以证明您拥有该账户。"
   },
-  "confirmTitleDescSignature": {
-    "message": "仅在您批准该内容并信任请求网站的情况下，才能确认此消息。"
-=======
-  "confirmTitleDescPermitSignature": {
-    "message": "此网站需要获得许可来使用您的代币。"
-  },
-  "confirmTitleDescSIWESignature": {
-    "message": "某个网站要求您登录以证明您拥有该账户。"
-  },
   "confirmTitlePermitTokens": {
-    "message": "支出上限请求"
-  },
-  "confirmTitleSIWESignature": {
-    "message": "登录请求"
->>>>>>> ad7a5462
-  },
-  "confirmTitlePermitSignature": {
     "message": "支出上限请求"
   },
   "confirmTitleSIWESignature": {
@@ -1516,9 +1472,6 @@
     "message": "要删除$1网络吗？",
     "description": "$1 represents the name of the network"
   },
-  "deleteRpcUrl": {
-    "message": "删除 RPC（远程过程调用）URL"
-  },
   "deposit": {
     "message": "保证金"
   },
@@ -1544,12 +1497,9 @@
   "details": {
     "message": "详细信息"
   },
-<<<<<<< HEAD
-=======
   "developerOptions": {
     "message": "开发者选项"
   },
->>>>>>> ad7a5462
   "disabledGasOptionToolTipMessage": {
     "message": "“$1”已被禁用，因为它不满足在原来的燃料费用基础上至少增加10%的要求。",
     "description": "$1 is gas estimate type which can be market or aggressive"
@@ -1883,13 +1833,8 @@
   "existingChainId": {
     "message": "您输入的信息与现有的链 ID 相关联。"
   },
-<<<<<<< HEAD
-  "existingRpcUrl": {
-    "message": "此 URL 与另一个链 ID 相关联。"
-=======
   "existingRequestsBannerAlertDesc": {
     "message": "如需查看和确认您的最新请求，您需要首先批准或拒绝现有请求。"
->>>>>>> ad7a5462
   },
   "expandView": {
     "message": "展开视图"
@@ -1942,9 +1887,6 @@
     "message": "文件导入失败？点击这里！",
     "description": "Helps user import their account from a JSON file"
   },
-  "findTheRightChainId": {
-    "message": "在下方找到合适的："
-  },
   "flaskWelcomeUninstall": {
     "message": "您应该卸载此扩展程序",
     "description": "This request is shown on the Flask Welcome screen. It is intended for non-developers, and will be bolded."
@@ -3961,10 +3903,6 @@
     "message": "这些网络中的其中一些依赖于第三方。此连接可能不太可靠，或使第三方可进行活动跟踪。$1",
     "description": "$1 is Learn more link"
   },
-  "popularNetworkAddToolTip": {
-    "message": "这些网络中的其中一些依赖于第三方。此连接可能不太可靠，或使第三方可进行活动跟踪。$1",
-    "description": "$1 is Learn more link"
-  },
   "portfolio": {
     "message": "Portfolio"
   },
@@ -5296,12 +5234,6 @@
   },
   "suggestedTokenName": {
     "message": "建议名称："
-<<<<<<< HEAD
-  },
-  "suggestedTokenSymbol": {
-    "message": "建议的股票代码："
-=======
->>>>>>> ad7a5462
   },
   "support": {
     "message": "获取帮助"
@@ -6102,9 +6034,6 @@
     "message": "U2F",
     "description": "A name on an API for the browser to interact with devices that support the U2F protocol. On some browsers we use it to connect MetaMask to Ledger devices."
   },
-  "unMatchedChain": {
-    "message": "根据我们的记录，此 URL 与此链 ID 的已知提供者不匹配。"
-  },
   "unapproved": {
     "message": "未批准"
   },
@@ -6383,12 +6312,6 @@
   "whatsThis": {
     "message": "这是什么？"
   },
-<<<<<<< HEAD
-  "wrongChainId": {
-    "message": "此链 ID 与网络名称不匹配。"
-  },
-=======
->>>>>>> ad7a5462
   "wrongNetworkName": {
     "message": "根据我们的记录，该网络名称可能与此链 ID 不匹配。"
   },
