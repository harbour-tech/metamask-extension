{
  "QRHardwareInvalidTransactionTitle": {
    "message": "त्रुटि"
  },
  "QRHardwareMismatchedSignId": {
    "message": "असंगत लेनदेन डेटा। कृपया लेनदेन विवरण की जांच करें।"
  },
  "QRHardwarePubkeyAccountOutOfRange": {
    "message": "कोई और खाता नहीं। यदि आप नीचे असूचीबद्ध किसी अन्य खाते तक पहुंचना चाहते हैं, तो कृपया अपने हार्डवेयर वॉलेट को फिर से कनेक्ट करें और उसका चयन करें।"
  },
  "QRHardwareScanInstructions": {
    "message": "QR कोड को अपने कैमरे के सामने रखें। स्क्रीन धुंधली है, लेकिन इससे रीडिंग प्रभावित नहीं होगी।"
  },
  "QRHardwareSignRequestCancel": {
    "message": "अस्वीकार करें"
  },
  "QRHardwareSignRequestDescription": {
    "message": "अपने वॉलेट से साइन करने के बाद, हस्ताक्षर लेने के लिए 'हस्ताक्षर प्राप्त करें' पर क्लिक करें"
  },
  "QRHardwareSignRequestGetSignature": {
    "message": "हस्ताक्षर पाएं"
  },
  "QRHardwareSignRequestSubtitle": {
    "message": "अपने वॉलेट से QR कोड को स्कैन करें"
  },
  "QRHardwareSignRequestTitle": {
    "message": "हस्ताक्षर का अनुरोध करें"
  },
  "QRHardwareUnknownQRCodeTitle": {
    "message": "त्रुटि"
  },
  "QRHardwareUnknownWalletQRCode": {
    "message": "अमान्य QR कोड। कृपया हार्डवेयर वॉलेट के सिंक QR कोड को स्कैन करें।"
  },
  "QRHardwareWalletImporterTitle": {
    "message": "QR कोड स्कैन करें"
  },
  "QRHardwareWalletSteps1Description": {
    "message": "आप नीचे आधिकारिक क्यूआर-कोड सहायक भागीदारों की सूची में से चुन सकते हैं।"
  },
  "QRHardwareWalletSteps1Title": {
    "message": "अपने क्यूआर हार्डवेयर वॉलेट को कनेक्ट करें"
  },
  "QRHardwareWalletSteps2Description": {
    "message": "Ngrave (जल्द आ रहा है)"
  },
  "SIWEAddressInvalid": {
    "message": "साइन-इन अनुरोध का पता उस अकाउंट के पते से मेल नहीं खाता जिसका उपयोग आप साइन इन करने के लिए कर रहे हैं।"
  },
  "SIWEDomainInvalidText": {
    "message": "आप जिस साइट में साइन इन करने का प्रयास कर रहे हैं, वह अनुरोध किए गए डोमेन से मेल नहीं खाती। सावधानी के साथ आगे बढ़ें।"
  },
  "SIWEDomainInvalidTitle": {
    "message": "भ्रामक साइट अनुरोध।"
  },
  "SIWEDomainWarningBody": {
    "message": "वेबसाइट ($1) आपसे गलत डोमेन में साइन इन करने के लिए कह रही है। यह एक फिशिंग अटैक हो सकता है।",
    "description": "$1 represents the website domain"
  },
  "SIWEDomainWarningLabel": {
    "message": "असुरक्षित"
  },
  "SIWELabelChainID": {
    "message": "चेन ID:"
  },
  "SIWELabelExpirationTime": {
    "message": "पर समाप्त होगा:"
  },
  "SIWELabelIssuedAt": {
    "message": "जारी किया गया:"
  },
  "SIWELabelMessage": {
    "message": "संदेश:"
  },
  "SIWELabelNonce": {
    "message": "नॉन्स:"
  },
  "SIWELabelNotBefore": {
    "message": "इससे पहले नहीं:"
  },
  "SIWELabelRequestID": {
    "message": "अनुरोध ID:"
  },
  "SIWELabelResources": {
    "message": "संसाधन: $1",
    "description": "$1 represents the number of resources"
  },
  "SIWELabelURI": {
    "message": "URI:"
  },
  "SIWELabelVersion": {
    "message": "संस्करण:"
  },
  "SIWESiteRequestSubtitle": {
    "message": "ये साइट इसके साथ साइन इन करने के लिए अनुरोध कर रही है"
  },
  "SIWESiteRequestTitle": {
    "message": "साइन-इन अनुरोध"
  },
  "SIWEWarningSubtitle": {
    "message": "यह पुष्टि करने के लिए कि आप समझ गए हैं, जांच करें:"
  },
  "SIWEWarningTitle": {
    "message": "क्या आपको यकीन है?"
  },
  "about": {
    "message": "इसके बारे में"
  },
  "acceptTermsOfUse": {
    "message": "मैंने $1 पढ़ लिया है और मैं सहमत हूं",
    "description": "$1 is the `terms` message"
  },
  "accessAndSpendNoticeNFT": {
    "message": "$1 एक्सेस कर सकता है और इस एसेट को खर्च कर सकता है",
    "description": "$1 is the url of the site requesting ability to spend"
  },
  "accessYourWalletWithSRP": {
    "message": "अपने गुप्त रिकवरी वाक्यांश का इस्तेमाल कर अपने वॉलेट तक पहुंच प्राप्त करें"
  },
  "accessYourWalletWithSRPDescription": {
    "message": "मेटामास्क आपका पासवर्ड रिकवर नहीं कर सकता। हम आपके स्वामित्व को मान्य करने, आपके वॉलेट को रीस्टोर करने और एक नया पासवर्ड सेट करने के लिए आपके गुप्त रिकवरी वाक्यांश का उपयोग करेंगे। सबसे पहले, अपना वह गुप्त रिकवरी वाक्यांश दर्ज करें जिसे आपको अपना बटुआ बनाते समय दिया गया था। $1",
    "description": "$1 is the words 'Learn More' from key 'learnMore', separated here so that it can be added as a link"
  },
  "accessingYourCamera": {
    "message": "आपके कैमरे तक पहुँच रहा है..."
  },
  "account": {
    "message": "खाता"
  },
  "accountDetails": {
    "message": "खाता विवरण"
  },
  "accountIdenticon": {
    "message": "अकाउंट आइडेंटिकॉन"
  },
  "accountName": {
    "message": "अकाउंट का नाम"
  },
  "accountNameDuplicate": {
    "message": "इस अकाउंट का नाम पहले से हीं मौजूद है",
    "description": "This is an error message shown when the user enters a new account name that matches an existing account name"
  },
  "accountNameReserved": {
    "message": "यह खाता नाम आरक्षित है",
    "description": "This is an error message shown when the user enters a new account name that is reserved for future use"
  },
  "accountOptions": {
    "message": "अकाउंट विकल्प"
  },
  "accountSelectionRequired": {
    "message": "आपको एक खाते का चयन करने की आवश्यकता है!"
  },
  "active": {
    "message": "सक्रिय"
  },
  "activity": {
    "message": "गतिविधि"
  },
  "activityLog": {
    "message": "गतिविधि लॉग"
  },
  "add": {
    "message": "जोड़ें"
  },
  "addANetwork": {
    "message": "एक नेटवर्क जोड़ें"
  },
  "addANetworkManually": {
    "message": "मैन्युअल रूप से नेटवर्क जोड़ें"
  },
  "addANickname": {
    "message": "एक उपनाम जोड़ें"
  },
  "addAcquiredTokens": {
    "message": "आपके द्वारा MetaMask का उपयोग करके प्राप्त किए गए टोकन जोड़ें"
  },
  "addAlias": {
    "message": "उपनाम जोड़ें"
  },
  "addBlockExplorer": {
    "message": "ब्लॉक एक्सप्लोरर जोड़ें"
  },
  "addContact": {
    "message": "संपर्क जोड़ें"
  },
  "addCustomIPFSGateway": {
    "message": "कस्टम IPFS गेटवे जोड़ें"
  },
  "addCustomIPFSGatewayDescription": {
    "message": "IPFS (आईपीएफएस) गेटवे तृतीय पक्षों द्वारा होस्ट किए गए डेटा को एक्सेस करना और देखना संभव बनाता है। आप एक कस्टम IPFS गेटवे जोड़ सकते हैं या डिफॉल्ट का उपयोग जारी रख सकते हैं।"
  },
  "addCustomNetwork": {
    "message": "कस्टम नेटवर्क जोड़ें"
  },
  "addCustomToken": {
    "message": "कस्टम टोकन जोड़ें"
  },
  "addCustomTokenByContractAddress": {
    "message": "टोकन नहीं मिल रहा है? आप किसी भी टोकन का पता पेस्ट करके उसे मैन्युअल रूप से भी जोड़ सकते हैं। टोकन अनुबंध पते $1 पर मिल सकते हैं।",
    "description": "$1 is a blockchain explorer for a specific network, e.g. Etherscan for Ethereum"
  },
  "addEthereumChainConfirmationDescription": {
    "message": "इससे इस नेटवर्क को MetaMask के अंदर उपयोग करने की अनुमति मिलेगी।"
  },
  "addEthereumChainConfirmationRisks": {
    "message": "MetaMask कस्टम नेटवर्क को सत्यापित नहीं करता है।"
  },
  "addEthereumChainConfirmationRisksLearnMore": {
    "message": "$1 के बारे में जानें।",
    "description": "$1 is a link with text that is provided by the 'addEthereumChainConfirmationRisksLearnMoreLink' key"
  },
  "addEthereumChainConfirmationRisksLearnMoreLink": {
    "message": "धोखाधड़ी और नेटवर्क सुरक्षा जोखिम",
    "description": "Link text for the 'addEthereumChainConfirmationRisksLearnMore' translation key"
  },
  "addEthereumChainConfirmationTitle": {
    "message": "इस साइट को नेटवर्क जोड़ने की अनुमति दें?"
  },
  "addEthereumChainWarningModalHeader": {
    "message": "इस RPC प्रदाता को केवल तभी जोड़ें जब आप निश्चित हैं कि आप इस पर विश्वास कर सकते हैं। $1",
    "description": "$1 is addEthereumChainWarningModalHeaderPartTwo passed separately so that it can be bolded"
  },
  "addEthereumChainWarningModalHeaderPartTwo": {
    "message": "द्वेषपूर्ण प्रदाता ब्लॉकचेन की स्थिति के बारे में झूठ बोल सकते हैं और आपकी नेटवर्क गतिविधि रिकॉर्ड कर सकते हैं।"
  },
  "addEthereumChainWarningModalListHeader": {
    "message": "यह महत्वपूर्ण है कि आपका प्रदाता विश्वसनीय हो, क्योंकि उसके पास निम्नलिखित की शक्ति है:"
  },
  "addEthereumChainWarningModalListPointOne": {
    "message": "आपके खाते और IP (आईपी) पता देखने की, और उन्हें एक साथ जोड़ने की"
  },
  "addEthereumChainWarningModalListPointThree": {
    "message": "खाता शेष राशि और अन्य ऑन-चेन स्थिति दिखाने की"
  },
  "addEthereumChainWarningModalListPointTwo": {
    "message": "आपके लेन-देन को प्रसारित करने की"
  },
  "addEthereumChainWarningModalTitle": {
    "message": "आप एथेरियम मेननेट के लिए एक नया आरपीसी (RPC) प्रदाता जोड़ रहे हैं"
  },
  "addFriendsAndAddresses": {
    "message": "उन मित्रों और पतों को जोड़ें, जिन पर आप भरोसा करते हैं"
  },
  "addFromAListOfPopularNetworks": {
    "message": "लोकप्रिय नेटवर्क की सूची से जोड़ें या मैन्युअल रूप से नेटवर्क जोड़ें। केवल उन संस्थाओं के साथ संवाद करें जिन पर आप भरोसा करते हैं।"
  },
  "addMemo": {
    "message": "मेमो जोड़ें"
  },
  "addMoreNetworks": {
    "message": "मैन्युअल रूप से अधिक नेटवर्क जोड़ें"
  },
  "addNetwork": {
    "message": "नेटवर्क जोड़ें"
  },
  "addNetworkTooltipWarning": {
    "message": "यह नेटवर्क कनेक्शन तृतीय पक्षों पर निर्भर करता है। यह कनेक्शन संभवतः कम विश्वसनीय है या तृतीय-पक्षों को एक्टिविटी को ट्रैक करने में सक्षम कर सकता है। $1",
    "description": "$1 is Learn more link"
  },
  "addSuggestedTokens": {
    "message": "सुझाए गए टोकन जोड़ें"
  },
  "addToken": {
    "message": "टोकन जोड़ें"
  },
  "address": {
    "message": "पता"
  },
  "advanced": {
    "message": "उन्नत"
  },
  "advancedBaseGasFeeToolTip": {
    "message": "जब आपका लेन-देन ब्लॉक में शामिल हो जाता है, तो आपके अधिकतम आधार शुल्क और वास्तविक आधार शुल्क के बीच का कोई भी अंतर वापस कर दिया जाता है। कुल राशि की गणना अधिकतम आधार शुल्क (GWEI में) * गैस सीमा के रुप में की जाती है।"
  },
  "advancedConfiguration": {
    "message": "उन्नत कंफिगुरेशन"
  },
  "advancedGasFeeDefaultOptIn": {
    "message": "इन $1 को \"एडवांस\" के लिए मेरे डिफॉल्ट के रूप में सहेजें"
  },
  "advancedGasFeeDefaultOptOut": {
    "message": "हमेशा इन मूल्यों और एडवांस सेटिंग को डिफॉल्ट के रूप में उपयोग करें।"
  },
  "advancedGasFeeModalTitle": {
    "message": "एडवांस गैस शुल्क"
  },
  "advancedGasPriceTitle": {
    "message": "गैस की कीमत"
  },
  "advancedPriorityFeeToolTip": {
    "message": "प्राथमिकता शुल्क (उर्फ \"माइनर टिप\") सीधे खनिकों के पास जाता है और उन्हें आपके लेन-देन को प्राथमिकता देने के लिए प्रोत्साहित करता है।"
  },
  "airgapVault": {
    "message": "AirGap का वॉल्ट"
  },
  "alertDisableTooltip": {
    "message": "इसे \"सेटिंग > अलर्ट\" में बदला जा सकता है"
  },
  "alertSettingsUnconnectedAccount": {
    "message": "असंबद्ध खाता चयनित कर कोई वेबसाइट ब्राउज करना"
  },
  "alertSettingsUnconnectedAccountDescription": {
    "message": "यह चेतावनी पॉपअप में तब दिखाई जाती है, जब आप कनेक्टेड web3 साइट ब्राउज कर रहे होते हैं, लेकिन वर्तमान में चयनित खाता कनेक्ट नहीं होता है।"
  },
  "alertSettingsWeb3ShimUsage": {
    "message": "जब कोई वेबसाइट हटाए गए window.web3 API का उपयोग करने का प्रयास करती है"
  },
  "alertSettingsWeb3ShimUsageDescription": {
    "message": "यह चेतावनी पॉपअप में तब दिखाई जाती है, जब आप ऐसी साइट ब्राउज कर रहे होते हैं, जो हटाए गए window.web3 API का उपयोग करने का प्रयास करती है और परिणामस्वरूप उसमें गड़बड़ी आ सकती है।"
  },
  "alerts": {
    "message": "चेतावनियां"
  },
  "allOfYour": {
    "message": "आपके सभी $1",
    "description": "$1 is the symbol or name of the token that the user is approving spending"
  },
  "allowExternalExtensionTo": {
    "message": "इस बाहरी एक्सटेंशन को इसकी अनुमति दें:"
  },
  "allowSpendToken": {
    "message": "आपके $1 तक पहुंचने की अनुमति दें?",
    "description": "$1 is the symbol of the token that are requesting to spend"
  },
  "allowThisSiteTo": {
    "message": "इस साइट को इसकी अनुमति दें:"
  },
  "allowWithdrawAndSpend": {
    "message": "$1 को निम्नलिखित तक राशि निकालने और खर्च करने की अनुमति दें:",
    "description": "The url of the site that requested permission to 'withdraw and spend'"
  },
  "amount": {
    "message": "राशि"
  },
  "appDescription": {
    "message": "आपके ब्राउजर में एक Ethereum वॉलेट",
    "description": "The description of the application"
  },
  "appName": {
    "message": "MetaMask",
    "description": "The name of the application"
  },
  "appNameBeta": {
    "message": "MetaMask Beta",
    "description": "The name of the application (Beta)"
  },
  "appNameFlask": {
    "message": "MetaMask Fask",
    "description": "The name of the application (Flask)"
  },
  "appNameMmi": {
    "message": "MetaMask संस्थागत",
    "description": "The name of the application (MMI)"
  },
  "approve": {
    "message": "खर्च सीमा अनुमोदित करें"
  },
  "approveAllTokensTitle": {
    "message": "आपके सभी $1 को एक्सेस और ट्रांसफर करने के लिए अनुमति दें",
    "description": "$1 is the symbol of the token for which the user is granting approval"
  },
  "approveAndInstall": {
    "message": "स्वीकृत और इंस्टॉल करें"
  },
  "approveAndUpdate": {
    "message": "स्वीकृत और अपडेट करें"
  },
  "approveButtonText": {
    "message": "अनुमोदित करें"
  },
  "approveSpendingCap": {
    "message": "खर्च की सीमा $1 को स्वीकृत करें",
    "description": "The token symbol that is being approved"
  },
  "approveTokenDescription": {
    "message": "यह किसी तीसरे पक्ष को बिना किसी नोटिस के निम्नलिखित NFTs को ऐक्सेस करने और स्थानांतरित करने की अनुमति देता है जब तक कि आप इसकी ऐक्सेस को रद्द नहीं कर देते।"
  },
  "approveTokenTitle": {
    "message": "अपने $1 को ऐक्सेस करने और स्थानांतरण की अनुमति दें?",
    "description": "$1 is the symbol of the token for which the user is granting approval"
  },
  "approved": {
    "message": "अनुमोदित"
  },
  "approvedAsset": {
    "message": "स्वीकृत एसेट"
  },
  "approvedOn": {
    "message": "$1 पर स्वीकृत किया गया",
    "description": "$1 is the approval date for a permission"
  },
  "areYouSure": {
    "message": "क्या आप सुनिश्चित हैं?"
  },
  "asset": {
    "message": "परिसंपत्ति"
  },
  "assetOptions": {
    "message": "एसेट विकल्प"
  },
  "assets": {
    "message": "परिसंपत्तियां"
  },
  "attemptSendingAssets": {
    "message": "यदि आप ऐसेट्स को सीधे एक नेटवर्क से दूसरे नेटवर्क पर भेजने का प्रयास करते हैं, तो इसके परिणामस्वरूप स्थायी ऐसेट्स का नुकसान हो सकता है। ब्रिज का उपयोग करना सुनिश्चित करें।"
  },
  "attemptingConnect": {
    "message": "ब्लॉकचेन से कनेक्ट करने का प्रयास कर रहे हैं।"
  },
  "attributions": {
    "message": "विशेषताएं"
  },
  "authorizedPermissions": {
    "message": "आपने निम्नलिखित अनुमतियां अधिकृत की हैं"
  },
  "autoDetectTokens": {
    "message": "टोकन ऑटो-डिटेक्ट करें"
  },
  "autoDetectTokensDescription": {
    "message": "हम आपके वॉलेट में भेजे गए नए टोकन का पता लगाने और प्रदर्शित करने के लिए तृतीय-पक्ष APIs का उपयोग करते हैं। अगर आप नहीं चाहते हैं कि ऐप उन सेवाओं से डेटा अपने आप खींचे तो इसे बंद कर दें। $1",
    "description": "$1 is a link to a support article"
  },
  "autoLockTimeLimit": {
    "message": "ऑटो-लॉक टाइमर (मिनट)"
  },
  "autoLockTimeLimitDescription": {
    "message": "MetaMask लॉक होने से पहले निष्क्रिय समय को मिनट में सेट करें।"
  },
  "average": {
    "message": "औसत"
  },
  "back": {
    "message": "वापस"
  },
  "backToAll": {
    "message": "सभी पर वापस"
  },
  "backup": {
    "message": "बैकअप"
  },
  "backupApprovalInfo": {
    "message": "यदि आप अपना डिवाइस खो देते हैं, अपना पासवर्ड भूल जाते हैं, MetaMask को फिर से स्थापित करना हो या दूसरे डिवाइस पर अपने वॉलेट तक पहुंचना चाहते हों, तो आपके वॉलेट को पुनर्प्राप्त करने के लिए यह गुप्त कोड आवश्यक है।"
  },
  "backupApprovalNotice": {
    "message": "अपने वॉलेट और धन को सुरक्षित रखने के लिए अपने गुप्त रिकवरी कोड का बैकअप लें।"
  },
  "backupNow": {
    "message": "अभी बैकअप लें"
  },
  "backupUserData": {
    "message": "अपने डेटा का बैकअप लें"
  },
  "backupUserDataDescription": {
    "message": "आप एक JSON फाइल में वरीयताएं और अकाउंट एड्रेस वाली उपयोगकर्ता सेटिंग्स का बैकअप ले सकते हैं।"
  },
  "balance": {
    "message": "शेषराशि"
  },
  "balanceOutdated": {
    "message": "शेषराशि पुरानी हो सकती है"
  },
  "baseFee": {
    "message": "आधार शुल्क"
  },
  "basic": {
    "message": "बेसिक"
  },
  "beCareful": {
    "message": "सावधान रहें"
  },
  "beta": {
    "message": "बीटा"
  },
  "betaHeaderText": {
    "message": "यह बीटा संस्करण है। कृपया बग रिपोर्ट करें $1",
    "description": "$1 represents the word 'here' in a hyperlink"
  },
  "betaMetamaskVersion": {
    "message": "MetaMask बीटा संस्करण"
  },
  "betaTerms": {
    "message": "बीटा के उपयोग की शर्तें"
  },
  "betaWalletCreationSuccessReminder1": {
    "message": "MetaMask बीटा आपका गुप्त रिकवरी वाक्यांश फिर रिकवर नहीं कर सकता।"
  },
  "betaWalletCreationSuccessReminder2": {
    "message": "MetaMask बीटा आपसे आपका गुप्त रिकवरी वाक्यांश कभी नहीं मांगेगा।"
  },
  "blockExplorerAccountAction": {
    "message": "अकाउंट",
    "description": "This is used with viewOnEtherscan and viewInExplorer e.g View Account in Explorer"
  },
  "blockExplorerAssetAction": {
    "message": "संपत्ति",
    "description": "This is used with viewOnEtherscan and viewInExplorer e.g View Asset in Explorer"
  },
  "blockExplorerSwapAction": {
    "message": "विनिमय",
    "description": "This is used with viewOnEtherscan e.g View Swap on Etherscan"
  },
  "blockExplorerUrl": {
    "message": "ब्लॉक एक्सप्लोरर URL"
  },
  "blockExplorerUrlDefinition": {
    "message": "इस नेटवर्क के लिए ब्लॉक एक्सप्लोरर के रूप में उपयोग किया जाने वाला URL।"
  },
  "blockExplorerView": {
    "message": "$1 पर खाता देखें",
    "description": "$1 replaced by URL for custom block explorer"
  },
  "blockies": {
    "message": "ब्लॉकीज़"
  },
  "browserNotSupported": {
    "message": "आपका ब्राउजर सपोर्टेड नहीं है..."
  },
  "buildContactList": {
    "message": "अपनी संपर्क सूची बनाएं"
  },
  "builtAroundTheWorld": {
    "message": "MetaMask दुनिया भर में डिज़ाइन किया और बनाया गया है।"
  },
  "busy": {
    "message": "व्यस्त"
  },
  "buy": {
    "message": "खरीदें"
  },
  "buyAsset": {
    "message": "$1 खरीदें",
    "description": "$1 is the ticker symbol of a an asset the user is being prompted to purchase"
  },
  "buyNow": {
    "message": "अभी खरीदें"
  },
  "bytes": {
    "message": "बाइट"
  },
  "canToggleInSettings": {
    "message": "आप इस अधिसूचना को सेटिंग्स -> अलर्ट में पुनः सक्षम कर सकते हैं।"
  },
  "cancel": {
    "message": "रद्द करें"
  },
  "cancelEdit": {
    "message": "संपादित करना रद्द करें"
  },
  "cancelPopoverTitle": {
    "message": "लेन-देन रद्द करें"
  },
  "cancelSpeedUp": {
    "message": "किसी लेन-देन को रद्द या तेज करें।"
  },
  "cancelSpeedUpLabel": {
    "message": "ये गैस शुल्क मूल को $1 करेगा।",
    "description": "$1 is text 'replace' in bold"
  },
  "cancelSpeedUpTransactionTooltip": {
    "message": "किसी लेनदेन को $1 करने के लिए गैस शुल्क में कम से कम 10% की वृद्धि की जानी चाहिए ताकि उसे नेटवर्क द्वारा मान्यता मिल सके।",
    "description": "$1 is string 'cancel' or 'speed up'"
  },
  "cancelSwapForFee": {
    "message": "~$1 में स्वैप रद्द करें",
    "description": "$1 could be e.g. $2.98, it is a cost for cancelling a Smart Transaction"
  },
  "cancelSwapForFree": {
    "message": "मुफ्त में स्वैप रद्द करें"
  },
  "cancelled": {
    "message": "रद्द किया गया"
  },
  "chainId": {
    "message": "चेन ID"
  },
  "chainIdDefinition": {
    "message": "इस नेटवर्क के लिए लेन-देन पर हस्ताक्षर करने के लिए उपयोग की जाने वाली चेन ID।"
  },
  "chainIdExistsErrorMsg": {
    "message": "यह चेन ID वर्तमान में $1 नेटवर्क द्वारा उपयोग की जाती है।"
  },
  "chainListReturnedDifferentTickerSymbol": {
    "message": "चेन आईडी $1 वाला नेटवर्क आपके द्वारा दर्ज किए गए मुद्रा चिह्न ($2) से भिन्न मुद्रा चिह्न का उपयोग कर सकता है। कृपया जारी रखने से पहले सत्यापित करें।",
    "description": "$1 is the chain id currently entered in the network form and $2 is the return value of nativeCurrency.symbol from chainlist.network"
  },
  "chooseYourNetwork": {
    "message": "अपना नेटवर्क चुनें"
  },
  "chooseYourNetworkDescription": {
    "message": "हम अपने रिमोट प्रोसीजर कॉल (RPC) प्रदाता के रूप में Infura का उपयोग करते हैं ताकि हम एथेरियम डेटा तक सबसे विश्वसनीय और निजी ऐक्सेस प्रदान कर सकें। आप अपना स्वयं का RPC चुन सकते हैं, लेकिन याद रखें कि कोई भी RPC लेनदेन करने के लिए आपका IP पता और एथेरियम वॉलेट प्राप्त करेगा। Infura डेटा को कैसे प्रबंधित करता है, इस बारे में अधिक जानने के लिए हमारा $1 पढ़ें।",
    "description": "$1 is a link to the privacy policy"
  },
  "chromeRequiredForHardwareWallets": {
    "message": "अपने हार्डवेयर वॉलेट से कनेक्ट करने के लिए आपको Google Chrome पर MetaMask का उपयोग करने की आवश्यकता है।"
  },
  "clear": {
    "message": "साफ़ करें"
  },
  "clearActivity": {
    "message": "गतिविधि और अस्थायी डेटा साफ़ करें"
  },
  "clearActivityButton": {
    "message": "गतिविधि टैब डेटा साफ़ करें"
  },
  "clearActivityDescription": {
    "message": "यह खाते की अस्थायीता को रीसेट करता है और आपके वॉलेट में गतिविधि टैब से डेटा मिटा देता है। केवल मौजूदा खाता और नेटवर्क प्रभावित होंगे। आपकी शेष राशि और आने वाले लेन-देन नहीं बदलेंगे।"
  },
  "clickToConnectLedgerViaWebHID": {
    "message": "अपने लेजर को WebHID के जरिये कनेक्ट करने के लिए यहां क्लिक करें",
    "description": "Text that can be clicked to open a browser popup for connecting the ledger device via webhid"
  },
  "clickToManuallyAdd": {
    "message": "मैन्युअल रूप से टोकन जोड़ने के लिए यहां क्लिक करें"
  },
  "close": {
    "message": "बंद करें"
  },
  "coingecko": {
    "message": "कॉइनगेको"
  },
  "confirm": {
    "message": "पुष्टि करें"
  },
  "confirmPassword": {
    "message": "पासवर्ड की पुष्टि करें"
  },
  "confirmRecoveryPhrase": {
    "message": "सीक्रेट रिकवरी फ्रेज की पुष्टि करें"
  },
  "confirmed": {
    "message": "पुष्टि की गई"
  },
  "confusableUnicode": {
    "message": "'$1', '$2' के समान है।"
  },
  "confusableZeroWidthUnicode": {
    "message": "शून्य-चौड़ाई वाला वर्ण मिला।"
  },
  "confusingEnsDomain": {
    "message": "हमने ENS नाम में एक भ्रमित करने योग्य वर्ण का पता लगाया है। संभावित धोखाधड़ी से बचने के लिए ENS नाम की जाँच करें।"
  },
  "connect": {
    "message": "कनेक्ट करें"
  },
  "connectAccountOrCreate": {
    "message": "खाता कनेक्ट करें या नया बनाएं"
  },
  "connectHardwareWallet": {
    "message": "हार्डवेयर वॉलेट कनेक्ट करें"
  },
  "connectManually": {
    "message": "वर्तमान साइट से मैन्युअल रूप से कनेक्ट करें"
  },
  "connectTo": {
    "message": "$1 से कनेक्ट करें",
    "description": "$1 is the name/origin of a web3 site/application that the user can connect to metamask"
  },
  "connectToAll": {
    "message": "अपने सभी $1 से कनेक्ट करें",
    "description": "$1 will be replaced by the translation of connectToAllAccounts"
  },
  "connectToAllAccounts": {
    "message": "खाते",
    "description": "will replace $1 in connectToAll, completing the sentence 'connect to all of your accounts', will be text that shows list of accounts on hover"
  },
  "connectToMultiple": {
    "message": "$1 से कनेक्ट करें",
    "description": "$1 will be replaced by the translation of connectToMultipleNumberOfAccounts"
  },
  "connectToMultipleNumberOfAccounts": {
    "message": "$1 खाते",
    "description": "$1 is the number of accounts to which the web3 site/application is asking to connect; this will substitute $1 in connectToMultiple"
  },
  "connectWithMetaMask": {
    "message": "MetaMask के साथ कनेक्ट करें"
  },
  "connectedAccountsDescriptionPlural": {
    "message": "आपके पास इस साइट से कनेक्ट किए गए $1 खाते हैं।",
    "description": "$1 is the number of accounts"
  },
  "connectedAccountsDescriptionSingular": {
    "message": "इस साइट से आपका 1 खाता कनेक्ट किया गया है।"
  },
  "connectedAccountsEmptyDescription": {
    "message": "MetaMask इस साइट से कनेक्ट नहीं है। किसी web3 साइट से कनेक्ट करने के लिए, उनकी साइट पर कनेक्ट बटन खोजें।"
  },
  "connectedSites": {
    "message": "कनेक्ट की गई साइटें"
  },
  "connectedSitesDescription": {
    "message": "$1 इन साइटों से कनेक्ट है। वे आपके खाते का पता देख सकते हैं।",
    "description": "$1 is the account name"
  },
  "connectedSitesEmptyDescription": {
    "message": "$1 किसी भी साइट से कनेक्ट नहीं है।",
    "description": "$1 is the account name"
  },
  "connectedSnapSites": {
    "message": "$1 स्नैप इन साइटों से जुड़ा है। वे ऊपर सूचीबद्ध अनुमतियों को एक्सेस कर सकती हैं।",
    "description": "$1 represents the name of the snap"
  },
  "connecting": {
    "message": "कनेक्ट किया जा रहा है..."
  },
  "connectingTo": {
    "message": "$1 से कनेक्ट किया जा रहा है"
  },
  "connectingToGoerli": {
    "message": "Goerli टेस्ट नेटवर्क से कनेक्ट हो रहा है"
  },
  "connectingToLineaTestnet": {
    "message": "Linea Goerli टेस्ट नेटवर्क से कनेक्ट हो रहा है"
  },
  "connectingToMainnet": {
    "message": "Ethereum Mainnet से कनेक्ट हो रहा है"
  },
  "connectingToSepolia": {
    "message": "सेपोलिया टेस्ट नेटवर्क से कनेक्ट कर रहा है"
  },
  "contactUs": {
    "message": "हमसे संपर्क करें"
  },
  "contacts": {
    "message": "संपर्क"
  },
  "contentFromSnap": {
    "message": "$1 से सामग्री",
    "description": "$1 represents the name of the snap"
  },
  "continue": {
    "message": "जारी रखें"
  },
  "contract": {
    "message": "अनुबंध"
  },
  "contractAddress": {
    "message": "अनुबंध का पता"
  },
  "contractAddressError": {
    "message": "आप टोकन के अनुबंध पते पर टोकन भेज रहे हैं। इसके परिणामस्वरूप इन टोकनों का नुकसान हो सकता है।"
  },
  "contractDeployment": {
    "message": "अनुबंध परिनियोजन"
  },
  "contractDescription": {
    "message": "अपने आप को धोखेबाजों से बचाने के लिए, अनुबंध विवरण की समीक्षा करने के लिए कुछ समय निकालें।"
  },
  "contractInteraction": {
    "message": "अनुबंध इंटरैक्शन"
  },
  "contractNFT": {
    "message": "एनएफटी (NFT) अनुबंध"
  },
  "contractRequestingAccess": {
    "message": "ऐक्सेस के लिए अनुरोध करने वाला अनुबंध"
  },
  "contractRequestingSignature": {
    "message": "हस्ताक्षर का अनुरोध करते हुए अनुबंध"
  },
  "contractRequestingSpendingCap": {
    "message": "खर्च की सीमा का अनुरोध करने वाला अनुबंध"
  },
  "contractTitle": {
    "message": "अनुबंध विवरण"
  },
  "contractToken": {
    "message": "टोकन अनुबंध"
  },
  "convertTokenToNFTDescription": {
    "message": "हमने पाया है कि यह संपत्ति एक एनएफटी है। मेटामास्क के पास अब एनएफटी के लिए पूर्ण देशी समर्थन है। क्या आप इसे अपनी टोकन सूची से हटाना चाहते हैं और इसे एनएफटी के रूप में जोड़ना चाहते हैं?"
  },
  "convertTokenToNFTExistDescription": {
    "message": "हमने पाया है कि इस एसेट को एक एनएफटी के रूप में जोड़ा गया है। क्या आप इसे अपनी टोकन सूची से हटाना चाहते हैं?"
  },
  "coolWallet": {
    "message": "CoolWallet (कूलवॉलेट)"
  },
  "copiedExclamation": {
    "message": "कॉपी किया गया!"
  },
  "copyAddress": {
    "message": "क्लिपबोर्ड पर पता कॉपी करें"
  },
  "copyPrivateKey": {
    "message": "यह आपकी निजी कुंजी है (कॉपी करने के लिए क्लिक करें)"
  },
  "copyRawTransactionData": {
    "message": "लेन-देन का अपरिष्कृत डेटा कॉपी करें"
  },
  "copyToClipboard": {
    "message": "क्लिपबोर्ड पर कॉपी करें"
  },
  "copyTransactionId": {
    "message": "लेनदेन ID कॉपी करें"
  },
  "create": {
    "message": "बनाएं"
  },
  "createAccount": {
    "message": "अकाउंट बनाएं"
  },
  "createNewWallet": {
    "message": "एक नया वॉलेट बनाएं"
  },
  "createPassword": {
    "message": "पासवर्ड बनाएं"
  },
  "cryptoCompare": {
    "message": "क्रिप्टोतुलना"
  },
  "currencyConversion": {
    "message": "मुद्रा रूपांतरण"
  },
  "currencyRateCheckToggle": {
    "message": "शेष राशि और टोकन मूल्य चेकर दिखाएं"
  },
  "currencyRateCheckToggleDescription": {
    "message": "हम आपकी शेष राशि और टोकन मूल्य प्रदर्शित करने के लिए $1 और $2 API का उपयोग करते हैं। $3",
    "description": "$1 represents Coingecko, $2 represents CryptoCompare and $3 represents Privacy Policy"
  },
  "currencySymbol": {
    "message": "मुद्रा चिह्न"
  },
  "currencySymbolDefinition": {
    "message": "इस नेटवर्क की मुद्रा के लिए प्रदर्शित टिकर प्रतीक।"
  },
  "currentAccountNotConnected": {
    "message": "आपका चालू खाता कनेक्ट नहीं है"
  },
  "currentExtension": {
    "message": "वर्तमान विस्तार पेज"
  },
  "currentLanguage": {
    "message": "वर्तमान भाषा"
  },
  "currentRpcUrlDeprecated": {
    "message": "इस नेटवर्क के लिए वर्तमान rpc url को अवमानित कर दिया गया है।"
  },
  "currentTitle": {
    "message": "मौजूदा:"
  },
  "currentlyUnavailable": {
    "message": "इस नेटवर्क पर अनुपलब्ध"
  },
  "curveHighGasEstimate": {
    "message": "एग्रेसिव गैस एस्टीमेट ग्राफ"
  },
  "curveLowGasEstimate": {
    "message": "लो गैस एस्टीमेट ग्राफ"
  },
  "curveMediumGasEstimate": {
    "message": "मार्केट गैस एस्टीमेट ग्राफ"
  },
  "custom": {
    "message": "उन्नत"
  },
  "customContentSearch": {
    "message": "पहले से जुड़े हुए नेटवर्क के लिए खोजें"
  },
  "customGasSettingToolTipMessage": {
    "message": "गैस की कीमत को अनुकूलित करने के लिए $1 का उपयोग करें। यदि आप परिचित नहीं हैं तो ये भ्रामक हो सकता है। अपनी ज़िम्मेदारी पर बातचीत करें।",
    "description": "$1 is key 'advanced' (text: 'Advanced') separated here so that it can be passed in with bold font-weight"
  },
  "customSpendLimit": {
    "message": "कस्टम खर्च सीमा"
  },
  "customSpendingCap": {
    "message": "कस्टम खर्च की सीमा"
  },
  "customToken": {
    "message": "कस्टम टोकन"
  },
  "customTokenWarningInNonTokenDetectionNetwork": {
    "message": "इस नेटवर्क पर अभी टोकन खोज उपलब्ध नहीं है। कृपया टोकन को मैन्युअल रूप से इंपोर्ट करें और ये सुनिश्चित करें कि आपका उसपर भरोसा हो। $1 के बारे में जानें"
  },
  "customTokenWarningInTokenDetectionNetwork": {
    "message": "टोकन को मैन्युअल रूप से इंपोर्ट करने से पहले, सुनिश्चित करें कि आपका उसपर भरोसा हो। $1 के बारे में जानें"
  },
  "customTokenWarningInTokenDetectionNetworkWithTDOFF": {
    "message": "सुनिश्चित करें कि आप किसी टोकन को आयात करने से पहले उस पर भरोसा करते हैं। $1 को टालने का तरीका जानें। आप टोकन डिटेक्शन $2 भी सक्षम कर सकते हैं।"
  },
  "customerSupport": {
    "message": "ग्राहक सहायता सेवा"
  },
  "dappSuggested": {
    "message": "साइट का सुझाव दिया गया"
  },
  "dappSuggestedGasSettingToolTipMessage": {
    "message": "$1 ने इस कीमत का सुझाव दिया है।",
    "description": "$1 is url for the dapp that has suggested gas settings"
  },
  "dappSuggestedShortLabel": {
    "message": "साइट"
  },
  "dappSuggestedTooltip": {
    "message": "$1 ने इस कीमत की अनुशंसा की है।",
    "description": "$1 represents the Dapp's origin"
  },
  "darkTheme": {
    "message": "डार्क"
  },
  "data": {
    "message": "डेटा"
  },
  "dataBackupSeemsCorrupt": {
    "message": "आपका डेटा रीस्टोर नहीं किया जा सकता। लगता है फाइल करप्ट हुई है।"
  },
  "dataHex": {
    "message": "हेक्स"
  },
  "dcent": {
    "message": "D'Cent (डी'सेंट)"
  },
  "decimal": {
    "message": "टोकन दशमलव"
  },
  "decimalsMustZerotoTen": {
    "message": "दशमलव कम से कम 0 होना चाहिए और 36 से अधिक न हो।"
  },
  "decrypt": {
    "message": "डिक्रिप्ट करें"
  },
  "decryptCopy": {
    "message": "एन्क्रिप्ट किया गया संदेश कॉपी करें"
  },
  "decryptInlineError": {
    "message": "त्रुटि के कारण इस संदेश को डिक्रिप्ट नहीं किया जा सकता है: $1",
    "description": "$1 is error message"
  },
  "decryptMessageNotice": {
    "message": "$1 आपकी कार्रवाई को पूरा करने के लिए इस संदेश को पढ़ना चाहता है",
    "description": "$1 is the web3 site name"
  },
  "decryptMetamask": {
    "message": "संदेश डिक्रिप्ट करें"
  },
  "decryptRequest": {
    "message": "अनुरोध डिक्रिप्ट करें"
  },
  "delete": {
    "message": "हटाएँ"
  },
  "deleteAccount": {
    "message": "अकाउंट हटाएं"
  },
  "deleteNetwork": {
    "message": "नेटवर्क हटाएं?"
  },
  "deleteNetworkDescription": {
    "message": "क्या आप वाकई इस नेटवर्क को हटाना चाहते हैं?"
  },
  "deposit": {
    "message": "जमा करें"
  },
  "deprecatedTestNetworksLink": {
    "message": "अधिक जानें"
  },
  "deprecatedTestNetworksMsg": {
    "message": "Ethereum प्रोटोकॉल परिवर्तनों के कारण: Rinkeby, Ropsten, और Kovan टेस्ट नेटवर्क मजबूती से काम करने में असमर्थ हो सकते हैं और जल्द ही अप्रचलित हो जाएंगे।"
  },
  "description": {
    "message": "विवरण"
  },
  "desktopConnectionCriticalErrorDescription": {
    "message": "यह त्रुटि रुक-रुक कर हो सकती है, इसलिए एक्सटेंशन को फिर से शुरू करने का प्रयास करें या MetaMask डेस्कटॉप को अक्षम करें।"
  },
  "desktopConnectionCriticalErrorTitle": {
    "message": "MetaMask को शुरू करने में परेशानी हुई"
  },
  "desktopConnectionLostErrorDescription": {
    "message": "कृपया सुनिश्चित करें कि आपके पास डेस्कटॉप ऐप चालू है और चल रहा है या MetaMask डेस्कटॉप को अक्षम करें।"
  },
  "desktopConnectionLostErrorTitle": {
    "message": "MetaMask डेस्कटॉप कनेक्शन खत्म हो गया था"
<<<<<<< HEAD
  },
  "desktopDisableButton": {
    "message": "डेस्कटॉप ऐप को अक्षम करें"
  },
  "desktopDisableErrorCTA": {
    "message": "MetaMask डेस्कटॉप को अक्षम करें"
  },
  "desktopEnableButton": {
    "message": "डेस्कटॉप ऐप को सक्षम करें"
  },
=======
  },
  "desktopDisableButton": {
    "message": "डेस्कटॉप ऐप को अक्षम करें"
  },
  "desktopDisableErrorCTA": {
    "message": "MetaMask डेस्कटॉप को अक्षम करें"
  },
  "desktopEnableButton": {
    "message": "डेस्कटॉप ऐप को सक्षम करें"
  },
>>>>>>> 4b271868
  "desktopEnableButtonDescription": {
    "message": "डेस्कटॉप ऐप में सभी बैकग्राउंड प्रक्रियाओं को चलाने के लिए क्लिक करें।"
  },
  "desktopErrorNavigateSettingsCTA": {
    "message": "सेटिंग्स पृष्ठ पर वापस लौटें"
  },
  "desktopErrorRestartMMCTA": {
    "message": "MetaMask को फिर से शुरू करें"
  },
  "desktopNotFoundErrorCTA": {
    "message": "MetaMask डेस्कटॉप डाउनलोड करें"
  },
  "desktopNotFoundErrorDescription1": {
    "message": "कृपया सुनिश्चित करें कि आपके पास डेस्कटॉप ऐप चालू है और चल रहा है।"
  },
  "desktopNotFoundErrorDescription2": {
    "message": "अगर आपके पास कोई डेस्कटॉप ऐप इंस्टॉल नहीं है, तो कृपया इसे MetaMask वेबसाइट पर डाउनलोड करें।"
  },
  "desktopNotFoundErrorTitle": {
    "message": "MetaMask डेस्कटॉप नहीं पाया गया"
  },
  "desktopOpenOrDownloadCTA": {
    "message": "MetaMask डेस्कटॉप को खोलें"
  },
  "desktopOutdatedErrorCTA": {
    "message": "मेटामास्क डेस्कटॉप अद्यतन करें"
  },
  "desktopOutdatedErrorDescription": {
    "message": "आपके MetaMask डेस्कटॉप ऐप को अपग्रेड करने की आवश्यकता है।"
  },
  "desktopOutdatedErrorTitle": {
    "message": "MetaMask डेस्कटॉप पुराना हो चुका है"
  },
  "desktopOutdatedExtensionErrorCTA": {
    "message": "MetaMask एक्सटेंशन का अद्यतन करें"
  },
  "desktopOutdatedExtensionErrorDescription": {
    "message": "आपके MetaMask एक्सटेंशन को अपग्रेड करने की आवश्यकता है।"
  },
  "desktopOutdatedExtensionErrorTitle": {
    "message": "MetaMask एक्सटेंशन पुराना हो चुका है"
  },
  "desktopPageDescription": {
    "message": "यदि पेयरिंग सफल होता है, तो एक्सटेंशन फिर से शुरू हो जाएगा और आपको अपना पासवर्ड फिर से दर्ज करना होगा।"
  },
  "desktopPageSubTitle": {
    "message": "अपना MetaMask डेस्कटॉप खोलें और इस कोड को टाइप करें"
  },
  "desktopPageTitle": {
    "message": "डेस्कटॉप के साथ पेयर करें"
  },
  "desktopPairedWarningDeepLink": {
    "message": "MetaMask डेस्कटॉप में सेटिंग्स में जाएं"
  },
  "desktopPairedWarningDescription": {
    "message": "यदि आप एक नया पेयरिंग शुरू करना चाहते हैं, तो कृपया वर्तमान कनेक्शन को हटा दें।"
  },
  "desktopPairedWarningTitle": {
    "message": "MM डेस्कटॉप पहले से पेयर हो चुका है"
  },
  "desktopPairingExpireMessage": {
    "message": "कोड $1 सेकंड में समाप्त हो रहा है"
  },
  "desktopRouteNotFoundErrorDescription": {
    "message": "डेस्कटॉप मार्ग नहीं मिला त्रुटि विवरण"
  },
  "desktopRouteNotFoundErrorTitle": {
    "message": "डेस्कटॉप मार्ग नहीं मिला त्रुटि शीर्षक"
  },
  "desktopUnexpectedErrorCTA": {
    "message": "MetaMask होम को लौटें"
  },
  "desktopUnexpectedErrorDescription": {
    "message": "कनेक्शन को पुनर्स्थापित करने के लिए अपने MetaMask डेस्कटॉप की जाँच करें"
  },
  "desktopUnexpectedErrorTitle": {
    "message": "कुछ गलत हो गया..."
  },
  "details": {
    "message": "विस्तृत जानकारी"
  },
  "disabledGasOptionToolTipMessage": {
    "message": "\"$1\" अक्षम किया गया है क्योंकि यह मूल गैस शुल्क से न्यूनतम 10% वृद्धि को पूरा नहीं करता है।",
    "description": "$1 is gas estimate type which can be market or aggressive"
  },
  "disconnect": {
    "message": "डिस्कनेक्ट करें"
  },
  "disconnectAllAccounts": {
    "message": "सभी खाते डिस्कनेक्ट करें"
  },
  "disconnectAllAccountsConfirmationDescription": {
    "message": "क्या आप वाकई डिस्कनेक्ट करना चाहते हैं? आप साइट की कार्यक्षमता खो सकते हैं।"
  },
  "disconnectPrompt": {
    "message": "$1 डिस्कनेक्ट करें"
  },
  "disconnectThisAccount": {
    "message": "इस खाते को डिस्कनेक्ट करें"
  },
  "dismiss": {
    "message": "खारिज करें"
  },
  "dismissReminderDescriptionField": {
    "message": "गुप्त रिकवरी फ्रेज बैकअप अनुस्मारक संदेश को खारिज करने के लिए इसे चालू करें। हम जोर देकर अनुशंसा करते हैं कि आप धन के नुकसान से बचने के लिए अपने गुप्त रिकवरी फ्रेज का बैकअप लें"
  },
  "dismissReminderField": {
    "message": "रिकवरी फ्रेज़ बैकअप अनुस्मारक खारिज करें"
  },
  "domain": {
    "message": "डोमेन"
  },
  "done": {
    "message": "संपन्न"
  },
  "dontShowThisAgain": {
    "message": "इसे दोबारा न दिखाएँ"
  },
  "downArrow": {
    "message": "डाउन ऐरो"
  },
  "downloadGoogleChrome": {
    "message": "Google Chrome डाउनलोड करें"
  },
  "downloadNow": {
    "message": "अभी डाउनलोड करें"
  },
  "downloadStateLogs": {
    "message": "स्टेट लॉग डाउनलोड करें"
  },
  "dropped": {
    "message": "ड्रॉप किया गया"
  },
  "edit": {
    "message": "संपादित करें"
  },
  "editANickname": {
    "message": "उपनाम संपादित करें"
  },
  "editAddressNickname": {
    "message": "पता उपनाम संपादित करें"
  },
  "editCancellationGasFeeModalTitle": {
    "message": "गैस रद्द करने के शुल्क को एडिट करें"
  },
  "editContact": {
    "message": "संपर्क संपादित करें"
  },
  "editGasFeeModalTitle": {
    "message": "गैस शुल्क संपादित करें"
  },
  "editGasLimitOutOfBounds": {
    "message": "गैस सीमा कम से कम $1 होनी चाहिए"
  },
  "editGasLimitOutOfBoundsV2": {
    "message": "गैस की सीमा $1 से अधिक और $2 से कम होनी चाहिए",
    "description": "$1 is the minimum limit for gas and $2 is the maximum limit"
  },
  "editGasLimitTooltip": {
    "message": "गैस सीमा, गैस की वो अधिकतम यूनिट है जिसका आप उपयोग करना चाहते हैं। गैस यूनिट “अधिकतम प्राथमिकता शुल्क” और “अधिकतम शुल्क” का गुणक होती हैं।"
  },
  "editGasMaxBaseFeeGWEIImbalance": {
    "message": "अधिकतम आधार शुल्क प्राथमिकता शुल्क से कम नहीं हो सकता है।"
  },
  "editGasMaxBaseFeeHigh": {
    "message": "अधिकतम आधार शुल्क आवश्यकता से अधिक है"
  },
  "editGasMaxBaseFeeLow": {
    "message": "मौजूदा नेटवर्क स्थितियों के लिए अधिकतम आधार शुल्क कम है"
  },
  "editGasMaxFeeHigh": {
    "message": "अधिकतम शुल्क आवश्यकता से अधिक है"
  },
  "editGasMaxFeeLow": {
    "message": "नेटवर्क स्थितियों के लिए अधिकतम शुल्क बहुत कम है"
  },
  "editGasMaxFeePriorityImbalance": {
    "message": "अधिकतम शुल्क अधिकतम प्राथमिकता शुल्क से कम नहीं हो सकता है"
  },
  "editGasMaxPriorityFeeBelowMinimum": {
    "message": "अधिकतम प्राथमिकता शुल्क 0 GWEI से अधिक होना चाहिए"
  },
  "editGasMaxPriorityFeeBelowMinimumV2": {
    "message": "प्राथमिकता शुल्क 0 से अधिक होना चाहिए।"
  },
  "editGasMaxPriorityFeeHigh": {
    "message": "अधिकतम प्राथमिकता शुल्क आवश्यकता से अधिक है। आप आवश्यकता से अधिक भुगतान कर सकते हैं।"
  },
  "editGasMaxPriorityFeeHighV2": {
    "message": "प्राथमिकता शुल्क आवश्यकता से अधिक है। आप आवश्यकता से अधिक भुगतान कर सकते हैं"
  },
  "editGasMaxPriorityFeeLow": {
    "message": "मौजूदा नेटवर्क स्थितियों के लिए अधिकतम आधार शुल्क कम है"
  },
  "editGasMaxPriorityFeeLowV2": {
    "message": "मौजूदा नेटवर्क स्थितियों के लिए प्राथमिकता शुल्क कम है"
  },
  "editGasPriceTooLow": {
    "message": "गैस का मूल्य 0 से अधिक होना चाहिए"
  },
  "editGasPriceTooltip": {
    "message": "लेन-देन सबमिट करते समय इस नेटवर्क को \"गैस मूल्य\" फील्ड की आवश्यकता होती है। गैस का मूल्य वह राशि है जो आप प्रति यूनिट गैस के लिए भुगतान करेंगे।"
  },
  "editGasSubTextAmountLabel": {
    "message": "अधिकतम राशि:",
    "description": "This is meant to be used as the $1 substitution editGasSubTextAmount"
  },
  "editGasSubTextFeeLabel": {
    "message": "अधिकतम शुल्क:"
  },
  "editGasTitle": {
    "message": "प्राथमिकता संपादित करें"
  },
  "editGasTooLow": {
    "message": "अज्ञात प्रोसेसिंग समय"
  },
  "editNonceField": {
    "message": "नॉन्स संपादित करें"
  },
  "editNonceMessage": {
    "message": "यह एक उन्नत सुविधा है, सावधानी से उपयोग करें।"
  },
  "editPermission": {
    "message": "अनुमति संपादित करें"
  },
  "editSpeedUpEditGasFeeModalTitle": {
    "message": "गैस शुल्क स्पीड अप को एडिट करें"
  },
  "enableAutoDetect": {
    "message": " ऑटो डिटेक्ट सक्षम करें"
  },
  "enableFromSettings": {
    "message": " इसे सेटिंग्स से इनेबल करें।"
  },
  "enableOpenSeaAPI": {
    "message": "OpenSea API इनेबल करें"
  },
  "enableOpenSeaAPIDescription": {
    "message": "NFT डेटा लाने के लिए OpenSea के API का उपयोग करें। NFT ऑटो-डिटेक्शन OpenSea के API पर निर्भर करता है, और इसके बंद होने पर उपलब्ध नहीं होगा।"
  },
  "enableSmartTransactions": {
    "message": "स्मार्ट लेनदेन को सक्षम करें"
  },
  "enableToken": {
    "message": "$1 इनेबल करें",
    "description": "$1 is a token symbol, e.g. ETH"
  },
  "encryptionPublicKeyNotice": {
    "message": "$1 आपकी सार्वजनिक एन्क्रिप्शन कुंजी चाहता है। सहमति देने पर, यह साइट आपके लिए एन्क्रिप्ट किए गए संदेशों को लिखने में सक्षम होगी।",
    "description": "$1 is the web3 site name"
  },
  "encryptionPublicKeyRequest": {
    "message": "एन्क्रिप्शन सार्वजनिक कुंजी का अनुरोध करें"
  },
  "endpointReturnedDifferentChainId": {
    "message": "समापन बिंदु ने अलग चेन ID लौटाई है: $1",
    "description": "$1 is the return value of eth_chainId from an RPC endpoint"
  },
  "enhancedTokenDetectionAlertMessage": {
    "message": "उन्नत टोकन डिटेक्शन वर्तमान में $1 पर उपलब्ध है। $2"
  },
  "ensIllegalCharacter": {
    "message": "ENS के लिए गैर-कानूनी कैरेक्टर।"
  },
  "ensNotFoundOnCurrentNetwork": {
    "message": "वर्तमान नेटवर्क पर ENS नाम नहीं मिला। Ethereum Mainnet पर स्विच करने का प्रयास करें।"
  },
  "ensNotSupportedOnNetwork": {
    "message": "नेटवर्क ENS का समर्थन नहीं करता है"
  },
  "ensRegistrationError": {
    "message": "ENS नाम पंजीकरण में त्रुटि"
  },
  "ensUnknownError": {
    "message": "ENS लुकअप विफल हुआ।"
  },
  "enterANumber": {
    "message": "कोई संख्या दर्ज करें"
  },
  "enterMaxSpendLimit": {
    "message": "अधिकतम खर्च सीमा दर्ज करें"
  },
  "enterPassword": {
    "message": "पासवर्ड दर्ज करें"
  },
  "enterPasswordContinue": {
    "message": "जारी रखने के लिए पासवर्ड दर्ज करें"
  },
  "errorCode": {
    "message": "कोड: $1",
    "description": "Displayed error code for debugging purposes. $1 is the error code"
  },
  "errorDetails": {
    "message": "त्रुटि विवरण",
    "description": "Title for collapsible section that displays error details for debugging purposes"
  },
  "errorMessage": {
    "message": "संदेश: $1",
    "description": "Displayed error message for debugging purposes. $1 is the error message"
  },
  "errorName": {
    "message": "कोड: $1",
    "description": "Displayed error name for debugging purposes. $1 is the error name"
  },
  "errorPageMessage": {
    "message": "पृष्ठ को दोबारा लोड करके पुनः प्रयास करें या सहायता $1 से संपर्क करें।",
    "description": "Message displayed on generic error page in the fullscreen or notification UI, $1 is a clickable link with text defined by the 'here' key. The link will open to a form where users can file support tickets."
  },
  "errorPagePopupMessage": {
    "message": "पॉपअप को बंद करके और फिर से खोलने की कोशिश करें या $1 पर सहायता से संपर्क करें।",
    "description": "Message displayed on generic error page in the popup UI, $1 is a clickable link with text defined by the 'here' key. The link will open to a form where users can file support tickets."
  },
  "errorPageTitle": {
    "message": "MetaMask में कोई त्रुटि हुई",
    "description": "Title of generic error page"
  },
  "errorStack": {
    "message": "स्टैक:",
    "description": "Title for error stack, which is displayed for debugging purposes"
  },
  "ethGasPriceFetchWarning": {
    "message": "बैकअप गैस की कीमत प्रदान की जाती है क्योंकि मुख्य गैस अनुमान सर्विस अभी उपलब्ध नहीं है।"
  },
  "ethereumPublicAddress": {
    "message": "Ethereum सार्वजनिक ऐड्रेस"
  },
  "etherscan": {
    "message": "Etherscan"
  },
  "etherscanView": {
    "message": "Etherscan पर खाता देखें"
  },
  "etherscanViewOn": {
    "message": "Etherscan पर देखें"
  },
<<<<<<< HEAD
  "expandExperience": {
    "message": "MetaMask स्नैप्स के साथ अपने web3 अनुभव का विस्तार करें"
  },
=======
>>>>>>> 4b271868
  "expandView": {
    "message": "दृश्य का विस्तार करें"
  },
  "experimental": {
    "message": "प्रयोगात्मक"
  },
  "exportPrivateKey": {
    "message": "निजी कुंजी निर्यात करें"
  },
  "externalExtension": {
    "message": "बाहरी एक्स्टेन्शन"
  },
  "failed": {
    "message": "विफल"
  },
  "failedToFetchChainId": {
    "message": "चेन ID प्राप्त नहीं की जा सकी। क्या आपका RPC URL सही है?"
  },
  "failedToFetchTickerSymbolData": {
    "message": "टिकर चिन्ह सत्यापन डेटा वर्तमान में अनुपलब्ध है, सुनिश्चित करें कि आपने जो चिन्ह दर्ज किया है वह सही है। ये उन कन्वर्शन दरों को प्रभावित करेगा जो आप इस नेटवर्क के लिए देखते हैं"
  },
  "failureMessage": {
    "message": "कुछ गलत हुआ और हम कार्रवाई को पूरा करने में असमर्थ रहे"
  },
  "fast": {
    "message": "तेज"
  },
  "feeAssociatedRequest": {
    "message": "इस अनुरोध के साथ एक शुल्क जुड़ा हुआ है।"
  },
  "fiat": {
    "message": "फिएट",
    "description": "Exchange type"
  },
  "fileImportFail": {
    "message": "फाइल आयात काम नहीं कर रहा है? यहां क्लिक करें!",
    "description": "Helps user import their account from a JSON file"
  },
  "flaskSnapSettingsCardButtonCta": {
    "message": "विवरण देखें",
    "description": "Call to action a user can take to see more information about the snap that is installed"
  },
  "flaskSnapSettingsCardDateAddedOn": {
    "message": "जोड़ा गया",
    "description": "Start of the sentence describing when and where snap was added"
  },
  "flaskSnapSettingsCardFrom": {
    "message": "से",
    "description": "Part of the sentence describing when and where snap was added"
  },
  "flaskWelcomeUninstall": {
    "message": "आपको इस एक्सटेन्शन को अनइंस्टाल करना चाहिए",
    "description": "This request is shown on the Flask Welcome screen. It is intended for non-developers, and will be bolded."
  },
  "flaskWelcomeWarning1": {
    "message": "Flask डेवलपर्स के लिए है ताकि वे नए अस्थिर API के साथ प्रयोग कर सकें। जब तक कि आप एक डेवलपर या बीटा टेस्टर नहीं है, $1।",
    "description": "This is a warning shown on the Flask Welcome screen, intended to encourage non-developers not to proceed any further. $1 is the bolded message 'flaskWelcomeUninstall'"
  },
  "flaskWelcomeWarning2": {
    "message": "हम इस एक्सटेन्शन की सुरक्षा या स्थिरता की गारंटी नहीं देते हैं। Flask द्वारा पेश किए गए नए API फिशिंग हमलों के विरुद्ध सुरक्षित नहीं हैं, जिसका अर्थ है कि कोई भी साइट या स्नैप जो Flask की मांग करता है, वो आपके एसेट्स को चुराने का एक दुर्भावनापूर्ण प्रयास हो सकता है।",
    "description": "This explains the risks of using MetaMask Flask"
  },
  "flaskWelcomeWarning3": {
    "message": "सभी Flask के API प्रयोगात्मक हैं। उन्हें बिना किसी सूचना के बदला या हटाया जा सकता है, या वो स्थायी MetaMask में माइग्रेट किए बिना अनिश्चित काल तक Flask पर रह सकते हैं। अपने जोखिम पर उनका उपयोग करें।",
    "description": "This message warns developers about unstable Flask APIs"
  },
  "flaskWelcomeWarning4": {
    "message": "Flask का उपयोग करते समय अपने नियमित MetaMask एक्सटेंशन को निष्क्रिय करना अवश्य सुनिश्चित करें।",
    "description": "This message calls to pay attention about multiple versions of MetaMask running on the same site (Flask + Prod)"
  },
  "flaskWelcomeWarningAcceptButton": {
    "message": "जोख़िमों को मैं स्वीकर करता हूं।",
    "description": "this text is shown on a button, which the user presses to confirm they understand the risks of using Flask"
  },
  "followUsOnTwitter": {
    "message": "ट्विटर पर हमें फॉलो करें"
  },
  "forbiddenIpfsGateway": {
    "message": "निषिद्ध IPFS गेटवे: कृपया एक CID गेटवे निर्दिष्ट करें"
  },
  "forgetDevice": {
    "message": "इस डिवाइस को भूल जाएं"
  },
  "forgotPassword": {
    "message": "पासवर्ड भूल गए?"
  },
  "from": {
    "message": "प्रेषक"
  },
  "fromAddress": {
    "message": "प्रेषक: $1",
    "description": "$1 is the address to include in the From label. It is typically shortened first using shortenAddress"
  },
  "fromTokenLists": {
    "message": "टोकन सूचियों से: $1"
  },
  "functionApprove": {
    "message": "फंक्शन: अनुमोदित करें"
  },
  "functionSetApprovalForAll": {
    "message": "कार्य: सभी के लिए स्वीकृति सेट करें"
  },
  "functionType": {
    "message": "फ़ंक्शन का प्रकार"
  },
  "gas": {
    "message": "गैस"
  },
  "gasDisplayAcknowledgeDappButtonText": {
    "message": "सुझाये गए गैस शुल्क को संपादित करें"
  },
  "gasDisplayDappWarning": {
    "message": "यह गैस शुल्क $1 द्वारा सुझाया गया है। इसे ओवरराइड करने से आपके लेन-देन में समस्या हो सकती है। यदि आपके पास कोई सवाल हैं तो कृपया $1 तक पहुंचें।",
    "description": "$1 represents the Dapp's origin"
  },
  "gasFee": {
    "message": "गैस शुल्क"
  },
  "gasLimit": {
    "message": "गैस की सीमा"
  },
  "gasLimitInfoTooltipContent": {
    "message": "गैस की सीमा, गैस की वह अधिकतम इकाइयाँ हैं, जिन्हें आप खर्च करना चाहते हैं।"
  },
  "gasLimitRecommended": {
    "message": "सिफारिश की गई गैस सीमा $1 है। अगर गैस सीमा उससे कम है, तो वो विफल हो सकता है।"
  },
  "gasLimitTooLow": {
    "message": "गैस की सीमा कम से कम 21000 होनी चाहिए"
  },
  "gasLimitTooLowWithDynamicFee": {
    "message": "गैस की सीमा कम से कम $1 होनी चाहिए",
    "description": "$1 is the custom gas limit, in decimal."
  },
  "gasLimitV2": {
    "message": "गैस सीमा"
  },
  "gasOption": {
    "message": "गैस विकल्प"
  },
  "gasPrice": {
    "message": "गैस मूल्य (GWEI)"
  },
  "gasPriceExcessive": {
    "message": "आपका गैस शुल्क अनावश्यक रूप से अधिक निर्धारित किया गया है। राशि को कम करने पर विचार करें।"
  },
  "gasPriceExcessiveInput": {
    "message": "गैस का मूल्य अधिक है"
  },
  "gasPriceExtremelyLow": {
    "message": "गैस मूल्य अत्यंत कम है"
  },
  "gasPriceFetchFailed": {
    "message": "गैस मूल्य अनुमान नेटवर्क त्रुटि के कारण विफल रहा है।"
  },
  "gasPriceInfoTooltipContent": {
    "message": "गैस मूल्य, Ether की उस राशि को निर्दिष्ट करता है, जिसे आप गैस की प्रत्येक इकाई के लिए भुगतान करना चाहते हैं।"
  },
  "gasTimingHoursShort": {
    "message": "$1 घंटे",
    "description": "$1 represents a number of hours"
  },
  "gasTimingMinutes": {
    "message": "$1 मिनट",
    "description": "$1 represents a number of minutes"
  },
  "gasTimingMinutesShort": {
    "message": "$1मिनट",
    "description": "$1 represents a number of minutes"
  },
  "gasTimingNegative": {
    "message": "शायद $1 में",
    "description": "$1 represents an amount of time"
  },
  "gasTimingPositive": {
    "message": "संभवत < $1 में",
    "description": "$1 represents an amount of time"
  },
  "gasTimingSeconds": {
    "message": "$1 सेकंड",
    "description": "$1 represents a number of seconds"
  },
  "gasTimingSecondsShort": {
    "message": "$1 सेकंड",
    "description": "$1 represents a number of seconds"
  },
  "gasTimingVeryPositive": {
    "message": "<$1 में बहुत संभावना है",
    "description": "$1 represents an amount of time"
  },
  "gasUsed": {
    "message": "प्रयुक्त गैस"
  },
  "general": {
    "message": "सामान्य"
  },
  "goBack": {
    "message": "वापस जाएं"
  },
  "goerli": {
    "message": "Goerli टेस्ट नेटवर्क"
  },
  "gotIt": {
    "message": "समझ आ गया!"
  },
  "grantedToWithColon": {
    "message": "को प्रदान की गई:"
  },
  "gwei": {
    "message": "GWEI"
  },
  "hardware": {
    "message": "हार्डवेयर"
  },
  "hardwareWalletConnected": {
    "message": "हार्डवेयर वॉलेट कनेक्ट किया गया"
  },
  "hardwareWalletLegacyDescription": {
    "message": "(लेगसी)",
    "description": "Text representing the MEW path"
  },
  "hardwareWalletSupportLinkConversion": {
    "message": "यहां क्लिक करें"
  },
  "hardwareWallets": {
    "message": "हार्डवेयर वॉलेट कनेक्ट करें"
  },
  "hardwareWalletsMsg": {
    "message": "किसी हार्डवेयर वॉलेट का चयन करें, जिसे आप MetaMask के साथ उपयोग करना चाहते हैं।"
  },
  "here": {
    "message": "यहां",
    "description": "as in -click here- for more information (goes with troubleTokenBalances)"
  },
  "hexData": {
    "message": "Hex डेटा"
  },
  "hide": {
    "message": "छिपाएं"
  },
  "hideFullTransactionDetails": {
    "message": "लेन-देन की पूर्ण जानकारी छिपा कर रखें"
  },
  "hideSeedPhrase": {
    "message": "सीड फ्रेज़ छुपा दें"
  },
  "hideToken": {
    "message": "टोकन छुपा दें"
  },
  "hideTokenPrompt": {
    "message": "टोकन छिपाएं?"
  },
  "hideTokenSymbol": {
    "message": "$1 छिपाएं",
    "description": "$1 is the symbol for a token (e.g. 'DAI')"
  },
  "hideZeroBalanceTokens": {
    "message": "बिना शेष राशि वाले टोकन छिपाएं"
  },
  "high": {
    "message": "आक्रामक"
  },
  "highGasSettingToolTipMessage": {
    "message": "लोकप्रिय NFT ड्रॉप जैसी चीज़ों की वजह से नेटवर्क ट्रैफिक में वृद्धि को कवर करने के लिए $1 का उपयोग करें।",
    "description": "$1 is key 'high' (text: 'Aggressive') separated here so that it can be passed in with bold font-weight"
  },
  "highLowercase": {
    "message": "उच्च"
  },
  "history": {
    "message": "इतिहास"
  },
  "holdToReveal": {
    "message": "SRP देखने के लिए होल्ड करें"
  },
  "holdToRevealContent1": {
    "message": "आपका सीक्रेट रिकवरी फ्रेज $1 प्रदान करता है",
    "description": "$1 is a bolded text with the message from 'holdToRevealContent2'"
  },
  "holdToRevealContent2": {
    "message": "आपके वॉलेट और फंड तक पूरी एक्सेस।",
    "description": "Is the bolded text in 'holdToRevealContent1'"
  },
  "holdToRevealContent3": {
    "message": "इसे किसी के साथ साझा न करें। $1$2",
    "description": "$1 is a message from 'holdToRevealContent4' and $2 is a text link with the message from 'holdToRevealContent5'"
  },
  "holdToRevealContent4": {
    "message": "MetaMask सपोर्ट इसका अनुरोध नहीं करेगा,",
    "description": "Part of 'holdToRevealContent3'"
  },
  "holdToRevealContent5": {
    "message": "लेकिन फिशर कर सकते हैं।",
    "description": "The text link in 'holdToRevealContent3'"
  },
  "holdToRevealTitle": {
    "message": "अपने SRP को सुरक्षित रखें"
  },
  "ignoreAll": {
    "message": "सभी को अनदेखा करें"
  },
  "ignoreTokenWarning": {
    "message": "यदि आप टोकन छिपाते हैं, तो वे आपके वॉलेट में नहीं दिखाए जाएंगे। हालांकि, आप अभी भी उन्हें खोज कर जोड़ सकते हैं।"
  },
  "import": {
    "message": "आयात करें",
    "description": "Button to import an account from a selected file"
  },
  "importAccount": {
    "message": "अकाउंट आयात करें"
  },
  "importAccountError": {
    "message": "खाता आयात करने में त्रुटि।"
  },
  "importAccountMsg": {
    "message": "आयातित खाते आपके मूल रूप से बनाए गए MetaMask खाते के गुप्त रिकवरी फ्रेज से संबद्ध नहीं होंगे। आयातित खातों के बारे में अधिक जानें"
  },
  "importMyWallet": {
    "message": "मेरा वॉलेट आयात करें"
  },
  "importNFT": {
    "message": "एनएफटी इंपोर्ट करें"
  },
  "importNFTAddressToolTip": {
    "message": "उदाहरण के लिए, OpenSea पर, डिटेल्स के नीचे एनएफटी के पेज पर, 'कॉन्ट्रैक्ट एड्रेस' के लेबल वाला एक नीला हाइपरलिंक्ड वैल्यू होता है। अगर आप इस पर क्लिक करते हैं, तो ये आपको Etherscan पर कॉन्ट्रैक्ट के एड्रेस पर ले जाएगा; उस पेज के ऊपर-बाईं ओर, 'कॉन्ट्रैक्ट' लेबल वाला एक आइकन होना चाहिए, और दाईं ओर अक्षरों और अंकों की एक लंबी श्रृंखला होगी। यह उस कॉन्ट्रैक्ट का एड्रेस है जिसने आपका एनएफटी बनाया है। एड्रेस के दाईं ओर 'कॉपी' आइकन पर क्लिक करें, और ये आपके क्लिपबोर्ड पर आ जाएगा।"
  },
  "importNFTPage": {
    "message": "एनएफटी के पेज को इंपोर्ट करें"
  },
  "importNFTTokenIdToolTip": {
    "message": "किसी एनएफटी की आईडी एक विशिष्ट पहचानकर्ता है क्योंकि कोई भी दो एनएफटी एक जैसे नहीं होते हैं। फिर से, OpenSea पर यह संख्या 'डिटेल्स' के नीचे होगी। इसे नोट कर लें या अपने क्लिपबोर्ड पर कॉपी कर लें।"
  },
  "importNFTs": {
    "message": "NFT आयात करें"
  },
  "importSelectedTokens": {
    "message": "चयनित टोकन आयात करें?"
  },
  "importSelectedTokensDescription": {
    "message": "आपके द्वारा चुने गए टोकन केवल आपके वॉलेट में दिखाई देंगे। आप बाद में कभी भी छिपे हुए टोकन को खोज कर उन्हें आयात कर सकते हैं।"
  },
  "importTokenQuestion": {
    "message": "टोकन आयात करें?"
  },
  "importTokenWarning": {
    "message": "कोई भी किसी भी नाम के साथ एक टोकन बना सकता है, जिसमें मौजूदा टोकन के नकली संस्करण शामिल हैं। अपने जोखिम पर जोड़ें और व्यापार करें!"
  },
  "importTokens": {
    "message": "टोकन आयात करें"
  },
  "importTokensCamelCase": {
    "message": "टोकन आयात करें"
  },
  "importWithCount": {
    "message": "$1 इम्पोर्ट करें",
    "description": "$1 will the number of detected tokens that are selected for importing, if all of them are selected then $1 will be all"
  },
  "imported": {
    "message": "आयातित",
    "description": "status showing that an account has been fully loaded into the keyring"
  },
  "inYourSettings": {
    "message": "आपके सेटिंग्स में"
  },
  "infuraBlockedNotification": {
    "message": "MetaMask ब्लॉकचेन होस्ट से कनेक्ट करने में असमर्थ है। संभावित कारणों की समीक्षा करें $1।",
    "description": "$1 is a clickable link with with text defined by the 'here' key"
  },
  "initialTransactionConfirmed": {
    "message": "नेटवर्क द्वारा आपके प्रारंभिक लेनदेन की पुष्टि की गई थी। वापस जाने के लिए ठीक पर क्लिक करें।"
  },
  "inputLogicEmptyState": {
    "message": "केवल वही संख्या दर्ज करें जो आप अभी या भविष्य में अनुबंध खर्च के साथ सहज महसूस करते हैं। आप बाद में कभी भी खर्च की सीमा बढ़ा सकते हैं।"
  },
  "inputLogicEqualOrSmallerNumber": {
    "message": "यह अनुबंध को आपकी वर्तमान शेष राशि से $1 खर्च करने की अनुमति देता है।",
    "description": "$1 is the current token balance in the account and the name of the current token"
  },
  "inputLogicHigherNumber": {
    "message": "यह अनुबंध को आपके सभी टोकन शेष को तब तक खर्च करने की अनुमति देता है जब तक कि यह सीमा तक नहीं पहुंच जाता या आप खर्च की सीमा को रद्द नहीं कर देते। यदि इसका इरादा नहीं है, तो कम खर्च करने की सीमा निर्धारित करने पर विचार करें।"
  },
  "install": {
    "message": "इंस्टॉल करें"
  },
  "insufficientBalance": {
    "message": "अपर्याप्त शेषराशि।"
  },
  "insufficientCurrencyBuyOrDeposit": {
    "message": "$2 नेटवर्क पर लेनदेन शुल्क का भुगतान करने के लिए आपके अकाउंट में पर्याप्त $1 नहीं है। $3 या किसी अन्य अकाउंट से जमा करें।",
    "description": "$1 is the native currency of the network, $2 is the name of the current network, $3 is the key 'buy' + the ticker symbol of the native currency of the chain wrapped in a button"
  },
  "insufficientCurrencyBuyOrReceive": {
    "message": "आपके खाते में $2 नेटवर्क पर लेनदेन शुल्क का भुगतान करने के लिए पर्याप्त $1 नहीं है। दूसरे खाते से $3 या $4।",
    "description": "$1 is the native currency of the network, $2 is the name of the current network, $3 is the key 'buy' + the ticker symbol of the native currency of the chain wrapped in a button, $4 is the key 'deposit' button"
  },
  "insufficientCurrencyDeposit": {
    "message": "$2 नेटवर्क पर लेनदेन शुल्क का भुगतान करने के लिए आपके अकाउंट में पर्याप्त $1 नहीं हैं। अन्य अकाउंट से $1 जमा करें।",
    "description": "$1 is the native currency of the network, $2 is the name of the current network"
  },
  "insufficientFunds": {
    "message": "अपर्याप्त राशि।"
  },
  "insufficientFundsForGas": {
    "message": "गैस के लिए अपर्याप्त फंड"
  },
  "insufficientTokens": {
    "message": "अपर्याप्त टोकन।"
  },
  "invalidAddress": {
    "message": "अमान्य पता"
  },
  "invalidAddressRecipient": {
    "message": "प्राप्तकर्ता का पता अमान्य है"
  },
  "invalidAddressRecipientNotEthNetwork": {
    "message": "ETH नेटवर्क नहीं, लोअरकेस में सेट करें"
  },
  "invalidAssetType": {
    "message": "ये एसेट एक एनएफटी है और इसे इंपोर्ट एनएफटीज़ पेज पर फिर से जोड़ना होगा जो एनएफटीज़ टैब के नीचे मिलेगा"
  },
  "invalidBlockExplorerURL": {
    "message": "अमान्य ब्लॉक एक्सप्लोरर URL"
  },
  "invalidChainIdTooBig": {
    "message": "अमान्य चेन ID। चेन ID बहुत बड़ी है।"
  },
  "invalidCustomNetworkAlertContent1": {
    "message": "कस्टम नेटवर्क '$1' के लिए चेन ID को फिर से दर्ज करना होगा।",
    "description": "$1 is the name/identifier of the network."
  },
  "invalidCustomNetworkAlertContent2": {
    "message": "आपको दुर्भावनापूर्ण या दोषपूर्ण नेटवर्क प्रदाताओं से बचाने के लिए, अब सभी कस्टम नेटवर्क के लिए चेन ID की आवश्यकता होती है।"
  },
  "invalidCustomNetworkAlertContent3": {
    "message": "सेटिंग > नेटवर्क पर जाएँ और चेन ID दर्ज करें। आप $1 पर सबसे लोकप्रिय नेटवर्क की चेन ID पा सकते हैं।",
    "description": "$1 is a link to https://chainid.network"
  },
  "invalidCustomNetworkAlertTitle": {
    "message": "अमान्य कस्टम नेटवर्क"
  },
  "invalidHexNumber": {
    "message": "अमान्य हेक्साडेसिमल संख्या।"
  },
  "invalidHexNumberLeadingZeros": {
    "message": "अमान्य हेक्साडेसिमल संख्या। आगे के किसी भी शून्य को निकाल दें।"
  },
  "invalidIpfsGateway": {
    "message": "अमान्य IPFS गेटवे: मान एक मान्य URL होना चाहिए"
  },
  "invalidNumber": {
    "message": "अमान्य संख्या। एक दशमलव या '0x'-उपसर्ग वाली हेक्साडेसिमल संख्या दर्ज करें।"
  },
  "invalidNumberLeadingZeros": {
    "message": "अमान्य संख्या। आगे के किसी भी शून्य को निकाल दें।"
  },
  "invalidRPC": {
    "message": "अमान्य RPC URL"
  },
  "invalidSeedPhrase": {
    "message": "अमान्य गुप्त रिकवरी फ्रेज"
  },
  "invalidSeedPhraseCaseSensitive": {
    "message": "अमान्य निवेश! गुप्त पुनर्प्राप्ति वाक्यांश केस संवेदी है।"
  },
  "jazzAndBlockies": {
    "message": "जाज़िकॉन्स और ब्लॉकीज़ विशिष्ट आइकनों की दो अलग-अलग शैलियां हैं जो आपको एक नज़र में किसी अकाउंट की पहचान करने में मदद करती हैं।"
  },
  "jazzicons": {
    "message": "जाज़िकॉन्स"
  },
  "jsDeliver": {
    "message": "jsDeliver"
  },
  "jsonFile": {
    "message": "JSON फाइल",
    "description": "format for importing an account"
  },
  "keystone": {
    "message": "Keystone"
  },
  "knownAddressRecipient": {
    "message": "ज्ञात अनुबंध पता।"
  },
  "knownTokenWarning": {
    "message": "यह कार्रवाई उन टोकन को संपादित करेगी, जो पहले से ही आपके वॉलेट में सूचीबद्ध हैं, जिसका उपयोग आपको फ़िश करने के लिए किया जा सकता है। केवल तभी अनुमोदित करें, जब आप इस बात को लेकर सुनिश्चित हों कि आप इन टोकन का प्रतिनिधित्व बदलना चाहते हैं। $1 के बारे में और अधिक जानें"
  },
  "lastConnected": {
    "message": "अंतिम बार जुड़ा"
  },
  "lastPriceSold": {
    "message": "पिछली बार की बिक्री दर"
  },
  "lastSold": {
    "message": "पिछली बार बेचा गया"
  },
  "learnCancelSpeeedup": {
    "message": "$1 करने का तरीका जानें",
    "description": "$1 is link to cancel or speed up transactions"
  },
  "learnMore": {
    "message": "अधिक जानें"
  },
  "learnMoreAboutGas": {
    "message": "गैस के बारे में $1 चाहते हैं?",
    "description": "$1 will be replaced by the learnMore translation key"
  },
  "learnMoreUpperCase": {
    "message": "अधिक जानें"
  },
  "learnScamRisk": {
    "message": "घोटाले और सुरक्षा जोखिम।"
  },
  "ledgerAccountRestriction": {
    "message": "नया खाता जोड़ने से पहले आपको अपने पिछले खाते का उपयोग करना होगा।"
  },
  "ledgerConnectionInstructionCloseOtherApps": {
    "message": "अपने डिवाइस से जुड़े किसी अन्य सॉफ्टवेयर को बंद करें और फिर रिफ्रेश करने के लिए यहां क्लिक करें।"
  },
  "ledgerConnectionInstructionHeader": {
    "message": "पुष्टि पर क्लिक करने से पहले:"
  },
  "ledgerConnectionInstructionStepFour": {
    "message": "अपने लेजर डिवाइस पर \"स्मार्ट कॉन्ट्रैक्ट डेटा\" या \"ब्लाइंड साइनिंग\" इनेबल करें"
  },
  "ledgerConnectionInstructionStepOne": {
    "message": "सेटिंग्स> एडवांस के तहत उपयोग लेजर लाइव इनेबल करें"
  },
  "ledgerConnectionInstructionStepThree": {
    "message": "अपने लेजर डिवाइस में प्लग इन करें और Ethereum ऐप चुनें"
  },
  "ledgerConnectionInstructionStepTwo": {
    "message": "लेजर लाइव ऐप खोलें और अनलॉक करें"
  },
  "ledgerConnectionPreferenceDescription": {
    "message": "अपने लेजर को MetaMask से कैसे कनेक्ट करना है, यह अनुकूलित करें। $1 की अनुशंसा की जाती है, लेकिन अन्य विकल्प उपलब्ध हैं। यहां और पढ़ें: $2",
    "description": "A description that appears above a dropdown where users can select between up to three options - Ledger Live, U2F or WebHID - depending on what is supported in their browser. $1 is the recommended browser option, it will be either WebHID or U2f. $2 is a link to an article where users can learn more, but will be the translation of the learnMore message."
  },
  "ledgerDeviceOpenFailureMessage": {
    "message": "लेजर डिवाइस खोलने में विफल रहा। आपका लेजर अन्य सॉफ्टवेयर से कनेक्ट हो सकता है। कृपया लेजर लाइव या अपने लेजर डिवाइस से जुड़े अन्य ऐप्लिकेशन को बंद करें, और फिर से कनेक्ट करने का प्रयास करें।"
  },
  "ledgerLive": {
    "message": "लेजर लाइव",
    "description": "The name of a desktop app that can be used with your ledger device. We can also use it to connect a users Ledger device to MetaMask."
  },
  "ledgerLiveApp": {
    "message": "Ledger Live ऐप"
  },
  "ledgerLocked": {
    "message": "लेजर डिवाइस से कनेक्ट नहीं हो सकता। कृपया सुनिश्चित करें कि आपका डिवाइस अनलॉक है और Ethereum ऐप खुला है।"
  },
  "ledgerTimeout": {
    "message": "Ledger Live जवाब देने में बहुत अधिक समय ले रहा है या कनेक्शन समयबाह्य हो गया है। सुनिश्चित करें कि Ledger Live ऐप खुला है और आपका डिवाइस अनलॉक है।"
  },
  "ledgerTransportChangeWarning": {
    "message": "यदि आपका लेजर लाइव ऐप खुला है, तो कृपया किसी भी खुले लेजर लाइव कनेक्शन को डिस्कनेक्ट करें और लेजर लाइव ऐप को बंद करें।"
  },
  "ledgerWebHIDNotConnectedErrorMessage": {
    "message": "लेजर डिवाइस कनेक्ट नहीं था। यदि आप अपना लेजर कनेक्ट करना चाहते हैं, तो कृपया 'जारी रखें' पर फिर से क्लिक करें और HID कनेक्शन को स्वीकृत करें",
    "description": "An error message shown to the user during the hardware connect flow."
  },
  "levelArrow": {
    "message": "लेवल ऐरो"
  },
  "lightTheme": {
    "message": "हल्की"
  },
  "likeToImportTokens": {
    "message": "क्या आप इन टोकन को इंपोर्ट करना चाहते हैं?"
  },
  "lineatestnet": {
    "message": "Linea Goerli टेस्ट नेटवर्क"
  },
  "link": {
    "message": "लिंक"
  },
  "links": {
    "message": "लिंक"
  },
  "loadMore": {
    "message": "अधिक लोड करें"
  },
  "loading": {
    "message": "लोड हो रहा है..."
  },
  "loadingNFTs": {
    "message": "एनएफटीज़ लोड कर रहा है..."
  },
  "loadingTokens": {
    "message": "टोकन लोड हो रहे हैं..."
  },
  "localhost": {
    "message": "लोकलहोस्ट 8545"
  },
  "lock": {
    "message": "लॉक"
  },
  "lockTimeTooGreat": {
    "message": "लॉक समय बहुत अधिक है"
  },
  "logo": {
    "message": "$1 लोगो",
    "description": "$1 is the name of the ticker"
  },
  "low": {
    "message": "निम्न"
  },
  "lowGasSettingToolTipMessage": {
    "message": "एक सस्ती कीमत की प्रतीक्षा के लिए $1 का उपयोग करें। समय का अनुमान बहुत कम सही होता है क्योंकि कीमतें कुछ हद तक अप्रत्याशित होती हैं।",
    "description": "$1 is key 'low' separated here so that it can be passed in with bold font-weight"
  },
  "lowLowercase": {
    "message": "निम्न"
  },
  "lowPriorityMessage": {
    "message": "इसके बाद भविष्य के लेन-देन होंगे। यह कीमत आखिरी बार कुछ समय पहले देखी गई थी।"
  },
  "mainnet": {
    "message": "Ethereum Mainnet"
  },
  "mainnetToken": {
    "message": "ये एड्रेस एक ज्ञात Ethereum Mainnet टोकन के एड्रेस से मेल खाता है। आप जिस टोकन को जोड़ने का प्रयास कर रहे हैं, उसके लिए कॉन्ट्रैक्ट एड्रेस और नेटवर्क दोबारा जांचें।"
  },
  "makeAnotherSwap": {
    "message": "एक नया स्वैप बनाएं"
  },
  "makeSureNoOneWatching": {
    "message": "सुनिश्चित करें कि इसे कोई भी नहीं देख रहा है",
    "description": "Warning to users to be care while creating and saving their new Secret Recovery Phrase"
  },
  "malformedData": {
    "message": "विकृत डेटा"
  },
  "max": {
    "message": "अधिकतम"
  },
  "maxBaseFee": {
    "message": "अधिकतम आधार शुल्क"
  },
  "maxFee": {
    "message": "अधिकतम शुल्क"
  },
  "maxPriorityFee": {
    "message": "अधिकतम प्राथमिकता शुल्क"
  },
  "medium": {
    "message": "बाजार"
  },
  "mediumGasSettingToolTipMessage": {
    "message": "मौजूदा बाजार मूल्य पर तेजी से प्रोसेस करने के लिए $1का उपयोग करें।",
    "description": "$1 is key 'medium' (text: 'Market') separated here so that it can be passed in with bold font-weight"
  },
  "memo": {
    "message": "मेमो"
  },
  "message": {
    "message": "संदेश"
  },
  "metaMaskConnectStatusParagraphOne": {
    "message": "अब MetaMask में आपके खाते के कनेक्शन पर आपका अधिक नियंत्रण है।"
  },
  "metaMaskConnectStatusParagraphThree": {
    "message": "अपने कनेक्ट किए गए खातों को प्रबंधित करने के लिए इसे क्लिक करें।"
  },
  "metaMaskConnectStatusParagraphTwo": {
    "message": "कनेक्शन स्थिति बटन दिखाता है कि आप जिस वेबसाइट पर जा रहे हैं, वह आपके वर्तमान में चयनित खाते से कनेक्ट है।"
  },
  "metamaskSwapsOfflineDescription": {
    "message": "MetaMask स्वैप का रखरखाव किया जा रहा है। कृपया बाद में वापस देखें।"
  },
  "metamaskVersion": {
    "message": "MetaMask संस्करण"
  },
  "metrics": {
    "message": "मेट्रिक्स"
  },
  "mismatchedChainLinkText": {
    "message": "नेटवर्क विवरण सत्यापित करें",
    "description": "Serves as link text for the 'mismatchedChain' key. This text will be embedded inside the translation for that key."
  },
  "mismatchedChainRecommendation": {
    "message": "हम सिफ़ारिश करते हैं कि आगे बढ़ने से पहले आप $1 करें।",
    "description": "$1 is a clickable link with text defined by the 'mismatchedChainLinkText' key. The link will open to instructions for users to validate custom network details."
  },
  "mismatchedNetworkName": {
    "message": "हमारे रिकॉर्ड के अनुसार, नेटवर्क का नाम इस चेन आईडी से ठीक से मेल नहीं खा सकता है।"
  },
  "mismatchedNetworkSymbol": {
    "message": "सबमिट किया गया मुद्रा संकेत इस चेन आईडी के लिए हमारी अपेक्षा से मेल नहीं खाता।"
  },
  "mismatchedRpcUrl": {
    "message": "हमारे रिकॉर्ड के अनुसार, सबमिट किया गया RPC-URL मान इस चेन आईडी के लिए किसी ज्ञात प्रदाता से मेल नहीं खाता।"
  },
  "missingNFT": {
    "message": "अपना NFT नहीं देख रहे हैं?"
  },
  "missingSetting": {
    "message": "सेटिंग नहीं मिल पाया?"
  },
  "missingSettingRequest": {
    "message": "यहां अनुरोध करें"
  },
  "missingToken": {
    "message": "क्या अपना टोकन नहीं देख रहे हैं?"
  },
  "mobileSyncWarning": {
    "message": "'एक्सटेंशन के साथ सिंक' फीचर अस्थायी रूप से अक्षम है। यदि आप MetaMask मोबाइल पर अपने एक्सटेंशन वॉलेट का उपयोग करना चाहते हैं, तो अपने मोबाइल ऐप पर: वॉलेट सेटअप ऑप्शन पर वापस जाएं और 'सीक्रेट रिकवरी फ्रेज के साथ इम्पोर्ट करें' विकल्प चुनें। फिर अपने वॉलेट को मोबाइल में इम्पोर्ट करने के लिए अपने एक्सटेंशन वॉलेट के सीक्रेट फ्रेज का उपयोग करें।"
  },
  "moreComingSoon": {
    "message": "और अधिक जल्द ही आ रहा..."
  },
  "mustSelectOne": {
    "message": "कम से कम 1 टोकन का चयन करना होगा।"
  },
  "myAccounts": {
    "message": "मेरे खाते"
  },
  "name": {
    "message": "नाम"
  },
  "nativeToken": {
    "message": "इस नेटवर्क पर मूल टोकन $1 है। यह गैस शुल्क के लिए इस्तेमाल किया जाने वाला टोकन है।",
    "description": "$1 represents the name of the native token on the current network"
  },
  "needHelp": {
    "message": "मदद चाहिए? $1 से संपर्क करें",
    "description": "$1 represents `needHelpLinkText`, the text which goes in the help link"
  },
  "needHelpFeedback": {
    "message": "अपनी प्रतिक्रिया साझा करें"
  },
  "needHelpLinkText": {
    "message": "MetaMask सहायता"
  },
  "needHelpSubmitTicket": {
    "message": "टिकट जमा करें"
  },
  "needImportFile": {
    "message": "इंपोर्ट करने के लिए आपको एक फाइल का चयन करना होगा।",
    "description": "User is important an account and needs to add a file to continue"
  },
  "negativeETH": {
    "message": "ETH की नकारात्मक राशियां नहीं भेज सकते।"
  },
  "network": {
    "message": "नेटवर्क:"
  },
  "networkAddedSuccessfully": {
    "message": "नेटवर्क सफलतापूर्वक जोड़ा गया!"
  },
  "networkDetails": {
    "message": "नेटवर्क विवरण"
  },
  "networkIsBusy": {
    "message": "नेटवर्क व्यस्त है। गैस की कीमतें अधिक हैं और अनुमान कम सटीक हैं।"
  },
  "networkName": {
    "message": "नेटवर्क का नाम"
  },
  "networkNameArbitrum": {
    "message": "मध्यस्थता"
  },
  "networkNameAvalanche": {
    "message": "Avalanche"
  },
  "networkNameBSC": {
    "message": "BSC"
  },
  "networkNameDefinition": {
    "message": "इस नेटवर्क के साथ संबद्ध नाम।"
  },
  "networkNameEthereum": {
    "message": "Ethereum"
  },
  "networkNameGoerli": {
    "message": "गोएर्ली"
  },
  "networkNameOptimism": {
    "message": "आशावाद"
  },
  "networkNamePolygon": {
    "message": "बहुभुज"
  },
  "networkNameTestnet": {
    "message": "Testnet"
  },
  "networkProvider": {
    "message": "नेटवर्क प्रोवाइडर"
  },
  "networkSettingsChainIdDescription": {
    "message": "चेन ID का उपयोग लेनदेन पर हस्ताक्षर करने के लिए किया जाता है। इसे नेटवर्क द्वारा दी गई चेन ID से मेल खाना चाहिए। आप दशमलव या '0x'-उपसर्ग वाली हेक्साडेसिमल संख्या दर्ज कर सकते हैं, लेकिन हम संख्या को दशमलव में प्रदर्शित करेंगे।"
  },
  "networkStatus": {
    "message": "नेटवर्क की स्थिति"
  },
  "networkStatusBaseFeeTooltip": {
    "message": "आधार शुल्क नेटवर्क द्वारा निर्धारित किया जाता है और हर 13-14 सेकंड में बदलता है। हमारे $1 और $2 विकल्प अचानक वृद्धि के लिए जिम्मेदार हैं।",
    "description": "$1 and $2 are bold text for Medium and Aggressive respectively."
  },
  "networkStatusPriorityFeeTooltip": {
    "message": "प्राथमिकता शुल्क की सीमा (उर्फ \"माइनर टिप\")। यह खनिकों के पास जाता है और उन्हें आपके लेनदेन को प्राथमिकता देने के लिए प्रोत्साहित करता है।"
  },
  "networkStatusStabilityFeeTooltip": {
    "message": "पिछले 72 घंटों के सापेक्ष गैस शुल्क $1 है।",
    "description": "$1 is networks stability value - stable, low, high"
  },
  "networkURL": {
    "message": "नेटवर्क URL"
  },
  "networkURLDefinition": {
    "message": "इस नेटवर्क तक पहुंचने के लिए उपयोग किया जाने वाला URL।"
  },
  "networks": {
    "message": "नेटवर्क"
  },
  "nevermind": {
    "message": "कोई बात नहीं"
  },
  "new": {
    "message": "नया!"
  },
  "newAccount": {
    "message": "नया खाता"
  },
  "newAccountNumberName": {
    "message": "खाता $1",
    "description": "Default name of next account to be created on create account screen"
  },
  "newContact": {
    "message": "नया संपर्क"
  },
  "newContract": {
    "message": "नया अनुबंध"
  },
  "newNFTDetectedMessage": {
    "message": "Opensea से स्वचालित रूप से एनएफटी का पता लगाने और अपने वॉलेट में प्रदर्शित करने के लिए MetaMask को अनुमति दें।"
  },
  "newNFTsDetected": {
    "message": "नया! NFT डिटेक्शन"
  },
  "newNetworkAdded": {
    "message": "\"$1\" सफलतापूर्वक जोड़ा गया था!"
  },
  "newNftAddedMessage": {
    "message": "एनएफटी सफलतापूर्वक जोड़ा गया!"
  },
  "newPassword": {
    "message": "नया पासवर्ड (न्यूनतम 8 वर्ण)"
  },
  "newTokensImportedMessage": {
    "message": "आपने सफलतापूर्वक $1 इम्पोर्ट कर लिया है।",
    "description": "$1 is the string of symbols of all the tokens imported"
  },
  "newTokensImportedTitle": {
    "message": "टोकन इम्पोर्ट हो गया"
  },
  "newValues": {
    "message": "नए मान"
  },
  "next": {
    "message": "अगला"
  },
  "nextNonceWarning": {
    "message": "नॉन्स $1 के सुझाए गए नॉन्स से अधिक है",
    "description": "The next nonce according to MetaMask's internal logic"
  },
  "nftAddFailedMessage": {
    "message": "एनएफटी जोड़ा नहीं जा सकता क्योंकि स्वामित्व विवरण मेल नहीं खा रहे हैं। सुनिश्चित करें कि आपने सही जानकारी दर्ज की है।"
  },
  "nftAddressError": {
    "message": "ये टोकन एक एनएफटी है। $1 जोड़ें",
    "description": "$1 is a clickable link with text defined by the 'importNFTPage' key"
  },
  "nftDisclaimer": {
    "message": "अस्वीकरण: MetaMask मीडिया फ़ाइल को स्रोत url से खींचता है। यह url कभी-कभी मार्केटप्लेस द्वारा बदल दिया जाता है जिस पर NFT का खनन किया गया था।"
  },
  "nftOptions": {
    "message": "NFT विकल्प"
  },
  "nftAddFailedMessage": {
    "message": "एनएफटी जोड़ा नहीं जा सकता क्योंकि स्वामित्व विवरण मेल नहीं खा रहे हैं। सुनिश्चित करें कि आपने सही जानकारी दर्ज की है।"
  },
  "nftAddressError": {
    "message": "ये टोकन एक एनएफटी है। $1 जोड़ें",
    "description": "$1 is a clickable link with text defined by the 'importNFTPage' key"
  },
  "nftDisclaimer": {
    "message": "अस्वीकरण: MetaMask मीडिया फ़ाइल को स्रोत url से खींचता है। यह url कभी-कभी मार्केटप्लेस द्वारा बदल दिया जाता है जिस पर NFT का खनन किया गया था।"
  },
  "nftOptions": {
    "message": "NFT विकल्प"
  },
  "nftTokenIdPlaceholder": {
    "message": "संग्रहणीय ID दर्ज करें"
  },
  "nftWarningContent": {
    "message": "आप भविष्य में आपके द्वारा अपनाए कुछ भी सहित, $1 का ऐक्सेस प्रदान कर रहे हैं। दूसरे छोर पर मौजूद पक्ष इन NFTs को आपके वॉलेट से किसी भी समय बिना आपसे पूछे तब तक स्थानांतरित कर सकता है जब तक कि आप इस अनुमोदन को रद्द नहीं कर देते। $2",
    "description": "$1 is nftWarningContentBold bold part, $2 is Learn more link"
  },
  "nftWarningContentBold": {
    "message": "आपके सभी $1 के NFTs",
    "description": "$1 is name of the collection"
  },
  "nftWarningContentGrey": {
    "message": "सावधानी से आगे बढ़ें।"
  },
  "nfts": {
    "message": "NFT"
  },
  "nickname": {
    "message": "उपनाम"
  },
  "noAccountsFound": {
    "message": "दी गई खोज क्वेरी के लिए कोई खाता नहीं मिला"
  },
  "noAddressForName": {
    "message": "इस नाम के लिए कोई पता नहीं सेट किया गया है।"
  },
  "noConversionDateAvailable": {
    "message": "कोई मुद्रा रूपांतरण तारीख उपलब्ध नहीं है"
  },
  "noConversionRateAvailable": {
    "message": "कोई भी रूपांतरण दर उपलब्ध नहीं है"
  },
  "noNFTs": {
    "message": "अभी तक कोई NFT नहीं"
  },
  "noSnaps": {
    "message": "कोई स्नैप इंस्टाल नहीं किया गया"
  },
  "noThanksVariant2": {
    "message": "नहीं, धन्यवाद।"
  },
  "noTransactions": {
    "message": "आपके पास कोई लेनदेन नहीं है"
  },
  "noWebcamFound": {
    "message": "आपके कंप्यूटर का वेबकैम नहीं मिला। कृपया पुनः प्रयास करें।"
  },
  "noWebcamFoundTitle": {
    "message": "वेबकैम नहीं मिला"
  },
  "nonce": {
    "message": "नॉन्स"
  },
  "nonceField": {
    "message": "लेनदेन नॉन्स अनुकूलित करें"
  },
  "nonceFieldDescription": {
    "message": "पुष्टिकरण स्क्रीन पर नॉन्स (लेनदेन संख्या) को बदलने के लिए इसे चालू करें। यह एक उन्नत सुविधा है, सावधानी से उपयोग करें।"
  },
  "nonceFieldHeading": {
    "message": "कस्टम नॉन्स"
  },
  "notBusy": {
    "message": "व्यस्त नहीं"
  },
  "notCurrentAccount": {
    "message": "क्या यह सही खाता है? यह आपके वॉलेट में वर्तमान में चयनित खाते से अलग है"
  },
  "notEnoughGas": {
    "message": "पर्याप्त गैस नहीं"
  },
  "notifications": {
    "message": "सूचनाएं"
  },
  "notifications10ActionText": {
    "message": "सेटिंग्स में जाएं",
    "description": "The 'call to action' on the button, or link, of the 'Visit in Settings' notification. Upon clicking, users will be taken to Settings page."
  },
  "notifications10DescriptionOne": {
    "message": "बेहतर टोकन डिटेक्शन वर्तमान में Ethereum Mainnet, Polygon, BSC और Avalanche के नेटवर्कों पर उपलब्ध है। और भी आने वाला है!"
  },
  "notifications10DescriptionThree": {
    "message": "टोकन डिटेक्शन फीचर डिफॉल्ट रूप से बंद है। लेकिन आप इसे सेटिंग्स में जाकर सक्षम कर सकते हैं।"
  },
  "notifications10DescriptionTwo": {
    "message": "हम थर्ड पार्टी टोकन सूचियों से टोकन प्राप्त करते हैं। दो से अधिक टोकन सूचियों पर सूचीबद्ध टोकन स्वचालित रूप से पहचाने जाएंगे।"
  },
  "notifications10Title": {
    "message": "बेहतर टोकन डिटेक्शन यहां है"
  },
  "notifications11Description": {
    "message": "टोकन कोई भी बना सकता है और उनके डुप्लीकेट नाम हो सकते हैं। अगर आपको कोई ऐसा टोकन दिखाई देता है जिसपर आपको भरोसा नहीं है या आपने उसके साथ इंटरैक्ट नहीं किया है - तो उसपर भरोसा नहीं करना अधिक सुरक्षित है।"
  },
  "notifications11Title": {
    "message": "स्कैम और सुरक्षा संबंधी जोखिम"
  },
  "notifications12ActionText": {
    "message": "डार्क मोड सक्षम करें"
  },
  "notifications12Description": {
    "message": "एक्सटेंशन पर डार्क मोड आखिरकार आ गया है! इसे चालू करने के लिए, सेटिंग्स पर जाएं -> एक्सपेरिमेंटल और डिस्प्ले विकल्पों में से एक का चयन करें: लाइट, डार्क, सिस्टम।"
  },
  "notifications12Title": {
    "message": "वेन डार्क मोड? अब डार्क मोड! 🕶️🦊"
  },
  "notifications13ActionText": {
    "message": "कस्टम नेटवर्क सूची दिखाएं"
  },
  "notifications13Description": {
    "message": "अब आप निम्नलिखित लोकप्रिय कस्टम नेटवर्क्स आसानी से जोड़ सकते हैं: आर्बिट्रम, एवलांश, बिनेंस स्मार्ट चेन, फैंटम, हार्मनी, ऑप्टिमिज्म, पाम एंड पॉलीगॉन! इस फीचर को सक्षम करने के लिए, सेटिंग्स पर जाएं ->एक्सपेरिमेंटल और \"शो कस्टम नेटवर्क लिस्ट\" ऑन करें!",
    "description": "Description of a notification in the 'See What's New' popup. Describes popular network feature."
  },
  "notifications13Title": {
    "message": "लोकप्रिय नेटवर्क्स जोड़ें"
  },
  "notifications14ActionText": {
    "message": "बैकअप सेटिंग दिखाएं"
  },
  "notifications14Description": {
    "message": "हम अक्टूबर की शुरुआत में अपनी 3Box डेटा सुविधा को अवमानित कर रहे हैं। अपने वॉलेट को मैन्युअल रूप से बैकअप और रीस्टोर करने के लिए, उन्नत सेटिंग्स में \"अभी बैकअप लें\" बटन का उपयोग करें।",
    "description": "Description of a notification in the 'See What's New' popup. Describes 3box deprecation."
  },
  "notifications14Title": {
    "message": "3Box की अस्वीकृति"
  },
  "notifications15Description": {
    "message": "आपकी ओर से कुछ भी करने की आवश्यकता नहीं है, इसलिए हमेशा की तरह अपने वॉलेट का उपयोग करते रहें। मर्ज के आसपास संभावित घोटालों से अवगत रहें।",
    "description": "Description of a notification in the 'See What's New' popup. Advises users about the ethereum merge (https://ethereum.org/en/upgrades/merge/#main-content) and potential scams."
  },
  "notifications15Title": {
    "message": "इथेरियम मर्ज यहाँ है!"
  },
  "notifications17ActionText": {
    "message": "सुरक्षा और गोपनीयता सेटिंग्स को दिखाएं"
  },
  "notifications17Title": {
    "message": "सुरक्षा और गोपनीयता सेटिंग्स"
  },
  "notifications1Description": {
    "message": "MetaMask Mobile उपयोगकर्ता अब अपने मोबाइल वॉलेट के अंदर टोकन स्वैप कर सकते हैं। मोबाइल ऐप प्राप्त करने के लिए QR कोड को स्कैन करें और स्वैप करना शुरू करें।",
    "description": "Description of a notification in the 'See What's New' popup. Describes the swapping on mobile feature."
  },
  "notifications1Title": {
    "message": "मोबाइल पर स्वैपिंग यहां है!",
    "description": "Title for a notification in the 'See What's New' popup. Tells users that they can now use MetaMask Swaps on Mobile."
  },
  "notifications3ActionText": {
    "message": "और पढ़ें",
    "description": "The 'call to action' on the button, or link, of the 'Stay secure' notification. Upon clicking, users will be taken to a page about security on the metamask support website."
  },
  "notifications3Description": {
    "message": "MetaMask सुरक्षा की सर्वोत्तम प्रथाओं पर अद्यतित रहें और आधिकारिक MetaMask सहायता से नवीनतम सुरक्षा युक्तियां प्राप्त करें।",
    "description": "Description of a notification in the 'See What's New' popup. Describes the information they can get on security from the linked support page."
  },
  "notifications3Title": {
    "message": "सुरक्षित रहें",
    "description": "Title for a notification in the 'See What's New' popup. Encourages users to consider security."
  },
  "notifications4ActionText": {
    "message": "स्वैप करना शुरू करें",
    "description": "The 'call to action' on the button, or link, of the 'Swap on Binance Smart Chain!' notification. Upon clicking, users will be taken to a page where then can swap tokens on Binance Smart Chain."
  },
  "notifications4Description": {
    "message": "अपने वॉलेट के अंदर ही टोकन स्वैप पर सर्वोत्तम मूल्य प्राप्त करें। MetaMask अब आपको Binance Smart Chain पर कई विकेन्द्रीकृत एक्सचेंज एग्रीगेटर और पेशेवर बाजार निर्माताओं से जोड़ता है।",
    "description": "Description of a notification in the 'See What's New' popup."
  },
  "notifications4Title": {
    "message": "Binance Smart Chain पर स्वैप करें",
    "description": "Title for a notification in the 'See What's New' popup. Encourages users to do swaps on Binance Smart Chain."
  },
  "notifications5Description": {
    "message": "आपके \"सीड फ्रेज\" को अब आपका \"गुप्त रिकवरी फ्रेज\" कहा जाता है।",
    "description": "Description of a notification in the 'See What's New' popup. Describes the seed phrase wording update."
  },
  "notifications6DescriptionOne": {
    "message": "Chrome के संस्करण 91 से, वह API जो हमारे Ledger सपोर्ट (U2F) को सक्षम करती है वह अब हार्डवेयर वॉलेट का समर्थन नहीं करती। MetaMask ने एक नया Ledger Live सपोर्ट लागू किया है, जिसकी मदद से आप Ledger Live डेस्कटॉप ऐप के माध्यम से अपने Ledger डिवाइस से कनेक्ट करना जारी रख सकते हैं।",
    "description": "Description of a notification in the 'See What's New' popup. Describes the Ledger support update."
  },
  "notifications6DescriptionThree": {
    "message": "MetaMask में अपने Ledger खाते पर काम करते समय, एक नया टैब खुल जाएगा और आपको Ledger Live ऐप खोलने के लिए कहा जाएगा।  ऐप खुलने के बाद, आपको अपने MetaMask खाते के लिए एक WebSocket कनेक्शन को अनुमति देने के लिए कहा जाएगा।  बस इतना ही!",
    "description": "Description of a notification in the 'See What's New' popup. Describes the Ledger support update."
  },
  "notifications6DescriptionTwo": {
    "message": "आप सेटिंग > उन्नत > Ledger Live का उपयोग करें पर क्लिक करके Ledger Live सहायता को सक्षम कर सकते हैं।",
    "description": "Description of a notification in the 'See What's New' popup. Describes the Ledger support update."
  },
  "notifications6Title": {
    "message": "Chrome उपयोगकर्ताओं के लिए Ledger सहायता अपडेट",
    "description": "Title for a notification in the 'See What's New' popup. Lets users know about the Ledger support update"
  },
  "notifications7DescriptionOne": {
    "message": "MetaMask v10.1.0 ने लेजर डिवाइस का उपयोग करते समय EIP-1559 लेन-देन के लिए नया समर्थन शामिल किया",
    "description": "Description of a notification in the 'See What's New' popup. Describes changes for ledger and EIP1559 in v10.1.0"
  },
  "notifications7DescriptionTwo": {
    "message": "Ethereum Mainnet पर लेनदेन पूरा करने के लिए, सुनिश्चित करें कि आपके लेजर डिवाइस में नवीनतम फर्मवेयर है।",
    "description": "Description of a notification in the 'See What's New' popup. Describes the need to update ledger firmware."
  },
  "notifications7Title": {
    "message": "लेजर फर्मवेयर अपडेट",
    "description": "Title for a notification in the 'See What's New' popup. Notifies ledger users of the need to update firmware."
  },
  "notifications8ActionText": {
    "message": "सेटिंग्स पर जाएं > एडवांस्ड",
    "description": "Description on an action button that appears in the What's New popup. Tells the user that if they click it, they will go to our Advanced settings page."
  },
  "notifications8DescriptionOne": {
    "message": "MetaMask v10.4.0 के अनुसार, अब आपको अपने लेजर डिवाइस को मेटामास्क से कनेक्ट करने के लिए लेजर लाइव की आवश्यकता नहीं है।",
    "description": "Description of a notification in the 'See What's New' popup. Describes changes for how Ledger Live is no longer needed to connect the device."
  },
  "notifications8DescriptionTwo": {
    "message": "एक आसान और अधिक स्थिर लेजर अनुभव के लिए, सेटिंग्स के एडवांस्ड टैब पर जाएं और 'पसंदीदा लेजर कनेक्शन प्रकार' को 'WebHID' पर स्विच करें।",
    "description": "Description of a notification in the 'See What's New' popup. Describes how the user can turn off the Ledger Live setting."
  },
  "notifications8Title": {
    "message": "लेजर कनेक्शन में सुधार",
    "description": "Title for a notification in the 'See What's New' popup. Notifies ledger users that there is an improvement in how they can connect their device."
  },
  "notifications9DescriptionOne": {
    "message": "स्मार्ट अनुबंध लेन-देन की पुष्टि करते समय अब हम आपको 'डेटा' टैब पर अधिक जानकारी प्रदान करेंगे।"
  },
  "notifications9DescriptionTwo": {
    "message": "अब आप पुष्टि करने से पहले अपने लेन-देन के विवरण को बेहतर तरीके से समझ सकते हैं, और अधिक आसानी से अपनी पता पुस्तिका में लेन-देन के पते जोड़ सकते हैं, जिससे आपको सुरक्षित और सूचित निर्णय लेने में मदद मिलेगी।"
  },
  "notifications9Title": {
    "message": "👓 हम लेन-देन को पढ़ना आसान बना रहे हैं।"
  },
  "notificationsEmptyText": {
    "message": "यहाँ देखने के लिए कुछ नहीं है।"
  },
  "notificationsHeader": {
    "message": "सूचनाएं"
  },
  "notificationsInfos": {
    "message": "$1 को $2 से",
    "description": "$1 is the date at which the notification has been dispatched and $2 is the link to the snap that dispatched the notification."
  },
  "notificationsMarkAllAsRead": {
    "message": "सभी को पढ़ा हुआ चिन्हित करें"
  },
  "numberOfNewTokensDetectedPlural": {
    "message": "इस खाते में $1 के नए टोकन पाए गए",
    "description": "$1 is the number of new tokens detected"
  },
  "numberOfNewTokensDetectedSingular": {
    "message": "इस खाते में 1 नया टोकन पाया गया"
  },
  "ofTextNofM": {
    "message": "का"
  },
  "off": {
    "message": "बंद"
  },
  "offlineForMaintenance": {
    "message": "रखरखाव के लिए ऑफलाइन है"
  },
  "ok": {
    "message": "ठीक है"
  },
  "on": {
    "message": "चालू"
  },
  "onboardingAdvancedPrivacyIPFSDescription": {
    "message": "IPFS (आईपीएफएस) गेटवे तृतीय पक्षों द्वारा होस्ट किए गए डेटा को एक्सेस करना और देखना संभव बनाता है। आप एक कस्टम IPFS गेटवे जोड़ सकते हैं या डिफॉल्ट का उपयोग जारी रख सकते हैं।"
  },
  "onboardingAdvancedPrivacyIPFSInvalid": {
    "message": "कृपया एक मान्य URL (यूआरएल) को दर्ज करें"
  },
  "onboardingAdvancedPrivacyIPFSTitle": {
    "message": "कस्टम IPFS गेटवे जोड़ें"
  },
  "onboardingAdvancedPrivacyIPFSValid": {
    "message": "IPFS गेटवे URL मान्य है"
  },
  "onboardingAdvancedPrivacyNetworkButton": {
    "message": "कस्टम नेटवर्क जोड़ें"
  },
  "onboardingAdvancedPrivacyNetworkDescription": {
    "message": "हम अपने रिमोट प्रोसीजर कॉल (RPC) प्रदाता के रूप में Infura का उपयोग करते हैं ताकि हम एथेरियम डेटा तक सबसे विश्वसनीय और निजी ऐक्सेस प्रदान कर सकें। आप अपना स्वयं का RPC चुन सकते हैं, लेकिन याद रखें कि कोई भी RPC लेनदेन करने के लिए आपका IP पता और एथेरियम वॉलेट प्राप्त करेगा। Infura डेटा को कैसे प्रबंधित करता है, इस बारे में अधिक जानने के लिए हमारा $1 पढ़ें।"
  },
  "onboardingAdvancedPrivacyNetworkTitle": {
    "message": "अपना नेटवर्क चुनें"
  },
  "onboardingCreateWallet": {
    "message": "एक नया वॉलेट बनाएं"
  },
  "onboardingImportWallet": {
    "message": "मौजूदा वॉलेट इम्पोर्ट करें"
  },
  "onboardingMetametricsAgree": {
    "message": "मैं सहमत हूं"
  },
  "onboardingMetametricsAllowOptOut": {
    "message": "सेटिंग के माध्यम से आपको हमेशा ऑप्ट-आउट करने की अनुमति देता है"
  },
  "onboardingMetametricsDataTerms": {
    "message": "यह डेटा एकत्र किया गया है और इसलिए सामान्य डेटा संरक्षण विनियम (EU) 2016/679 के उद्देश्यों के लिए अज्ञात है।"
  },
  "onboardingMetametricsDescription": {
    "message": "MetaMask यह समझने के लिए उपयोग डेटा एकत्र करना चाहता है कि हमारे उपयोगकर्ता MetaMask से कैसे इंटरैक्ट करते हैं। इस डेटा का उपयोग सर्विस प्रदान करने के लिए किया जाएगा, जिसमें आपके उपयोग के आधार पर सर्विस में सुधार करना शामिल है।"
  },
  "onboardingMetametricsDescription2": {
    "message": "MetaMask करेगा..."
  },
  "onboardingMetametricsDisagree": {
    "message": "जी नहीं, धन्यवाद"
  },
  "onboardingMetametricsInfuraTerms": {
    "message": "* जब आप MetaMask में अपने डिफॉल्ट RPC प्रदाता के रूप में Infura का उपयोग करते हैं, तो जब आप लेनदेन भेजते हैं तो Infura आपका IP पता और आपके एथेरियम वॉलेट का पता एकत्र कर लेगा। हम इस जानकारी को इस तरह से संगृहीत नहीं करते हैं जिससे हमारे सिस्टम डेटा के उन दो टुकड़ों को जोड़ सकें। डेटा संग्रह के दृष्टिकोण से MetaMask और Infura कैसे इंटरैक्ट करते हैं, इस बारे में अधिक जानकारी के लिए, हमारा अपडेट $1 देखें। सामान्य तौर पर हमारे गोपनीयता के कार्यप्रणाली के बारे में अधिक जानकारी के लिए, हमारा $2 देखें।",
    "description": "$1 represents `onboardingMetametricsInfuraTermsPolicyLink`, $2 represents `onboardingMetametricsInfuraTermsPolicy`"
  },
  "onboardingMetametricsInfuraTermsPolicy": {
    "message": "यहां गोपनीयता नीति"
  },
  "onboardingMetametricsInfuraTermsPolicyLink": {
    "message": "यहां"
  },
  "onboardingMetametricsModalTitle": {
    "message": "कस्टम नेटवर्क जोड़ें"
  },
  "onboardingMetametricsNeverCollect": {
    "message": "$1 ऐसी जानकारी एकत्र करते हैं जिसे हमें सर्विस प्रदान करने की आवश्यकता नहीं है (जैसे कुंजियां, पते, लेन-देन के उलझन, या शेष राशि)",
    "description": "$1 represents `onboardingMetametricsNeverEmphasis`"
  },
  "onboardingMetametricsNeverCollectIP": {
    "message": "$1 आपका पूरा IP पता एकत्र करते हैं*",
    "description": "$1 represents `onboardingMetametricsNeverEmphasis`"
  },
  "onboardingMetametricsNeverEmphasis": {
    "message": "कभी नहीं"
  },
  "onboardingMetametricsNeverSellData": {
    "message": "$1 डेटा बेचते हैं। कभी!",
    "description": "$1 represents `onboardingMetametricsNeverEmphasis`"
  },
  "onboardingMetametricsSendAnonymize": {
    "message": "अज्ञात क्लिक और पेजव्यू इवेंट भेजें"
  },
  "onboardingMetametricsTitle": {
    "message": "MetaMask को बेहतर बनाने में हमारी मदद करें"
  },
  "onboardingPinExtensionBillboardAccess": {
    "message": "पूरी एक्सेस"
  },
  "onboardingPinExtensionBillboardDescription": {
    "message": "ये एक्सटेंशन जानकारी देख और बदल सकते हैं"
  },
  "onboardingPinExtensionBillboardDescription2": {
    "message": "इस साइट पर।"
  },
  "onboardingPinExtensionBillboardTitle": {
    "message": "एक्सटेंशन"
  },
  "onboardingPinExtensionChrome": {
    "message": "ब्राउजर एक्सटेंशन आइकन पर क्लिक करें"
  },
  "onboardingPinExtensionDescription": {
    "message": "अपने ब्राउजर पर MetaMask को पिन करें ताकि यह सुलभ हो और लेन-देन की पुष्टि को देखना आसान हो सके।"
  },
  "onboardingPinExtensionDescription2": {
    "message": "आप एक्सटेंशन पर क्लिक करके MetaMask खोल सकते हैं और 1 क्लिक से अपने वॉलेट तक पहुंच सकते हैं।"
  },
  "onboardingPinExtensionDescription3": {
    "message": "ब्राउजर एक्सटेंशन आइकन पर क्लिक करें ताकि इस तक तुरंत पहुंच सकें"
  },
  "onboardingPinExtensionLabel": {
    "message": "MetaMask को पिन करें"
  },
  "onboardingPinExtensionStep1": {
    "message": "1"
  },
  "onboardingPinExtensionStep2": {
    "message": "2"
  },
  "onboardingPinExtensionTitle": {
    "message": "आपका MetaMask इंस्टॉल पूरा हो गया है!"
  },
  "onboardingShowIncomingTransactionsDescription": {
    "message": "आपके वॉलेट में आने वाले लेन-देन को दिखाना $1 के साथ संचार पर निर्भर करता है। Etherscan की पहुंच आपके Ethereum और आपके IP पते तक होगी। $2 देखें।",
    "description": "$1 is a clickable link with text defined by the 'etherscan' key. $2 is a clickable link with text defined by the 'privacyMsg' key."
  },
  "onboardingUsePhishingDetectionDescription": {
    "message": "फिशिंग डिटेक्शन अलर्ट $1 के साथ संचार पर निर्भर करते हैं। jsDeliver की पहुंच आपके IP पते तक होगी। $2 देखें।",
    "description": "The $1 is the word 'jsDeliver', from key 'jsDeliver' and $2 is the words Privacy Policy from key 'privacyMsg', both separated here so that it can be wrapped as a link"
  },
  "onlyAddTrustedNetworks": {
    "message": "एक दुर्भावनापूर्ण नेटवर्क प्रदाता ब्लॉकचेन की स्थिति के बारे में झूठ बोल सकता है और आपकी नेटवर्क गतिविधि को रिकॉर्ड कर सकता है। केवल उन कस्टम नेटवर्क को जोड़ें, जिन पर आप भरोसा करते हैं।"
  },
  "onlyConnectTrust": {
    "message": "केवल उन साइटों से कनेक्ट करें, जिन पर आप भरोसा करते हैं।"
  },
  "openFullScreenForLedgerWebHid": {
    "message": "अपने लेजर को WebHID के माध्यम से कनेक्ट करने के लिए MetaMask को पूर्ण स्क्रीन में खोलें।",
    "description": "Shown to the user on the confirm screen when they are viewing MetaMask in a popup window but need to connect their ledger via webhid."
  },
  "openInBlockExplorer": {
    "message": "ब्लॉक एक्सप्लोरर में खोलें"
  },
  "openSea": {
    "message": "OpenSea (बीटा)"
  },
  "openSeaNew": {
    "message": "ओपनसी"
  },
  "optional": {
    "message": "वैकल्पिक"
  },
  "optionalWithParanthesis": {
    "message": "(वैकल्पिक)"
  },
  "options": {
    "message": "विकल्प"
  },
  "or": {
    "message": "या"
  },
  "origin": {
    "message": "उत्पत्ति"
  },
  "osTheme": {
    "message": "सिस्टम"
  },
  "otherSnaps": {
    "message": "अन्य स्नैप",
    "description": "Used in the 'permission_rpc' message."
  },
  "outdatedBrowserNotification": {
    "message": "आपका ब्राउज़र पुराना हो चुका है। यदि आप अपने ब्राउज़र को अपडेट नहीं करते हैं, तो आप MetaMask से सुरक्षा पैच और नई फीचर्स प्राप्त नहीं कर पाएंगे।"
  },
  "padlock": {
    "message": "पैडलॉक"
  },
  "parameters": {
    "message": "पैरामीटर"
  },
  "participateInMetaMetrics": {
    "message": "MetaMetrics में भाग लें"
  },
  "participateInMetaMetricsDescription": {
    "message": "MetaMetrics में भाग लें, जिससे हमें MetaMask को बेहतर बनाने में मदद मिल सके"
  },
  "password": {
    "message": "पासवर्ड"
  },
  "passwordNotLongEnough": {
    "message": "पासवर्ड की लंबाई पर्याप्त नहीं है"
  },
  "passwordSetupDetails": {
    "message": "यह पासवर्ड आपके MetaMask वॉलेट को केवल इसी डिवाइस पर अनलॉक करेगा। MetaMask इस पासवर्ड को फिर से प्राप्त नहीं कर सकता है।"
  },
  "passwordStrength": {
    "message": "पासवर्ड की मजबूती: $1",
    "description": "Return password strength to the user when user wants to create password."
  },
  "passwordStrengthDescription": {
    "message": "अगर आपका डिवाइस चोरी हो गया हो या उसके साथ छेड़छाड़ की गई है, तब एक मजबूत पासवर्ड आपके वॉलेट की सुरक्षा को बेहतर बना सकता है।"
  },
  "passwordTermsWarning": {
    "message": "मैं समझता हूं कि MetaMask मेरे लिए यह पासवर्ड फिर से प्राप्त नहीं कर सकता। $1"
  },
  "passwordsDontMatch": {
    "message": "पासवर्ड मेल नहीं खाते"
  },
  "pastePrivateKey": {
    "message": "अपनी निजी कुंजी स्ट्रिंग यहाँ पेस्ट करें:",
    "description": "For importing an account from a private key"
  },
  "pending": {
    "message": "लंबित"
  },
  "pendingTransactionInfo": {
    "message": "यह लेन-देन तब तक प्रोसेस नहीं होगा जब तक वह पूरा नहीं हो जाता।"
  },
  "pendingTransactionMultiple": {
    "message": "आपके पास ($1) लंबित लेन-देन हैं।"
  },
  "pendingTransactionSingle": {
    "message": "आपके पास (1) लंबित लेन-देन है।",
    "description": "$1 is count of pending transactions"
  },
  "permissionRequest": {
    "message": "अनुमति अनुरोध"
  },
  "permissionRequestCapitalized": {
    "message": "अनुमति के लिए अनुरोध"
  },
  "permissionRequested": {
    "message": "अब अनुरोध किया गया"
  },
  "permissionRevoked": {
    "message": "इस अपडेट में रद्द किया गया"
  },
  "permission_accessNamedSnap": {
    "message": "$1 से कनेक्ट करें।",
    "description": "The description for the `wallet_snap` permission. $1 is the human-readable name of the snap."
  },
  "permission_accessNetwork": {
    "message": "इंटरनेट एक्सेस करें।",
    "description": "The description of the `endowment:network-access` permission."
  },
  "permission_accessSnap": {
    "message": "$1 स्नैप से कनेक्ट करें।",
    "description": "The description for the `wallet_snap` permission. $1 is the name of the snap."
  },
  "permission_cronjob": {
    "message": "समय-समय पर आने वाले क्रियाओं को शेड्यूल और निष्पादित करें।",
    "description": "The description for the `snap_cronjob` permission"
  },
  "permission_customConfirmation": {
    "message": "MetaMask में पुष्टि को दर्शाएं।",
    "description": "The description for the `snap_confirm` permission"
  },
  "permission_dialog": {
    "message": "MetaMask में डायलॉग विंडो प्रदर्शित करें।",
    "description": "The description for the `snap_dialog` permission"
  },
  "permission_ethereumAccounts": {
    "message": "पता, खाते की शेषराशि, गतिविधि देखें और लेन-देन शुरू करें",
    "description": "The description for the `eth_accounts` permission"
  },
  "permission_ethereumProvider": {
    "message": "एथेरियम प्रदाता को ऐक्सेस करें।",
    "description": "The description for the `endowment:ethereum-provider` permission"
  },
  "permission_getEntropy": {
    "message": "इस स्नैप के लिए अनूठी स्वेच्छित कुंजियां प्राप्त करें।",
    "description": "The description for the `snap_getEntropy` permission"
  },
  "permission_longRunning": {
    "message": "अनिश्चित काल तक चलाएं।",
    "description": "The description for the `endowment:long-running` permission"
  },
  "permission_manageBip32Keys": {
    "message": "$1($2) के तहत अपने खातों और संपत्तियों को नियंत्रित करें।",
    "description": "The description for the `snap_getBip32Entropy` permission. $1 is a derivation path, e.g. 'm/44'/0'/0''. $2 is the elliptic curve name, e.g. 'secp256k1'."
  },
  "permission_manageBip44Keys": {
    "message": "आपके \"$1\" अकाउंट्स और एसेट्स नियंत्रित करें।",
    "description": "The description for the `snap_getBip44Entropy` permission. $1 is the name of a protocol, e.g. 'Filecoin'."
  },
  "permission_manageNamedBip32Keys": {
    "message": "आपके $1 खातों और संपत्तियों को नियंत्रित करें।",
    "description": "The description for the `snap_getBip32Entropy` permission. $1 is a name for the derivation path, e.g., 'Ethereum accounts'. $2 is the plain derivation path, e.g. 'm/44'/0'/0''."
  },
  "permission_manageState": {
    "message": "उसके डेटा को अपने डिवाइस पर स्टोर करें और प्रबंधित करें।",
    "description": "The description for the `snap_manageState` permission"
  },
  "permission_notifications": {
    "message": "नोटीफिकेशंस दिखाएं।",
    "description": "The description for the `snap_notify` permission"
  },
  "permission_rpc": {
    "message": "$1 को इस स्नैप से सीधे संवाद करने की अनुमति दें।",
    "description": "The description for the `endowment:rpc` permission. $1 is 'other snaps' or 'websites'."
  },
  "permission_transactionInsight": {
    "message": "ट्रांजैक्शन इनसाइट्स प्राप्त करें और प्रदर्शित करें।",
    "description": "The description for the `endowment:transaction-insight` permission"
  },
  "permission_transactionInsightOrigin": {
    "message": "लेन-देन का सुझाव देने वाली वेबसाइटों की स्रोत देखें",
    "description": "The description for the `transactionOrigin` caveat, to be used with the `endowment:transaction-insight` permission"
  },
  "permission_unknown": {
    "message": "अज्ञात अनुमति: $1",
    "description": "$1 is the name of a requested permission that is not recognized."
  },
  "permission_viewBip32PublicKeys": {
    "message": "$1 ($2) के लिए अपनी पब्लिक की को देखें।",
    "description": "The description for the `snap_getBip32PublicKey` permission. $1 is a derivation path, e.g. 'm/44'/0'/0''. $2 is the elliptic curve name, e.g. 'secp256k1'."
  },
  "permission_viewNamedBip32PublicKeys": {
    "message": "$1 के लिए अपनी पब्लिक की को देखें",
    "description": "The description for the `snap_getBip32PublicKey` permission. $1 is a name for the derivation path, e.g., 'Ethereum accounts'."
  },
  "permissions": {
    "message": "अनुमतियाँ"
  },
  "personalAddressDetected": {
    "message": "व्यक्तिगत पते का पता चला। टोकन अनुबंध पता दर्ज करें।"
  },
  "pleaseConfirm": {
    "message": "कृपया पुष्टि करें"
  },
  "plusXMore": {
    "message": "+ $1 अधिक",
    "description": "$1 is a number of additional but unshown items in a list- this message will be shown in place of those items"
  },
  "popularCustomNetworks": {
    "message": "लोकप्रिय कस्टम नेटवर्क"
  },
  "portfolio": {
    "message": "पोर्टफोलियो"
  },
  "preferredLedgerConnectionType": {
    "message": "वरीयता वाले लेजर कनेक्शन के प्रकार",
    "description": "A header for a dropdown in Settings > Advanced. Appears above the ledgerConnectionPreferenceDescription message"
  },
  "preparingSwap": {
    "message": "स्वैप की तैयारी कर रहा है..."
  },
  "prev": {
    "message": "पिछला"
  },
  "primaryCurrencySetting": {
    "message": "प्राथमिक मुद्रा"
  },
  "primaryCurrencySettingDescription": {
    "message": "चेन की मूल मुद्रा (जैसे ETH) में प्रदर्शित मूल्यों को प्राथमिकता देने के लिए मूल का चयन करें। अपनी चयनित फिएट मुद्रा में प्रदर्शित मूल्यों को प्राथमिकता देने के लिए फिएट का चयन करें।"
  },
  "priorityFee": {
    "message": "प्राथमिकता शुल्क"
  },
  "priorityFeeProperCase": {
    "message": "प्राथमिकता शुल्क"
  },
  "privacy": {
    "message": "गोपनीयता"
  },
  "privacyMsg": {
    "message": "गोपनीयता नीति"
  },
  "privateKey": {
    "message": "निजी कुंजी",
    "description": "select this type of file to use to import an account"
  },
  "privateKeyWarning": {
    "message": "चेतावनी: इस कुंजी का खुलासा कभी न करें। आपकी निजी कुंजियों के साथ कोई भी व्यक्ति आपके खाते में रखी कोई भी परिसंपत्ति चुरा सकता है।"
  },
  "privateNetwork": {
    "message": "निजी नेटवर्क"
  },
  "proceedWithTransaction": {
    "message": "मैं फिर भी आगे बढ़ना चाहता हूं"
  },
  "proposedApprovalLimit": {
    "message": "प्रस्तावित अनुमोदन सीमा"
  },
  "provide": {
    "message": "प्रदान करें"
  },
  "publicAddress": {
    "message": "सार्वजनिक पता"
  },
  "queue": {
    "message": "कतार"
  },
  "queued": {
    "message": "कतारबद्ध"
  },
  "reAddAccounts": {
    "message": "किसी अन्य अकाउंट को फिर से जोड़ें"
  },
  "reAdded": {
    "message": "फिर से जोड़ा गया"
  },
  "readdToken": {
    "message": "आप अपने खातों के विकल्प मेन्यू में “टोकन जोड़ें” पर जाकर भविष्य में इस टोकन को वापस जोड़ सकते हैं।"
  },
  "receive": {
    "message": "प्राप्त करें"
  },
  "recents": {
    "message": "हाल ही के"
  },
  "recipientAddressPlaceholder": {
    "message": "खोज, सार्वजनिक पता (0x) या ENS"
  },
  "recommendedGasLabel": {
    "message": "अनुशंसित"
  },
  "recoveryPhraseReminderBackupStart": {
    "message": "यहां से प्रारंभ करें"
  },
  "recoveryPhraseReminderConfirm": {
    "message": "समझ गया"
  },
  "recoveryPhraseReminderHasBackedUp": {
    "message": "अपने गुप्त रिकवरी फ्रेज को हमेशा सुरक्षित और गुप्त स्थान पर रखें।"
  },
  "recoveryPhraseReminderHasNotBackedUp": {
    "message": "अपने गुप्त रिकवरी फ्रेज को फिर से बैकअप करने की आवश्यकता है?"
  },
  "recoveryPhraseReminderItemOne": {
    "message": "कभी भी अपना गुप्त रिकवरी फ्रेज किसी के साथ साझा न करें"
  },
  "recoveryPhraseReminderItemTwo": {
    "message": "MetaMask टीम कभी भी आपके गुप्त रिकवरी फ्रेज के बारे में नहीं पूछेगी"
  },
  "recoveryPhraseReminderSubText": {
    "message": "आपका गुप्त रिकवरी फ्रेज आपके सभी खातों को नियंत्रित करता है।"
  },
  "recoveryPhraseReminderTitle": {
    "message": "अपने धन को सुरक्षित रखें"
  },
  "refreshList": {
    "message": "सूची रिफ्रेश करें"
  },
  "reject": {
    "message": "अस्वीकार करें"
  },
  "rejectAll": {
    "message": "सभी को अस्वीकार करें"
  },
  "rejectRequestsDescription": {
    "message": "आप $1 अनुरोधों को बैच रूप से अस्वीकार करने वाले हैं।"
  },
  "rejectRequestsN": {
    "message": "$1 अनुरोधों को अस्वीकार करें"
  },
  "rejectTxsDescription": {
    "message": "आप $1 लेनदेनों को बैच में अस्वीकार करने वाले हैं।"
  },
  "rejectTxsN": {
    "message": "$1 लेनदेनों को अस्वीकार करें"
  },
  "rejected": {
    "message": "अस्वीकृत"
  },
  "remember": {
    "message": "याद रखें:"
  },
  "remove": {
    "message": "हटाएं"
  },
  "removeAccount": {
    "message": "खाता हटाएं"
  },
  "removeAccountDescription": {
    "message": "यह खाता आपके वॉलेट से निकाल दिया जाएगा। कृपया सुनिश्चित करें कि जारी रखने से पहले आपके पास इस आयातित खाते के लिए मूल गुप्त रिकवरी फ्रेज या निजी कुंजी है। आप खाता ड्रॉप-डाउन से फिर से खाते आयात कर सकते हैं या बना सकते हैं। "
  },
  "removeNFT": {
    "message": "NFT हटाएं"
  },
  "removeNftMessage": {
    "message": "NET सफलतापूर्वक हटा दिया गया!"
  },
  "removeSnap": {
    "message": "स्नैप हटाएं"
  },
  "removeSnapConfirmation": {
    "message": "क्या आप वाकई $1 को हटाना चाहते हैं?",
    "description": "$1 represents the name of the snap"
  },
  "removeSnapDescription": {
    "message": "ये कदम स्नैप और उसके डेटा को हटा देगा और आपकी दी गई अनुमतियों को रद्द कर देगा।"
  },
  "replace": {
    "message": "बदलें"
  },
  "requestFlaggedAsMaliciousFallbackCopyReason": {
    "message": "सुरक्षा प्रदाता ने अतिरिक्त जानकारी साझा नहीं की है"
  },
  "requestFlaggedAsMaliciousFallbackCopyReasonTitle": {
    "message": "अनुरोध दुर्भावनापूर्ण के रूप में फ़्लैग किया गया"
  },
  "requestMayNotBeSafe": {
    "message": "अनुरोध सुरक्षित नहीं हो सकता है"
  },
  "requestMayNotBeSafeError": {
    "message": "सुरक्षा प्रदाता को किसी भी ज्ञात दुर्भावनापूर्ण गतिविधि का पता नहीं चला, लेकिन इसे जारी रखना अभी भी सुरक्षित नहीं हो सकता है।"
  },
  "requestNotVerified": {
    "message": "अनुरोध सत्यापित नहीं है"
  },
  "requestNotVerifiedError": {
    "message": "किसी त्रुटि के कारण, इस अनुरोध को सुरक्षा प्रदाता द्वारा सत्यापित नहीं किया गया था। सावधानी के साथ आगे बढ़ना।"
  },
  "requestsAwaitingAcknowledgement": {
    "message": "अनुरोधों के स्वीकार किए जाने की प्रतीक्षा की जा रही है"
  },
  "required": {
    "message": "आवश्यक"
  },
  "reset": {
    "message": "रीसेट करें"
  },
  "resetWallet": {
    "message": "वॉलेट रीसेट करें"
  },
  "resetWalletSubHeader": {
    "message": "MetaMask आपके पासवर्ड की कॉपी नहीं रखता है। अगर आपको अपना अकाउंट अनलॉक करने में दिक्कत हो रही है, तो आपको अपना वॉलेट रीसेट करना होगा। सीक्रेट रिकवरी फ़्रेज़ प्रदान करके आप ऐसा कर सकते हैं जिसका उपयोग आपने अपना वॉलेट सेट करते समय किया था।"
  },
  "resetWalletUsingSRP": {
    "message": "इस कदम से इस डिवाइस से आपके वर्तमान वॉलेट और सीक्रेट रिकवरी फ़्रेज़ मिट जाएंगे, साथ ही, आपके द्वारा चुने गए अकाउंटों की सूची भी हट जाएगी। सीक्रेट रिकवरी फ़्रेज़ के साथ रीसेट करने के बाद, आपको सीक्रेट रिकवरी फ़्रेज़ के आधार पर आकाउंटों की एक सूची दिखाई देगी जिसका उपयोग आप रीसेट करने के लिए करते हैं। इस नई सूची में स्वचालित रूप से उन अकाउंटों को शामिल किया जाएगा जिनके अंदर बैलेंस है। आप पहले बनाए गए को भी $1 कर पाएंगे। आपके द्वारा इंपोर्ट किए गए कस्टम अकाउंट्स का $2 होना जरूरी होगा, और आपके द्वारा किसी अकाउंट में जोड़े गए किसी भी कस्टम टोकन के लिए $3 होना भी जरूरी होगा।"
  },
  "resetWalletWarning": {
    "message": "आगे बढ़ने से पहले ये सुनिश्चित करें कि आप सही सीक्रेट रिकवरी फ़्रेज़ का इस्तेमाल कर रहे हैं। इसे आप अनडू नहीं कर पाएंगे।"
  },
  "restartMetamask": {
    "message": "MetaMask को फिर से शुरू करें"
  },
  "restore": {
    "message": "पुनर्स्थापित करें"
  },
  "restoreFailed": {
    "message": "प्रदान की गई फाइल से आपके डेटा को रीस्टोर नहीं किया जा सकता"
  },
  "restoreSuccessful": {
    "message": "आपके डेटा को सफलतापूर्वक रीस्टोर किया गया है"
  },
  "restoreUserData": {
    "message": "यूजर डेटा रीस्टोर करें"
  },
  "restoreUserDataDescription": {
    "message": "वरीयताएं और अकाउंट एड्रेस से युक्त यूजर सेटिंग्स को आप पहले से बैकअप की गई JSON फाइल से रीस्टोर सकते हैं।"
  },
  "retryTransaction": {
    "message": "लेनदेन का पुनः प्रयास करें"
  },
  "reusedTokenNameWarning": {
    "message": "यहां पर एक टोकन आपके द्वारा देखे जाने वाले दूसरे टोकन से प्रतीक का पुनः उपयोग करता है, यह भ्रामक या धोखाधड़ी वाला हो सकता है।"
  },
  "revealSeedWords": {
    "message": "गुप्त रिकवरी फ्रेज प्रकट करें"
  },
  "revealSeedWordsDescription1": {
    "message": "$1 प्रदान करता है $2",
    "description": "This is a sentence consisting of link using 'revealSeedWordsSRPName' as $1 and bolded text using 'revealSeedWordsDescription3' as $2."
  },
  "revealSeedWordsDescription2": {
    "message": "MetaMask एक $1 है। इसका मतलब आप आपने SRP के मालिक हैं।",
    "description": "$1 is text link with the message from 'revealSeedWordsNonCustodialWallet'"
  },
  "revealSeedWordsDescription3": {
    "message": "आपके वॉलेट और फंड तक पूरी एक्सेस।\n"
  },
  "revealSeedWordsNonCustodialWallet": {
    "message": "गैर-कस्टोडियल वॉलेट"
  },
  "revealSeedWordsQR": {
    "message": "QR"
  },
  "revealSeedWordsSRPName": {
    "message": "सीक्रेट रिकवरी फ्रेज (SRP)"
  },
  "revealSeedWordsText": {
    "message": "टेक्स्ट"
  },
  "revealSeedWordsWarning": {
    "message": "यह सुनिश्चित करें कि कोई भी आपकी स्क्रीन ना देख रहा हो। $1",
    "description": "$1 is bolded text using the message from 'revealSeedWordsWarning2'"
  },
  "revealSeedWordsWarning2": {
    "message": "MetaMask सपोर्ट कभी इसका अनुरोध नहीं करेगा।",
    "description": "The bolded texted in the second part of 'revealSeedWordsWarning'"
  },
  "revealTheSeedPhrase": {
    "message": "सीड फ़्रेज़ दिखाएं"
  },
  "reviewSpendingCap": {
    "message": "अपनी खर्च के सीमा की समीक्षा करें"
  },
  "revokeAllTokensTitle": {
    "message": "आपके सभी $1 को एक्सेस और स्थानांतरित करने की अनुमति निरस्त करें?",
    "description": "$1 is the symbol of the token for which the user is revoking approval"
  },
  "revokeApproveForAllDescription": {
    "message": "यह बिना किसी नोटिस के आपके सभी $1 तक पहुंचने और स्थानांतरित करने के लिए किसी तीसरे पक्ष की अनुमति को निरस्त करता है।",
    "description": "$1 is either a string or link of a given token symbol or name"
  },
  "revokeSpendingCap": {
    "message": "अपने $1 के लिए खर्च की सीमा को हटा दें",
    "description": "$1 is a token symbol"
  },
  "revokeSpendingCapTooltipText": {
    "message": "यह अनुबंध आपके वर्तमान या भविष्य के और टोकन पर खर्च करने में असमर्थ है।"
  },
  "rpcUrl": {
    "message": "नया RPC URL"
  },
  "safeTransferFrom": {
    "message": "से सुरक्षित ट्रांसफर"
  },
  "save": {
    "message": "सहेजें"
  },
  "scanInstructions": {
    "message": "QR कोड को अपने कैमरे के सामने रखें"
  },
  "scanQrCode": {
    "message": "QR कोड स्कैन करें"
  },
  "scrollDown": {
    "message": "नीचे स्क्रॉल करें"
  },
  "search": {
    "message": "खोजें"
  },
  "searchAccounts": {
    "message": "अकाउंट्स खोजें"
  },
  "searchResults": {
    "message": "खोज परिणाम"
  },
  "searchSettings": {
    "message": "सेटिंग्स में खोजें"
  },
  "searchTokens": {
    "message": "टोकन खोजें"
  },
  "secretRecoveryPhrase": {
    "message": "सीक्रेट रिकवरी फ्रेज"
  },
  "secureWallet": {
    "message": "सुरक्षित वॉलेट"
  },
  "security": {
    "message": "सुरक्षा"
  },
  "securityAndPrivacy": {
    "message": "सुरक्षा और गोपनीयता"
  },
  "seedPhraseConfirm": {
    "message": "सीक्रेट रिकवरी फ्रेज की पुष्टि करें"
  },
  "seedPhraseEnterMissingWords": {
    "message": "सीक्रेट रिकवरी फ्रेज की पुष्टि करें"
  },
  "seedPhraseIntroNotRecommendedButtonCopy": {
    "message": "मुझे बाद में याद दिलाएं (अनुशंसित नहीं)"
  },
  "seedPhraseIntroRecommendedButtonCopy": {
    "message": "मेरा वॉलेट सुरक्षित करें (अनुशंसित)"
  },
  "seedPhraseIntroSidebarBulletFour": {
    "message": "लिखें और कई गुप्त स्थानों में स्टोर करें।"
  },
  "seedPhraseIntroSidebarBulletOne": {
    "message": "पासवर्ड मैनेजर में सहेजें"
  },
  "seedPhraseIntroSidebarBulletThree": {
    "message": "सेफ डिपॉजिट बॉक्स में स्टोर करें।"
  },
  "seedPhraseIntroSidebarCopyOne": {
    "message": "आपका गुप्त रिकवरी फ्रेज 12- शब्दों का फ्रेज है जो आपके वॉलेट और धन के लिए “मास्टर कुंजी” है।"
  },
  "seedPhraseIntroSidebarCopyThree": {
    "message": "यदि कोई व्यक्ति आपका रिकवरी फ्रेज मांगता है, तो संभावना है कि वे आपको धोखा देने का प्रयास कर रहे हैं।"
  },
  "seedPhraseIntroSidebarCopyTwo": {
    "message": "कभी भी अपना गुप्त रिकवरी फ्रेज साझा न करें, MetaMask के साथ भी नहीं!"
  },
  "seedPhraseIntroSidebarTitleOne": {
    "message": "गुप्त रिकवरी फ्रेज क्या है?"
  },
  "seedPhraseIntroSidebarTitleThree": {
    "message": "क्या मुझे अपना गुप्त रिकवरी फ्रेज साझा करना चाहिए?"
  },
  "seedPhraseIntroSidebarTitleTwo": {
    "message": "मैं अपना गुप्त रिकवरी फ्रेज कैसे सहेजूं?"
  },
  "seedPhraseIntroTitle": {
    "message": "अपने वॉलेट को सुरक्षित करें"
  },
  "seedPhraseIntroTitleCopy": {
    "message": "शुरुआत करने से पहले, अपने गुप्त रिकवरी फ्रेज और अपने वॉलेट को सुरक्षित रखने के तरीके के बारे में जानने के लिए यह छोटा-सा वीडियो देखें।"
  },
  "seedPhraseReq": {
    "message": "गुप्त रिकवरी फ्रेज में 12, 15, 18, 21 या 24 शब्द होते हैं"
  },
  "seedPhraseWriteDownDetails": {
    "message": "12-शब्दों के इस सीक्रेट रिकवरी फ्रेज को लिखें और ऐसे स्थान पर सहेजें, जहां आप भरोसा करते हैं और केवल आप ही पहुंच सकते हैं।"
  },
  "seedPhraseWriteDownHeader": {
    "message": "अपना सीक्रेट रिकवरी फ्रेज लिखें"
  },
  "selectAccounts": {
    "message": "इस साइट पर उपयोग करने के लिए खाते (खातों) का चयन करें"
  },
  "selectAll": {
    "message": "सभी का चयन करें"
  },
  "selectAnAccount": {
    "message": "किसी खाते का चयन करें"
  },
  "selectAnAccountAlreadyConnected": {
    "message": "यह खाता पहले ही MetaMask से जुड़ा हुआ है"
  },
  "selectHdPath": {
    "message": "HD पथ का चयन करें"
  },
  "selectNFTPrivacyPreference": {
    "message": "सेटिंग्स में NFT डिटेक्शन चालू करें"
  },
  "selectPathHelp": {
    "message": "यदि आपको अपेक्षित खाते दिखाई नहीं देते हैं, तो HD पथ बदलने का प्रयास करें।"
  },
  "selectProvider": {
    "message": "प्रदाताओं का चयन करें:"
  },
  "selectType": {
    "message": "प्रकार का चयन करें"
  },
  "selectingAllWillAllow": {
    "message": "सभी का चयन करने से यह साइट आपके सभी चालू खातों को देखने की अनुमति देगी। सुनिश्चित करें कि आप इस साइट पर भरोसा करते हैं।"
  },
  "send": {
    "message": "भेजें"
  },
  "sendBugReport": {
    "message": "हमें एक बग रिपोर्ट भेजें।"
  },
  "sendSpecifiedTokens": {
    "message": "$1 भेजें",
    "description": "Symbol of the specified token"
  },
  "sendTo": {
    "message": "को भेजें"
  },
  "sendTokens": {
    "message": "टोकन भेजें"
  },
  "sendingDisabled": {
    "message": "ERC-1155 एनएफटी एसेट्स भेजने को अभी सपोर्ट नहीं किया जाता।"
  },
  "sendingNativeAsset": {
    "message": "$1 भेजा जा रहा है",
    "description": "$1 represents the native currency symbol for the current network (e.g. ETH or BNB)"
  },
  "sendingToTokenContractWarning": {
    "message": "चेतावनी: आप एक टोकन अनुबंध को भेजने वाले हैं जिसके परिणामस्वरूप धन की हानि हो सकती है। $1",
    "description": "$1 is a clickable link with text defined by the 'learnMoreUpperCase' key. The link will open to a support article regarding the known contract address warning"
  },
  "sepolia": {
    "message": "सेपोलिया टेस्ट नेटवर्क"
  },
  "setAdvancedPrivacySettingsDetails": {
    "message": "MetaMask उत्पाद की उपयोगिता और सुरक्षा को बढ़ाने के लिए इन विश्वसनीय तीसरे-पक्ष की सेवाओं का उपयोग करता है।"
  },
  "setApprovalForAll": {
    "message": "सभी के लिए स्वीकृति सेट करें"
  },
  "setApprovalForAllTitle": {
    "message": "बिना किसी खर्च सीमा के $1 स्वीकृत करें",
    "description": "The token symbol that is being approved"
  },
  "setSpendingCap": {
    "message": "अपने $1 के लिए खर्च की सीमा को निर्धारित करें",
    "description": "$1 is a token symbol"
  },
  "settings": {
    "message": "सेटिंग"
  },
  "settingsSearchMatchingNotFound": {
    "message": "कोई मेल खाने वाला परिणाम नहीं मिला।"
  },
  "shorthandVersion": {
    "message": "v$1",
    "description": "$1 is replaced by a version string (e.g. 1.2.3)"
  },
  "show": {
    "message": "दिखाएं"
  },
  "showFiatConversionInTestnets": {
    "message": "टेस्ट नेटवर्क पर रूपांतरण दिखाएं"
  },
  "showFiatConversionInTestnetsDescription": {
    "message": "टेस्ट नेटवर्क पर फिएट रूपांतरण दिखाने के लिए इसका चयन करें"
  },
  "showHexData": {
    "message": "हेक्स डेटा दिखाएं"
  },
  "showHexDataDescription": {
    "message": "भेजने की स्क्रीन पर हेक्स डेटा फील्ड दिखाने के लिए इसका चयन करें"
  },
  "showHide": {
    "message": "दिखाएं/छिपाएं"
  },
  "showIncomingTransactions": {
    "message": "आने वाले लेन-देन दिखाएं"
  },
  "showIncomingTransactionsDescription": {
    "message": "लेनदेन सूची में आने वाले लेनदेन को दिखाने के लिए Etherscan का उपयोग करने के लिए इसका चयन करें",
    "description": "$1 is the link to etherscan url and $2 is the link to the privacy policy of consensys APIs"
  },
  "showPermissions": {
    "message": "अनुमतियां दिखाएं"
  },
  "showPrivateKeys": {
    "message": "निजी कुंजियां दिखाएं"
  },
  "showTestnetNetworks": {
    "message": "परीक्षण नेटवर्क दिखाएं"
  },
  "showTestnetNetworksDescription": {
    "message": "नेटवर्क सूची में परीक्षण नेटवर्क दिखाने के लिए इसे चुनें"
  },
  "sigRequest": {
    "message": "हस्ताक्षर का अनुरोध"
  },
  "sign": {
    "message": "हस्ताक्षर करें"
  },
  "signatureRequest": {
    "message": "हस्ताक्षर का अनुरोध"
  },
  "signatureRequestGuidance": {
    "message": "यदि आप सामग्री को पूरी तरह से समझते हैं और अनुरोध करने वाली साइट पर भरोसा करते हैं तो ही इस संदेश पर हस्ताक्षर करें।"
  },
  "signatureRequestWarning": {
    "message": "इस संदेश पर हस्ताक्षर करना खतरनाक हो सकता है। हो सकता है कि आप इस संदेश के दूसरे सिरे पर पार्टी को अपने खाते और संपत्ति का पूर्ण नियंत्रण दे रहे हों। इसका मतलब है कि वे किसी भी समय आपका खाता खाली कर सकते हैं। सावधानी के साथ आगे बढ़ें। $1."
  },
  "signed": {
    "message": "हस्ताक्षर किया गया"
  },
  "signin": {
    "message": "साइन-इन करें"
  },
  "simulationErrorMessageV2": {
    "message": "हम गैस का अनुमान नहीं लगा पाए। अनुबंध में कोई त्रुटि हो सकती है और यह लेन-देन विफल हो सकता है।"
  },
  "skip": {
    "message": "छोड़ें"
  },
  "skipAccountSecurity": {
    "message": "अकाउंट सुरक्षा छोड़ें?"
  },
  "skipAccountSecurityDetails": {
    "message": "मैं समझता हूं कि जब तक मैं अपने सीक्रेट रिकवरी फ्रेज का बैकअप नहीं लेता, मैं अपने खाते और उनकी सभी संपत्ति खो सकता हूं।"
  },
  "smartTransaction": {
    "message": "स्मार्ट लेनदेन"
  },
  "snapAccess": {
    "message": "$1 स्नैप को एक्सेस है:",
    "description": "$1 represents the name of the snap"
  },
  "snapAdded": {
    "message": "$2 से $1 जोड़ा गया",
    "description": "$1 represents the date the snap was installed, $2 represents which origin installed the snap."
  },
  "snapContent": {
    "message": "यह सामग्री $1 से आ रही है",
    "description": "This is shown when a snap shows transaction insight information in the confirmation UI. $1 is a link to the snap's settings page with the link text being the name of the snap."
  },
  "snapError": {
    "message": "स्नैप एरर: '$1'. एरर कोड: '$2'",
    "description": "This is shown when a snap encounters an error. $1 is the error message from the snap, and $2 is the error code."
  },
  "snapInstall": {
    "message": "स्नैप इंस्टाल करें"
  },
  "snapInstallWarningCheck": {
    "message": "ये पुष्टि करने के लिए कि आप समझते हैं, सभी बॉक्स पर सही का निशान लगाएं।"
  },
  "snapInstallWarningCheckPlural": {
    "message": "ये पुष्टि करने के लिए कि आप समझते हैं, सभी बॉक्स पर सही का निशान लगाएं:"
  },
  "snapInstallWarningKeyAccess": {
    "message": "आप स्नैप \"$1\" के लिए $2 कुंजी का एक्सेस प्रदान कर रहे हैं। यह अपरिवर्तनीय है और आपके $2 खातों और संपत्तियों पर \"$1\" नियंत्रण प्रदान करता है। आगे बढ़ने से पहले सुनिश्चित करें कि आप \"$1\" पर भरोसा करते हैं।",
    "description": "The first parameter is the name of the snap and the second one is the protocol"
  },
  "snapUpdate": {
    "message": "स्नैप अपडेट करें"
  },
  "snaps": {
    "message": "स्नैप्स"
  },
  "snapsInsightLoading": {
    "message": "ट्रांजैक्शन इनसाइट लोड हो रही है..."
  },
  "snapsNoInsight": {
    "message": "स्नैप ने कोई इनसाइट नहीं लौटाई"
  },
  "snapsSettingsDescription": {
    "message": "अपने स्नैप्स प्रबंधित करें"
  },
  "snapsStatus": {
    "message": "स्नैप स्टेटस एक्टिविटी पर निर्भर करता है।"
  },
  "snapsToggle": {
    "message": "कोई स्नैप तभी चलेगा जब उसे सक्षम किया गया हो"
  },
  "snapsUIError": {
    "message": "स्नैप द्वारा विनिर्दिष्टत UI अमान्य है।",
    "description": "This is shown when the insight snap throws an error. $1 is the snap name"
  },
  "someNetworksMayPoseSecurity": {
    "message": "कुछ नेटवर्क सुरक्षा और/या गोपनीयता संबंधी जोखिम पैदा कर सकते हैं। नेटवर्क जोड़ने और उपयोग करने से पहले जोखिमों को समझें।"
  },
  "somethingIsWrong": {
    "message": "कुछ गड़बड़ हो गया है। पृष्ठ को फिर से लोड करने का प्रयास करें।"
  },
  "somethingWentWrong": {
    "message": "ओह! कुछ गलत हो गया।"
  },
  "source": {
    "message": "स्रोत"
  },
  "speedUp": {
    "message": "जल्दी करें"
  },
  "speedUpCancellation": {
    "message": "इस रद्दीकरण को गति दें"
  },
  "speedUpExplanation": {
    "message": "हमने मौजूदा नेटवर्क स्थितियों के आधार पर गैस शुल्क को अपडेट किया है और इसे कम से कम 10% (नेटवर्क के लिए जरूरी) बढ़ा दिया है।"
  },
  "speedUpPopoverTitle": {
    "message": "लेन-देन में तेजी लाएं"
  },
  "speedUpTooltipText": {
    "message": "नया गैस शुल्क"
  },
  "speedUpTransaction": {
    "message": "इस लेनदेन को गति दें"
  },
  "spendLimitInsufficient": {
    "message": "खर्च सीमा अपर्याप्त है"
  },
  "spendLimitInvalid": {
    "message": "खर्च सीमा अमान्य है; एक सकारात्मक संख्या होनी चाहिए"
  },
  "spendLimitPermission": {
    "message": "खर्च सीमा की अनुमति"
  },
  "spendLimitRequestedBy": {
    "message": "$1 द्वारा अनुरोधित खर्च सीमा",
    "description": "Origin of the site requesting the spend limit"
  },
  "spendLimitTooLarge": {
    "message": "खर्च सीमा बहुत अधिक है"
  },
  "spendingCap": {
    "message": "खर्च की सीमा"
  },
  "spendingCapError": {
    "message": "त्रुटि: केवल संख्या दर्ज करें"
  },
  "spendingCapErrorDescription": {
    "message": "केवल वही संख्या दर्ज करें जिसे आप अभी या भविष्य में $1 तक ऐक्सेस करने में सहज महसूस करते हैं। आप टोकन सीमा को बाद में कभी भी बढ़ा सकते हैं।",
    "description": "$1 is origin of the site requesting the token limit"
  },
  "srpInputNumberOfWords": {
    "message": "मेरे पास एक $1-शब्द का फ़्रेज़ है",
    "description": "This is the text for each option in the dropdown where a user selects how many words their secret recovery phrase has during import. The $1 is the number of words (either 12, 15, 18, 21, or 24)."
  },
  "srpPasteFailedTooManyWords": {
    "message": "पेस्ट विफल हुआ क्योंकि उसमें 24 से ज़्यादा शब्द हैं। सीक्रेट रिकवरी फ़्रेज़ में अधिकतम 24 शब्द हो सकते हैं।",
    "description": "Description of SRP paste erorr when the pasted content has too many words"
  },
  "srpPasteTip": {
    "message": "आप अपना पूरा सीक्रेट रिकवरी फ़्रेज किसी भी फ़ील्ड में पेस्ट कर सकते हैं",
    "description": "Our secret recovery phrase input is split into one field per word. This message explains to users that they can paste their entire secrete recovery phrase into any field, and we will handle it correctly."
  },
  "srpToggleShow": {
    "message": "सीक्रेट रिकवरी फ़्रेज का ये शब्द दिखाएं/छुपाएं",
    "description": "Describes a toggle that is used to show or hide a single word of the secret recovery phrase"
  },
  "srpWordHidden": {
    "message": "ये शब्द छुपा दिया गया",
    "description": "Explains that a word in the secret recovery phrase is hidden"
  },
  "srpWordShown": {
    "message": "ये शब्द दिखाया जा रहा है",
    "description": "Explains that a word in the secret recovery phrase is being shown"
  },
  "stable": {
    "message": "स्थिर"
  },
  "stableLowercase": {
    "message": "स्थिर"
  },
  "stateLogError": {
    "message": "स्टेट लॉग को पुनर्प्राप्त करने में त्रुटि।"
  },
  "stateLogFileName": {
    "message": "MetaMask स्टेट लॉग"
  },
  "stateLogs": {
    "message": "स्टेट लॉग"
  },
  "stateLogsDescription": {
    "message": "स्टेट लॉग में आपके सार्वजनिक खाते के पते और भेजे गए लेनदेन शामिल होते हैं।"
  },
  "status": {
    "message": "स्टेटस"
  },
  "statusConnected": {
    "message": "कनेक्ट किया गया"
  },
  "statusNotConnected": {
    "message": "कनेक्ट नहीं है"
  },
  "step1LatticeWallet": {
    "message": "अपना Lattice1 कनेक्ट करें"
  },
  "step1LatticeWalletMsg": {
    "message": "MetaMask के सेट अप और ऑनलाइन होने के बाद आप उसे अपने Lattice1 डिवाइस से कनेक्ट कर सकते हैं। अपना डिवाइस अनलॉक करें और अपनी डिवाइस ID तैयार रखें।",
    "description": "$1 represents the `hardwareWalletSupportLinkConversion` localization key"
  },
  "step1LedgerWallet": {
    "message": "Ledger ऐप डाउनलोड करें"
  },
  "step1LedgerWalletMsg": {
    "message": "$1 अनलॉक करने के लिए डाउनलोड करें, सेट करें और अपना पासवर्ड दर्ज करें।",
    "description": "$1 represents the `ledgerLiveApp` localization value"
  },
  "step1TrezorWallet": {
    "message": "अपने Trezor को कनेक्ट करें"
  },
  "step1TrezorWalletMsg": {
    "message": "अपने Trezor को सीधे अपने कंप्यूटर में प्लग करें और इसे अनलॉक करें। सुनिश्चित करें कि आप सही पासफ्रेज का उपयोग कर रहे हैं।",
    "description": "$1 represents the `hardwareWalletSupportLinkConversion` localization key"
  },
  "step2LedgerWallet": {
    "message": "अपने लेजर को कनेक्ट करें"
  },
  "step2LedgerWalletMsg": {
    "message": "अपने लेजर को सीधे अपने कंप्यूटर में प्लग करें, फिर इसे अनलॉक करें और एथेरियम ऐप खोलें।",
    "description": "$1 represents the `hardwareWalletSupportLinkConversion` localization key"
  },
  "stillGettingMessage": {
    "message": "अभी भी यह संदेश मिल रहा है?"
  },
  "strong": {
    "message": "मजबूत"
  },
  "stxAreHere": {
    "message": "स्मार्ट लेनदेन यहां पर हैं!"
  },
  "stxBenefit1": {
    "message": "लेनदेन लागतें मिनिमाइज़ करें"
  },
  "stxBenefit2": {
    "message": "लेनदेन विफलताएं कम करें"
  },
  "stxBenefit3": {
    "message": "अटके हुए लेनदेन को हटा दें"
  },
  "stxBenefit4": {
    "message": "फ़्रंट-रनिंग को रोकें"
  },
  "stxCancelled": {
    "message": "स्वैप विफल हो सकता था"
  },
  "stxCancelledDescription": {
    "message": "आपका लेनदेन विफल हो सकता था और उसे रद्द कर दिया गया ताकि आपको गैस शुल्क का अनावश्यक भुगतान करने से रोका जा सके।"
  },
  "stxCancelledSubDescription": {
    "message": "अपना स्वैप फिर से कोशिश करें। अगली बार भी इस तरह के जोखिमों से आपको बचाने के लिए हम यहां होंगे।"
  },
  "stxDescription": {
    "message": "MetaMask के स्वैप अब और अधिक स्मार्ट हो गए हैं! इन हेतु सहयता के लिए स्मार्ट लेनदेन को सक्षम करने से MetaMask आपके स्वैप को प्रोग्रामेटिक रूप से ऑप्टिमाइज़ कर पाएगा:"
  },
  "stxErrorNotEnoughFunds": {
    "message": "एक स्मार्ट लेनदेन के लिए पर्याप्त फंड नहीं है।"
  },
  "stxErrorUnavailable": {
    "message": "स्मार्ट लेनदेन अस्थाई तौर पर अनुपबल्ध हैं।"
  },
  "stxFailure": {
    "message": "स्वैप विफल हुआ"
  },
  "stxFailureDescription": {
    "message": "मार्केट के आकस्मिक बदलावों के कारण विफलताएं हो सकती हैं। अगर समस्या जारी रहती है, तो कृपया $1 से संपर्क करें।",
    "description": "This message is shown to a user if their swap fails. The $1 will be replaced by support.metamask.io"
  },
  "stxPendingPrivatelySubmittingSwap": {
    "message": "आपका स्वैप निजी रूप से सबमिट किया जा रहा है..."
  },
  "stxPendingPubliclySubmittingSwap": {
    "message": "आपका स्वैप सार्वजनिक रूप से सबमिट किया जा रहा है..."
  },
  "stxSubDescription": {
    "message": "* स्मार्ट लेनदेन आपके लेनदेन को निजी तौर पर, अनेक बार जमा करने का प्रयास करेंगे। यदि सभी प्रयास विफल हो जाते हैं, तो लेनदेन को सार्वजनिक रूप से प्रसारित किया जाएगा ताकि यह सुनिश्चित हो सके कि आपका स्वैप सफलतापूर्वक पूरा हो।"
  },
  "stxSuccess": {
    "message": "स्वैप पूरा हुआ!"
  },
  "stxSuccessDescription": {
    "message": "आपका $1 अब उपलब्ध है।",
    "description": "$1 is a token symbol, e.g. ETH"
  },
  "stxSwapCompleteIn": {
    "message": "स्वैप पूरा होने में शेष समय <",
    "description": "'<' means 'less than', e.g. Swap will complete in < 2:59"
  },
  "stxTooltip": {
    "message": "लेनदेन की लागतें घटाने और विफलताओं को कम करने के लिए सबमिट करने से पहले लेनदेन को सिम्युलेट करें।"
  },
  "stxTryingToCancel": {
    "message": "अपके लेनदेन को रद्द करने का प्रयास कर रहा है..."
  },
  "stxUnknown": {
    "message": "स्टेटस अज्ञात"
  },
  "stxUnknownDescription": {
    "message": "एक लेनदेन सफल हुआ है लेकिन हमें पता नहीं कि वो क्या था। ऐसा इसलिए हो सकता है क्योंकि स्वैप प्रोसेस होने के दौरान ही कोई अन्य लेनदेन सबमिट कर दिया गया हो।"
  },
  "stxUserCancelled": {
    "message": "स्वैप रद्द हुआ"
  },
  "stxUserCancelledDescription": {
    "message": "आपका लेनदेन रद्द किया गया और आपने किसी भी तरह के अनावश्यक गैस शुल्क का भुगतान नहीं किया।"
  },
  "stxYouCanOptOut": {
    "message": "एड्वांस्ड सेटिंग्स में आप कभी भी ऑप्ट-आउट कर सकते हैं।"
  },
  "submit": {
    "message": "सबमिट करें"
  },
  "submitted": {
    "message": "सबमिट किया गया"
  },
  "support": {
    "message": "सहायता"
  },
  "supportCenter": {
    "message": "हमारे सहायता केंद्र पर जाएं"
  },
  "swap": {
    "message": "स्वैप करें"
  },
  "swapAggregator": {
    "message": "एग्रीगेटर"
  },
  "swapAllowSwappingOf": {
    "message": "$1 स्वैप करने की अनुमति दें",
    "description": "Shows a user that they need to allow a token for swapping on their hardware wallet"
  },
  "swapAmountReceived": {
    "message": "गारंटीकृत राशि"
  },
  "swapAmountReceivedInfo": {
    "message": "यह आपको प्राप्त होने वाली न्यूनतम राशि है। आप स्लिपेज के आधार पर अधिक प्राप्त कर सकते हैं।"
  },
  "swapApproval": {
    "message": "स्वैप के लिए $1 अनुमोदित करें",
    "description": "Used in the transaction display list to describe a transaction that is an approve call on a token that is to be swapped.. $1 is the symbol of a token that has been approved."
  },
  "swapApproveNeedMoreTokens": {
    "message": "इस स्वैप को पूरा करने के लिए आपको अधिक $1 और $2 की आवश्यकता होगी",
    "description": "Tells the user how many more of a given token they need for a specific swap. $1 is an amount of tokens and $2 is the token symbol."
  },
  "swapBestOfNQuotes": {
    "message": "$1 उद्धरणों में से सर्वश्रेष्ठ।",
    "description": "$1 is the number of quotes that the user can select from when opening the list of quotes on the 'view quote' screen"
  },
  "swapBuildQuotePlaceHolderText": {
    "message": "$1 के मिलान वाले कोई भी टोकन उपलब्ध नहीं हैं",
    "description": "Tells the user that a given search string does not match any tokens in our token lists. $1 can be any string of text"
  },
  "swapConfirmWithHwWallet": {
    "message": "अपने हार्डवेयर वॉलेट से पुष्टि करें"
  },
  "swapContractDataDisabledErrorDescription": {
    "message": "अपने Ledger पर Ethereum ऐप में, \"सेटिंग\" पर जाएं और अनुबंध डेटा की अनुमति दें। फिर, अपने स्वैप का पुनः प्रयास करें।"
  },
  "swapContractDataDisabledErrorTitle": {
    "message": "आपके Ledger पर अनुबंध डेटा सक्षम नहीं है"
  },
  "swapCustom": {
    "message": "कस्टम"
  },
  "swapDecentralizedExchange": {
    "message": "विकेंद्रीकृत विनिमय"
  },
  "swapDirectContract": {
    "message": "प्रत्यक्ष अनुबंध"
  },
  "swapEditLimit": {
    "message": "सीमा संपादित करें"
  },
  "swapEnableDescription": {
    "message": "यह आवश्यक है और MetaMask को आपके $1 को स्वैप करने की अनुमति देता है।",
    "description": "Gives the user info about the required approval transaction for swaps. $1 will be the symbol of a token being approved for swaps."
  },
  "swapEnableTokenForSwapping": {
    "message": "विनिमय के लिए यह $1 होगा",
    "description": "$1 is for the 'enableToken' key, e.g. 'enable ETH'"
  },
  "swapEstimatedNetworkFees": {
    "message": "अनुमानित नेटवर्क शुल्क"
  },
  "swapEstimatedNetworkFeesInfo": {
    "message": "यह नेटवर्क शुल्क का एक अनुमान है, जिसे आपके स्वैप को पूरा करने के लिए उपयोग किया जाएगा। नेटवर्क की स्थितियों के अनुसार वास्तविक राशि बदल सकती है।"
  },
  "swapFailedErrorDescriptionWithSupportLink": {
    "message": "लेन-देन विफल हो जाता है और हम मदद करने के लिए उपलब्ध हैं। यदि यह समस्या बनी रहती है, तो आप आगे की सहायता के लिए $1 पर हमारे ग्राहक सहायता से संपर्क कर सकते हैं।",
    "description": "This message is shown to a user if their swap fails. The $1 will be replaced by support.metamask.io"
  },
  "swapFailedErrorTitle": {
    "message": "स्वैप विफल रहा"
  },
  "swapFetchingQuoteNofN": {
    "message": "$2 का $1 उद्धरण लाया जा रहा है",
    "description": "A count of possible quotes shown to the user while they are waiting for quotes to be fetched. $1 is the number of quotes already loaded, and $2 is the total number of resources that we check for quotes. Keep in mind that not all resources will have a quote for a particular swap."
  },
  "swapFetchingQuotes": {
    "message": "उद्धरण प्राप्त कर रहे हैं"
  },
  "swapFetchingQuotesErrorDescription": {
    "message": "हम्म्म... कुछ गलत हो गया। पुनः प्रयास करें या यदि त्रुटियां बनी रहती हैं, तो ग्राहक सहायता से संपर्क करें।"
  },
  "swapFetchingQuotesErrorTitle": {
    "message": "उद्धरण प्राप्त करने में त्रुटि"
  },
  "swapFetchingTokens": {
    "message": "टोकन प्राप्त किए जा रहे हैं..."
  },
  "swapFromTo": {
    "message": "$1 से $2 का स्वैप",
    "description": "Tells a user that they need to confirm on their hardware wallet a swap of 2 tokens. $1 is a source token and $2 is a destination token"
  },
  "swapGasFeesDetails": {
    "message": "गैस शुल्क का अनुमान लगाया जाता है और नेटवर्क ट्रैफिक और लेन-देन की जटिलता के आधार पर इसमें उतार-चढ़ाव आएगा।"
  },
  "swapGasFeesLearnMore": {
    "message": "गैस शुल्क के बारे में और अधिक जानें"
  },
  "swapGasFeesSplit": {
    "message": "पिछली स्क्रीन पर गैस शुल्क इन दो लेनदेन के बीच विभाजित हैं।"
  },
  "swapGasFeesSummary": {
    "message": "क्रिप्टो खनिकों को गैस शुल्क का भुगतान किया जाता है जो $1 नेटवर्क पर लेन-देन की प्रक्रिया करते हैं। MetaMask को गैस शुल्क से लाभ नहीं होता है।",
    "description": "$1 is the selected network, e.g. Ethereum or BSC"
  },
  "swapHighSlippageWarning": {
    "message": "स्लिपेज राशि बहुत अधिक है।"
  },
  "swapIncludesMMFee": {
    "message": "$1% MetaMask शुल्क शामिल है।",
    "description": "Provides information about the fee that metamask takes for swaps. $1 is a decimal number."
  },
  "swapLowSlippageError": {
    "message": "लेनदेन विफल हो सकता है, अधिकतम स्लिपेज बहुत कम है।"
  },
  "swapMaxSlippage": {
    "message": "अधिकतम स्लिपेज"
  },
  "swapMetaMaskFee": {
    "message": "MetaMask शुल्क"
  },
  "swapMetaMaskFeeDescription": {
    "message": "$1% का शुल्क स्वचालित रूप से इस उद्धरण में समाविष्ट हो जाता है। आप इसे MetaMask's के तरलता प्रदाता सूचना एकत्रीकरण सॉफ़्टवेयर का उपयोग करने के लिए लाइसेंस के बदले में भुगतान करते हैं।",
    "description": "Provides information about the fee that metamask takes for swaps. $1 is a decimal number."
  },
  "swapNQuotesWithDot": {
    "message": "$ 1 उद्धरण।",
    "description": "$1 is the number of quotes that the user can select from when opening the list of quotes on the 'view quote' screen"
  },
  "swapNewQuoteIn": {
    "message": "$1 में नए उद्धरण",
    "description": "Tells the user the amount of time until the currently displayed quotes are update. $1 is a time that is counting down from 1:00 to 0:00"
  },
  "swapOnceTransactionHasProcess": {
    "message": "यह लेनदेन संसाधित होने के बाद आपका $1 आपके खाते में जोड़ दिया जाएगा।",
    "description": "This message communicates the token that is being transferred. It is shown on the awaiting swap screen. The $1 will be a token symbol."
  },
  "swapPriceDifference": {
    "message": "आप $1 $2 (~$3) को $4 $5 (~$6) में स्वैप करने वाले हैं।",
    "description": "This message represents the price slippage for the swap.  $1 and $4 are a number (ex: 2.89), $2 and $5 are symbols (ex: ETH), and $3 and $6 are fiat currency amounts."
  },
  "swapPriceDifferenceTitle": {
    "message": "~$1% का मूल्य अंतर",
    "description": "$1 is a number (ex: 1.23) that represents the price difference."
  },
  "swapPriceImpactTooltip": {
    "message": "मूल्य प्रभाव, वर्तमान बाजार मूल्य और लेन-देन निष्पादन के दौरान प्राप्त राशि के बीच का अंतर है। मूल्य प्रभाव चलनिधि पूल के आकार के सापेक्ष आपके व्यापार के आकार का एक कार्य है।"
  },
  "swapPriceUnavailableDescription": {
    "message": "बाजार मूल्य डेटा की कमी के कारण मूल्य प्रभाव को निर्धारित नहीं किया जा सका। कृपया पुष्टि करें कि आप स्वैप करने से पहले प्राप्त होने वाले टोकन की राशि को लेकर सहज हैं।"
  },
  "swapPriceUnavailableTitle": {
    "message": "आगे बढ़ने से पहले अपने दर की जांच करें"
  },
  "swapProcessing": {
    "message": "प्रसंस्करण"
  },
  "swapQuoteDetails": {
    "message": "उद्धरण का विवरण"
  },
  "swapQuoteSource": {
    "message": "उद्धरण का स्रोत"
  },
  "swapQuotesExpiredErrorDescription": {
    "message": "कृपया नवीनतम दरों को प्राप्त करने के लिए नए उद्धरणों का अनुरोध करें।"
  },
  "swapQuotesExpiredErrorTitle": {
    "message": "उद्धरणों का समय समाप्त"
  },
  "swapQuotesNotAvailableErrorDescription": {
    "message": "राशि या स्लिपेज सेटिंग को समायोजित करने का प्रयास करें और फिर से प्रयास करें।"
  },
  "swapQuotesNotAvailableErrorTitle": {
    "message": "कोई भी उद्धरण उपलब्ध नहीं हैं"
  },
  "swapRate": {
    "message": "दर"
  },
  "swapReceiving": {
    "message": "प्राप्त किया जा रहा है"
  },
  "swapReceivingInfoTooltip": {
    "message": "यह एक अनुमान है। सटीक राशि स्लिपेज पर निर्भर करती है।"
  },
  "swapRequestForQuotation": {
    "message": "उद्धरण के लिए अनुरोध"
  },
  "swapReviewSwap": {
    "message": "स्वैप की समीक्षा करें"
  },
  "swapSearchNameOrAddress": {
    "message": "नाम खोजें या ऐड्रेस पेस्ट करें"
  },
  "swapSelect": {
    "message": "चयन करें"
  },
  "swapSelectAQuote": {
    "message": "एक उद्धरण का चयन करें"
  },
  "swapSelectAToken": {
    "message": "एक टोकन का चयन करें"
  },
  "swapSelectQuotePopoverDescription": {
    "message": "नीचे दिए गए सभी उद्धरण कई चलनिधि स्रोतों से एकत्र किए गए हैं।"
  },
  "swapSlippageNegative": {
    "message": "स्लिपेज शून्य से अधिक या बराबर होना चाहिए"
  },
  "swapSlippagePercent": {
    "message": "$1%",
    "description": "$1 is the amount of % for slippage"
  },
  "swapSlippageTooltip": {
    "message": "यदि आपके ऑर्डर किए जाने और पुष्टि किए जाने के समय के बीच मूल्य में परिवर्तन होता है, तो इसे \"स्लिपेज\" कहा जाता है। यदि स्लिपेज आपकी \"स्लिपेज टॉलरेंस\" सेटिंग से अधिक हो जाता है, तो आपका स्वैप स्वतः रद्द हो जाएगा।"
  },
  "swapSource": {
    "message": "चलनिधि का स्रोत"
  },
  "swapSourceInfo": {
    "message": "हम सर्वोत्तम दरों और न्यूनतम नेटवर्क शुल्क का पता लगाने के लिए कई चलनिधि स्रोतों (एक्सचेंज, एग्रीगेटर और पेशेवर बाजार निर्माताओं) की खोज करते हैं।"
  },
  "swapSuggested": {
    "message": "विनिमय का सुझाव"
  },
  "swapSuggestedGasSettingToolTipMessage": {
    "message": "विनिमय जटिल और समय के प्रति संवेदनशील लेन-देन हैं। हम एक सफल विनिमय की लागत और विश्वास के बीच अच्छे संतुलन के लिए इस गैस शुल्क की अनुशंसा करते हैं।"
  },
  "swapSwapFrom": {
    "message": "इससे स्वैप करें"
  },
  "swapSwapSwitch": {
    "message": "टोकन में आपस में स्विच करें"
  },
  "swapSwapTo": {
    "message": "इसमें स्वैप करें"
  },
  "swapToConfirmWithHwWallet": {
    "message": "अपने हार्डवेयर वॉलेट से पुष्टि करने के लिए"
  },
  "swapTokenAvailable": {
    "message": "आपके खाते में आपका $1 जोड़ दिया गया है।",
    "description": "This message is shown after a swap is successful and communicates the exact amount of tokens the user has received for a swap. The $1 is a decimal number of tokens followed by the token symbol."
  },
  "swapTokenBalanceUnavailable": {
    "message": "हम आपके $1 बैलेंस को पुनः प्राप्त करने में असमर्थ रहे",
    "description": "This message communicates to the user that their balance of a given token is currently unavailable. $1 will be replaced by a token symbol"
  },
  "swapTokenToToken": {
    "message": "$1 से $2 में स्वैप करें",
    "description": "Used in the transaction display list to describe a swap. $1 and $2 are the symbols of tokens in involved in a swap."
  },
  "swapTokenVerificationAddedManually": {
    "message": "इस टोकन को मैन्युअल रूप से जोड़ा गया है।"
  },
  "swapTokenVerificationMessage": {
    "message": "हमेशा $1 पर टोकन पते की पुष्टि करें।",
    "description": "Points the user to Etherscan as a place they can verify information about a token. $1 is replaced with the translation for \"Etherscan\" followed by an info icon that shows more info on hover."
  },
  "swapTokenVerificationOnlyOneSource": {
    "message": "केवल 1 स्रोत पर सत्यापित।"
  },
  "swapTokenVerificationSources": {
    "message": "$1 स्रोतों पर सत्यापित।",
    "description": "Indicates the number of token information sources that recognize the symbol + address. $1 is a decimal number."
  },
  "swapTooManyDecimalsError": {
    "message": "$1अनुमति देता है दशमलव $2 तक की",
    "description": "$1 is a token symbol and $2 is the max. number of decimals allowed for the token"
  },
  "swapTransactionComplete": {
    "message": "लेनदेन पूर्ण"
  },
  "swapTwoTransactions": {
    "message": "2 लेन-देन"
  },
  "swapUnknown": {
    "message": "अज्ञात"
  },
  "swapVerifyTokenExplanation": {
    "message": "एकाधिक टोकन एक ही नाम और प्रतीक का उपयोग कर सकते हैं। यह सत्यापित करने के लिए $1 देखें कि यह वही टोकन है, जिसकी आप तलाश कर रहे हैं।",
    "description": "This appears in a tooltip next to the verifyThisTokenOn message. It gives the user more information about why they should check the token on a block explorer. $1 will be the name or url of the block explorer, which will be the translation of 'etherscan' or a block explorer url specified for a custom network."
  },
  "swapYourTokenBalance": {
    "message": "$1 $2 स्वैप के लिए उपलब्ध है",
    "description": "Tells the user how much of a token they have in their balance. $1 is a decimal number amount of tokens, and $2 is a token symbol"
  },
  "swapZeroSlippage": {
    "message": "0% स्लिपेज"
  },
  "swapsAdvancedOptions": {
    "message": "एडवांस्ड विकल्प"
  },
  "swapsExcessiveSlippageWarning": {
    "message": "स्लिपेज राशि बहुत अधिक है और इसके परिणामस्वरूप खराब दर होगी। कृपया अपने स्लिपेज टॉलरेंस को 15% से नीचे के मान तक कम करें।"
  },
  "swapsMaxSlippage": {
    "message": "स्लिपेज टॉलरेंस"
  },
  "swapsNotEnoughForTx": {
    "message": "इस लेनदेन को पूरा करने के लिए पर्याप्त $1 नहीं है",
    "description": "Tells the user that they don't have enough of a token for a proposed swap. $1 is a token symbol"
  },
  "swapsViewInActivity": {
    "message": "गतिविधि में देखें"
  },
  "switchEthereumChainConfirmationDescription": {
    "message": "इससे चयनित नेटवर्क को MetaMask के भीतर पहले से जोड़े गए नेटवर्क में बदल दिया जाएगा:"
  },
  "switchEthereumChainConfirmationTitle": {
    "message": "इस साइट को नेटवर्क स्विच करने की अनुमति दें?"
  },
  "switchNetwork": {
    "message": "नेटवर्क स्विच करें"
  },
  "switchNetworks": {
    "message": "नेटवर्क स्विच करें"
  },
  "switchToNetwork": {
    "message": "$1 पर स्विच करें",
    "description": "$1 represents the custom network that has previously been added"
  },
  "switchToThisAccount": {
    "message": "इस खाते पर स्विच करें"
  },
  "switchedTo": {
    "message": "आपने स्विच कर लिया है"
  },
  "switchingNetworksCancelsPendingConfirmations": {
    "message": "नेटवर्क स्विच करने से सभी लंबित पुष्टिकरण रद्द हो जाएंगे"
  },
  "symbol": {
    "message": "प्रतीक"
  },
  "symbolBetweenZeroTwelve": {
    "message": "प्रतीक 11 वर्ण या उससे कम का होना चाहिए।"
  },
  "syncFailed": {
    "message": "सिंक विफल"
  },
  "syncInProgress": {
    "message": "सिंक प्रगति पर है"
  },
  "syncWithMobile": {
    "message": "मोबाइल के साथ सिंक करें"
  },
  "syncWithMobileBeCareful": {
    "message": "सुनिश्चित करें कि जब आप इस कोड को स्कैन कर रहे हों, तो आपकी स्क्रीन को कोई और न देख रहा हो"
  },
  "syncWithMobileComplete": {
    "message": "आपका डेटा सफलतापूर्वक सिंक कर लिया गया है। MetaMask मोबाइल ऐप का आनंद लें!"
  },
  "syncWithMobileDesc": {
    "message": "आप अपने खाते और जानकारी को अपने मोबाइल डिवाइस के साथ सिंक कर सकते हैं। MetaMask मोबाइल ऐप खोलें, \"सेटिंग\" पर जाएं और \"ब्राउजर एक्सटेंशन से सिंक करें\" पर टैप करें"
  },
  "syncWithMobileDescNewUsers": {
    "message": "यदि आप पहली बार MetaMask मोबाइल ऐप खोलते हैं, तो बस अपने फोन में दिए गए चरणों का पालन करें।"
  },
  "syncWithMobileScanThisCode": {
    "message": "इस कोड को अपने MetaMask मोबाइल ऐप से स्कैन करें"
  },
  "syncWithMobileTitle": {
    "message": "मोबाइल के साथ सिंक करें"
  },
  "tenPercentIncreased": {
    "message": "10% बढ़ोत्तरी"
  },
  "terms": {
    "message": "उपयोग की शर्तें"
  },
  "termsOfService": {
    "message": "सेवा की शर्तें"
  },
  "testNetworks": {
    "message": "टेस्ट नेटवर्क्स"
  },
  "theme": {
    "message": "थीम"
  },
  "themeDescription": {
    "message": "अपनी पसंदीदा MetaMask थीम चुन लें"
  },
  "thingsToKeep": {
    "message": "ध्यान रखने योग्य बातें"
  },
  "thisIsBasedOn": {
    "message": "से प्राप्त जानकारी पर आधारित है"
  },
  "time": {
    "message": "समय"
  },
  "tips": {
    "message": "युक्तियां"
  },
  "to": {
    "message": "प्रति"
  },
  "toAddress": {
    "message": "प्रति: $1",
    "description": "$1 is the address to include in the To label. It is typically shortened first using shortenAddress"
  },
  "toggleEthSignDescriptionField": {
    "message": "Eth_sign अनुरोधों का उपयोग करके dapps को आपके हस्ताक्षर का अनुरोध करने देने के लिए इसे चालू करें। eth_sign एक ओपन-एंडेड साइनिंग विधि है जो आपको मनमाने ढंग से हैश पर हस्ताक्षर करने देती है, जिससे यह एक खतरनाक फ़िशिंग जोखिम बन जाता है। eth_sign अनुरोधों पर केवल तभी हस्ताक्षर करें यदि आप पढ़ सकते हैं कि आप क्या हस्ताक्षर कर रहे हैं और अनुरोध के मूल पर भरोसा करते हैं।"
  },
  "toggleEthSignField": {
    "message": "Eth_sign अनुरोधों को टॉगल करें"
  },
  "toggleTestNetworks": {
    "message": "$1 परीक्षण नेटवर्क",
    "description": "$1 is a clickable link with text defined by the 'showHide' key. The link will open Settings > Advanced where users can enable the display of test networks in the network dropdown."
  },
  "token": {
    "message": "टोकन"
  },
  "tokenAddress": {
    "message": "टोकन एड्रेस"
  },
  "tokenAlreadyAdded": {
    "message": "टोकन पहले ही जोड़ा जा चुका है।"
  },
  "tokenAutoDetection": {
    "message": "टोकन ऑटो-डिटेक्शन"
  },
  "tokenContractAddress": {
    "message": "टोकन अनुबंध पता"
  },
  "tokenDecimalFetchFailed": {
    "message": "टोकन दशमलव आवश्यक है।"
  },
  "tokenDecimalTitle": {
    "message": "टोकन दशमलव:"
  },
  "tokenDetails": {
    "message": "टोकन विवरण"
  },
  "tokenFoundTitle": {
    "message": "1 नया टोकन मिला"
  },
  "tokenId": {
    "message": "टोकन आइडी"
  },
  "tokenList": {
    "message": "टोकन सूचियां:"
  },
  "tokenScamSecurityRisk": {
    "message": "टोकन घोटाले और सुरक्षा जोखिम"
  },
  "tokenShowUp": {
    "message": "हो सकता है आपके वॉलेट में आपके टोकन स्वतः दिखाई नहीं दें।"
  },
  "tokenSymbol": {
    "message": "टोकन का प्रतीक"
  },
  "tokensFoundTitle": {
    "message": "$1 नए टोकन मिले",
    "description": "$1 is the number of new tokens detected"
  },
  "tooltipApproveButton": {
    "message": "मैं समझता हूं"
  },
  "total": {
    "message": "कुलयोग"
  },
  "transaction": {
    "message": "लेनदेन"
  },
  "transactionCancelAttempted": {
    "message": "$2 में $1 के गैस शुल्क के साथ लेनदेन रद्द करने का प्रयास किया गया"
  },
  "transactionCancelSuccess": {
    "message": "लेनदेन सफलतापूर्वक $2 पर रद्द कर दिया गया"
  },
  "transactionConfirmed": {
    "message": "लेनदेन की पुष्टि $2 पर हुई।"
  },
  "transactionCreated": {
    "message": "$2 पर $1 के मूल्य के साथ लेनदेन बनाया गया।"
  },
  "transactionData": {
    "message": "लेन-देन का डेटा"
  },
  "transactionDecodingAccreditationDecoded": {
    "message": "Truffle द्वारा डिकोड किया गया"
  },
  "transactionDecodingAccreditationVerified": {
    "message": "$1 पर सत्यापित अनुबंध"
  },
  "transactionDecodingUnsupportedNetworkError": {
    "message": "ChainId $1 के लिए लेन-देन डिकोडिंग उपलब्ध नहीं है"
  },
  "transactionDetailDappGasMoreInfo": {
    "message": "साइट का सुझाव दिया गया"
  },
  "transactionDetailDappGasTooltip": {
    "message": "नवीनतम ब्लॉक के आधार पर MetaMask द्वारा अनुशंसित गैस शुल्क का उपयोग करने के लिए संपादित करें।"
  },
  "transactionDetailGasHeading": {
    "message": "अनुमानित गैस शुल्क"
  },
  "transactionDetailGasInfoV2": {
    "message": "अनुमानित"
  },
  "transactionDetailGasTooltipConversion": {
    "message": "गैस शुल्क के बारे में और अधिक जानें"
  },
  "transactionDetailGasTooltipExplanation": {
    "message": "गैस शुल्क नेटवर्क द्वारा निर्धारित किया जाता है और नेटवर्क ट्रैफिक और लेनदेन की जटिलता के आधार पर उतार-चढ़ाव होता है।"
  },
  "transactionDetailGasTooltipIntro": {
    "message": "क्रिप्टो खनिकों को गैस शुल्क का भुगतान किया जाता है जो $1 नेटवर्क पर लेन-देन की प्रक्रिया करते हैं। MetaMask को गैस शुल्क से लाभ नहीं होता है।"
  },
  "transactionDetailGasTotalSubtitle": {
    "message": "राशि + गैस शुल्क"
  },
  "transactionDetailLayer2GasHeading": {
    "message": "लेयर 2 गैस शुल्क"
  },
  "transactionDetailMultiLayerTotalSubtitle": {
    "message": "राशि + शुल्क"
  },
  "transactionDropped": {
    "message": "लेनदेन $2 पर ड्रॉप किया गया।"
  },
  "transactionError": {
    "message": "लेनदेन में त्रुटि। अनुबंध कोड में अपवाद डाला गया।"
  },
  "transactionErrorNoContract": {
    "message": "एक गैर-अनुबंध वाले पते पर एक फंक्शन को कॉल करने की कोशिश की जा रही है।"
  },
  "transactionErrored": {
    "message": "लेनदेन में त्रुटि हुई।"
  },
  "transactionFee": {
    "message": "लेनदेन शुल्क"
  },
  "transactionHistoryBaseFee": {
    "message": "आधार शुल्क (GWEI)"
  },
  "transactionHistoryL1GasLabel": {
    "message": "कुल L1 गैस शुल्क"
  },
  "transactionHistoryL2GasLimitLabel": {
    "message": "L2 गैस सीमा"
  },
  "transactionHistoryL2GasPriceLabel": {
    "message": "L2 गैस कीमत"
  },
  "transactionHistoryMaxFeePerGas": {
    "message": "अधिकतम शुल्क प्रति गैस"
  },
  "transactionHistoryPriorityFee": {
    "message": "प्राथमिकता शुल्क (GWEI)"
  },
  "transactionHistoryTotalGasFee": {
    "message": "कुल गैस शुल्क"
  },
  "transactionResubmitted": {
    "message": "$2 गैस शुल्क में $1 वृद्धि के साथ लेनदेन फिर से सबमिट किया गया"
  },
  "transactionSecurityCheck": {
    "message": "लेन-देन सुरक्षा प्रदाताओं को सक्षम करें"
  },
  "transactionSecurityCheckDescription": {
    "message": "आपके हस्ताक्षर करने से पहले अहस्ताक्षरित लेन-देन और हस्ताक्षर अनुरोधों में शामिल जोखिमों का पता लगाने और प्रदर्शित करने के लिए हम तृतीय-पक्ष एपीआई का उपयोग करते हैं। इन सेवाओं के पास आपके अहस्ताक्षरित लेनदेन और हस्ताक्षर अनुरोध, आपके खाते का पता और आपकी पसंदीदा भाषा तक पहुंच होगी।"
  },
  "transactionSubmitted": {
    "message": "$2 पर $1 के गैस शुल्क के साथ लेनदेन सबमिट किया गया।"
  },
  "transactionUpdated": {
    "message": "$2 पर लेनदेन अपडेट किया गया।"
  },
  "transactions": {
    "message": "लेनदेन"
  },
  "transfer": {
    "message": "स्थानांतरण"
  },
  "transferBetweenAccounts": {
    "message": "मेरे खातों के बीच स्थानांतरित करें"
  },
  "transferFrom": {
    "message": "इससे स्थानांतरित करें"
  },
  "troubleConnectingToWallet": {
    "message": "हमें आपके $1 से कनेक्ट करने में परेशानी हुई, $2 की समीक्षा करने का प्रयास करें और दोबारा कोशिश करें।",
    "description": "$1 is the wallet device name; $2 is a link to wallet connection guide"
  },
  "troubleStarting": {
    "message": "MetaMask को शुरू करने में परेशानी आई। यह त्रुटि रुक-रुक कर हो सकती है, इसलिए एक्सटेंशन को फिर से शुरू करके देखें।"
  },
  "troubleTokenBalances": {
    "message": "हमें आपके टोकन की शेषराशि लोड करने में परेशानी हुई। आप उन्हें देख सकते हैं ",
    "description": "Followed by a link (here) to view token balances"
  },
  "trustSiteApprovePermission": {
    "message": "अनुमति प्रदान करके, आप निम्नलिखित $1 को अपने फंड तक पहुंचने की इजाजत दे रहे हैं"
  },
  "tryAgain": {
    "message": "पुनः प्रयास करें"
  },
  "turnOnTokenDetection": {
    "message": "उन्नत टोकन डिटेक्शन चालू करें"
  },
  "tutorial": {
    "message": "ट्यूटोरियल"
  },
  "twelveHrTitle": {
    "message": "12 घंटे:"
  },
  "txInsightsNotSupported": {
    "message": "इस समय इस अनुबंध के लिए लेन-देन की जानकारी समर्थित नहीं है।"
  },
  "typePassword": {
    "message": "अपना MetaMask पासवर्ड टाइप करें"
  },
  "typeYourSRP": {
    "message": "अपना गुप्त रिकवरी वाक्यांश लिखें"
  },
  "u2f": {
    "message": "U2F",
    "description": "A name on an API for the browser to interact with devices that support the U2F protocol. On some browsers we use it to connect MetaMask to Ledger devices."
  },
  "unapproved": {
    "message": "अस्वीकृत"
  },
  "units": {
    "message": "इकाइयां"
  },
  "unknown": {
    "message": "अज्ञात"
  },
  "unknownCameraError": {
    "message": "आपके कैमरे तक पहुंचने का प्रयास करते समय एक त्रुटि हुई। कृपया पुनः प्रयास करें..."
  },
  "unknownCameraErrorTitle": {
    "message": "ओह! कुछ गलत हो गया...."
  },
  "unknownCollection": {
    "message": "अनाम संग्रह"
  },
  "unknownNetwork": {
    "message": "अज्ञात निजी नेटवर्क"
  },
  "unknownQrCode": {
    "message": "त्रुटि: हम उस QR कोड की पहचान नहीं कर पाए"
  },
  "unlimited": {
    "message": "असीमित"
  },
  "unlock": {
    "message": "अनलॉक करें"
  },
  "unlockMessage": {
    "message": "विकेंद्रीकृत वेब प्रतीक्षारत है"
  },
  "unrecognizedChain": {
    "message": "यह कस्टम नेटवर्क पहचाना नहीं गया है",
    "description": "$1 is a clickable link with text defined by the 'unrecognizedChanLinkText' key. The link will open to instructions for users to validate custom network details."
  },
  "unrecognizedProtocol": {
    "message": "$1 (अपरिचित प्रोटोकॉल)",
    "description": "Shown when the protocol is unknown by the extension. $1 is the protocol code."
  },
  "unsendableAsset": {
    "message": "वर्तमान में एनएफटी (ERC-721) टोकन भेजना समर्थित नहीं है",
    "description": "This is an error message we show the user if they attempt to send an NFT asset type, for which currently don't support sending"
  },
  "unverifiedContractAddressMessage": {
    "message": "हम इस कॉन्ट्रैक्ट को सत्यापित नहीं कर सकते हैं। सुनिश्चित करें कि आपको इस एड्रेस पर भरोसा हो।"
  },
  "upArrow": {
    "message": "अप ऐरो"
  },
  "updatedWithDate": {
    "message": "अपडेट किया गया $1"
  },
  "urlErrorMsg": {
    "message": "URL को उपयुक्त HTTP/HTTPS उपसर्ग की आवश्यकता होती है।"
  },
  "urlExistsErrorMsg": {
    "message": "यह URL वर्तमान में $1 नेटवर्क द्वारा उपयोग किया जाता है।"
  },
  "useDefault": {
    "message": "डिफॉल्ट का उपयोग करें"
  },
  "useMultiAccountBalanceChecker": {
    "message": "खाता के शेष राशि के अनुरोधों को बैच करें"
  },
  "useMultiAccountBalanceCheckerDescription": {
    "message": "हम खातों को बैच करते हैं और Infura से आपकी शेष राशि को प्रतिक्रियात्मक रूप से दिखाने के लिए पूछताछ करते हैं। यदि आप इसे बंद कर देते हैं, तो केवल सक्रिय खातों के बारे में पूछताछ की जाएगी। कुछ डैप तब तक काम नहीं करेंगे जब तक आप अपने वॉलेट को कनेक्ट नहीं करते।"
  },
  "useNftDetection": {
    "message": "एनएफटी को ऑटो-डिटेक्ट करें"
  },
  "useNftDetectionDescription": {
    "message": "आपके वॉलेट में एनएफटी को डिटेक्ट करने के लिए हम थर्ड-पार्टी API का उपयोग करते हैं, जिसका मतलब है आपका IP पता केंद्रीकृत सर्वर्स को उजागर किया जा सकता है। ये कुछ ऐसी चीजें हैं जिस पर इस फीचर को एनेबल करते समय सतर्क रहना होगा।"
  },
  "useNftDetectionDescriptionLine2": {
    "message": "आपका अकाउंट पता थर्ड-पार्टी API देख सकते हैं।"
  },
  "useNftDetectionDescriptionLine3": {
    "message": "एनएफटी मेटाडेटा में धोखाधड़ी या फिशिंग साइटों के लिंक हो सकते हैं।"
  },
  "useNftDetectionDescriptionLine4": {
    "message": "कोई भी आपके खाते में एनएफटी को एयरड्रॉप कर सकता है। इसमें आपत्तिजनक सामग्री शामिल हो सकती है जो आपके वॉलेट में स्वचालित रूप से प्रदर्शित हो सकती है।"
  },
  "useNftDetectionDescriptionLine5": {
    "message": "यदि आप नहीं चाहते कि ऐप उन सेवाओं से डेटा खींचे तो इस सुविधा को बंद कर दें।"
  },
  "usePhishingDetection": {
    "message": "फिशिंग डिटेक्शन का उपयोग करें"
  },
  "usePhishingDetectionDescription": {
    "message": "Ethereum उपयोगकर्ताओं को लक्षित करने वाले फिशिंग डोमेन के लिए एक चेतावनी प्रदर्शित करें"
  },
  "useTokenDetectionPrivacyDesc": {
    "message": "आपके खाते में भेजे गए टोकन को स्वचालित रूप से प्रदर्शित करने में थर्ड पार्टी के सर्वर्स के साथ संचार शामिल रहेगा, जो टोकन के चित्रों को लाने का काम करते हैं। वे सर्वर्स आपके IP एड्रेस को एक्सेस कर पाएंगे।"
  },
  "usedByClients": {
    "message": "विभिन्न क्लाइंट द्वारा उपयोग किया जाता है"
  },
  "userName": {
    "message": "उपयोगकर्ता"
  },
  "verifyContractDetails": {
    "message": "अनुबंध विवरण सत्यापित करें"
  },
  "verifyThisTokenDecimalOn": {
    "message": "टोकन दशमलव $1 पर पाया जा सकता है",
    "description": "Points the user to etherscan as a place they can verify information about a token. $1 is replaced with the translation for \"etherscan\""
  },
  "verifyThisTokenOn": {
    "message": "इस टोकन को $1 पर सत्यापित करें",
    "description": "Points the user to etherscan as a place they can verify information about a token. $1 is replaced with the translation for \"etherscan\""
  },
  "verifyThisUnconfirmedTokenOn": {
    "message": "इस टोकन को $1 पर सत्यापित करें और सुनिश्चित करें कि यह वही टोकन है जिससे आप व्यापार करना चाहते हैं।",
    "description": "Points the user to etherscan as a place they can verify information about a token. $1 is replaced with the translation for \"etherscan\""
  },
  "view": {
    "message": "देखें"
  },
  "viewAllDetails": {
    "message": "सभी विवरण देखें"
  },
  "viewContact": {
    "message": "संपर्क देखें"
  },
  "viewDetails": {
    "message": "विवरण देखें"
  },
  "viewFullTransactionDetails": {
    "message": "लेन-देन की पूरी जानकारी देखें"
  },
  "viewMore": {
    "message": "और देखें"
  },
  "viewOnBlockExplorer": {
    "message": "ब्लॉक एक्सप्लोरर पर देखें"
  },
  "viewOnCustomBlockExplorer": {
    "message": "$1 को $2 पर देखें",
    "description": "$1 is the action type. e.g (Account, Transaction, Swap) and $2 is the Custom Block Exporer URL"
  },
  "viewOnEtherscan": {
    "message": "Etherscan पर $1 देखें",
    "description": "$1 is the action type. e.g (Account, Transaction, Swap)"
  },
  "viewOnOpensea": {
    "message": "Opensea पर देखें"
  },
  "viewinExplorer": {
    "message": "एक्सप्लोरर में $1 देखें",
    "description": "$1 is the action type. e.g (Account, Transaction, Swap)"
  },
  "visitWebSite": {
    "message": "हमारी वेबसाइट पर जाएं"
  },
  "walletConnectionGuide": {
    "message": "हमारी हार्डवेयर वॉलेट कनेक्शन गाइड"
  },
  "walletCreationSuccessDetail": {
    "message": "आपने अपने वॉलेट को सफलतापूर्वक सुरक्षित कर लिया है। अपने सीक्रेट रिकवरी फ्रेज को सुरक्षित और गुप्त रखें -- यह आपकी जिम्मेदारी है!"
  },
  "walletCreationSuccessReminder1": {
    "message": "MetaMask आपके सीक्रेट रिकवरी फ्रेज को फिर से प्राप्त नहीं कर सकता है।"
  },
  "walletCreationSuccessReminder2": {
    "message": "MetaMask कभी भी आपके गुप्त रिकवरी फ्रेज के बारे में नहीं पूछेगा।"
  },
  "walletCreationSuccessReminder3": {
    "message": "$1 किसी के साथ या आपके फंड के चोरी होने का खतरा",
    "description": "$1 is separated as walletCreationSuccessReminder3BoldSection so that we can bold it"
  },
  "walletCreationSuccessReminder3BoldSection": {
    "message": "अपने सीक्रेट रिकवरी फ्रेज को कभी साझा ना करें",
    "description": "This string is localized separately from walletCreationSuccessReminder3 so that we can bold it"
  },
  "walletCreationSuccessTitle": {
    "message": "वॉलेट का निर्माण सफल हुआ"
  },
  "wantToAddThisNetwork": {
    "message": "इस नेटवर्क को जोड़ना चाहते हैं?"
  },
  "warning": {
    "message": "चेतावनी"
  },
  "warningTooltipText": {
    "message": "$1 अनुबंध आगे की सूचना या सहमति के बिना आपकी संपूर्ण टोकन शेष राशि खर्च कर सकता है। कम खर्च करने की सीमा को समायोजित करके अपनी सुरक्षा करें।",
    "description": "$1 is a warning icon with text 'Be careful' in 'warning' colour"
  },
  "weak": {
    "message": "कमज़ोर"
  },
  "web3ShimUsageNotification": {
    "message": "हमने देखा है कि वर्तमान वेबसाइट ने हटाए गए window.web3 API का उपयोग करने की कोशिश की। यदि साइट में गड़बड़ी लगती है, तो कृपया अधिक जानकारी के लिए $1 पर क्लिक करें।",
    "description": "$1 is a clickable link."
  },
  "webhid": {
    "message": "WebHID",
    "description": "Refers to a interface for connecting external devices to the browser. Used for connecting ledger to the browser. Read more here https://developer.mozilla.org/en-US/docs/Web/API/WebHID_API"
  },
  "websites": {
    "message": "वेबसाइ",
    "description": "Used in the 'permission_rpc' message."
  },
  "welcomeBack": {
    "message": "वापसी पर स्वागत है!"
  },
  "welcomeExploreDescription": {
    "message": "क्रिप्टो करेंसी और संपत्तियों को स्टोर करें, भेजें और खर्च करें।"
  },
  "welcomeExploreTitle": {
    "message": "विकेन्द्रीकृत ऐप का अन्वेषण करें"
  },
  "welcomeLoginDescription": {
    "message": "विकेंद्रीकृत ऐप में लॉगिन करने के लिए अपने MetaMask का उपयोग करें - किसी साइनअप की जरूरत नहीं है।"
  },
  "welcomeLoginTitle": {
    "message": "अपने वॉलेट को हैलो कहें"
  },
  "welcomeToMetaMask": {
    "message": "चलिए शुरु करते हैं"
  },
  "welcomeToMetaMaskIntro": {
    "message": "लाखों लोगों का भरोसेमंद, MetaMask एक सुरक्षित वॉलेट है जो वेब3 की दुनिया को सबके लिए सुलभ बनाता है।"
  },
  "whatsNew": {
    "message": "नया क्या है",
    "description": "This is the title of a popup that gives users notifications about new features and updates to MetaMask."
  },
  "whatsThis": {
    "message": "यह क्या है?"
  },
  "xOfY": {
    "message": "$2 में से $1",
    "description": "$1 and $2 are intended to be two numbers, where $2 is a total, and $1 is a count towards that total"
  },
  "xOfYPending": {
    "message": "$2 में से $1 लंबित",
    "description": "$1 and $2 are intended to be two numbers, where $2 is a total number of pending confirmations, and $1 is a count towards that total"
  },
  "yes": {
    "message": "हां"
  },
  "youHaveAddedAll": {
    "message": "आपने सभी लोकप्रिय नेटवर्क जोड़ लिए हैं। आप अधिक नेटवर्क खोज सकते हैं $1 या आप $2 कर सकते हैं",
    "description": "$1 is a link with the text 'here' and $2 is a button with the text 'add more networks manually'"
  },
  "youNeedToAllowCameraAccess": {
    "message": "आपको इस सुविधा का उपयोग करने के लिए कैमरे तक पहुंच की अनुमति देने की आवश्यकता है।"
  },
  "youSign": {
    "message": "आप हस्ताक्षर कर रहे हैं"
  },
  "yourFundsMayBeAtRisk": {
    "message": "आपके फंड खतरे में हो सकते हैं"
  },
  "yourNFTmayBeAtRisk": {
    "message": "आपका NFT खतरे में हो सकता है"
  },
  "yourPrivateSeedPhrase": {
    "message": "आपका सीक्रेट रिकवरी फ्रेज"
  },
  "zeroGasPriceOnSpeedUpError": {
    "message": "जीरो गैस मूल्य में तेजी"
  }
}<|MERGE_RESOLUTION|>--- conflicted
+++ resolved
@@ -972,7 +972,6 @@
   },
   "desktopConnectionLostErrorTitle": {
     "message": "MetaMask डेस्कटॉप कनेक्शन खत्म हो गया था"
-<<<<<<< HEAD
   },
   "desktopDisableButton": {
     "message": "डेस्कटॉप ऐप को अक्षम करें"
@@ -983,18 +982,6 @@
   "desktopEnableButton": {
     "message": "डेस्कटॉप ऐप को सक्षम करें"
   },
-=======
-  },
-  "desktopDisableButton": {
-    "message": "डेस्कटॉप ऐप को अक्षम करें"
-  },
-  "desktopDisableErrorCTA": {
-    "message": "MetaMask डेस्कटॉप को अक्षम करें"
-  },
-  "desktopEnableButton": {
-    "message": "डेस्कटॉप ऐप को सक्षम करें"
-  },
->>>>>>> 4b271868
   "desktopEnableButtonDescription": {
     "message": "डेस्कटॉप ऐप में सभी बैकग्राउंड प्रक्रियाओं को चलाने के लिए क्लिक करें।"
   },
@@ -1330,12 +1317,6 @@
   "etherscanViewOn": {
     "message": "Etherscan पर देखें"
   },
-<<<<<<< HEAD
-  "expandExperience": {
-    "message": "MetaMask स्नैप्स के साथ अपने web3 अनुभव का विस्तार करें"
-  },
-=======
->>>>>>> 4b271868
   "expandView": {
     "message": "दृश्य का विस्तार करें"
   },
@@ -2200,19 +2181,6 @@
   "nextNonceWarning": {
     "message": "नॉन्स $1 के सुझाए गए नॉन्स से अधिक है",
     "description": "The next nonce according to MetaMask's internal logic"
-  },
-  "nftAddFailedMessage": {
-    "message": "एनएफटी जोड़ा नहीं जा सकता क्योंकि स्वामित्व विवरण मेल नहीं खा रहे हैं। सुनिश्चित करें कि आपने सही जानकारी दर्ज की है।"
-  },
-  "nftAddressError": {
-    "message": "ये टोकन एक एनएफटी है। $1 जोड़ें",
-    "description": "$1 is a clickable link with text defined by the 'importNFTPage' key"
-  },
-  "nftDisclaimer": {
-    "message": "अस्वीकरण: MetaMask मीडिया फ़ाइल को स्रोत url से खींचता है। यह url कभी-कभी मार्केटप्लेस द्वारा बदल दिया जाता है जिस पर NFT का खनन किया गया था।"
-  },
-  "nftOptions": {
-    "message": "NFT विकल्प"
   },
   "nftAddFailedMessage": {
     "message": "एनएफटी जोड़ा नहीं जा सकता क्योंकि स्वामित्व विवरण मेल नहीं खा रहे हैं। सुनिश्चित करें कि आपने सही जानकारी दर्ज की है।"
