--- conflicted
+++ resolved
@@ -987,12 +987,6 @@
   "confirmRecoveryPhrase": {
     "message": "Gizli Kurtarma İfadesini Onayla"
   },
-<<<<<<< HEAD
-  "confirmRpcUrlDeletionMessage": {
-    "message": "RPC URL adresini silmek istediğinizden emin misiniz? Bilgileriniz bu ağ için kaydedilmeyecektir."
-  },
-=======
->>>>>>> 65e656c9
   "confirmTitleDescPermitSignature": {
     "message": "Bu site token'lerinizi harcamak için izin istiyor."
   },
@@ -4069,15 +4063,6 @@
   "receive": {
     "message": "Al"
   },
-<<<<<<< HEAD
-  "recipientAddressPlaceholder": {
-    "message": "Genel adres (0x) veya ENS adı girin"
-  },
-  "recipientAddressPlaceholderFlask": {
-    "message": "Genel adres (0x) veya alan adı girin"
-  },
-=======
->>>>>>> 65e656c9
   "recommendedGasLabel": {
     "message": "Önerilen"
   },
