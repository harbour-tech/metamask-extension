--- conflicted
+++ resolved
@@ -402,8 +402,6 @@
     "message": "Alle Ihre NFTs von $1.",
     "description": "$1 is a link to contract on the block explorer when we're not able to retrieve a erc721 or erc1155 name"
   },
-<<<<<<< HEAD
-=======
   "allow": {
     "message": "Genehmigen"
   },
@@ -413,7 +411,6 @@
   "allowNotifications": {
     "message": "Benachrichtigungen erlauben"
   },
->>>>>>> ee3841d8
   "allowSpendToken": {
     "message": "Genehmigung zum Zugriff auf Ihr $1 erteilen?",
     "description": "$1 is the symbol of the token that are requesting to spend"
@@ -1985,8 +1982,6 @@
   "general": {
     "message": "Allgemein"
   },
-<<<<<<< HEAD
-=======
   "generalCameraError": {
     "message": "Wir konnten nicht auf Ihre Kamera zugreifen. Bitte versuchen Sie es erneut."
   },
@@ -2004,7 +1999,6 @@
     "message": "Legen Sie mit NFTs los, indem Sie Ihrer Wallet $1 hinzufügen.",
     "description": "$1 is the token symbol"
   },
->>>>>>> ee3841d8
   "goBack": {
     "message": "Zurück"
   },
@@ -3401,15 +3395,12 @@
   "onboardingMetametricsDataTermsLegacy": {
     "message": "Diese Daten werden gesammelt und sind daher im Rahmen der Datenschutz-Grundverordnung (EU) 2016/679 anonym."
   },
-<<<<<<< HEAD
-=======
   "onboardingMetametricsDescription": {
     "message": "Wir würden gerne grundlegende Nutzungs- und Diagnosedaten sammeln, um MetaMask zu verbessern. Sie sollten wissen, dass wir die Daten, die Sie uns hier zur Verfügung stellen, niemals verkaufen."
   },
   "onboardingMetametricsDescription2": {
     "message": "Wenn wir Metriken sammeln, wird es immer wie folgt sein ..."
   },
->>>>>>> ee3841d8
   "onboardingMetametricsDescription2Legacy": {
     "message": "MetaMask wird ..."
   },
@@ -3419,23 +3410,17 @@
   "onboardingMetametricsDisagree": {
     "message": "Nein, danke!"
   },
-<<<<<<< HEAD
-=======
   "onboardingMetametricsInfuraTerms": {
     "message": "Wir werden Sie informieren, wenn wir beschließen, diese Daten für andere Zwecke zu verwenden. Für weitere Informationen können Sie unsere $1 einsehen. Vergessen Sie nicht, dass Sie jederzeit zu Einstellungen gehen und sich abmelden können.",
     "description": "$1 represents `onboardingMetametricsInfuraTermsPolicy`"
   },
->>>>>>> ee3841d8
   "onboardingMetametricsInfuraTermsLegacy": {
     "message": "*Wenn Sie Infura als Standard-RPC-Anbieter in MetaMask vewenden, speichert Infura Ihre IP-Adresse und Ihre Etherum-Wallet-Adresse, wenn Sie eine Transaktion senden. Wir speichern diese Daten in keinster Weise in unserem System, um sie miteinander in Verbindung zu bringen. Für weitere Informationen darüber, wie MetaMask und Infura in Hinischt auf Datenspeicherung zusammenarbeiten, sehen Sie sich bitte unser Update $1 an. Für mehr Informationen bezüglich unseren allgemeinen Datenschutzpraktiken, sehen Sie sich bitte unsere $2 an.",
     "description": "$1 represents `onboardingMetametricsInfuraTermsPolicyLink`, $2 represents `onboardingMetametricsInfuraTermsPolicy`"
   },
-<<<<<<< HEAD
-=======
   "onboardingMetametricsInfuraTermsPolicy": {
     "message": "Datenschutzrichtlinie"
   },
->>>>>>> ee3841d8
   "onboardingMetametricsInfuraTermsPolicyLegacy": {
     "message": "Datenschutzerklärung hier"
   },
@@ -3445,7 +3430,20 @@
   "onboardingMetametricsModalTitle": {
     "message": "Benutzerdefiniertes Netzwerk hinzufügen"
   },
-<<<<<<< HEAD
+  "onboardingMetametricsNeverCollect": {
+    "message": "$1 Klicks und Aufrufe der App werden gespeichert, andere Details (wie Ihre öffentliche Adresse) jedoch nicht.",
+    "description": "$1 represents `onboardingMetametricsNeverCollectEmphasis`"
+  },
+  "onboardingMetametricsNeverCollectEmphasis": {
+    "message": "Privat:"
+  },
+  "onboardingMetametricsNeverCollectIP": {
+    "message": "$1 wir verwenden Ihre IP-Adresse vorübergehend, um einen allgemeinen Standort zu ermitteln (z. B. Ihr Land oder Ihre Region), aber er wird niemals gespeichert.",
+    "description": "$1 represents `onboardingMetametricsNeverCollectIPEmphasis`"
+  },
+  "onboardingMetametricsNeverCollectIPEmphasis": {
+    "message": "Allgemein:"
+  },
   "onboardingMetametricsNeverCollectIPLegacy": {
     "message": "$1 speichert Ihre vollständige IP-Adresse*",
     "description": "$1 represents `onboardingMetametricsNeverEmphasis`"
@@ -3457,32 +3455,6 @@
   "onboardingMetametricsNeverEmphasisLegacy": {
     "message": "Nie"
   },
-=======
-  "onboardingMetametricsNeverCollect": {
-    "message": "$1 Klicks und Aufrufe der App werden gespeichert, andere Details (wie Ihre öffentliche Adresse) jedoch nicht.",
-    "description": "$1 represents `onboardingMetametricsNeverCollectEmphasis`"
-  },
-  "onboardingMetametricsNeverCollectEmphasis": {
-    "message": "Privat:"
-  },
-  "onboardingMetametricsNeverCollectIP": {
-    "message": "$1 wir verwenden Ihre IP-Adresse vorübergehend, um einen allgemeinen Standort zu ermitteln (z. B. Ihr Land oder Ihre Region), aber er wird niemals gespeichert.",
-    "description": "$1 represents `onboardingMetametricsNeverCollectIPEmphasis`"
-  },
-  "onboardingMetametricsNeverCollectIPEmphasis": {
-    "message": "Allgemein:"
-  },
-  "onboardingMetametricsNeverCollectIPLegacy": {
-    "message": "$1 speichert Ihre vollständige IP-Adresse*",
-    "description": "$1 represents `onboardingMetametricsNeverEmphasis`"
-  },
-  "onboardingMetametricsNeverCollectLegacy": {
-    "message": "$1 speichert Daten, die wir nicht benötigen, um die Dienstleistung zur Verfügung zu stellen (wie zum Beispiel Schlüssel, Adresse, Transaktions-Hashs oder Guthaben)",
-    "description": "$1 represents `onboardingMetametricsNeverEmphasis`"
-  },
-  "onboardingMetametricsNeverEmphasisLegacy": {
-    "message": "Nie"
-  },
   "onboardingMetametricsNeverSellData": {
     "message": "$1 Sie können jederzeit über die Einstellungen entscheiden, ob Sie Ihre Nutzungsdaten freigeben oder löschen möchten.",
     "description": "$1 represents `onboardingMetametricsNeverSellDataEmphasis`"
@@ -3490,7 +3462,6 @@
   "onboardingMetametricsNeverSellDataEmphasis": {
     "message": "Optional:"
   },
->>>>>>> ee3841d8
   "onboardingMetametricsNeverSellDataLegacy": {
     "message": "$1 Daten verkaufen. Niemals!",
     "description": "$1 represents `onboardingMetametricsNeverEmphasis`"
@@ -3551,17 +3522,12 @@
     "message": "Ein betrügerischer Netzwerkanbieter kann bezüglich des Status der Blockchain täuschen und Ihre Netzwerkaktivitäten aufzeichnen. Fügen Sie nur vertrauenswürdige Netzwerke hinzu."
   },
   "onlyConnectTrust": {
-<<<<<<< HEAD
-    "message": "Verbinden Sie sich nur mit Seiten, denen Sie vertrauen.",
-    "description": "Text displayed above the buttons for connection confirmation. $1 is the link to the learn more web page."
-=======
     "message": "Verbinden Sie sich nur mit Websites, denen Sie vertrauen. $1",
     "description": "Text displayed above the buttons for connection confirmation. $1 is the link to the learn more web page."
   },
   "openCustodianApp": {
     "message": "$1 App öffnen",
     "description": "The $1 is the name of the Custodian that will be open"
->>>>>>> ee3841d8
   },
   "openFullScreenForLedgerWebHid": {
     "message": "Öffnen Sie MetaMask im Vollbildmodus, um Ihren Ledger über WebHID zu verbinden.",
@@ -3674,12 +3640,9 @@
   "permissionDetails": {
     "message": "Genehmigungsdetails"
   },
-<<<<<<< HEAD
-=======
   "permissionRequest": {
     "message": "Genehmigungsanfrage"
   },
->>>>>>> ee3841d8
   "permissionRequested": {
     "message": "Jetzt angefragt"
   },
@@ -3901,8 +3864,6 @@
   "permissions": {
     "message": "Genehmigungen"
   },
-<<<<<<< HEAD
-=======
   "permissionsPageEmptyContent": {
     "message": "Nichts zu sehen hier"
   },
@@ -3915,7 +3876,6 @@
   "permissionsPageTourTitle": {
     "message": "Verbundene Websites sind nun Genehmigungen"
   },
->>>>>>> ee3841d8
   "personalAddressDetected": {
     "message": "Personalisierte Adresse identifiziert. Bitte füge die Token-Contract-Adresse ein."
   },
@@ -4867,13 +4827,10 @@
   "snapDetailWebsite": {
     "message": "Webseite"
   },
-<<<<<<< HEAD
-=======
   "snapInstallRequest": {
     "message": "Durch die Installation von $1 erhält es die folgenden Berechtigungen.",
     "description": "$1 is the snap name."
   },
->>>>>>> ee3841d8
   "snapInstallSuccess": {
     "message": "Installation ist abgeschlossen"
   },
@@ -5710,8 +5667,6 @@
   "switchedNetworkToastDecline": {
     "message": "Nicht mehr anzeigen"
   },
-<<<<<<< HEAD
-=======
   "switchedNetworkToastMessage": {
     "message": "$1 ist jetzt aktiv bei $2",
     "description": "$1 represents the account name, $2 represents the network name"
@@ -5719,7 +5674,6 @@
   "switchedTo": {
     "message": "Sie haben gewechselt zu"
   },
->>>>>>> ee3841d8
   "switchingNetworksCancelsPendingConfirmations": {
     "message": "Das Wechseln der Netzwerke wird alle ausstehenden Bestätigungen stornieren."
   },
