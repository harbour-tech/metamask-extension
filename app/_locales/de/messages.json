--- conflicted
+++ resolved
@@ -41,12 +41,6 @@
   "QRHardwareWalletSteps1Title": {
     "message": "Verbinden Sie Ihre QR-basierte Hardware-Wallet."
   },
-<<<<<<< HEAD
-  "QRHardwareWalletSteps2Description": {
-    "message": "Ngrave Zero"
-  },
-=======
->>>>>>> ad7a5462
   "SIWEAddressInvalid": {
     "message": "Die Adresse in der Anmeldeanfrage entspricht nicht der Adresse des Kontos, mit dem Sie sich anmelden."
   },
@@ -313,12 +307,9 @@
   "addUrl": {
     "message": "URL hinzufügen"
   },
-<<<<<<< HEAD
-=======
   "addingAccount": {
     "message": "Konto hinzufügen"
   },
->>>>>>> ad7a5462
   "addingCustomNetwork": {
     "message": "Netzwerk wird hinzugefügt"
   },
@@ -328,12 +319,6 @@
   "additionalNetworks": {
     "message": "Zusätzliche Netzwerke"
   },
-<<<<<<< HEAD
-  "additionalRpcUrl": {
-    "message": "Weitere RPC-URL"
-  },
-=======
->>>>>>> ad7a5462
   "address": {
     "message": "Adresse"
   },
@@ -1002,12 +987,6 @@
   "confirmConnectionTitle": {
     "message": "Verbindung mit $1 bestätigen"
   },
-<<<<<<< HEAD
-  "confirmDeletion": {
-    "message": "Löschung bestätigen"
-  },
-=======
->>>>>>> ad7a5462
   "confirmFieldPaymaster": {
     "message": "Gebühr bezahlt von"
   },
@@ -1020,36 +999,13 @@
   "confirmRecoveryPhrase": {
     "message": "Geheime Wiederherstellungsphrase bestätigen"
   },
-<<<<<<< HEAD
-  "confirmRpcUrlDeletionMessage": {
-    "message": "Sind Sie sicher, dass Sie die RPC-URL löschen möchten? Ihre Informationen werden für dieses Netzwerk nicht gespeichert."
-  },
-  "confirmTitleDescContractInteractionTransaction": {
-    "message": "Bestätigen Sie diese Transaktion nur, wenn Sie den Inhalt vollständig verstehen und der anfragenden Website vertrauen."
-  },
   "confirmTitleDescPermitSignature": {
     "message": "Diese Website möchte die Genehmigung, Ihre Tokens auszugeben."
   },
   "confirmTitleDescSIWESignature": {
     "message": "Eine Website möchte, dass Sie sich anmelden, um zu beweisen, dass Sie dieses Konto besitzen."
   },
-  "confirmTitleDescSignature": {
-    "message": "Bestätigen Sie diese Nachricht nur, wenn Sie dem Inhalt zustimmen und der anfragenden Website vertrauen."
-=======
-  "confirmTitleDescPermitSignature": {
-    "message": "Diese Website möchte die Genehmigung, Ihre Tokens auszugeben."
-  },
-  "confirmTitleDescSIWESignature": {
-    "message": "Eine Website möchte, dass Sie sich anmelden, um zu beweisen, dass Sie dieses Konto besitzen."
-  },
   "confirmTitlePermitTokens": {
-    "message": "Antrag auf Ausgabenobergrenze"
-  },
-  "confirmTitleSIWESignature": {
-    "message": "Anmeldeanfrage"
->>>>>>> ad7a5462
-  },
-  "confirmTitlePermitSignature": {
     "message": "Antrag auf Ausgabenobergrenze"
   },
   "confirmTitleSIWESignature": {
@@ -1516,9 +1472,6 @@
     "message": "$1-Netzwerk löschen?",
     "description": "$1 represents the name of the network"
   },
-  "deleteRpcUrl": {
-    "message": "RPC-URL löschen"
-  },
   "deposit": {
     "message": "Einzahlung"
   },
@@ -1544,12 +1497,9 @@
   "details": {
     "message": "Details"
   },
-<<<<<<< HEAD
-=======
   "developerOptions": {
     "message": "Entwickler-Optionen"
   },
->>>>>>> ad7a5462
   "disabledGasOptionToolTipMessage": {
     "message": "“$1” ist deaktiviert, weil es nicht das Minimum einer zehnprozentigen Erhöhung gegenüber der ursprünglichen Gasgebühr erfüllt.",
     "description": "$1 is gas estimate type which can be market or aggressive"
@@ -1883,13 +1833,8 @@
   "existingChainId": {
     "message": "Die von Ihnen eingegebenen Informationen sind mit einer bestehenden Chain-ID verknüpft."
   },
-<<<<<<< HEAD
-  "existingRpcUrl": {
-    "message": "Diese URL ist mit einer anderen Chain-ID verknüpft."
-=======
   "existingRequestsBannerAlertDesc": {
     "message": "Um sich Ihre jüngste Anfrage anzeigen zu lassen und diese zu bestätigen, müssen Sie zunächst bestehende Anfragen genehmigen oder ablehnen."
->>>>>>> ad7a5462
   },
   "expandView": {
     "message": "Ansicht erweitern"
@@ -1942,9 +1887,6 @@
     "message": "Dateiimport fehlgeschlagen? Bitte hier klicken!",
     "description": "Helps user import their account from a JSON file"
   },
-  "findTheRightChainId": {
-    "message": "Finden Sie das Richtige auf:"
-  },
   "flaskWelcomeUninstall": {
     "message": "Sie sollten diese Erweiterung deinstallieren.",
     "description": "This request is shown on the Flask Welcome screen. It is intended for non-developers, and will be bolded."
@@ -3961,10 +3903,6 @@
     "message": "Einige dieser Netzwerke werden von Dritten betrieben. Die Verbindungen können weniger zuverlässig sein oder Dritten ermöglichen, Aktivitäten zu verfolgen. $1",
     "description": "$1 is Learn more link"
   },
-  "popularNetworkAddToolTip": {
-    "message": "Einige dieser Netzwerke werden von Dritten betrieben. Die Verbindungen können weniger zuverlässig sein oder Dritten ermöglichen, Aktivitäten zu verfolgen. $1",
-    "description": "$1 is Learn more link"
-  },
   "portfolio": {
     "message": "Portfolio"
   },
@@ -5296,12 +5234,6 @@
   },
   "suggestedTokenName": {
     "message": "Vorgeschlagener Name:"
-<<<<<<< HEAD
-  },
-  "suggestedTokenSymbol": {
-    "message": "Vorgeschlagenes Tickersymbol:"
-=======
->>>>>>> ad7a5462
   },
   "support": {
     "message": "Support"
@@ -6102,9 +6034,6 @@
     "message": "U2F",
     "description": "A name on an API for the browser to interact with devices that support the U2F protocol. On some browsers we use it to connect MetaMask to Ledger devices."
   },
-  "unMatchedChain": {
-    "message": "Laut unseren Aufzeichnungen stimmt diese URL nicht mit einem bekannten Anbieter für diese Chain-ID überein."
-  },
   "unapproved": {
     "message": "Nicht genehmigt"
   },
@@ -6383,12 +6312,6 @@
   "whatsThis": {
     "message": "Was ist das?"
   },
-<<<<<<< HEAD
-  "wrongChainId": {
-    "message": "Diese Chain-ID stimmt nicht mit dem Netzwerknamen überein."
-  },
-=======
->>>>>>> ad7a5462
   "wrongNetworkName": {
     "message": "Laut unseren Aufzeichnungen stimmt dieser Netzwerkname nicht mit dieser Chain-ID überein."
   },
