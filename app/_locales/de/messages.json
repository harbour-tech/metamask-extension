--- conflicted
+++ resolved
@@ -2793,13 +2793,6 @@
   "nativeNetworkPermissionRequestDescription": {
     "message": "$1 bittet um Ihre Zustimmung zu:",
     "description": "$1 represents dapp name"
-<<<<<<< HEAD
-  },
-  "nativePermissionRequestDescription": {
-    "message": "Möchten Sie, dass diese Website Folgendes tut?",
-    "description": "Description below header used on Permission Connect screen for native permissions."
-=======
->>>>>>> 6173a139
   },
   "nativeToken": {
     "message": "Das native Token dieses Netzwerks ist $1. Dieses Token wird für die Gas-Gebühr verwendet. ",
@@ -3038,12 +3031,6 @@
   "noAccountsFound": {
     "message": "Keine Konten für die angegebene Suchanfrage gefunden"
   },
-<<<<<<< HEAD
-  "noConnectedAccountDescription": {
-    "message": "Wählen Sie ein Konto, das Sie auf dieser Website verwenden möchten, um fortzufahren."
-  },
-=======
->>>>>>> 6173a139
   "noConnectedAccountTitle": {
     "message": "MetaMask ist nicht mit dieser Website verbunden"
   },
