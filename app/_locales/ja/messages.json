{
  "QRHardwareInvalidTransactionTitle": {
    "message": "エラー"
  },
  "QRHardwareMismatchedSignId": {
    "message": "トランザクションデータが一致していません。トランザクションの詳細を確認してください。"
  },
  "QRHardwarePubkeyAccountOutOfRange": {
    "message": "他にアカウントはありません。以下のリストにない別のアカウントにアクセスする場合は、ハードウェアウォレットを接続しなおして選択してください。"
  },
  "QRHardwareScanInstructions": {
    "message": "カメラをQRコードに向けてください。画面がぼやけていますが、読み取りには影響しません。"
  },
  "QRHardwareSignRequestCancel": {
    "message": "拒否"
  },
  "QRHardwareSignRequestDescription": {
    "message": "ウォレットで署名したら、「署名を取得」をクリックして署名を受け取ります"
  },
  "QRHardwareSignRequestGetSignature": {
    "message": "署名を取得"
  },
  "QRHardwareSignRequestSubtitle": {
    "message": "ウォレットでQRコードをスキャンします"
  },
  "QRHardwareSignRequestTitle": {
    "message": "署名をリクエスト"
  },
  "QRHardwareUnknownQRCodeTitle": {
    "message": "エラー"
  },
  "QRHardwareUnknownWalletQRCode": {
    "message": "QRコードが無効です。ハードウェアウォレットの同期QRコードをスキャンしてください。"
  },
  "QRHardwareWalletImporterTitle": {
    "message": "QRコードのスキャン"
  },
  "QRHardwareWalletSteps1Description": {
    "message": "公式QRコードをサポートする以下のパートナーのリストから選択できます。"
  },
  "QRHardwareWalletSteps1Title": {
    "message": "QRハードウェアウォレットを接続"
  },
  "QRHardwareWalletSteps2Description": {
    "message": "Ngrave Zero"
  },
  "SIWEAddressInvalid": {
    "message": "サインインリクエストのアドレスが、サインインに使用しているアカウントのアドレスと一致していません。"
  },
  "SIWEDomainInvalidText": {
    "message": "サインインしようとしているサイトは、リクエストのドメインと一致していません。慎重に進めてください。"
  },
  "SIWEDomainInvalidTitle": {
    "message": "不正なサイトリクエスト。"
  },
  "SIWEDomainWarningBody": {
    "message": "Webサイト ($1) が正しくないドメインへのサインインを要求しています。フィッシング攻撃の可能性があります。",
    "description": "$1 represents the website domain"
  },
  "SIWEDomainWarningLabel": {
    "message": "危険"
  },
  "SIWELabelChainID": {
    "message": "チェーンID:"
  },
  "SIWELabelExpirationTime": {
    "message": "有効期限:"
  },
  "SIWELabelIssuedAt": {
    "message": "発行日時:"
  },
  "SIWELabelMessage": {
    "message": "メッセージ:"
  },
  "SIWELabelNonce": {
    "message": "ナンス:"
  },
  "SIWELabelNotBefore": {
    "message": "この日時以降:"
  },
  "SIWELabelRequestID": {
    "message": "リクエストID:"
  },
  "SIWELabelResources": {
    "message": "リソース: $1",
    "description": "$1 represents the number of resources"
  },
  "SIWELabelURI": {
    "message": "URI:"
  },
  "SIWELabelVersion": {
    "message": "バージョン:"
  },
  "SIWESiteRequestSubtitle": {
    "message": "このサイトは次の方法でのサインインを要求しています:"
  },
  "SIWESiteRequestTitle": {
    "message": "サインインリクエスト"
  },
  "SIWEWarningSubtitle": {
    "message": "理解したことを確認するために、次の項目にチェックを入れてください:"
  },
  "SIWEWarningTitle": {
    "message": "よろしいですか？"
  },
  "about": {
    "message": "基本情報"
  },
  "accept": {
    "message": "同意する"
  },
  "acceptTermsOfUse": {
    "message": "$1を読んで同意しました",
    "description": "$1 is the `terms` message"
  },
  "accessAndSpendNoticeNFT": {
    "message": "$1はこのアセットにアクセスし、使用できます",
    "description": "$1 is the url of the site requesting ability to spend"
  },
  "accessYourWalletWithSRP": {
    "message": "シークレットリカバリーフレーズでウォレットにアクセス"
  },
  "accessYourWalletWithSRPDescription": {
    "message": "MetaMaskはユーザーのパスワードを復元できません。代わりにシークレットリカバリーフレーズを使用して所有者を確認し、ウォレットを復元して新しいパスワードを設定します。まずはじめに、ウォレットの作成時に提供されたシークレットリカバリーフレーズを入力してください。$1",
    "description": "$1 is the words 'Learn More' from key 'learnMore', separated here so that it can be added as a link"
  },
  "accessingYourCamera": {
    "message": "カメラにアクセス中..."
  },
  "account": {
    "message": "アカウント"
  },
  "accountActivity": {
    "message": "アカウントアクティビティ"
  },
  "accountActivityText": {
    "message": "通知を受けたいアカウントを選択してください:"
  },
  "accountDetails": {
    "message": "アカウントの詳細"
  },
  "accountIdenticon": {
    "message": "アカウントのアイデンティコン"
  },
  "accountIsntConnectedToastText": {
    "message": "$1は$2に接続されていません"
  },
  "accountName": {
    "message": "アカウント名"
  },
  "accountNameDuplicate": {
    "message": "このアカウント名は既に存在します",
    "description": "This is an error message shown when the user enters a new account name that matches an existing account name"
  },
  "accountNameReserved": {
    "message": "このアカウント名は予約されています",
    "description": "This is an error message shown when the user enters a new account name that is reserved for future use"
  },
  "accountOptions": {
    "message": "アカウントのオプション"
  },
  "accountSelectionRequired": {
    "message": "アカウントを選択する必要があります！"
  },
  "accountTypeNotSupported": {
    "message": "アカウントタイプがサポートされていません"
  },
  "accounts": {
    "message": "アカウント"
  },
  "accountsConnected": {
    "message": "アカウントが接続されました"
  },
  "active": {
    "message": "アクティブ"
  },
  "activity": {
    "message": "アクティビティ"
  },
  "activityLog": {
    "message": "アクティビティのログ"
  },
  "add": {
    "message": "追加"
  },
  "addANetwork": {
    "message": "ネットワークを追加"
  },
  "addANetworkManually": {
    "message": "ネットワークを手動で追加"
  },
  "addANickname": {
    "message": "ニックネームを追加"
  },
  "addAccount": {
    "message": "アカウントを追加"
  },
  "addAcquiredTokens": {
    "message": "MetaMaskを使用して取得したトークンを追加します"
  },
  "addAlias": {
    "message": "別名を追加"
  },
  "addBlockExplorer": {
    "message": "ブロックエクスプローラーを追加"
  },
  "addContact": {
    "message": "連絡先を追加"
  },
  "addCustomNetwork": {
    "message": "カスタムネットワークを追加"
  },
  "addEthereumChainConfirmationDescription": {
    "message": "これにより、このネットワークはMetaMask内で使用できるようになります。"
  },
  "addEthereumChainConfirmationRisks": {
    "message": "MetaMaskはカスタムネットワークを検証しません。"
  },
  "addEthereumChainConfirmationRisksLearnMore": {
    "message": "$1の詳細。",
    "description": "$1 is a link with text that is provided by the 'addEthereumChainConfirmationRisksLearnMoreLink' key"
  },
  "addEthereumChainConfirmationRisksLearnMoreLink": {
    "message": "詐欺やネットワークセキュリティのリスク",
    "description": "Link text for the 'addEthereumChainConfirmationRisksLearnMore' translation key"
  },
  "addEthereumChainConfirmationTitle": {
    "message": "このサイトにネットワークの追加を許可しますか？"
  },
  "addEthereumChainWarningModalHeader": {
    "message": "このRPCプロバイダーは、確実に信頼できる場合のみ追加してください。$1",
    "description": "$1 is addEthereumChainWarningModalHeaderPartTwo passed separately so that it can be bolded"
  },
  "addEthereumChainWarningModalHeaderPartTwo": {
    "message": "悪質なプロバイダーは、ブロックチェーンのステートを偽り、ユーザーのネットワークアクティビティを記録する可能性があります。"
  },
  "addEthereumChainWarningModalListHeader": {
    "message": "プロバイダーは次の権限を有するため、信頼性が重要です:"
  },
  "addEthereumChainWarningModalListPointOne": {
    "message": "アカウントと IP アドレスの把握、およびそれらの関連付け"
  },
  "addEthereumChainWarningModalListPointThree": {
    "message": "アカウントの残高およびその他オンチェーンステートの表示"
  },
  "addEthereumChainWarningModalListPointTwo": {
    "message": "トランザクションのブロードキャスト"
  },
  "addEthereumChainWarningModalTitle": {
    "message": "イーサリアムメインネット用の新しいRPCプロバイダーを追加しようとしています"
  },
  "addFriendsAndAddresses": {
    "message": "信頼できる友達とアドレスを追加する"
  },
  "addFromAListOfPopularNetworks": {
    "message": "人気のネットワークのリストから追加するか、ネットワークを手動で追加します。信頼できる相手と以外はやり取りしないようにしてください。"
  },
  "addHardwareWallet": {
    "message": "ハードウェアウォレットを追加"
  },
  "addIPFSGateway": {
    "message": "優先IPFSゲートウェイを追加"
  },
  "addImportAccount": {
    "message": "アカウントまたはハードウェアウォレットを追加"
  },
  "addMemo": {
    "message": "メモを追加"
  },
  "addMoreNetworks": {
    "message": "他のネットワークを手動で追加"
  },
  "addNetwork": {
    "message": "ネットワークを追加"
  },
  "addNetworkTooltipWarning": {
    "message": "このネットワーク接続はサードパーティに依存しているため、信頼性が低かったり、サードパーティによるアクティビティの追跡が可能になる可能性があります。$1",
    "description": "$1 is Learn more link"
  },
  "addNewAccount": {
    "message": "新しいイーサリアムアカウントを追加"
  },
  "addNewBitcoinAccount": {
    "message": "新しいビットコインアカウントの追加 (ベータ)"
  },
  "addNewBitcoinTestnetAccount": {
    "message": "新しいビットコインアカウントの追加 (テストネット)"
  },
  "addNewToken": {
    "message": "新しいトークンを追加"
  },
  "addNft": {
    "message": "NFTを追加"
  },
  "addNfts": {
    "message": "NFTを追加"
  },
  "addRpcUrl": {
    "message": "RPC URLを追加"
  },
  "addSnapAccountToggle": {
    "message": "「アカウントSnapの追加 (ベータ版)」を有効にする"
  },
  "addSnapAccountsDescription": {
    "message": "この機能をオンにすると、アカウントリストから直接新しいベータ版のアカウントSnapを追加できるようになります。アカウントSnapをインストールする際は、サードパーティサービスである点にご注意ください。"
  },
  "addSuggestedNFTs": {
    "message": "推奨されたNFTを追加"
  },
  "addSuggestedTokens": {
    "message": "推奨されたトークンを追加"
  },
  "addToken": {
    "message": "トークンを追加"
  },
  "addTokenByContractAddress": {
    "message": "トークンが見つからない場合、アドレスを貼り付けて手動でトークンを追加できます。トークンコントラクトアドレスは$1にあります",
    "description": "$1 is a blockchain explorer for a specific network, e.g. Etherscan for Ethereum"
  },
  "addUrl": {
    "message": "URLを追加"
  },
  "addingCustomNetwork": {
    "message": "ネットワークを追加中"
  },
  "addingTokens": {
    "message": "トークンを追加しています"
  },
  "additionalNetworks": {
    "message": "他のネットワーク"
  },
  "additionalRpcUrl": {
    "message": "他のRPC URL"
  },
  "address": {
    "message": "アドレス"
  },
  "addressCopied": {
    "message": "アドレスがコピーされました！"
  },
  "advanced": {
    "message": "高度な設定"
  },
  "advancedBaseGasFeeToolTip": {
    "message": "トランザクションがブロックに含まれた場合、最大基本料金と実際の基本料金の差が返金されます。合計金額は、最大基本料金 (Gwei単位) * ガスリミットで計算されます。"
  },
  "advancedConfiguration": {
    "message": "詳細設定"
  },
  "advancedDetailsDataDesc": {
    "message": "データ"
  },
  "advancedDetailsHexDesc": {
    "message": "16進法"
  },
  "advancedDetailsNonceDesc": {
    "message": "ナンス"
  },
  "advancedDetailsNonceTooltip": {
    "message": "これはアカウントのトランザクション番号です。最初のトランザクションのナンスは0で、順番に上がっていきます。"
  },
  "advancedGasFeeDefaultOptIn": {
    "message": "これらの値を$1ネットワークのデフォルトとして保存する",
    "description": "$1 is the current network name."
  },
  "advancedGasFeeModalTitle": {
    "message": "ガス代の高度な設定"
  },
  "advancedGasPriceTitle": {
    "message": "ガス価格"
  },
  "advancedPriorityFeeToolTip": {
    "message": "優先手数料 (別名「マイナーチップ」) はマイナーに直接支払われ、トランザクションを優先するインセンティブとなります。"
  },
  "agreeTermsOfUse": {
    "message": "MetaMaskの$1に同意します",
    "description": "$1 is the `terms` link"
  },
  "airgapVault": {
    "message": "AirGap Vault"
  },
  "alert": {
    "message": "アラート"
  },
  "alertActionBuy": {
    "message": "ETHを購入"
  },
  "alertActionUpdateGas": {
    "message": "ガスリミットを更新"
  },
  "alertActionUpdateGasFee": {
    "message": "手数料を更新"
  },
  "alertActionUpdateGasFeeLevel": {
    "message": "ガスオプションを更新"
  },
  "alertBannerMultipleAlertsDescription": {
    "message": "このリクエストを承認すると、詐欺が判明しているサードパーティに資産をすべて奪われる可能性があります。"
  },
  "alertBannerMultipleAlertsTitle": {
    "message": "複数アラート！"
  },
  "alertDisableTooltip": {
    "message": "これは「設定」>「アラート」で変更できます"
  },
  "alertMessageGasEstimateFailed": {
    "message": "正確な手数料を提供できず、この見積もりは高い可能性があります。カスタムガスリミットの入力をお勧めしますが、それでもトランザクションが失敗するリスクがあります。"
  },
  "alertMessageGasFeeLow": {
    "message": "低い手数料を選択すると、トランザクションに時間がかかり、待機時間が長くなります。より素早くトランザクションを行うには、市場に合った、または積極的な手数料のオプションを選択してください。"
  },
  "alertMessageGasTooLow": {
    "message": "このトランザクションを続行するには、ガスリミットを21000以上に上げる必要があります。"
  },
  "alertMessageInsufficientBalance": {
    "message": "アカウントにトランザクション手数料を支払うのに十分なETHがありません。"
  },
  "alertMessageNetworkBusy": {
    "message": "ガス価格が高く、見積もりはあまり正確ではありません。"
  },
  "alertMessageNoGasPrice": {
    "message": "手数料を手動で更新するまでこのトランザクションを進めることができません。"
  },
  "alertMessagePendingTransactions": {
    "message": "前のトランザクションが完了するまでこのトランザクションを実行できません。トランザクションをキャンセルするか加速させる方法をご覧ください。"
  },
  "alertMessageSignInDomainMismatch": {
    "message": "要求元のサイトはサインインしようとしているサイトではありません。ログイン情報を盗もうとしている可能性があります。"
  },
  "alertMessageSignInWrongAccount": {
    "message": "このサイトは正しくないアカウントでのサインインを求めています。"
  },
  "alertMessageSigningOrSubmitting": {
    "message": "このトランザクションは、前のトランザクションが完了しないと実行されません。"
  },
  "alertModalAcknowledge": {
    "message": "リスクを承知したうえで続行します"
  },
  "alertModalDetails": {
    "message": "アラートの詳細"
  },
  "alertModalReviewAllAlerts": {
    "message": "すべてのアラートを確認する"
  },
  "alertReasonGasEstimateFailed": {
    "message": "不正確な手数料"
  },
  "alertReasonGasFeeLow": {
    "message": "低速"
  },
  "alertReasonGasTooLow": {
    "message": "低ガスリミット"
  },
  "alertReasonInsufficientBalance": {
    "message": "資金不足"
  },
  "alertReasonNetworkBusy": {
    "message": "ネットワークが混雑中"
  },
  "alertReasonNoGasPrice": {
    "message": "手数料の見積もりが利用できません"
  },
  "alertReasonPendingTransactions": {
    "message": "保留中のトランザクション"
  },
  "alertReasonSignIn": {
    "message": "不審なサインイン要求"
  },
  "alertReasonWrongAccount": {
    "message": "正しくないアカウント"
  },
  "alertSettingsUnconnectedAccount": {
    "message": "選択した未接続のアカウントを使用してWebサイトをブラウズしています"
  },
  "alertSettingsUnconnectedAccountDescription": {
    "message": "このアラートは、選択中のアカウントが未接続のままweb3サイトを閲覧しているときにポップアップ表示されます。"
  },
  "alertSettingsWeb3ShimUsage": {
    "message": "Webサイトが削除済みのwindow.web3 APIを使用しようとした場合"
  },
  "alertSettingsWeb3ShimUsageDescription": {
    "message": "このアラートは、削除されたwindow.web3 APIを使用しようとし、その結果破損している可能性があるサイトをブラウズした際、ポップアップに表示されます。"
  },
  "alerts": {
    "message": "アラート"
  },
  "all": {
    "message": "すべて"
  },
  "allCustodianAccountsConnectedSubtitle": {
    "message": "すでにすべてのカストディアンアカウントを接続したか、MetaMask Institutionalに接続するアカウントがありません。"
  },
  "allCustodianAccountsConnectedTitle": {
    "message": "接続できるアカウントがありません"
  },
  "allOfYour": {
    "message": "すべての$1",
    "description": "$1 is the symbol or name of the token that the user is approving spending"
  },
  "allPermissions": {
    "message": "すべてのアクセス許可"
  },
  "allTimeHigh": {
    "message": "最高記録"
  },
  "allTimeLow": {
    "message": "最低記録"
  },
  "allYourNFTsOf": {
    "message": "$1のすべてのNFT",
    "description": "$1 is a link to contract on the block explorer when we're not able to retrieve a erc721 or erc1155 name"
  },
  "allow": {
    "message": "許可する"
  },
  "allowMetaMaskToDetectNFTs": {
    "message": "MetaMaskによる自動検出でのNFTの検出と表示を許可してください。これにより、次のことが可能になります:"
  },
  "allowMetaMaskToDetectTokens": {
    "message": "MetaMaskによる自動検出でのトークンの検出と表示を許可してください。これにより、次のことが可能になります:"
  },
  "allowMmiToConnectToCustodian": {
    "message": "これにより、MMIが$1に接続してアカウントをインポートできるようになります。"
  },
  "allowNotifications": {
    "message": "通知を許可する"
  },
  "allowSpendToken": {
    "message": "$1へのアクセス許可を与えますか？",
    "description": "$1 is the symbol of the token that are requesting to spend"
  },
  "allowWithdrawAndSpend": {
    "message": "$1に以下の額までの引き出しと使用を許可します。",
    "description": "The url of the site that requested permission to 'withdraw and spend'"
  },
  "amount": {
    "message": "金額"
  },
  "amountReceived": {
    "message": "受取額"
  },
  "amountSent": {
    "message": "送金額"
  },
  "andForListItems": {
    "message": "$1、および$2",
    "description": "$1 is the first item, $2 is the last item in a list of items. Used in Snap Install Warning modal."
  },
  "andForTwoItems": {
    "message": "$1および$2",
    "description": "$1 is the first item, $2 is the second item. Used in Snap Install Warning modal."
  },
  "appDescription": {
    "message": "ブラウザにあるイーサリアムウォレット",
    "description": "The description of the application"
  },
  "appName": {
    "message": "MetaMask",
    "description": "The name of the application"
  },
  "appNameBeta": {
    "message": "MetaMaskベータ版",
    "description": "The name of the application (Beta)"
  },
  "appNameFlask": {
    "message": "MetaMask Flask",
    "description": "The name of the application (Flask)"
  },
  "appNameMmi": {
    "message": "MetaMask Institutional",
    "description": "The name of the application (MMI)"
  },
  "approve": {
    "message": "使用限度額の承認"
  },
  "approveAllTokensTitle": {
    "message": "すべての$1へのアクセスとその送金を許可しますか？",
    "description": "$1 is the symbol of the token for which the user is granting approval"
  },
  "approveAllTokensTitleWithoutSymbol": {
    "message": "$1のすべてのNFTへのアクセスとそれらの転送を許可しますか？",
    "description": "$1 a link to contract on the block explorer when we're not able to retrieve a erc721 or erc1155 name"
  },
  "approveButtonText": {
    "message": "承認"
  },
  "approveIncreaseAllowance": {
    "message": "$1の使用上限を上げる",
    "description": "The token symbol that is being approved"
  },
  "approveSpendingCap": {
    "message": "$1の使用上限を承認する",
    "description": "The token symbol that is being approved"
  },
  "approveTokenDescription": {
    "message": "これにより、アクセス許可を取り消すまで、第三者が今後通知なしに次のNFTにアクセスし、転送できるようになります。"
  },
  "approveTokenDescriptionWithoutSymbol": {
    "message": "これにより、アクセス許可を取り消すまで、第三者が今後通知なしに$1のすべてのNFTにアクセスし、それらを転送できるようになります。",
    "description": "$1 is a link to contract on the block explorer when we're not able to retrieve a erc721 or erc1155 name"
  },
  "approveTokenTitle": {
    "message": "$1へのアクセスと転送を許可しますか？",
    "description": "$1 is the symbol of the token for which the user is granting approval"
  },
  "approved": {
    "message": "承認済み"
  },
  "approvedAsset": {
    "message": "承認済みのアセット"
  },
  "approvedOn": {
    "message": "$1に承認",
    "description": "$1 is the approval date for a permission"
  },
  "approvedOnForAccounts": {
    "message": "$1に$2に対して承認済み",
    "description": "$1 is the approval date for a permission. $2 is the AvatarGroup component displaying account images."
  },
  "areYouSure": {
    "message": "よろしいですか？"
  },
  "asset": {
    "message": "アセット"
  },
  "assetOptions": {
    "message": "アセットのオプション"
  },
  "attemptSendingAssets": {
    "message": "別のネットワークからアセットを送ろうとすると、アセットが失われる可能性があります。ネットワーク間で安全に資金を移動するには、必ずブリッジを使用してください。"
  },
  "attemptSendingAssetsWithPortfolio": {
    "message": "別のネットワークからアセットを送ろうとすると、アセットが失われる可能性があります。ネットワーク間で安全に資金を移動するには、必ず$1などのブリッジを使用してください。"
  },
  "attemptToCancelSwapForFree": {
    "message": "無料でスワップのキャンセルを試行"
  },
  "attributes": {
    "message": "属性"
  },
  "attributions": {
    "message": "属性"
  },
  "auroraRpcDeprecationMessage": {
    "message": "Infura RPC URLでAuroraがサポートされなくなりました。"
  },
  "authorizedPermissions": {
    "message": "以下の権限を承認しました"
  },
  "autoDetectTokens": {
    "message": "トークンを自動検出"
  },
  "autoDetectTokensDescription": {
    "message": "サードパーティAPIを使用して、ウォレットに送られた新しいトークンを検出・表示します。アプリがこれらのサービスからデータを自動的に取得しないようにするには、オフにしてください。$1",
    "description": "$1 is a link to a support article"
  },
  "autoLockTimeLimit": {
    "message": "オートロックタイマー (分)"
  },
  "autoLockTimeLimitDescription": {
    "message": "MetaMaskがロックされるまでのアイドル時間を分単位で設定します。"
  },
  "average": {
    "message": "平均"
  },
  "awaitingApproval": {
    "message": "承認待ちです..."
  },
  "back": {
    "message": "戻る"
  },
  "backup": {
    "message": "バックアップ"
  },
  "backupApprovalInfo": {
    "message": "このシークレット コードは、デバイスをなくしたとき、パスワードを忘れたとき、MetaMaskの再インストールが必要なとき、または別のデバイスでウォレットにアクセスするときに必要です。"
  },
  "backupApprovalNotice": {
    "message": "シークレットリカバリーフレーズをバックアップして、ウォレットと資金の安全を確保してください。"
  },
  "backupKeyringSnapReminder": {
    "message": "削除する前に、このSnapが作成したすべてのアカウントに自分でアクセスできることを確認してください"
  },
  "backupNow": {
    "message": "今すぐバックアップ"
  },
  "backupUserData": {
    "message": "データをバックアップ"
  },
  "backupUserDataDescription": {
    "message": "設定とアカウントアドレスを含むユーザー設定を、JSONファイルにバックアップできます。"
  },
  "balance": {
    "message": "残高"
  },
  "balanceOutdated": {
    "message": "残高が期限切れの可能性があります"
  },
  "baseFee": {
    "message": "基本手数料"
  },
  "basic": {
    "message": "基本"
  },
  "basicConfigurationBannerCTA": {
    "message": "基本機能をオンにする"
  },
  "basicConfigurationBannerTitle": {
    "message": "基本機能はオフになっています"
  },
  "basicConfigurationDescription": {
    "message": "MetaMaskは、インターネットサービスを通じてトークンの詳細やガス設定などの基本的な機能を提供します。インターネットサービスを使用すると、この場合はMetaMaskに、ユーザーのIPアドレスが共有されます。これは他のどのWebサイトにアクセスした場合も同様で、MetaMaskはこのデータを一時的に使用し、ユーザーのデータを販売することは一切ありません。VPNを使用したり、これらのサービスをオフにしたりすることもできますが、MetaMaskでのエクスペリエンスに影響を与える可能性があります。詳細は$1をお読みください。",
    "description": "$1 is to be replaced by the message for privacyMsg, and will link to https://consensys.io/privacy-policy"
  },
  "basicConfigurationLabel": {
    "message": "基本機能"
  },
  "basicConfigurationModalCheckbox": {
    "message": "理解したうえで続行します"
  },
  "basicConfigurationModalDisclaimerOff": {
    "message": "これは、MetaMaskでの時間が完全に最適化されないことを意味します。基本機能 (トークンの詳細、最適なガス設定など) は利用できません。"
  },
  "basicConfigurationModalDisclaimerOn": {
    "message": "MetaMaskでの時間を最適化するには、この機能をオンにする必要があります。基本機能 (トークンの詳細、最適なガス設定など) は、Web3エクスペリエンスに重要です。"
  },
  "basicConfigurationModalHeadingOff": {
    "message": "基本機能をオフにする"
  },
  "basicConfigurationModalHeadingOn": {
    "message": "基本機能をオンにする"
  },
  "beCareful": {
    "message": "ご注意ください"
  },
  "beta": {
    "message": "ベータ版"
  },
  "betaHeaderText": {
    "message": "これはベータ版です。バグは報告してください $1",
    "description": "$1 represents the word 'here' in a hyperlink"
  },
  "betaMetamaskInstitutionalVersion": {
    "message": "MetaMask Institutionalベータ版"
  },
  "betaMetamaskVersion": {
    "message": "MetaMaskベータ版"
  },
  "betaTerms": {
    "message": "ベータ版利用規約"
  },
  "betaWalletCreationSuccessReminder1": {
    "message": "MetaMaskベータ版はシークレットリカバリーフレーズを復元できません。"
  },
  "betaWalletCreationSuccessReminder2": {
    "message": "MetaMaskベータ版がユーザーのシークレットリカバリーフレーズを求めることは絶対にありません。"
  },
  "billionAbbreviation": {
    "message": "B",
    "description": "Shortened form of 'billion'"
  },
  "bitcoinActivityNotSupported": {
    "message": "ビットコインアクティビティはサポートされていません"
  },
  "bitcoinSupportSectionTitle": {
    "message": "ビットコイン"
  },
  "bitcoinSupportToggleDescription": {
    "message": "この機能をオンにすると、既存のシークレットリカバリーフレーズで取得したビットコインアカウントをMetaMask拡張機能に追加できるようになります。これは試験運用中のベータ機能であるため、自己責任でご使用ください。新しいビットコインエクスペリエンスのフィードバックをご提供いただくには、こちらの$1に入力してください。",
    "description": "$1 is the link to a product feedback form"
  },
  "bitcoinSupportToggleTitle": {
    "message": "「新しいビットコインアカウントの追加 (ベータ)」を有効にする"
  },
  "bitcoinTestnetSupportToggleDescription": {
    "message": "この機能をオンにすると、テストネットワーク用にビットコインアカウントを追加できるようになります。"
  },
  "bitcoinTestnetSupportToggleTitle": {
    "message": "「新しいビットコインアカウントの追加 (テストネット)」を有効にする"
  },
  "blockExplorerAccountAction": {
    "message": "アカウント",
    "description": "This is used with viewOnEtherscan and viewInExplorer e.g View Account in Explorer"
  },
  "blockExplorerAssetAction": {
    "message": "アセット",
    "description": "This is used with viewOnEtherscan and viewInExplorer e.g View Asset in Explorer"
  },
  "blockExplorerSwapAction": {
    "message": "スワップ",
    "description": "This is used with viewOnEtherscan e.g View Swap on Etherscan"
  },
  "blockExplorerUrl": {
    "message": "ブロックエクスプローラーのURL"
  },
  "blockExplorerUrlDefinition": {
    "message": "このネットワークのブロックエクスプローラーとして使用されるURL。"
  },
  "blockExplorerView": {
    "message": "$1でアカウントを表示",
    "description": "$1 replaced by URL for custom block explorer"
  },
  "blockaid": {
    "message": "Blockaid"
  },
  "blockaidAlertInfo": {
    "message": "この要求を承諾することはお勧めしません。"
  },
  "blockaidDescriptionApproveFarming": {
    "message": "このリクエストを承認すると、詐欺が判明しているサードパーティに資産をすべて奪われる可能性があります。"
  },
  "blockaidDescriptionBlurFarming": {
    "message": "このリクエストを承認すると、Blurに登録されている資産を誰かに盗まれる可能性があります。"
  },
  "blockaidDescriptionErrored": {
    "message": "エラーが発生したため、セキュリティアラートをチェックできませんでした。関連するすべてのアドレスが信頼できる場合のみ続行してください。"
  },
  "blockaidDescriptionMaliciousDomain": {
    "message": "悪質なドメインとやり取りしています。このリクエストを承認すると、資産を失う可能性があります。"
  },
  "blockaidDescriptionMightLoseAssets": {
    "message": "このリクエストを承認すると、資産を失う可能性があります。"
  },
  "blockaidDescriptionSeaportFarming": {
    "message": "このリクエストを承認すると、OpenSeaに登録されている資産を誰かに盗まれる可能性があります。"
  },
  "blockaidDescriptionTransferFarming": {
    "message": "このリクエストを承認すると、詐欺が判明しているサードパーティに資産をすべて奪われます。"
  },
  "blockaidDescriptionWarning": {
    "message": "これは偽りの要求である可能性があります。関与しているすべてのアドレスを信頼できない限り、続行しないでください。"
  },
  "blockaidMessage": {
    "message": "プライバシーを保護 - サードパーティとデータが一切共有されません。Arbitrum、Avalanche、BNB Chain、イーサリアムメインネット、Linea、Optimism、Polygon、Base、Sepoliaで利用可能。"
  },
  "blockaidTitleDeceptive": {
    "message": "これは虚偽のリクエストです"
  },
  "blockaidTitleMayNotBeSafe": {
    "message": "ご注意ください"
  },
  "blockaidTitleSuspicious": {
    "message": "これは不審なリクエストです"
  },
  "blockies": {
    "message": "Blockie"
  },
  "boughtFor": {
    "message": "購入価格"
  },
  "bridge": {
    "message": "ブリッジ"
  },
  "bridgeDontSend": {
    "message": "ブリッジを使用してください"
  },
  "browserNotSupported": {
    "message": "ご使用のブラウザはサポートされていません..."
  },
  "buildContactList": {
    "message": "連絡先リストを作成する"
  },
  "builtAroundTheWorld": {
    "message": "MetaMaskは、世界中でデザイン・開発されています。"
  },
  "busy": {
    "message": "ビジー状態"
  },
  "buyAndSell": {
    "message": "購入・売却"
  },
  "buyAsset": {
    "message": "$1を購入",
    "description": "$1 is the ticker symbol of a an asset the user is being prompted to purchase"
  },
  "buyMoreAsset": {
    "message": "$1を追加購入",
    "description": "$1 is the ticker symbol of a an asset the user is being prompted to purchase"
  },
  "buyNow": {
    "message": "今すぐ購入"
  },
  "buyToken": {
    "message": "$1を購入",
    "description": "$1 is the token symbol"
  },
  "bytes": {
    "message": "バイト"
  },
  "canToggleInSettings": {
    "message": "この通知は「設定」>「アラート」で再度有効にできます。"
  },
  "cancel": {
    "message": "キャンセル"
  },
  "cancelPopoverTitle": {
    "message": "トランザクションをキャンセル"
  },
  "cancelSpeedUp": {
    "message": "トランザクションをキャンセルまたは高速化"
  },
  "cancelSpeedUpLabel": {
    "message": "このガス代は、元の額を$1ます。",
    "description": "$1 is text 'replace' in bold"
  },
  "cancelSpeedUpTransactionTooltip": {
    "message": "トランザクションを$1するには、ネットワークに認識されるようにガス代を10%以上増額する必要があります。",
    "description": "$1 is string 'cancel' or 'speed up'"
  },
  "cancelled": {
    "message": "キャンセル済み"
  },
  "chainId": {
    "message": "チェーンID"
  },
  "chainIdDefinition": {
    "message": "このネットワークのトランザクションの署名に使用されるチェーンID。"
  },
  "chainIdExistsErrorMsg": {
    "message": "このチェーンIDは現在$1ネットワークで使用されています。"
  },
  "chainListReturnedDifferentTickerSymbol": {
    "message": "このトークンシンボルは、入力されたネットワーク名またはチェーンIDと一致しません。人気のトークンの多くはシンボルが似ているため、詐欺師がそれを利用してより価値の高いトークンを送り返すように仕向ける可能性があります。続行する前にすべてを確認してください。"
  },
  "chooseYourNetwork": {
    "message": "ネットワークを選択してください"
  },
  "chooseYourNetworkDescription": {
    "message": "当社では、遠隔手続き呼び出し (RPC) プロバイダーにInfuraを使用して、イーサリアムデータにできるだけ信頼性の高いプライベートな形でアクセスできるようにしています。独自のRPCをお選びいただくこともできますが、どのRPCもトランザクションを実行するために、ユーザーのIPアドレスとイーサリアムウォレットを取得する点にご注意ください。Infuraによるデータの取扱いに関する詳細は、$1をご覧ください。",
    "description": "$1 is a link to the privacy policy"
  },
  "chromeRequiredForHardwareWallets": {
    "message": "ハードウェアウォレットに接続するには、MetaMaskをGoogle Chromeで使用する必要があります。"
  },
  "circulatingSupply": {
    "message": "循環供給量"
  },
  "clear": {
    "message": "消去"
  },
  "clearActivity": {
    "message": "アクティビティとナンスデータを消去"
  },
  "clearActivityButton": {
    "message": "アクティビティタブのデータを消去"
  },
  "clearActivityDescription": {
    "message": "これによりアカウントのナンスがリセットされ、ウォレットのアクティビティタブからデータが消去されます。現在のアカウントとネットワークだけが影響を受けます。残高と受信トランザクションへの変更はありません。"
  },
  "click": {
    "message": "クリックして"
  },
  "clickToConnectLedgerViaWebHID": {
    "message": "ここをクリックして、WebHIDでLedgerを接続します",
    "description": "Text that can be clicked to open a browser popup for connecting the ledger device via webhid"
  },
  "clickToManuallyAdd": {
    "message": "トークンはいつでも手動で追加できます。"
  },
  "close": {
    "message": "閉じる"
  },
  "closeExtension": {
    "message": "拡張機能を閉じる"
  },
  "closeWindowAnytime": {
    "message": "このウィンドウはいつでも閉じることができます。"
  },
  "coingecko": {
    "message": "CoinGecko"
  },
  "collectionName": {
    "message": "コレクション名"
  },
  "comboNoOptions": {
    "message": "オプションが見つかりません",
    "description": "Default text shown in the combo field dropdown if no options."
  },
  "configureSnapPopupDescription": {
    "message": "MetaMaskから移動してこのsnapを構成します。"
  },
  "configureSnapPopupInstallDescription": {
    "message": "MetaMaskから移動してこのsnapをインストールします。"
  },
  "configureSnapPopupInstallTitle": {
    "message": "snapをインストール"
  },
  "configureSnapPopupLink": {
    "message": "続けるにはこのリンクをクリックしてください:"
  },
  "configureSnapPopupTitle": {
    "message": "snapを構成"
  },
  "confirm": {
    "message": "確認"
  },
  "confirmAlertModalAcknowledgeMultiple": {
<<<<<<< HEAD
    "message": "アラートを確認したうえで続行します"
  },
  "confirmAlertModalAcknowledgeSingle": {
=======
>>>>>>> 535c139b
    "message": "アラートを確認したうえで続行します"
  },
  "confirmAlertModalDetails": {
    "message": "サインインすると、詐欺が判明しているサードパーティにすべての資産を奪われる可能性があります。続ける前にアラートを確認してください。"
  },
  "confirmAlertModalTitle": {
    "message": "資産が危険にさらされている可能性があります"
  },
  "confirmConnectCustodianRedirect": {
    "message": "「続行」をクリックすると、$1にリダイレクトされます。"
  },
  "confirmConnectCustodianText": {
    "message": "アカウントを接続するには、$1アカウントにログインして「MMIに接続」ボタンをクリックしてください。"
  },
  "confirmConnectionTitle": {
    "message": "$1への接続の確定"
  },
  "confirmDeletion": {
    "message": "削除の確定"
  },
  "confirmFieldPaymaster": {
    "message": "手数料の支払元"
  },
  "confirmFieldTooltipPaymaster": {
    "message": "このトランザクションの手数料は、ペイマスターのスマートコントラクトにより支払われます。"
  },
  "confirmPassword": {
    "message": "パスワードの確認"
  },
  "confirmRecoveryPhrase": {
    "message": "シークレットリカバリーフレーズの確認"
  },
  "confirmRpcUrlDeletionMessage": {
    "message": "RPC URLを削除してよろしいですか？このネットワークの情報は保存されません。"
  },
  "confirmTitleDescContractInteractionTransaction": {
    "message": "このトランザクションの内容を完全に理解し、要求元のサイトを信頼する場合にのみ確定してください。"
  },
  "confirmTitleDescPermitSignature": {
    "message": "このサイトがトークンの使用許可を求めています。"
  },
  "confirmTitleDescSIWESignature": {
    "message": "サイトがこのアカウントを所有することを証明するためにサインインを求めています。"
  },
  "confirmTitleDescSignature": {
    "message": "このメッセージの内容を承認し、要求元のサイトを信頼する場合にのみ確定してください。"
  },
  "confirmTitlePermitSignature": {
    "message": "使用上限リクエスト"
  },
  "confirmTitleSIWESignature": {
    "message": "サインインリクエスト"
  },
  "confirmTitleSignature": {
    "message": "署名要求"
  },
  "confirmTitleTransaction": {
    "message": "トランザクションの要求"
  },
  "confirmed": {
    "message": "確認されました"
  },
  "confusableUnicode": {
    "message": "「$1」は「$2」と類似しています。"
  },
  "confusableZeroWidthUnicode": {
    "message": "ゼロ幅文字が見つかりました。"
  },
  "confusingEnsDomain": {
    "message": "ENS名に混乱しやすい文字が発見されました。詐欺を防ぐためにENS名を確認して下さい。"
  },
  "connect": {
    "message": "接続"
  },
  "connectAccount": {
    "message": "アカウントの接続"
  },
  "connectAccountOrCreate": {
    "message": "アカウントを接続するか、または新規に作成します"
  },
  "connectAccounts": {
    "message": "アカウントを接続"
  },
  "connectCustodialAccountMenu": {
    "message": "カストディアルアカウントを接続"
  },
  "connectCustodialAccountMsg": {
    "message": "トークンを追加または更新するには、接続するカストディアンを選択してください。"
  },
  "connectCustodialAccountTitle": {
    "message": "カストディアルアカウント"
  },
  "connectCustodianAccounts": {
    "message": "$1アカウントの接続"
  },
  "connectManually": {
    "message": "現在のサイトに手動で接続"
  },
  "connectMoreAccounts": {
    "message": "他のアカウントを接続"
  },
  "connectSnap": {
    "message": "$1を接続",
    "description": "$1 is the snap for which a connection is being requested."
  },
  "connectWithMetaMask": {
    "message": "MetaMaskを使用して接続"
  },
  "connectedAccounts": {
    "message": "接続されたアカウント"
  },
  "connectedAccountsDescriptionPlural": {
    "message": "このサイトに接続されているアカウントを$1個持っています。",
    "description": "$1 is the number of accounts"
  },
  "connectedAccountsDescriptionSingular": {
    "message": "このサイトに接続されているアカウントを1個持っています。"
  },
  "connectedAccountsEmptyDescription": {
    "message": "MetaMaskはこのサイトに接続されていません。web3サイトに接続するには、そのサイトの接続ボタンをクリックしてください。"
  },
  "connectedAccountsListTooltip": {
    "message": "$1はアカウントの残高、アドレス、アクティビティを確認し、接続されたアカウントで承認するトランザクションを提案できます。",
    "description": "$1 is the origin name"
  },
  "connectedAccountsToast": {
    "message": "接続されたアカウントが更新されました"
  },
  "connectedSites": {
    "message": "接続済みのサイト"
  },
  "connectedSitesDescription": {
    "message": "$1はこれらのサイトに接続されています。これらのサイトは、アカウントアドレスを把握できます。",
    "description": "$1 is the account name"
  },
  "connectedSitesEmptyDescription": {
    "message": "$1はどのサイトとも接続されていません。",
    "description": "$1 is the account name"
  },
  "connectedSnapAndNoAccountDescription": {
    "message": "MetaMaskはこのサイトに接続されていますが、まだアカウントは接続されていません"
  },
  "connectedWith": {
    "message": "接続先"
  },
  "connecting": {
    "message": "接続中..."
  },
  "connectingTo": {
    "message": "$1に接続中"
  },
  "connectingToDeprecatedNetwork": {
    "message": "「$1」は段階的に廃止されており、機能しない可能性があります。別のネットワークをお試しください。"
  },
  "connectingToGoerli": {
    "message": "Goerliテストネットワークに接続中"
  },
  "connectingToLineaGoerli": {
    "message": "Linea Goerliテストネットワークに接続中"
  },
  "connectingToLineaMainnet": {
    "message": "Lineaメインネットに接続中"
  },
  "connectingToLineaSepolia": {
    "message": "Linea Sepoliaテストネットワークに接続中"
  },
  "connectingToMainnet": {
    "message": "イーサリアムメインネットに接続中"
  },
  "connectingToSepolia": {
    "message": "Sepoliaテストネットワークに接続中"
  },
  "connectionFailed": {
    "message": "接続できませんでした"
  },
  "connectionFailedDescription": {
    "message": "$1を取得できませんでした。ネットワークを確認してもう一度お試しください。",
    "description": "$1 is the name of the snap being fetched."
  },
  "connectionRequest": {
    "message": "接続リクエスト"
  },
  "contactUs": {
    "message": "お問い合わせ"
  },
  "contacts": {
    "message": "連絡先"
  },
  "contentFromSnap": {
    "message": "$1のコンテンツ",
    "description": "$1 represents the name of the snap"
  },
  "continue": {
    "message": "続行"
  },
  "continueMmiOnboarding": {
    "message": "MetaMask Institutionalのオンボーディングを続ける"
  },
  "continueToWallet": {
    "message": "ウォレットに進む"
  },
  "contract": {
    "message": "コントラクト"
  },
  "contractAddress": {
    "message": "コントラクトアドレス"
  },
  "contractAddressError": {
    "message": "トークンのコントラクトアドレスにトークンを送信します。これにより、これらのトークンが失われる可能性があります。"
  },
  "contractDeployment": {
    "message": "コントラクトの展開"
  },
  "contractDescription": {
    "message": "詐欺から身を守るため、サードパーティの詳細を確認してください。"
  },
  "contractInteraction": {
    "message": "コントラクトインタラクション"
  },
  "contractNFT": {
    "message": "NFTコントラクト"
  },
  "contractRequestingAccess": {
    "message": "サードパーティがアクセスを要求しています"
  },
  "contractRequestingSignature": {
    "message": "サードパーティが署名をリクエストしています"
  },
  "contractRequestingSpendingCap": {
    "message": "サードパーティが使用上限を要求しています"
  },
  "contractTitle": {
    "message": "サードパーティの詳細"
  },
  "contractToken": {
    "message": "トークンコントラクト"
  },
  "convertTokenToNFTDescription": {
    "message": "このアセットはNFTであることが検出されました。MetaMaskでは現在、NFTが完全にネイティブでサポートされています。トークンリストから削除して、NFTとして追加しますか？"
  },
  "convertTokenToNFTExistDescription": {
    "message": "このアセットはNFTとして追加されていることが検出されました。トークンリストから削除しますか？"
  },
  "coolWallet": {
    "message": "CoolWallet"
  },
  "copiedExclamation": {
    "message": "コピーしました。"
  },
  "copyAddress": {
    "message": "アドレスをクリップボードにコピー"
  },
  "copyPrivateKey": {
    "message": "秘密鍵をコピー"
  },
  "copyRawTransactionData": {
    "message": "未処理のトランザクションデータをコピー"
  },
  "copyToClipboard": {
    "message": "クリップボードにコピー"
  },
  "copyTransactionId": {
    "message": "トランザクションIDをコピー"
  },
  "create": {
    "message": "作成"
  },
  "createNewWallet": {
    "message": "新規ウォレットを作成"
  },
  "createPassword": {
    "message": "パスワードを作成"
  },
  "createSnapAccountDescription": {
    "message": "$1がMetaMaskへの新しいアカウントの追加を要求しています。"
  },
  "createSnapAccountTitle": {
    "message": "アカウントの作成"
  },
  "creatorAddress": {
    "message": "クリエイターのアドレス"
  },
  "crossChainSwapsLink": {
    "message": "MetaMask Portfolioでネットワーク間でスワップ"
  },
  "cryptoCompare": {
    "message": "CryptoCompare"
  },
  "currencyConversion": {
    "message": "通貨換算"
  },
  "currencyRateCheckToggle": {
    "message": "残高とトークン価格チェッカーを表示"
  },
  "currencyRateCheckToggleDescription": {
    "message": "MetaMaskは、$1と$2のAPIを使用して残高とトークンの価格を表示します。$3",
    "description": "$1 represents Coingecko, $2 represents CryptoCompare and $3 represents Privacy Policy"
  },
  "currencySymbol": {
    "message": "通貨記号"
  },
  "currencySymbolDefinition": {
    "message": "このネットワークの通貨に対して表示されるティッカーシンボル。"
  },
  "currentAccountNotConnected": {
    "message": "現在のアカウントは接続されていません"
  },
  "currentExtension": {
    "message": "現在の拡張機能ページ"
  },
  "currentLanguage": {
    "message": "現在の言語"
  },
  "currentRpcUrlDeprecated": {
    "message": "このネットワークの現在のRPC URLは非推奨となりました。"
  },
  "currentTitle": {
    "message": "現在:"
  },
  "currentlyUnavailable": {
    "message": "このネットワークでは利用できません"
  },
  "curveHighGasEstimate": {
    "message": "積極的なガス代見積もりグラフ"
  },
  "curveLowGasEstimate": {
    "message": "低いガス代見積もりグラフ"
  },
  "curveMediumGasEstimate": {
    "message": "市場のガス代見積もりグラフ"
  },
  "custodian": {
    "message": "カストディアン"
  },
  "custodianAccountAddedDesc": {
    "message": "MetaMask Institutionalでアカウントが使えるようになりました。"
  },
  "custodianAccountAddedTitle": {
    "message": "選択された$1個のアカウントが追加されました。"
  },
  "custodianQRCodeScan": {
    "message": "$1モバイルアプリでQRコードをスキャンします"
  },
  "custodianQRCodeScanDescription": {
    "message": "または、$1アカウントにログインして「MMIに接続」ボタンをクリックしてください"
  },
  "custodianReplaceRefreshTokenChangedFailed": {
    "message": "$1に移動して、ユーザーインターフェースの「MMIに接続」ボタンをクリックし、アカウントをMMIに再接続します。"
  },
  "custodianReplaceRefreshTokenChangedSubtitle": {
    "message": "カストディアンアカウントをMetaMask Institutionalで使えるようになりました。"
  },
  "custodianReplaceRefreshTokenChangedTitle": {
    "message": "カストディアントークンが更新されました"
  },
  "custodianReplaceRefreshTokenSubtitle": {
    "message": "これにより、次のアドレスのカストディアントークンが置き換えられます:"
  },
  "custodianReplaceRefreshTokenTitle": {
    "message": "カストディアントークンを置き換える"
  },
  "custodyDeeplinkDescription": {
    "message": "$1アプリでトランザクションを承認してください。必要なカストディ承認がすべて行われると、トランザクションが完了します。ステータスは$1アプリで確認できます。"
  },
  "custodyRefreshTokenModalDescription": {
    "message": "$1に移動して、ユーザーインターフェースの「MMIに接続」ボタンをクリックし、アカウントをMMIに再接続します。"
  },
  "custodyRefreshTokenModalDescription1": {
    "message": "カストディアンがMetaMask Institutional拡張機能を認証するトークンを発行し、アカウントを接続できるようになります。"
  },
  "custodyRefreshTokenModalDescription2": {
    "message": "このトークンはセキュリティ上の理由により、一定期間後に失効します。その場合、MMIへの再接続が必要になります。"
  },
  "custodyRefreshTokenModalSubtitle": {
    "message": "このメッセージが表示される理由"
  },
  "custodyRefreshTokenModalTitle": {
    "message": "カストディアンセッションが期限切れになりました"
  },
  "custodySessionExpired": {
    "message": "カストディアンセッションが期限切れになりました。"
  },
  "custodyWrongChain": {
    "message": "このアカウントは$1で使用できるように設定されていません"
  },
  "custom": {
    "message": "高度な設定"
  },
  "customContentSearch": {
    "message": "以前追加されたネットワークを検索"
  },
  "customGasSettingToolTipMessage": {
    "message": "ガス価格をカスタマイズするには$1を使用します。慣れていない場合はわかりにくい可能性があります。自己責任で操作してください。",
    "description": "$1 is key 'advanced' (text: 'Advanced') separated here so that it can be passed in with bold font-weight"
  },
  "customSpendLimit": {
    "message": "カスタム使用限度額"
  },
  "customSpendingCap": {
    "message": "カスタム使用上限"
  },
  "customToken": {
    "message": "カスタムトークン"
  },
  "customTokenWarningInNonTokenDetectionNetwork": {
    "message": "このネットワークではまだトークンの検出を利用できません。トークンを手動でインポートし、信頼できることを確認してください。$1の詳細をご覧ください"
  },
  "customTokenWarningInTokenDetectionNetwork": {
    "message": "手動でトークンをインポートする前に、信頼できることを確認してください。$1の詳細をご覧ください。"
  },
  "customTokenWarningInTokenDetectionNetworkWithTDOFF": {
    "message": "インポートする前にトークンが信頼できることを確認してください。$1を避ける方法の詳細をご覧ください。また、$2トークンの検出を有効にすることもできます。"
  },
  "customerSupport": {
    "message": "カスタマーサポート"
  },
  "customizeYourNotifications": {
    "message": "通知のカスタマイズ"
  },
  "customizeYourNotificationsText": {
    "message": "受け取る通知の種類をオンにします"
  },
  "dappRequestedSpendingCap": {
    "message": "サイトが使用上限を要求しました"
  },
  "dappSuggested": {
    "message": "サイト提案"
  },
  "dappSuggestedGasSettingToolTipMessage": {
    "message": "$1はこの価格を提案しています。",
    "description": "$1 is url for the dapp that has suggested gas settings"
  },
  "dappSuggestedHigh": {
    "message": "提案されたサイト"
  },
  "dappSuggestedHighShortLabel": {
    "message": "サイト (高)"
  },
  "dappSuggestedShortLabel": {
    "message": "サイト"
  },
  "dappSuggestedTooltip": {
    "message": "$1はこの価格を推奨しています。",
    "description": "$1 represents the Dapp's origin"
  },
  "darkTheme": {
    "message": "ダーク"
  },
  "data": {
    "message": "データ"
  },
  "dataCollectionForMarketing": {
    "message": "マーケティング目的のデータ収集"
  },
  "dataCollectionForMarketingDescription": {
    "message": "当社はMetaMetricsを使用して、ユーザーによる当社のマーケティングコミュニケーションとのインタラクションを把握します。また、関連ニュースをお伝えする場合もあります (製品の機能、その他資料など)。"
  },
  "dataCollectionWarningPopoverButton": {
    "message": "OK"
  },
  "dataCollectionWarningPopoverDescription": {
    "message": "マーケティング目的のデータ収集をオフにしました。これはこのデバイスにのみ適用されます。MetaMaskを他のデバイスで使用する場合は、そのデバイスでもオプトアウトしてください。"
  },
  "dataHex": {
    "message": "16進法"
  },
  "dataUnavailable": {
    "message": "データが利用できません"
  },
  "dateCreated": {
    "message": "作成日"
  },
  "dcent": {
    "message": "D'Cent"
  },
  "decimal": {
    "message": "トークンの小数桁数"
  },
  "decimalsMustZerotoTen": {
    "message": "小数桁数は0以上、36以下の範囲で使用する必要があります。"
  },
  "decrypt": {
    "message": "解読"
  },
  "decryptCopy": {
    "message": "暗号化されたメッセージをコピー"
  },
  "decryptInlineError": {
    "message": "このメッセージは次のエラーにより解読できません。$1",
    "description": "$1 is error message"
  },
  "decryptMessageNotice": {
    "message": "$1は、このメッセージを読んでアクションを完了させることを望んでいます",
    "description": "$1 is the web3 site name"
  },
  "decryptMetamask": {
    "message": "メッセージを解読"
  },
  "decryptRequest": {
    "message": "リクエストを解読"
  },
  "defaultRpcUrl": {
    "message": "デフォルトのRPC URL"
  },
  "delete": {
    "message": "削除"
  },
  "deleteContact": {
    "message": "連絡先を削除"
  },
  "deleteNetwork": {
    "message": "ネットワークを削除しますか？"
  },
  "deleteNetworkIntro": {
    "message": "このネットワークを削除した場合、このネットワーク内の資産を見るには、再度ネットワークの追加が必要になります。"
  },
  "deleteNetworkTitle": {
    "message": "$1ネットワークを削除しますか？",
    "description": "$1 represents the name of the network"
  },
  "deleteRpcUrl": {
    "message": "RPC URLを削除"
  },
  "deposit": {
    "message": "入金"
  },
  "deprecatedGoerliNtwrkMsg": {
    "message": "イーサリアムシステムのアップデートに伴い、Goerliテストネットワークはまもなく段階的に廃止される予定です。"
  },
  "deprecatedNetwork": {
    "message": "このネットワークはサポートされなくなりました"
  },
  "deprecatedNetworkButtonMsg": {
    "message": "了解"
  },
  "deprecatedNetworkDescription": {
    "message": "接続しているネットワークは現在MetaMaskによりサポートされていません。$1"
  },
  "description": {
    "message": "説明"
  },
  "descriptionFromSnap": {
    "message": "$1からの説明",
    "description": "$1 represents the name of the snap"
  },
  "details": {
    "message": "詳細"
  },
  "disabledGasOptionToolTipMessage": {
    "message": "元のガス代の10%以上という増額の条件を満たしていないため、「$1」は無効になっています。",
    "description": "$1 is gas estimate type which can be market or aggressive"
  },
  "disconnect": {
    "message": "接続解除"
  },
  "disconnectAllAccounts": {
    "message": "すべてのアカウントを接続解除"
  },
  "disconnectAllAccountsConfirmationDescription": {
    "message": "本当に接続解除しますか？サイトの機能を失う可能性があります。"
  },
  "disconnectAllAccountsText": {
    "message": "アカウント"
  },
  "disconnectAllSnapsText": {
    "message": "Snap"
  },
  "disconnectAllText": {
    "message": "$1と$2の接続を解除した場合、再び使用するには再度接続する必要があります。",
    "description": "$1 will map to `disconnectAllAccountsText` or `disconnectAllSnapsText`, $2 represents the website hostname"
  },
  "disconnectAllTitle": {
    "message": "すべての$1の接続を解除",
    "description": "$1 will map to `disconnectAllAccountsText` or `disconnectAllSnapsText`"
  },
  "disconnectPrompt": {
    "message": "$1を接続解除"
  },
  "disconnectThisAccount": {
    "message": "このアカウントを接続解除"
  },
  "disconnectedAllAccountsToast": {
    "message": "すべてのアカウントの$1への接続が解除されました",
    "description": "$1 is name of the dapp`"
  },
  "disconnectedSingleAccountToast": {
    "message": "$1の$2への接続が解除されました",
    "description": "$1 is name of the name and $2 represents the dapp name`"
  },
  "discoverSnaps": {
    "message": "Snapのご紹介",
    "description": "Text that links to the Snaps website. Displayed in a banner on Snaps list page in settings."
  },
  "dismiss": {
    "message": "閉じる"
  },
  "dismissReminderDescriptionField": {
    "message": "これをオンにすると、シークレットリカバリーフレーズのバックアップのリマインダーメッセージが解除されます。資金の損失を防ぐために、シークレットリカバリーフレーズのバックアップを取ることを強くお勧めします。"
  },
  "dismissReminderField": {
    "message": "シークレットリカバリーフレーズのバックアップリマインダーを解除"
  },
  "displayNftMedia": {
    "message": "NFTメディアの表示"
  },
  "displayNftMediaDescription": {
    "message": "NFTのメディアとデータを表示した場合、IPアドレスがOpenSeaをはじめとするサードパーティに公開されます。その結果、攻撃者がユーザーのIPアドレスとイーサリアムアドレスを関連付けられるようになる可能性があります。NFTの自動検出はこの設定に依存しており、この設定を無効にすると利用できなくなります。"
  },
  "diveStraightIntoUsingYourNFTs": {
    "message": "NFTをすぐに使用開始"
  },
  "diveStraightIntoUsingYourTokens": {
    "message": "トークンをすぐに使用開始"
  },
  "doNotShare": {
    "message": "これは誰にも教えないでください"
  },
  "domain": {
    "message": "ドメイン"
  },
  "domainNotSupportedOnNetwork": {
    "message": "ネットワークがドメイン検索をサポートしていません"
  },
  "done": {
    "message": "完了"
  },
  "dontShowThisAgain": {
    "message": "今後表示しない"
  },
  "downArrow": {
    "message": "下矢印"
  },
  "downloadGoogleChrome": {
    "message": "Google Chromeをダウンロード"
  },
  "downloadNow": {
    "message": "今すぐダウンロード"
  },
  "downloadStateLogs": {
    "message": "ステートログをダウンロード"
  },
  "dragAndDropBanner": {
    "message": "ネットワークをドラッグして並び替えることができます。"
  },
  "dropped": {
    "message": "削除されました"
  },
  "edit": {
    "message": "編集"
  },
  "editANickname": {
    "message": "ニックネームを編集"
  },
  "editAddressNickname": {
    "message": "アドレスのニックネームを編集"
  },
  "editCancellationGasFeeModalTitle": {
    "message": "キャンセルのガス代を編集"
  },
  "editContact": {
    "message": "連絡先を編集"
  },
  "editGasFeeModalTitle": {
    "message": "ガス代を編集"
  },
  "editGasLimitOutOfBounds": {
    "message": "ガスリミットは$1以上にする必要があります"
  },
  "editGasLimitOutOfBoundsV2": {
    "message": "ガスリミットは$1より大きく、$2未満でなければなりません",
    "description": "$1 is the minimum limit for gas and $2 is the maximum limit"
  },
  "editGasLimitTooltip": {
    "message": "ガスリミットは、使用しても構わないガスの最大単位数です。ガスの単位数は、「最大優先手数料」および「最大手数料」の乗数になります。"
  },
  "editGasMaxBaseFeeGWEIImbalance": {
    "message": "最大基本料金を優先手数料よりも低くすることはできません"
  },
  "editGasMaxBaseFeeHigh": {
    "message": "最大基本料金が必要以上です"
  },
  "editGasMaxBaseFeeLow": {
    "message": "現在のネットワーク状況に対して最大基本料金が低いです"
  },
  "editGasMaxFeeHigh": {
    "message": "最大手数料が必要以上です"
  },
  "editGasMaxFeeLow": {
    "message": "ネットワークの状況に対して最大手数料が低すぎます"
  },
  "editGasMaxFeePriorityImbalance": {
    "message": "最大手数料を優先手数料よりも低くすることはできません"
  },
  "editGasMaxPriorityFeeBelowMinimum": {
    "message": "最大優先手数料は0gweiより高くなければなりません"
  },
  "editGasMaxPriorityFeeBelowMinimumV2": {
    "message": "優先手数料は0より高くなければなりません。"
  },
  "editGasMaxPriorityFeeHigh": {
    "message": "最大優先手数料が必要以上です。必要以上の額が支払われる可能性があります。"
  },
  "editGasMaxPriorityFeeHighV2": {
    "message": "優先手数料が必要以上です。必要以上の額が支払われる可能性があります。"
  },
  "editGasMaxPriorityFeeLow": {
    "message": "現在のネットワーク状況に対して最大優先手数料が低いです"
  },
  "editGasMaxPriorityFeeLowV2": {
    "message": "現在のネットワーク状況に対して優先手数料が低いです"
  },
  "editGasPriceTooLow": {
    "message": "ガス価格は0より高くなければなりません"
  },
  "editGasPriceTooltip": {
    "message": "このネットワークは、トランザクションの送信時に「ガス価格」フィールドが必要です。ガス価格は、ガス1単位あたりに支払う金額です。"
  },
  "editGasSubTextAmountLabel": {
    "message": "最大額:",
    "description": "This is meant to be used as the $1 substitution editGasSubTextAmount"
  },
  "editGasSubTextFeeLabel": {
    "message": "最大手数料:"
  },
  "editGasTitle": {
    "message": "優先度を編集"
  },
  "editGasTooLow": {
    "message": "不明な処理時間"
  },
  "editNetworkLink": {
    "message": "元のネットワークを編集"
  },
  "editNonceField": {
    "message": "ナンスを編集"
  },
  "editNonceMessage": {
    "message": "これは高度な機能であり、慎重に使用してください。"
  },
  "editPermission": {
    "message": "アクセス許可の編集"
  },
  "editSpeedUpEditGasFeeModalTitle": {
    "message": "高速化用のガス代を編集"
  },
  "effortlesslyNavigateYourDigitalAssets": {
    "message": "デジタル資産を簡単に運用"
  },
  "enable": {
    "message": "有効にする"
  },
  "enableAutoDetect": {
    "message": " 自動検出を有効にする"
  },
  "enableFromSettings": {
    "message": " 設定で有効にします。"
  },
  "enableNftAutoDetection": {
    "message": "NFTの自動検出を有効にする"
  },
  "enableSnap": {
    "message": "有効にする"
  },
  "enableToken": {
    "message": "$1を有効にする",
    "description": "$1 is a token symbol, e.g. ETH"
  },
<<<<<<< HEAD
  "enableTokenAutoDetection": {
    "message": "トークンの自動検出を有効にする"
  },
  "enable_auto_detection_toggle_automatically": {
    "message": "基本機能トグルがオンになっているユーザーは、MetaMask拡張機能 v12.3.0で、この機能が自動的にオンになります。"
  },
=======
>>>>>>> 535c139b
  "enabled": {
    "message": "有効"
  },
  "enabledNetworks": {
    "message": "ネットワークが有効になりました"
  },
  "encryptionPublicKeyNotice": {
    "message": "$1は公開暗号鍵を必要とします。同意することによって、このサイトは暗号化されたメッセージを作成できます。",
    "description": "$1 is the web3 site name"
  },
  "encryptionPublicKeyRequest": {
    "message": "公開暗号鍵をリクエスト"
  },
  "endpointReturnedDifferentChainId": {
    "message": "入力したRPC URLが別のチェーンID ($1) を返しました。追加しようとしているネットワークのRPC URLと一致するように、チェーンIDを更新してください。",
    "description": "$1 is the return value of eth_chainId from an RPC endpoint"
  },
  "enhancedTokenDetectionAlertMessage": {
    "message": "改善されたトークン検出は現在$1で利用可能です。$2"
  },
  "ensDomainsSettingDescriptionIntroduction": {
    "message": "MetaMaskは、ENSドメインをブラウザのアドレスバーに直接表示します。使い方は次の通りです:"
  },
  "ensDomainsSettingDescriptionOutroduction": {
    "message": "この機能を使用すると、IPアドレスがIPFSのサードパーティサービスに公開されます。"
  },
  "ensDomainsSettingDescriptionPart1": {
    "message": "MetaMaskはイーサリアムのENSコントラクトを確認し、ENS名に接続されたコードを取得します。"
  },
  "ensDomainsSettingDescriptionPart2": {
    "message": "コードがIPFSにリンクしている場合、関連付けられたコンテンツ (通常Webサイト) を見ることができます。"
  },
  "ensDomainsSettingTitle": {
    "message": "アドレスバーにENSドメインを表示する"
  },
  "ensIllegalCharacter": {
    "message": "ENSにサポートされていない文字が使用されています。"
  },
  "ensRegistrationError": {
    "message": "ENS名の登録エラー"
  },
  "ensUnknownError": {
    "message": "ENSの検索に失敗しました。"
  },
  "enterANumber": {
    "message": "数字を入力してください"
  },
  "enterCustodianToken": {
    "message": "$1トークンを入力するか、新しいトークンを追加してください"
  },
  "enterMaxSpendLimit": {
    "message": "使用限度額の最大値を入力してください"
  },
  "enterOptionalPassword": {
    "message": "オプションのパスワードを入力してください"
  },
  "enterPasswordContinue": {
    "message": "続行するには、パスワードを入力してください"
  },
  "enterTokenNameOrAddress": {
    "message": "トークン名を入力するか、アドレスを貼り付けてください"
  },
  "enterYourPassword": {
    "message": "パスワードを入力してください"
  },
  "errorCode": {
    "message": "コード: $1",
    "description": "Displayed error code for debugging purposes. $1 is the error code"
  },
  "errorDetails": {
    "message": "エラーの詳細",
    "description": "Title for collapsible section that displays error details for debugging purposes"
  },
  "errorGettingSafeChainList": {
    "message": "安全なチェーンリストの取得中にエラーが発生しました。慎重に続けてください。"
  },
  "errorMessage": {
    "message": "メッセージ: $1",
    "description": "Displayed error message for debugging purposes. $1 is the error message"
  },
  "errorName": {
    "message": "コード: $1",
    "description": "Displayed error name for debugging purposes. $1 is the error name"
  },
  "errorPageMessage": {
    "message": "ページを再ロードしてもう一度実行するか、$1からサポートまでお問い合わせください。",
    "description": "Message displayed on generic error page in the fullscreen or notification UI, $1 is a clickable link with text defined by the 'here' key. The link will open to a form where users can file support tickets."
  },
  "errorPagePopupMessage": {
    "message": "ポップアップを閉じてから再び開いてもう一度実行するか、$1からサポートまでお問い合わせください。",
    "description": "Message displayed on generic error page in the popup UI, $1 is a clickable link with text defined by the 'here' key. The link will open to a form where users can file support tickets."
  },
  "errorPageTitle": {
    "message": "MetaMaskにエラーが発生しました",
    "description": "Title of generic error page"
  },
  "errorStack": {
    "message": "スタック:",
    "description": "Title for error stack, which is displayed for debugging purposes"
  },
  "errorWhileConnectingToRPC": {
    "message": "カスタムネットワークへの接続中にエラーが発生しました。"
  },
  "errorWithSnap": {
    "message": "$1でエラーが発生しました",
    "description": "$1 represents the name of the snap"
  },
  "estimatedFee": {
    "message": "予想手数料"
  },
  "estimatedFeeTooltip": {
    "message": "ネットワーク上のトランザクションの処理に支払われる金額"
  },
  "ethGasPriceFetchWarning": {
    "message": "現在メインのガスの見積もりサービスが利用できないため、バックアップのガス価格が提供されています。"
  },
  "ethereumProviderAccess": {
    "message": "イーサリアムプロバイダーに$1へのアクセス権を付与する",
    "description": "The parameter is the name of the requesting origin"
  },
  "ethereumPublicAddress": {
    "message": "イーサリアムのパブリックアドレス"
  },
  "etherscan": {
    "message": "Etherscan"
  },
  "etherscanView": {
    "message": "Etherscanでアカウントを表示"
  },
  "etherscanViewOn": {
    "message": "Etherscanで表示"
  },
  "existingChainId": {
    "message": "入力された情報は、既存のチェーンIDと関連付けられています。"
  },
  "existingRpcUrl": {
    "message": "このURLは別のチェーンIDに関連付けられています。"
  },
  "expandView": {
    "message": "ビューを展開"
  },
  "experimental": {
    "message": "試験運用"
  },
  "extendWalletWithSnaps": {
    "message": "Web3のエクスペリエンスをカスタマイズする、コミュニティが開発したSnapをご覧ください",
    "description": "Banner description displayed on Snaps list page in Settings when less than 6 Snaps is installed."
  },
  "extensionInsallCompleteDescription": {
    "message": "MetaMask Institutionalの製品オンボーディングに戻って、カストディアルまたはセルフカストディアルアカウントを接続します。"
  },
  "extensionInsallCompleteTitle": {
    "message": "拡張機能のインストールが完了しました"
  },
  "externalExtension": {
    "message": "外部拡張機能"
  },
  "externalNameSourcesSetting": {
    "message": "ニックネームの提案"
  },
  "externalNameSourcesSettingDescription": {
    "message": "当社は、Etherscan、Infura、Lensプロトコルなどのサードパーティソースから、やり取りするアドレスに使用するニックネームの提案を取得します。これらのソースは対象となるアドレスとユーザーのIPアドレスを把握できます。ユーザーのアカウントアドレスはサードパーティに公開されません。"
  },
  "failed": {
    "message": "失敗しました"
  },
  "failedToFetchChainId": {
    "message": "チェーンIDを取り込むことができませんでした。お使いのRPC URLは正しいですか？"
  },
  "failedToFetchTickerSymbolData": {
    "message": "ティッカーシンボルの検証データが現在利用できません。入力されたシンボルが正しいことを確認してください。これはこのネットワークの換算レートに影響を与えます"
  },
  "failureMessage": {
    "message": "問題が発生しました。アクションを完了させることができません"
  },
  "fast": {
    "message": "高速"
  },
  "feeAssociatedRequest": {
    "message": "このリクエストには手数料がかかります。"
  },
  "feeDetails": {
    "message": "手数料の詳細"
  },
  "fiat": {
    "message": "法定通貨",
    "description": "Exchange type"
  },
  "fileImportFail": {
    "message": "ファイルのインポートが機能していない場合、ここをクリックしてください！",
    "description": "Helps user import their account from a JSON file"
  },
  "findTheRightChainId": {
    "message": "正しいIDを検索:"
  },
  "flaskWelcomeUninstall": {
    "message": "この拡張機能はアンインストールしてください",
    "description": "This request is shown on the Flask Welcome screen. It is intended for non-developers, and will be bolded."
  },
  "flaskWelcomeWarning1": {
    "message": "Flaskは、開発者が新しい不安定なAPIをテストするためのものです。開発者やベータテスター以外の方は、$1。",
    "description": "This is a warning shown on the Flask Welcome screen, intended to encourage non-developers not to proceed any further. $1 is the bolded message 'flaskWelcomeUninstall'"
  },
  "flaskWelcomeWarning2": {
    "message": "この拡張機能の安全性や安定性は保証されていません。Flaskで提供される新しいAPIはフィッシング攻撃への対策ができていないため、Flaskを必要とするサイトまたはsnapは、資産の窃取を目的とした悪質なものである可能性があります。",
    "description": "This explains the risks of using MetaMask Flask"
  },
  "flaskWelcomeWarning3": {
    "message": "Flask APIはすべて試験運用です。これらは通知なしに変更または削除される可能性があり、安定したMetaMaskに移行することなく永久にFlaskに残る可能性もあります。自己責任でご使用ください。",
    "description": "This message warns developers about unstable Flask APIs"
  },
  "flaskWelcomeWarning4": {
    "message": "Flaskの使用中は、通常のMetaMask拡張機能を無効にしてください。",
    "description": "This message calls to pay attention about multiple versions of MetaMask running on the same site (Flask + Prod)"
  },
  "flaskWelcomeWarningAcceptButton": {
    "message": "リスクを受け入れる",
    "description": "this text is shown on a button, which the user presses to confirm they understand the risks of using Flask"
  },
  "floatAmountToken": {
    "message": "トークンの金額は整数で入力する必要があります"
  },
  "followUsOnTwitter": {
    "message": "Twitterでフォロー"
  },
  "forbiddenIpfsGateway": {
    "message": "IPFSゲートウェイの使用は禁止されています。CIDゲートウェイを指定してください"
  },
  "forgetDevice": {
    "message": "このデバイスの登録を解除"
  },
  "forgotPassword": {
    "message": "パスワードを忘れた場合"
  },
  "form": {
    "message": "フォーム"
  },
  "from": {
    "message": "移動元"
  },
  "fromAddress": {
    "message": "移動元: $1",
    "description": "$1 is the address to include in the From label. It is typically shortened first using shortenAddress"
  },
  "fromTokenLists": {
    "message": "トークンリストから: $1"
  },
  "function": {
    "message": "機能: $1"
  },
  "functionApprove": {
    "message": "機能: 承認"
  },
  "functionSetApprovalForAll": {
    "message": "関数: SetApprovalForAll"
  },
  "functionType": {
    "message": "機能の種類"
  },
  "fundYourWallet": {
    "message": "ウォレットへの入金"
  },
  "fundYourWalletDescription": {
    "message": "ウォレットに$1を追加して開始します。",
    "description": "$1 is the token symbol"
  },
  "gas": {
    "message": "ガス"
  },
  "gasDisplayAcknowledgeDappButtonText": {
    "message": "ガス代の提案を編集"
  },
  "gasDisplayDappWarning": {
    "message": "このガス代は$1により提案されています。これを上書きすると、トランザクションに問題が発生する可能性があります。ご質問がございましたら、$1までお問い合わせください。",
    "description": "$1 represents the Dapp's origin"
  },
  "gasIsETH": {
    "message": "ガス代は$1です"
  },
  "gasLimit": {
    "message": "ガスリミット"
  },
  "gasLimitInfoTooltipContent": {
    "message": "ガスリミットは使用するガスの最大単位数です。"
  },
  "gasLimitRecommended": {
    "message": "推奨されるガスリミットは$1です。ガスリミットがこれ未満の場合、失敗する可能性があります。"
  },
  "gasLimitTooLow": {
    "message": "ガスリミットは21000以上にする必要があります"
  },
  "gasLimitTooLowWithDynamicFee": {
    "message": "ガスリミットは$1以上にする必要があります",
    "description": "$1 is the custom gas limit, in decimal."
  },
  "gasLimitV2": {
    "message": "ガスリミット"
  },
  "gasOption": {
    "message": "ガスのオプション"
  },
  "gasPrice": {
    "message": "ガス価格 (gwei)"
  },
  "gasPriceExcessive": {
    "message": "ガス代が不要に高く設定されています。金額を下げることを検討してください。"
  },
  "gasPriceExcessiveInput": {
    "message": "ガス価格が高すぎます"
  },
  "gasPriceExtremelyLow": {
    "message": "ガス価格が非常に低く設定されています"
  },
  "gasPriceFetchFailed": {
    "message": "ネットワークエラーのため、ガス価格の見積もりに失敗しました。"
  },
  "gasPriceInfoTooltipContent": {
    "message": "ガス価格は、ガス1単位ごとに支払うイーサの額を指定します。"
  },
  "gasTimingHoursShort": {
    "message": "$1時間",
    "description": "$1 represents a number of hours"
  },
  "gasTimingLow": {
    "message": "低速"
  },
  "gasTimingMinutesShort": {
    "message": "$1分",
    "description": "$1 represents a number of minutes"
  },
  "gasTimingSecondsShort": {
    "message": "$1秒",
    "description": "$1 represents a number of seconds"
  },
  "gasUsed": {
    "message": "ガス使用量"
  },
  "general": {
    "message": "一般"
  },
  "generalCameraError": {
    "message": "カメラにアクセスできませんでした。もう一度お試しください"
  },
  "generalCameraErrorTitle": {
    "message": "問題が発生しました...."
  },
  "genericExplorerView": {
    "message": "$1でアカウントを表示"
  },
  "getStartedWithNFTs": {
    "message": "$1を入手してNFTを購入",
    "description": "$1 is the token symbol"
  },
  "getStartedWithNFTsDescription": {
    "message": "ウォレットに$1を追加してNFTの利用を開始します。",
    "description": "$1 is the token symbol"
  },
  "goBack": {
    "message": "戻る"
  },
  "goToSite": {
    "message": "サイトに移動"
  },
  "goerli": {
    "message": "Goerliテストネットワーク"
  },
  "gotIt": {
    "message": "了解"
  },
  "grantedToWithColon": {
    "message": "付与先:"
  },
  "gwei": {
    "message": "gwei"
  },
  "hardware": {
    "message": "ハードウェア"
  },
  "hardwareWalletConnected": {
    "message": "ハードウェアウォレットが接続されました"
  },
  "hardwareWalletLegacyDescription": {
    "message": "(レガシー)",
    "description": "Text representing the MEW path"
  },
  "hardwareWalletSupportLinkConversion": {
    "message": "ここをクリック"
  },
  "hardwareWallets": {
    "message": "ハードウェアウォレットを接続"
  },
  "hardwareWalletsInfo": {
    "message": "ハードウェアウォレットの統合には、外部サーバーへのAPI呼び出しを使用します。外部サーバーはこれにより、あなたがやり取りしたIPアドレスとスマートコントラクトアドレスを把握できます。"
  },
  "hardwareWalletsMsg": {
    "message": "MetaMaskに接続するハードウェアウォレットを選択してください。"
  },
  "here": {
    "message": "こちら",
    "description": "as in -click here- for more information (goes with troubleTokenBalances)"
  },
  "hexData": {
    "message": "16進データ"
  },
  "hiddenAccounts": {
    "message": "非表示のアカウント"
  },
  "hide": {
    "message": "非表示"
  },
  "hideAccount": {
    "message": "アカウントを非表示"
  },
  "hideFullTransactionDetails": {
    "message": "完全なトランザクション情報を非表示"
  },
  "hideSeedPhrase": {
    "message": "シードフレーズを非表示"
  },
  "hideSentitiveInfo": {
    "message": "機密情報を非表示"
  },
  "hideToken": {
    "message": "トークンを非表示"
  },
  "hideTokenPrompt": {
    "message": "トークンを非表示にしますか？"
  },
  "hideTokenSymbol": {
    "message": "$1を非表示",
    "description": "$1 is the symbol for a token (e.g. 'DAI')"
  },
  "hideZeroBalanceTokens": {
    "message": "残高のないトークンを非表示"
  },
  "high": {
    "message": "積極的"
  },
  "highGasSettingToolTipMessage": {
    "message": "変動の激しい市場でも確率が高くなります。人気のNFTドロップなどによるネットワークトラフィックの急増に備えるには、$1を使用してください。",
    "description": "$1 is key 'high' (text: 'Aggressive') separated here so that it can be passed in with bold font-weight"
  },
  "highLowercase": {
    "message": "高"
  },
  "highestCurrentBid": {
    "message": "現在の最高入札額"
  },
  "highestFloorPrice": {
    "message": "フロア価格の最高額"
  },
  "history": {
    "message": "履歴"
  },
  "holdToRevealContent1": {
    "message": "シークレットリカバリーフレーズは$1を提供します。",
    "description": "$1 is a bolded text with the message from 'holdToRevealContent2'"
  },
  "holdToRevealContent2": {
    "message": "ウォレットと資金への完全アクセス",
    "description": "Is the bolded text in 'holdToRevealContent1'"
  },
  "holdToRevealContent3": {
    "message": "これは誰にも教えないでください。$1 $2",
    "description": "$1 is a message from 'holdToRevealContent4' and $2 is a text link with the message from 'holdToRevealContent5'"
  },
  "holdToRevealContent4": {
    "message": "MetaMaskサポートがこの情報を尋ねることはなく、",
    "description": "Part of 'holdToRevealContent3'"
  },
  "holdToRevealContent5": {
    "message": "もし尋ねられた場合はフィッシング詐欺の可能性があります。",
    "description": "The text link in 'holdToRevealContent3'"
  },
  "holdToRevealContentPrivateKey1": {
    "message": "秘密鍵は$1",
    "description": "$1 is a bolded text with the message from 'holdToRevealContentPrivateKey2'"
  },
  "holdToRevealContentPrivateKey2": {
    "message": "ウォレットと資金への完全アクセスを提供します。",
    "description": "Is the bolded text in 'holdToRevealContentPrivateKey2'"
  },
  "holdToRevealLockedLabel": {
    "message": "長押ししてロックされた円を表示します"
  },
  "holdToRevealPrivateKey": {
    "message": "長押しして秘密鍵を表示します"
  },
  "holdToRevealPrivateKeyTitle": {
    "message": "秘密鍵は安全に保管してください"
  },
  "holdToRevealSRP": {
    "message": "長押ししてSRPを表示します"
  },
  "holdToRevealSRPTitle": {
    "message": "SRPは安全に保管してください"
  },
  "holdToRevealUnlockedLabel": {
    "message": "長押ししてロックが解除された円を表示します"
  },
  "id": {
    "message": "ID"
  },
  "ignoreAll": {
    "message": "すべて無視"
  },
  "ignoreTokenWarning": {
    "message": "トークンを非表示にするとウォレットに表示されなくなりますが、検索して追加することはできます。"
  },
  "imToken": {
    "message": "imToken"
  },
  "immediateAccessToYourNFTs": {
    "message": "NFTにすぐにアクセス"
  },
  "immediateAccessToYourTokens": {
    "message": "トークンにすぐにアクセス"
  },
  "import": {
    "message": "インポート",
    "description": "Button to import an account from a selected file"
  },
  "importAccount": {
    "message": "アカウントをインポート"
  },
  "importAccountError": {
    "message": "アカウントのインポート中にエラーが発生しました。"
  },
  "importAccountErrorIsSRP": {
    "message": "シークレットリカバリーフレーズ (またはニーモニックフレーズ) が入力されました。ここにアカウントをインポートするには、秘密鍵を入力する必要があります。秘密鍵は64文字の16進数の文字列です。"
  },
  "importAccountErrorNotAValidPrivateKey": {
    "message": "これは有効な秘密鍵ではありません。16進数の文字列を入力しましたが、64文字でなければなりません。"
  },
  "importAccountErrorNotHexadecimal": {
    "message": "これは有効な秘密鍵ではありません。16進数の64文字の文字列を入力する必要があります。"
  },
  "importAccountJsonLoading1": {
    "message": "このJSONのインポートには数分かかり、MetaMaskがフリーズします。"
  },
  "importAccountJsonLoading2": {
    "message": "申し訳ございません。今後高速化できるよう取り組みます。"
  },
  "importAccountMsg": {
    "message": "インポートされたアカウントは、MetaMaskアカウントのシークレットリカバリーフレーズと関連付けられません。インポートされたアカウントの詳細を表示"
  },
  "importMyWallet": {
    "message": "ウォレットをインポート"
  },
  "importNFT": {
    "message": "NFTをインポート"
  },
  "importNFTAddressToolTip": {
    "message": "OpenSeaの場合、NFTページの詳細の下に、「コントラクトアドレス」という青いハイパーリンクがあります。これをクリックすると、Etherscanのコントラクトのアドレスに移動します。そのページの左上に「コントラクト」というアイコンがあり、その右側には文字と数字で構成された長い文字列があります。これがNFTを作成したコントラクトのアドレスです。アドレスの右側にある「コピー」アイコンをクリックすると、クリップボードにコピーされます。"
  },
  "importNFTPage": {
    "message": "NFTページをインポート"
  },
  "importNFTTokenIdToolTip": {
    "message": "NFTのIDは一意の識別子で、同じNFTは2つとして存在しません。前述の通り、OpenSeaではこの番号は「詳細」に表示されます。このIDを書き留めるか、クリップボードにコピーしてください。"
  },
  "importSelectedTokens": {
    "message": "選択したトークンをインポートしますか？"
  },
  "importSelectedTokensDescription": {
    "message": "選択したトークンだけがウォレットに表示されます。非表示のトークンは後でいつでも検索してインポートできます。"
  },
  "importTokenQuestion": {
    "message": "トークンをインポートしますか？"
  },
  "importTokenWarning": {
    "message": "誰でも既存のトークンの偽バージョンを含めて、任意の名前でトークンを作成することができます。追加および取引は自己責任となります！"
  },
  "importTokensCamelCase": {
    "message": "トークンをインポート"
  },
  "importTokensError": {
    "message": "トークンをインポートできませんでした。後ほど再度お試しください。"
  },
  "importWithCount": {
    "message": "$1をインポート",
    "description": "$1 will the number of detected tokens that are selected for importing, if all of them are selected then $1 will be all"
  },
  "imported": {
    "message": "インポート済み",
    "description": "status showing that an account has been fully loaded into the keyring"
  },
  "inYourSettings": {
    "message": "設定で"
  },
  "infuraBlockedNotification": {
    "message": "MetaMaskがブロックチェーンのホストに接続できません。考えられる理由$1を確認してください。",
    "description": "$1 is a clickable link with with text defined by the 'here' key"
  },
  "initialTransactionConfirmed": {
    "message": "最初のトランザクションはネットワークによって承認されました。戻るには「OK」をクリックします。"
  },
  "inputLogicEmptyState": {
    "message": "現在または今後サードパーティが使用しても構わない額のみを入力してください。使用上限は後でいつでも増額できます。"
  },
  "inputLogicEqualOrSmallerNumber": {
    "message": "これにより、サードパーティが現在の残高から$1使用できるようになります。",
    "description": "$1 is the current token balance in the account and the name of the current token"
  },
  "inputLogicHigherNumber": {
    "message": "これにより、上限に達するか使用上限が取り消されるまで、サードパーティがトークン残高全額を使用できるようになります。これを意図していない場合は、使用上限を低めに設定することをお勧めします。"
  },
  "insightWarning": {
    "message": "警告"
  },
  "insightWarningCheckboxMessage": {
    "message": "$2の要求を$1する",
    "description": "$1 is the action i.e. sign, confirm. $2 is the origin making the request."
  },
  "insightWarningContentPlural": {
    "message": "$2する前に$1を確認してください。$3は元に戻せません。",
    "description": "$1 the 'insightWarnings' message (2 warnings) representing warnings, $2 is the action (i.e. signing) and $3 is the result (i.e. signature, transaction)"
  },
  "insightWarningContentSingular": {
    "message": "$2する前に$1を確認してください。$3は元に戻せません。",
    "description": "$1 is the 'insightWarning' message (1 warning), $2 is the action (i.e. signing) and $3 is the result (i.e. signature, transaction)"
  },
  "insightWarningHeader": {
    "message": "この要求はリスクを伴う可能性があります"
  },
  "insightWarnings": {
    "message": "警告"
  },
  "insightsFromSnap": {
    "message": "$1からのインサイト",
    "description": "$1 represents the name of the snap"
  },
  "install": {
    "message": "インストール"
  },
  "installExtension": {
    "message": "拡張機能をインストール"
  },
  "installExtensionDescription": {
    "message": "世界をリードするWeb3ウォレット、MetaMaskの企業対応版です。"
  },
  "installOrigin": {
    "message": "インストール元"
  },
  "installRequest": {
    "message": "MetaMaskに追加"
  },
  "installedOn": {
    "message": "$1にインストール",
    "description": "$1 is the date when the snap has been installed"
  },
  "insufficientBalance": {
    "message": "残高が不十分です。"
  },
  "insufficientCurrencyBuyOrDeposit": {
    "message": "アカウントに、$2ネットワークでトランザクション手数料を支払うのに十分な$1がありません。$3するか、別のアカウントからデポジットしてください。",
    "description": "$1 is the native currency of the network, $2 is the name of the current network, $3 is the key 'buy' + the ticker symbol of the native currency of the chain wrapped in a button"
  },
  "insufficientCurrencyBuyOrReceive": {
    "message": "アカウントに、$2ネットワークでトランザクション手数料を支払うのに十分な$1がありません。$3するか、別のアカウントから$4してください。",
    "description": "$1 is the native currency of the network, $2 is the name of the current network, $3 is the key 'buy' + the ticker symbol of the native currency of the chain wrapped in a button, $4 is the key 'deposit' button"
  },
  "insufficientCurrencyDeposit": {
    "message": "アカウントに、$2ネットワークでトランザクション手数料を支払うのに十分な$1がありません。別のアカウントから$1を入金してください。",
    "description": "$1 is the native currency of the network, $2 is the name of the current network"
  },
  "insufficientFunds": {
    "message": "資金が不十分です。"
  },
  "insufficientFundsForGas": {
    "message": "ガス代が足りません"
  },
  "insufficientTokens": {
    "message": "トークンが不十分です。"
  },
  "interactingWith": {
    "message": "相手:"
  },
  "interactingWithTransactionDescription": {
    "message": "このコントラクトとやり取りしています。詳細を確認して詐欺師から身を守りましょう。"
  },
  "invalidAddress": {
    "message": "無効なアドレス"
  },
  "invalidAddressRecipient": {
    "message": "送金先アドレスが無効です"
  },
  "invalidAddressRecipientNotEthNetwork": {
    "message": "ETHネットワークではありません。小文字にしてください。"
  },
  "invalidAssetType": {
    "message": "このアセットはNFTであるため、「NFT」タブの「NFTのインポート」ページで追加しなおす必要があります"
  },
  "invalidBlockExplorerURL": {
    "message": "ブロックエクスプローラーのURLが無効です"
  },
  "invalidChainIdTooBig": {
    "message": "無効なチェーンID。チェーンIDが大きすぎます。"
  },
  "invalidCustomNetworkAlertContent1": {
    "message": "カスタムネットワーク $1のチェーンIDの再入力が必要です。",
    "description": "$1 is the name/identifier of the network."
  },
  "invalidCustomNetworkAlertContent2": {
    "message": "悪意または欠陥のあるネットワークプロバイダーからユーザーを保護するため、すべてのカスタムネットワークに対してチェーンIDが必要になりました。"
  },
  "invalidCustomNetworkAlertContent3": {
    "message": "「設定」>「ネットワーク」に進んで、チェーンIDを入力します。最もよく使用されるネットワークのチェーンIDは$1にあります。",
    "description": "$1 is a link to https://chainid.network"
  },
  "invalidCustomNetworkAlertTitle": {
    "message": "カスタムネットワークが無効です"
  },
  "invalidHexNumber": {
    "message": "無効な16進数です。"
  },
  "invalidHexNumberLeadingZeros": {
    "message": "無効な16進数です。頭のゼロを削除してください。"
  },
  "invalidIpfsGateway": {
    "message": "無効なIPFSゲートウェイです: 値が有効なURLになる必要があります"
  },
  "invalidNumber": {
    "message": "無効な数値です。10進数または「0x」で始まる16進数を入力してください。"
  },
  "invalidNumberLeadingZeros": {
    "message": "無効な数値です。頭のゼロを削除してください。"
  },
  "invalidRPC": {
    "message": "無効なRPC URL"
  },
  "invalidSeedPhrase": {
    "message": "無効なシークレットリカバリーフレーズ"
  },
  "invalidSeedPhraseCaseSensitive": {
    "message": "入力値が無効です！シークレットリカバリーフレーズは大文字・小文字が区別されます。"
  },
  "ipfsGateway": {
    "message": "IPFSゲートウェイ"
  },
  "ipfsGatewayDescription": {
    "message": "MetaMaskは、サードパーティサービスを使用して、IPFSに保管されているNFTの画像の表示、ブラウザのアドレスバーに入力されたENSアドレスに関する情報の表示、様々なトークンのアイコンの取得を行います。これらのサービスの使用時には、IPアドレスが当該サービスに公開される可能性があります。"
  },
  "ipfsToggleModalDescriptionOne": {
    "message": "MetaMaskは、サードパーティサービスを使用して、IPFSに保管されているNFTの画像の表示、ブラウザのアドレスバーに入力されたENSアドレスに関する情報の表示、様々なトークンのアイコンの取得を行います。これらのサービスの使用時には、IPアドレスが当該サービスに公開される可能性があります。"
  },
  "ipfsToggleModalDescriptionTwo": {
    "message": "「確認」を選択すると、IPFS解決がオンになります。これは$1でいつでもオフにできます。",
    "description": "$1 is the method to turn off ipfs"
  },
  "ipfsToggleModalSettings": {
    "message": "「設定」>「セキュリティとプライバシー」"
  },
  "isSigningOrSubmitting": {
    "message": "以前のトランザクションがまだ署名中または送信中です"
  },
  "jazzAndBlockies": {
    "message": "JazziconとBlockieは、アカウントを一目で見分けるためのユニークなアイコンであり、2つの異なるスタイルが特徴です。"
  },
  "jazzicons": {
    "message": "Jazzicon"
  },
  "jsDeliver": {
    "message": "jsDeliver"
  },
  "jsonFile": {
    "message": "JSONファイル",
    "description": "format for importing an account"
  },
  "keyringAccountName": {
    "message": "アカウント名"
  },
  "keyringAccountPublicAddress": {
    "message": "パブリックアドレス"
  },
  "keyringSnapRemovalResult1": {
    "message": "$1の削除を完了$2",
    "description": "Displays the result after removal of a keyring snap. $1 is the snap name, $2 is whether it is successful or not"
  },
  "keyringSnapRemovalResultNotSuccessful": {
    "message": "できませんでした",
    "description": "Displays the `not` word in $2."
  },
  "keyringSnapRemoveConfirmation": {
    "message": "「$1」と入力して、このSnapを削除することを確定してください:",
    "description": "Asks user to input the name nap prior to deleting the snap. $1 is the snap name"
  },
  "keystone": {
    "message": "Keystone"
  },
  "knownAddressRecipient": {
    "message": "既知のコントラクトアドレスです。"
  },
  "knownTokenWarning": {
    "message": "このアクションは、ウォレットに既に一覧表示されているトークンを編集します。これは、フィッシングに使用される可能性があります。これらのトークンの表す内容を変更する意図が確実な場合にのみ承認します。$1に関する詳細をご覧ください"
  },
  "l1Fee": {
    "message": "L1手数料"
  },
  "l1FeeTooltip": {
    "message": "L1ガス代"
  },
  "l2Fee": {
    "message": "L2手数料"
  },
  "l2FeeTooltip": {
    "message": "L2ガス代"
  },
  "lastConnected": {
    "message": "前回の接続"
  },
  "lastSold": {
    "message": "前回の売却"
  },
  "lavaDomeCopyWarning": {
    "message": "安全上の理由により、現在このテキストは選択できません。"
  },
  "layer1Fees": {
    "message": "レイヤー1手数料"
  },
  "layer2Fees": {
    "message": "レイヤー2手数料"
  },
  "learnCancelSpeeedup": {
    "message": "$1の方法を学ぶ",
    "description": "$1 is link to cancel or speed up transactions"
  },
  "learnMore": {
    "message": "詳細"
  },
  "learnMoreAboutGas": {
    "message": "ガスに関する$1をご希望ですか？",
    "description": "$1 will be replaced by the learnMore translation key"
  },
  "learnMoreKeystone": {
    "message": "詳細"
  },
  "learnMoreUpperCase": {
    "message": "詳細"
  },
  "learnMoreUpperCaseWithDot": {
    "message": "詳細。"
  },
  "learnScamRisk": {
    "message": "詐欺やセキュリティのリスク。"
  },
  "learnToBridge": {
    "message": "ブリッジの使い方"
  },
  "leaveMetaMask": {
    "message": "MetaMaskから離れますか？"
  },
  "leaveMetaMaskDesc": {
    "message": "MetaMask以外のサイトにアクセスしようとしています。続行する前にURLをもう一度確認してください。"
  },
  "ledgerAccountRestriction": {
    "message": "新しいアカウントを追加するには、その前に最後のアカウントを使用する必要があります。"
  },
  "ledgerConnectionInstructionCloseOtherApps": {
    "message": "デバイスに接続されている他のソフトウェアを閉じてから、ここをクリックして更新してください。"
  },
  "ledgerConnectionInstructionHeader": {
    "message": "確認をクリックする前:に:"
  },
  "ledgerConnectionInstructionStepFour": {
    "message": "Ledgerデバイスで「スマートコントラクトデータ」または「ブラインド署名」を有効にしてください。"
  },
  "ledgerConnectionInstructionStepThree": {
    "message": "Ledgerが接続されていて、イーサリアムアプリを選択していることを確認してください。"
  },
  "ledgerDeviceOpenFailureMessage": {
    "message": "Ledgerデバイスを開けませんでした。Ledgerが他のソフトウェアに接続されている可能性があります。Ledger LiveまたはLedgerデバイスに接続されている他のアプリケーションを閉じて、もう一度接続してみてください。"
  },
  "ledgerErrorConnectionIssue": {
    "message": "Ledgerを接続し直し、ETHアプリを開いてもう一度お試しください。"
  },
  "ledgerErrorDevicedLocked": {
    "message": "Ledgerがロックされています。ロックを解除してからもう一度お試しください。"
  },
  "ledgerErrorEthAppNotOpen": {
    "message": "この問題を解決するには、デバイスでETHアプリケーションを開いてもう一度お試しください。"
  },
  "ledgerErrorTransactionDataNotPadded": {
    "message": "イーサリアムトランザクションの入力データが十分にパディングされていません。"
  },
  "ledgerLiveApp": {
    "message": "Ledger Liveアプリ"
  },
  "ledgerLocked": {
    "message": "Ledgerデバイスに接続できません。デバイスのロックが解除され、イーサリアムアプリが開かれていることを確認してください。"
  },
  "ledgerTimeout": {
    "message": "Ledger Liveが応答に時間がかかりすぎているか、接続がタイムアウトしました。Ledger Liveのアプリが開かれていて、デバイスのロックが解除されていることを確認してください。"
  },
  "ledgerWebHIDNotConnectedErrorMessage": {
    "message": "Ledgerデバイスが接続されていません。Ledgerに接続する場合は、もう一度「続行」をクリックして、HID接続を承認してください。",
    "description": "An error message shown to the user during the hardware connect flow."
  },
  "levelArrow": {
    "message": "水平矢印"
  },
  "lightTheme": {
    "message": "ライト"
  },
  "likeToImportToken": {
    "message": "このトークンをインポートしますか？"
  },
  "likeToImportTokens": {
    "message": "これらのトークンを追加しますか？"
  },
  "lineaGoerli": {
    "message": "Linea Goerliテストネットワーク"
  },
  "lineaMainnet": {
    "message": "Lineaメインネット"
  },
  "lineaSepolia": {
    "message": "Linea Sepoliaテストネットワーク"
  },
  "link": {
    "message": "リンク"
  },
  "links": {
    "message": "リンク"
  },
  "loadMore": {
    "message": "さらにロード"
  },
  "loading": {
    "message": "ロードしています..."
  },
  "loadingScreenHardwareWalletMessage": {
    "message": "ハードウェアウォレットでトランザクションを完了させてください。"
  },
  "loadingScreenSnapMessage": {
    "message": "Snapでトランザクションを完了させてください。"
  },
  "loadingTokens": {
    "message": "トークンをロードしています..."
  },
  "localhost": {
    "message": "Localhost 8545"
  },
  "lock": {
    "message": "ロック"
  },
  "lockMetaMask": {
    "message": "MetaMaskをロック"
  },
  "lockTimeInvalid": {
    "message": "ロック時間は0～10080の間の数字で設定する必要があります"
  },
  "logo": {
    "message": "$1ロゴ",
    "description": "$1 is the name of the ticker"
  },
  "low": {
    "message": "低"
  },
  "lowGasSettingToolTipMessage": {
    "message": "値下がりを待つには$1を使用してください。価格がやや予測不能なため、予想時間はあまり正確ではありません。",
    "description": "$1 is key 'low' separated here so that it can be passed in with bold font-weight"
  },
  "lowLowercase": {
    "message": "低"
  },
  "lowPriorityMessage": {
    "message": "今後のトランザクションはこのトランザクションの後でキューに入ります。この価格が最後に表示されたのはしばらく前のことです。"
  },
  "mainnet": {
    "message": "イーサリアムメインネット"
  },
  "mainnetToken": {
    "message": "このアドレスは、既知のイーサリアムメインネットのトークンアドレスと一致しています。追加するトークンのコントラクトアドレスとネットワークを再確認してください。"
  },
  "makeAnotherSwap": {
    "message": "新しいスワップの作成"
  },
  "makeSureNoOneWatching": {
    "message": "誰にも見られていないことを確認してください",
    "description": "Warning to users to be care while creating and saving their new Secret Recovery Phrase"
  },
  "marketCap": {
    "message": "時価総額"
  },
  "marketDetails": {
    "message": "マーケットの詳細"
  },
  "max": {
    "message": "最大"
  },
  "maxBaseFee": {
    "message": "最大基本料金"
  },
  "maxFee": {
    "message": "最大手数料"
  },
  "maxFeeTooltip": {
    "message": "トランザクションの支払いに提供される最大手数料"
  },
  "maxPriorityFee": {
    "message": "最大優先手数料"
  },
  "medium": {
    "message": "市場"
  },
  "mediumGasSettingToolTipMessage": {
    "message": "現在の市場価格での迅速な処理には、$1を使用してください。",
    "description": "$1 is key 'medium' (text: 'Market') separated here so that it can be passed in with bold font-weight"
  },
  "memo": {
    "message": "メモ"
  },
  "message": {
    "message": "メッセージ"
  },
  "metaMaskConnectStatusParagraphOne": {
    "message": "アカウントの接続をMetaMaskでさらに制御できるようになりました。"
  },
  "metaMaskConnectStatusParagraphThree": {
    "message": "接続されているアカウントを管理するには、これをクリックします。"
  },
  "metaMaskConnectStatusParagraphTwo": {
    "message": "訪問しているWebサイトが現在選択しているアカウントに接続されている場合、接続ステータスボタンが表示されます。"
  },
  "metadataModalSourceTooltip": {
    "message": "$1はnpmでホストされていて、$2はこのSnapの一意のIDです。",
    "description": "$1 is the snap name and $2 is the snap NPM id."
  },
  "metamaskInstitutionalVersion": {
    "message": "MetaMask Institutionalバージョン"
  },
  "metamaskNotificationsAreOff": {
    "message": "ウォレットの通知は現在無効になっています"
  },
  "metamaskPortfolio": {
    "message": "MetaMask Portfolio。"
  },
  "metamaskSwapsOfflineDescription": {
    "message": "MetaMask Swapsはメンテナンス中です。後でもう一度確認してください。"
  },
  "metamaskVersion": {
    "message": "MetaMaskのバージョン"
  },
  "methodData": {
    "message": "方法"
  },
<<<<<<< HEAD
  "methodDataTransactionDesc": {
    "message": "解読された入力データに基づき実行された機能"
  },
=======
>>>>>>> 535c139b
  "methodNotSupported": {
    "message": "このアカウントではサポートされていません。"
  },
  "metrics": {
    "message": "メトリクス"
  },
  "millionAbbreviation": {
    "message": "M",
    "description": "Shortened form of 'million'"
  },
  "mismatchAccount": {
    "message": "選択されたアカウント ($1) は署名しようとしているアカウント ($2) と異なります"
  },
  "mismatchedChainLinkText": {
    "message": "ネットワークの詳細の確認",
    "description": "Serves as link text for the 'mismatchedChain' key. This text will be embedded inside the translation for that key."
  },
  "mismatchedChainRecommendation": {
    "message": "先に進む前に$1をお勧めします。",
    "description": "$1 is a clickable link with text defined by the 'mismatchedChainLinkText' key. The link will open to instructions for users to validate custom network details."
  },
  "mismatchedNetworkName": {
    "message": "弊社の記録によると、ネットワーク名がこのチェーンIDと正しく一致していない可能性があります。"
  },
  "mismatchedNetworkSymbol": {
    "message": "送信された通貨記号がこのチェーンIDに関して予想されるものと一致していません。"
  },
  "mismatchedRpcChainId": {
    "message": "カスタムネットワークにより返されたチェーンIDが、送信されたチェーンIDと一致しません。"
  },
  "mismatchedRpcUrl": {
    "message": "弊社の記録によると、送信されたRPC URLの値がこのチェーンIDの既知のプロバイダーと一致しません。"
  },
  "missingSetting": {
    "message": "設定が見つかりませんか？"
  },
  "missingSettingRequest": {
    "message": "ここからリクエスト"
  },
  "mmiBuiltAroundTheWorld": {
    "message": "MetaMaskは、世界中でデザイン・開発されています。"
  },
  "mmiNewNFTDetectedInNFTsTabMessage": {
    "message": "MetaMask Institutionalによるウォレット内のNFTの自動検出と表示を許可します。"
  },
  "mmiPasswordSetupDetails": {
    "message": "このパスワードはMetaMask Institutional拡張機能のロックしか解除しません。"
  },
  "more": {
    "message": "他"
  },
  "multipleSnapConnectionWarning": {
    "message": "$1が$2 Snapの使用を求めています",
    "description": "$1 is the dapp and $2 is the number of snaps it wants to connect to."
  },
  "mustSelectOne": {
    "message": "トークンを1つ以上選択する必要があります。"
  },
  "name": {
    "message": "名前"
  },
  "nameAddressLabel": {
    "message": "アドレス",
    "description": "Label above address field in name component modal."
  },
  "nameInstructionsNew": {
    "message": "このアドレスを知っている場合は、今後認識できるようニックネームを付けてください。",
    "description": "Instruction text in name component modal when value is not recognised."
  },
  "nameInstructionsRecognized": {
    "message": "このアドレスにはデフォルトのニックネームがありますが、編集したり、他の提案を閲覧したりできます。",
    "description": "Instruction text in name component modal when value is recognized but not saved."
  },
  "nameInstructionsSaved": {
    "message": "以前このアドレスのニックネームを追加しています。編集するか、他のニックネームの提案を参照できます。",
    "description": "Instruction text in name component modal when value is saved."
  },
  "nameLabel": {
    "message": "ニックネーム",
    "description": "Label above name input field in name component modal."
  },
  "nameModalMaybeProposedName": {
    "message": "たとえば: $1",
    "description": "$1 is the proposed name"
  },
  "nameModalTitleNew": {
    "message": "不明なアドレス",
    "description": "Title of the modal created by the name component when value is not recognised."
  },
  "nameModalTitleRecognized": {
    "message": "認識されたアドレス",
    "description": "Title of the modal created by the name component when value is recognized but not saved."
  },
  "nameModalTitleSaved": {
    "message": "保存したアドレス",
    "description": "Title of the modal created by the name component when value is saved."
  },
  "nameProviderProposedBy": {
    "message": "提案元: $1",
    "description": "$1 is the name of the provider"
  },
  "nameProvider_ens": {
    "message": "イーサリアムネームサービス (ENS)"
  },
  "nameProvider_etherscan": {
    "message": "Etherscan"
  },
  "nameProvider_lens": {
    "message": "Lensプロトコル"
  },
  "nameProvider_token": {
    "message": "MetaMask"
  },
  "nameSetPlaceholder": {
    "message": "ニックネームを選択...",
    "description": "Placeholder text for name input field in name component modal."
  },
  "nativePermissionRequestDescription": {
    "message": "このサイトに次のことを希望しますか？",
    "description": "Description below header used on Permission Connect screen for native permissions."
  },
  "nativeToken": {
    "message": "このネットワークのネイティブトークンは$1です。ガス代にもこのトークンが使用されます。",
    "description": "$1 represents the name of the native token on the current network"
  },
  "nativeTokenScamWarningConversion": {
    "message": "ネットワークの詳細を編集"
  },
  "nativeTokenScamWarningDescription": {
    "message": "このネットワークは関連付けられているチェーンIDまたは名前と一致していません。人気のトークンの多くが「$1」という名前を使用しているため、詐欺の対象となっています。詐欺師はより価値の高い通貨を送り返すよう仕向けてくる可能性があります。続行する前にすべてを確認してください。",
    "description": "$1 represents the currency name"
  },
  "nativeTokenScamWarningTitle": {
    "message": "これは詐欺の可能性があります"
  },
  "needHelp": {
    "message": "アシスタンスが必要な場合は、$1にお問い合わせください",
    "description": "$1 represents `needHelpLinkText`, the text which goes in the help link"
  },
  "needHelpFeedback": {
    "message": "フィードバックを提供"
  },
  "needHelpLinkText": {
    "message": "MetaMaskサポート"
  },
  "needHelpSubmitTicket": {
    "message": "チケットを送信"
  },
  "needImportFile": {
    "message": "インポートするファイルの選択が必要です。",
    "description": "User is important an account and needs to add a file to continue"
  },
  "negativeETH": {
    "message": "負の額のETHを送金することはできません。"
  },
  "negativeOrZeroAmountToken": {
    "message": "資産をマイナスまたはゼロの金額で送ることはできません。"
  },
  "network": {
    "message": "ネットワーク:"
  },
  "networkAddedSuccessfully": {
    "message": "ネットワークが追加されました！"
  },
  "networkDetails": {
    "message": "ネットワークの詳細"
  },
  "networkIsBusy": {
    "message": "ネットワークが混み合っています。ガス代が高く、見積もりはあまり正確ではありません。"
  },
  "networkMenu": {
    "message": "ネットワークメニュー"
  },
  "networkMenuHeading": {
    "message": "ネットワークを選択"
  },
  "networkName": {
    "message": "ネットワーク名"
  },
  "networkNameArbitrum": {
    "message": "Arbitrum"
  },
  "networkNameAvalanche": {
    "message": "Avalanche"
  },
  "networkNameBSC": {
    "message": "BSC"
  },
  "networkNameBase": {
    "message": "Base"
  },
  "networkNameBitcoin": {
    "message": "ビットコイン"
  },
  "networkNameDefinition": {
    "message": "このネットワークに関連付けられている名前。"
  },
  "networkNameEthereum": {
    "message": "イーサリアム"
  },
  "networkNameGoerli": {
    "message": "Goerli"
  },
  "networkNameLinea": {
    "message": "Linea"
  },
  "networkNameOpMainnet": {
    "message": "OPメインネット"
  },
  "networkNamePolygon": {
    "message": "Polygon"
  },
  "networkNameTestnet": {
    "message": "テストネット"
  },
  "networkNameZkSyncEra": {
    "message": "zkSync Era"
  },
  "networkOptions": {
    "message": "ネットワークオプション"
  },
  "networkProvider": {
    "message": "ネットワークプロバイダー"
  },
  "networkSettingsChainIdDescription": {
    "message": "チェーンIDはトランザクションの署名に使用されます。チェーンIDはネットワークが返すチェーンIDと一致する必要があります。10進数または「0x」が先行する16進数を入力できますが、10進数で表示されます。"
  },
  "networkStatus": {
    "message": "ネットワークステータス"
  },
  "networkStatusBaseFeeTooltip": {
    "message": "基本料金はネットワークによって設定され、13～14秒ごとに変更されます。弊社の$1と$2のオプションは、突然の上昇を考慮したものです。",
    "description": "$1 and $2 are bold text for Medium and Aggressive respectively."
  },
  "networkStatusPriorityFeeTooltip": {
    "message": "優先手数料 (別名「マイナーチップ」) の範囲。これはマイナーに直接支払われ、トランザクションを優先するインセンティブとなります。"
  },
  "networkStatusStabilityFeeTooltip": {
    "message": "ガス代は過去72時間と比較して$1です。",
    "description": "$1 is networks stability value - stable, low, high"
  },
  "networkSwitchConnectionError": {
    "message": "$1に接続できません",
    "description": "$1 represents the network name"
  },
  "networkURL": {
    "message": "ネットワークURL"
  },
  "networkURLDefinition": {
    "message": "このネットワークへのアクセスに使用されるURLです。"
  },
  "networks": {
    "message": "ネットワーク"
  },
  "nevermind": {
    "message": "取り消し"
  },
  "new": {
    "message": "新登場！"
  },
  "newAccount": {
    "message": "新しいアカウント"
  },
  "newAccountNumberName": {
    "message": "アカウント$1",
    "description": "Default name of next account to be created on create account screen"
  },
  "newContact": {
    "message": "新しい連絡先"
  },
  "newContract": {
    "message": "新しいコントラクト"
  },
  "newNFTDetectedInImportNFTsMessageStrongText": {
    "message": "「設定」>「セキュリティとプライバシー」"
  },
  "newNFTDetectedInImportNFTsMsg": {
    "message": "OpenSeaを使用してNFTを表示するには、$1で「NFTメディアの表示」をオンにしてください。",
    "description": "$1 is used for newNFTDetectedInImportNFTsMessageStrongText"
  },
  "newNFTDetectedInNFTsTabMessage": {
    "message": "MetaMaskによるウォレット内のNFTの自動検出と表示を許可します。"
  },
  "newNFTsAutodetected": {
    "message": "NFTの自動検出"
  },
  "newNetworkAdded": {
    "message": "「$1」が追加されました！"
  },
  "newNetworkEdited": {
    "message": "“$1”が編集されました！"
  },
  "newNftAddedMessage": {
    "message": "NFTが追加されました！"
  },
  "newPassword": {
    "message": "新しいパスワード (最低8文字)"
  },
  "newPrivacyPolicyActionButton": {
    "message": "続きを表示"
  },
  "newPrivacyPolicyTitle": {
    "message": "プライバシーポリシーが更新されました"
  },
  "newTokensImportedMessage": {
    "message": "$1をインポートしました。",
    "description": "$1 is the string of symbols of all the tokens imported"
  },
  "newTokensImportedTitle": {
    "message": "トークンがインポートされました"
  },
  "next": {
    "message": "次へ"
  },
  "nextNonceWarning": {
    "message": "ナンスが提案された$1よりも大きいです",
    "description": "The next nonce according to MetaMask's internal logic"
  },
  "nftAddFailedMessage": {
    "message": "所有者情報が一致していないため、NFTを追加できません。入力された情報が正しいことを確認してください。"
  },
  "nftAddressError": {
    "message": "このトークンはNFTです。$1で追加してください",
    "description": "$1 is a clickable link with text defined by the 'importNFTPage' key"
  },
  "nftAlreadyAdded": {
    "message": "NFTがすでに追加されています。"
  },
  "nftAutoDetectionEnabled": {
    "message": "NFTの自動検出が有効になりました"
  },
  "nftDisclaimer": {
    "message": "開示事項: MetaMaskはソースURLからメディアファイルを取得します。このURLは時々、NFTがミントされたマーケットプレイスにより変更されることがあります。"
  },
  "nftOptions": {
    "message": "NFTオプション"
  },
  "nftTokenIdPlaceholder": {
    "message": "トークンIDを入力してください"
  },
  "nftWarningContent": {
    "message": "今後取得する可能性のあるものも含め、$1へのアクセスを許可しようとしています。相手はこの承認が取り消されるまで、お客様のウォレットからいつでも許可なしにこれらのNFTを送ることができます。$2",
    "description": "$1 is nftWarningContentBold bold part, $2 is Learn more link"
  },
  "nftWarningContentBold": {
    "message": "手持ちのすべての$1 NFT",
    "description": "$1 is name of the collection"
  },
  "nftWarningContentGrey": {
    "message": "慎重に進めてください。"
  },
  "nfts": {
    "message": "NFT"
  },
  "nftsPreviouslyOwned": {
    "message": "以前保有"
  },
  "nickname": {
    "message": "ニックネーム"
  },
  "noAccountsFound": {
    "message": "指定された検索クエリでアカウントが見つかりませんでした"
  },
  "noAddressForName": {
    "message": "この名前にアドレスが設定されていません。"
  },
  "noConnectedAccountDescription": {
    "message": "続行するには、このサイトで使用するアカウントを選択してください。"
  },
  "noConnectedAccountTitle": {
    "message": "MetaMaskはこのサイトに接続されていません"
  },
  "noConversionDateAvailable": {
    "message": "通貨換算日がありません"
  },
  "noConversionRateAvailable": {
    "message": "利用可能な換算レートがありません"
  },
  "noDomainResolution": {
    "message": "指定されたドメインの名前解決ができません。"
  },
  "noHardwareWalletOrSnapsSupport": {
    "message": "Snap、およびほとんどのハードウェアウォレットは、現在お使いのブラウザのバージョンで使用できません。"
  },
  "noNFTs": {
    "message": "NFTはまだありません"
  },
  "noNetworksFound": {
    "message": "入力された検索クエリでネットワークが見つかりません"
  },
  "noSnaps": {
    "message": "snapがインストールされていません"
  },
  "noThanks": {
    "message": "結構です"
  },
  "noTransactions": {
    "message": "トランザクションがありません"
  },
  "noWebcamFound": {
    "message": "お使いのコンピューターのWebカメラが見つかりませんでした。もう一度お試しください。"
  },
  "noWebcamFoundTitle": {
    "message": "Webカメラが見つかりません"
  },
  "nonCustodialAccounts": {
    "message": "MetaMask Institutionalでは、非カストディアルアカウントを使用できます。これらのアカウントを使用する場合は、シークレットリカバリーフレーズをバックアップしてください。"
  },
  "nonce": {
    "message": "ナンス"
  },
  "nonceField": {
    "message": "トランザクション ナンスのカスタマイズ"
  },
  "nonceFieldDesc": {
    "message": "資産を送る際にナンス (トランザクション番号) を変更するには、この機能をオンにします。これは高度な機能であり、慎重に使用してください。"
  },
  "nonceFieldHeading": {
    "message": "カスタムナンス"
  },
  "notBusy": {
    "message": "ビジー状態ではありません"
  },
  "notCurrentAccount": {
    "message": "これは正しいアカウントですか？ウォレットで現在選択されているアカウントと異なっています"
  },
  "notEnoughBalance": {
    "message": "残高が不十分です"
  },
  "notEnoughGas": {
    "message": "ガスが不足しています"
  },
  "notRightNow": {
    "message": "また後で"
  },
  "note": {
    "message": "備考"
  },
  "notePlaceholder": {
    "message": "承認者がカストディアンでトランザクションを承認する際に、この備考が表示されます。"
  },
  "notificationDetail": {
    "message": "詳細"
  },
  "notificationDetailBaseFee": {
    "message": "基本料金 (gwei)"
  },
  "notificationDetailGasLimit": {
    "message": "ガスリミット (単位)"
  },
  "notificationDetailGasUsed": {
    "message": "使用ガス (単位)"
  },
  "notificationDetailMaxFee": {
    "message": "ガス1単位あたりの最大手数料"
  },
  "notificationDetailNetwork": {
    "message": "ネットワーク"
  },
  "notificationDetailNetworkFee": {
    "message": "ネットワーク手数料"
  },
  "notificationDetailPriorityFee": {
    "message": "優先手数料 (gwei)"
  },
  "notificationItemCheckBlockExplorer": {
    "message": "ブロックエクスプローラーで確認する"
  },
  "notificationItemCollection": {
    "message": "コレクション"
  },
  "notificationItemConfirmed": {
    "message": "確定されました"
  },
  "notificationItemError": {
    "message": "現在手数料を取得できません"
  },
  "notificationItemFrom": {
    "message": "移動元"
  },
  "notificationItemLidoStakeReadyToBeWithdrawn": {
    "message": "出金準備ができました"
  },
  "notificationItemLidoStakeReadyToBeWithdrawnMessage": {
    "message": "これでステーキングが解除された$1を引き出すことができます"
  },
  "notificationItemLidoWithdrawalRequestedMessage": {
    "message": "$1のステーキングを解除するリクエストが送信されました"
  },
  "notificationItemNFTReceivedFrom": {
    "message": "NFTを次の相手から受け取りました:"
  },
  "notificationItemNFTSentTo": {
    "message": "NFTを次の相手に送りました:"
  },
  "notificationItemNetwork": {
    "message": "ネットワーク"
  },
  "notificationItemRate": {
    "message": "レート (手数料込み)"
  },
  "notificationItemReceived": {
    "message": "受け取りました"
  },
  "notificationItemReceivedFrom": {
    "message": "次の相手から受け取りました:"
  },
  "notificationItemSent": {
    "message": "送りました"
  },
  "notificationItemSentTo": {
    "message": "次の相手に送りました:"
  },
  "notificationItemStakeCompleted": {
    "message": "ステーキングが完了しました"
  },
  "notificationItemStaked": {
    "message": "ステーキングしました"
  },
  "notificationItemStakingProvider": {
    "message": "ステーキングプロバイダー"
  },
  "notificationItemStatus": {
    "message": "ステータス"
  },
  "notificationItemSwapped": {
    "message": "スワップ完了"
  },
  "notificationItemSwappedFor": {
    "message": "for"
  },
  "notificationItemTo": {
    "message": "移動先"
  },
  "notificationItemTransactionId": {
    "message": "トランザクションID"
  },
  "notificationItemUnStakeCompleted": {
    "message": "ステーキングの解除が完了しました"
  },
  "notificationItemUnStaked": {
    "message": "ステーキングが解除されました"
  },
  "notificationItemUnStakingRequested": {
    "message": "ステーキングの解除がリクエストされました"
  },
  "notificationTransactionFailedMessage": {
    "message": "トランザクション $1 に失敗しました！$2",
    "description": "Content of the browser notification that appears when a transaction fails"
  },
  "notificationTransactionFailedMessageMMI": {
    "message": "トランザクションに失敗しました！$1",
    "description": "Content of the browser notification that appears when a transaction fails in MMI"
  },
  "notificationTransactionFailedTitle": {
    "message": "トランザクション失敗",
    "description": "Title of the browser notification that appears when a transaction fails"
  },
  "notificationTransactionSuccessMessage": {
    "message": "トランザクション $1 が承認されました！",
    "description": "Content of the browser notification that appears when a transaction is confirmed"
  },
  "notificationTransactionSuccessTitle": {
    "message": "トランザクションの承認完了",
    "description": "Title of the browser notification that appears when a transaction is confirmed"
  },
  "notificationTransactionSuccessView": {
    "message": "$1で表示",
    "description": "Additional content in a notification that appears when a transaction is confirmed and has a block explorer URL."
  },
  "notifications": {
    "message": "通知"
  },
  "notificationsDropLedgerFirefoxDescription": {
    "message": "FirefoxはU2Fをサポートしなくなったため、LedgerはFirefox版の MetaMaskでは機能しません。代わりにGoogle Chrome版のMetaMaskをお試しください。",
    "description": "Description of a notification in the 'See What's New' popup. Describes that ledger will not longer be supported for firefox users and they should use MetaMask on chrome for ledger support instead."
  },
  "notificationsDropLedgerFirefoxTitle": {
    "message": "FirefoxでのLedger サポートの停止",
    "description": "Title for a notification in the 'See What's New' popup. Tells firefox users that ledger support is being dropped."
  },
  "notificationsFeatureToggle": {
    "message": "ウォレットの通知を有効にする",
    "description": "Experimental feature title"
  },
  "notificationsFeatureToggleDescription": {
    "message": "これにより、資金やNFTのやり取りなどに関するウォレットの通知と、機能に関するお知らせが有効になります。",
    "description": "Description of the experimental notifications feature"
  },
  "notificationsMarkAllAsRead": {
    "message": "すべて既読にする"
  },
  "notificationsPageEmptyTitle": {
    "message": "ここに表示する内容はありません"
  },
  "notificationsPageErrorContent": {
    "message": "このページにもう一度アクセスしてみてください"
  },
  "notificationsPageErrorTitle": {
    "message": "エラーが発生しました"
  },
  "notificationsPageNoNotificationsContent": {
    "message": "まだ通知を受け取っていません。"
  },
  "notificationsSettingsBoxError": {
    "message": "問題が発生しました。もう一度お試しください。"
  },
  "notificationsSettingsPageAllowNotifications": {
    "message": "通知を使えば、ウォレットで何が起きているか常に把握できます。通知を使用するには、プロファイルを使用してデバイス間で一部の設定を同期します。$1"
  },
  "notificationsSettingsPageAllowNotificationsLink": {
    "message": "この機能を使用する際に当社がどのようにユーザーのプライバシーを保護するのか、ご覧ください。"
  },
  "numberOfNewTokensDetectedPlural": {
    "message": "$1種類の新しいトークンがこのアカウントで見つかりました",
    "description": "$1 is the number of new tokens detected"
  },
  "numberOfNewTokensDetectedSingular": {
    "message": "1つの新しいトークンがこのアカウントで見つかりました"
  },
  "numberOfTokens": {
    "message": "トークンの数"
  },
  "ofTextNofM": {
    "message": "中の"
  },
  "off": {
    "message": "オフ"
  },
  "offlineForMaintenance": {
    "message": "メンテナンスのためにオフラインです"
  },
  "ok": {
    "message": "OK"
  },
  "on": {
    "message": "オン"
  },
  "onboardedMetametricsAccept": {
    "message": "同意する"
  },
  "onboardedMetametricsDisagree": {
    "message": "いいえ、結構です"
  },
  "onboardedMetametricsKey1": {
    "message": "最新情報"
  },
  "onboardedMetametricsKey2": {
    "message": "製品の機能"
  },
  "onboardedMetametricsKey3": {
    "message": "その他関連プロモーション資料"
  },
  "onboardedMetametricsLink": {
    "message": "MetaMetrics"
  },
  "onboardedMetametricsParagraph1": {
    "message": "$1に加え、マーケティングコミュニケーションとのインタラクションについて把握するためにもデータを使用します。",
    "description": "$1 represents the 'onboardedMetametricsLink' locale string"
  },
  "onboardedMetametricsParagraph2": {
    "message": "これは、次のようなお伝えする情報のカスタマイズに役立ちます:"
  },
  "onboardedMetametricsParagraph3": {
    "message": "ユーザーから提供されたデータが販売されることは一切なく、いつでもオプトアウトできます。"
  },
  "onboardedMetametricsTitle": {
    "message": "エクスペリエンスの改善にご協力ください"
  },
  "onboardingAdvancedPrivacyIPFSDescription": {
    "message": "IPFSゲートウェイにより、第三者がホスティングしているデータへのアクセスと表示が可能になります。カスタムIPFSゲートウェイを追加するか、引き続きデフォルトを使用できます。"
  },
  "onboardingAdvancedPrivacyIPFSInvalid": {
    "message": "有効なURLを入力してください"
  },
  "onboardingAdvancedPrivacyIPFSTitle": {
    "message": "カスタムIPFSゲートウェイを追加"
  },
  "onboardingAdvancedPrivacyIPFSValid": {
    "message": "IPFSゲートウェイのURLが有効です"
  },
  "onboardingAdvancedPrivacyNetworkButton": {
    "message": "カスタムネットワークを追加"
  },
  "onboardingAdvancedPrivacyNetworkDescription": {
    "message": "当社では、遠隔手続き呼び出し (RPC) プロバイダーにInfuraを使用して、イーサリアムデータにできるだけ信頼性の高いプライベートな形でアクセスできるようにしています。独自のRPCをお選びいただくこともできますが、どのRPCもトランザクションを実行するために、ユーザーのIPアドレスとイーサリアムウォレットを取得する点にご注意ください。Infuraによるデータの取扱いに関する詳細は、$1をご覧ください。"
  },
  "onboardingAdvancedPrivacyNetworkTitle": {
    "message": "ネットワークを選択してください"
  },
  "onboardingCreateWallet": {
    "message": "新規ウォレットを作成"
  },
  "onboardingImportWallet": {
    "message": "既存のウォレットをインポート"
  },
  "onboardingMetametricsAgree": {
    "message": "同意します"
  },
  "onboardingMetametricsDescription": {
    "message": "MetaMaskの改善を目的に、基本的な使用状況および診断データを収集したいと思います。ここで提供されるデータが販売されることはありません。"
  },
  "onboardingMetametricsDescription2": {
    "message": "指標を収集する際、常に次の条件が適用されます..."
  },
<<<<<<< HEAD
=======
  "onboardingMetametricsDisagree": {
    "message": "結構です"
  },
>>>>>>> 535c139b
  "onboardingMetametricsInfuraTerms": {
    "message": "このデータを他の目的に使用する際は、お知らせします。詳細は当社の$1をご覧ください。設定でいつでもオプトアウトできます。",
    "description": "$1 represents `onboardingMetametricsInfuraTermsPolicy`"
  },
  "onboardingMetametricsInfuraTermsPolicy": {
    "message": "プライバシー ポリシー"
  },
  "onboardingMetametricsModalTitle": {
    "message": "カスタムネットワークを追加"
  },
  "onboardingMetametricsNeverCollect": {
    "message": "$1 アプリのクリックやビューは保存されますが、その他の詳細 (ユーザーのパブリックアドレスなど) は保存されません。",
    "description": "$1 represents `onboardingMetametricsNeverCollectEmphasis`"
  },
  "onboardingMetametricsNeverCollectEmphasis": {
    "message": "非公開:"
  },
  "onboardingMetametricsNeverCollectIP": {
    "message": "$1 大まかな位置情報 (国や地域など) の検出にユーザーのIPアドレスが一時的に使用されますが、保存されることはありません。",
    "description": "$1 represents `onboardingMetametricsNeverCollectIPEmphasis`"
  },
  "onboardingMetametricsNeverCollectIPEmphasis": {
    "message": "一般:"
  },
  "onboardingMetametricsNeverSellData": {
    "message": "$1 使用状況データを共有するか削除するかは、設定でいつでも指定できます。",
    "description": "$1 represents `onboardingMetametricsNeverSellDataEmphasis`"
  },
  "onboardingMetametricsNeverSellDataEmphasis": {
    "message": "任意:"
  },
  "onboardingMetametricsTitle": {
    "message": "MetaMaskの改善にご協力ください"
  },
  "onboardingMetametricsUseDataCheckbox": {
    "message": "このデータは、ユーザーによる当社のマーケティングコミュニケーションとのインタラクションを把握するために使用されます。また、関連ニュースをお伝えする場合もあります (製品の機能など)。"
  },
  "onboardingPinExtensionBillboardAccess": {
    "message": "フルアクセス"
  },
  "onboardingPinExtensionBillboardDescription": {
    "message": "これらの拡張機能は、情報を表示および変更できます"
  },
  "onboardingPinExtensionBillboardDescription2": {
    "message": "このサイトで。"
  },
  "onboardingPinExtensionBillboardTitle": {
    "message": "拡張機能"
  },
  "onboardingPinExtensionChrome": {
    "message": "ブラウザの拡張機能アイコンをクリックします"
  },
  "onboardingPinExtensionDescription": {
    "message": "MetaMaskをブラウザにピン留めすることで、アクセスしやすくなり、トランザクションの承認を簡単に表示できるようになります。"
  },
  "onboardingPinExtensionDescription2": {
    "message": "拡張機能をクリックしてMetaMaskを開き、ワンクリックでウォレットにアクセスできます。"
  },
  "onboardingPinExtensionDescription3": {
    "message": "ブラウザの拡張機能アイコンをクリックすると、すぐにアクセスできます"
  },
  "onboardingPinExtensionLabel": {
    "message": "MetaMaskをピン留めする"
  },
  "onboardingPinExtensionStep1": {
    "message": "1"
  },
  "onboardingPinExtensionStep2": {
    "message": "2"
  },
  "onboardingPinExtensionTitle": {
    "message": "MetaMaskのインストールが完了しました！"
  },
  "onboardingPinMmiExtensionLabel": {
    "message": "MetaMask Institutionalをピン留めする"
  },
  "onboardingUsePhishingDetectionDescription": {
    "message": "フィッシング検出アラートには$1との通信が必要です。jsDeliverはユーザーのIPアドレスにアクセスします。$2をご覧ください。",
    "description": "The $1 is the word 'jsDeliver', from key 'jsDeliver' and $2 is the words Privacy Policy from key 'privacyMsg', both separated here so that it can be wrapped as a link"
  },
  "oneDayAbbreviation": {
    "message": "1日",
    "description": "Shortened form of '1 day'"
  },
  "oneMonthAbbreviation": {
    "message": "1か月",
    "description": "Shortened form of '1 month'"
  },
  "oneWeekAbbreviation": {
    "message": "1週間",
    "description": "Shortened form of '1 week'"
  },
  "oneYearAbbreviation": {
    "message": "1年",
    "description": "Shortened form of '1 year'"
  },
  "onekey": {
    "message": "OneKey"
  },
  "onlyAddTrustedNetworks": {
    "message": "悪意のあるネットワーク プロバイダーは、ブロックチェーンのステートを偽り、ユーザーのネットワークアクティビティを記録することがあります。信頼するカスタムネットワークのみを追加してください。"
  },
  "onlyConnectTrust": {
    "message": "信頼するサイトにのみ接続してください。$1",
    "description": "Text displayed above the buttons for connection confirmation. $1 is the link to the learn more web page."
  },
  "openCustodianApp": {
    "message": "$1アプリを開く",
    "description": "The $1 is the name of the Custodian that will be open"
  },
  "openFullScreenForLedgerWebHid": {
    "message": "全画面モードにしてLedgerを接続します。",
    "description": "Shown to the user on the confirm screen when they are viewing MetaMask in a popup window but need to connect their ledger via webhid."
  },
  "openInBlockExplorer": {
    "message": "ブロックエクスプローラーで開く"
  },
  "openSeaNew": {
    "message": "OpenSea"
  },
  "operationFailed": {
    "message": "操作に失敗しました"
  },
  "optional": {
    "message": "オプション"
  },
  "optionalWithParanthesis": {
    "message": "(オプション)"
  },
  "options": {
    "message": "オプション"
  },
  "or": {
    "message": "または"
  },
  "origin": {
    "message": "起点"
  },
  "osTheme": {
    "message": "システム"
  },
  "otherSnaps": {
    "message": "他のsnap",
    "description": "Used in the 'permission_rpc' message."
  },
  "outdatedBrowserNotification": {
    "message": "古いブラウザを使用しています。ブラウザをアップデートしないと、MetaMaskからセキュリティパッチや新機能を入手できなくなります。"
  },
  "padlock": {
    "message": "南京錠"
  },
  "parameters": {
    "message": "パラメーター"
  },
  "participateInMetaMetrics": {
    "message": "MetaMetricsに参加"
  },
  "participateInMetaMetricsDescription": {
    "message": "MetaMetricsに参加して、MetaMaskの改善にご協力ください"
  },
  "password": {
    "message": "パスワード"
  },
  "passwordMmiTermsWarning": {
    "message": "私は、MetaMask Institutionalがこのパスワードを復元できないことを理解しています。$1"
  },
  "passwordNotLongEnough": {
    "message": "パスワードの長さが足りません"
  },
  "passwordSetupDetails": {
    "message": "このパスワードは、このデバイスでのみMetaMaskウォレットのロックを解除します。MetaMaskはこのパスワードを復元できません。"
  },
  "passwordStrength": {
    "message": "パスワードの強度: $1",
    "description": "Return password strength to the user when user wants to create password."
  },
  "passwordStrengthDescription": {
    "message": "強力なパスワードは、デバイスが盗まれたり侵入されたりした場合に、ウォレットのセキュリティを高めます。"
  },
  "passwordTermsWarning": {
    "message": "私はMetaMaskがこのパスワードを復元できないことを理解しています。$1"
  },
  "passwordsDontMatch": {
    "message": "パスワードが一致しません"
  },
  "pasteJWTToken": {
    "message": "ここにトークンを貼り付けるかドロップしてください:"
  },
  "pastePrivateKey": {
    "message": "秘密鍵の文字列をここに貼り付けます:",
    "description": "For importing an account from a private key"
  },
  "paymasterInUse": {
    "message": "このトランザクションのガス代はペイマスターにより支払われます。",
    "description": "Alert shown in transaction confirmation if paymaster in use."
  },
  "pending": {
    "message": "保留中"
  },
  "pendingTransactionInfo": {
    "message": "このトランザクションは、そのトランザクションが完了するまで処理されません。"
  },
  "pendingTransactionMultiple": {
    "message": "保留中のトランザクションが$1件あります。"
  },
  "pendingTransactionSingle": {
    "message": "保留中のトランザクションが1件あります。",
    "description": "$1 is count of pending transactions"
  },
  "permissionDetails": {
    "message": "アクセス許可の詳細"
  },
  "permissionRequest": {
    "message": "許可のリクエスト"
  },
  "permissionRequested": {
    "message": "現在リクエスト中"
  },
  "permissionRequestedForAccounts": {
    "message": "$1に対して要求済み",
    "description": "Permission cell status for requested permission including accounts, rendered as AvatarGroup which is $1."
  },
  "permissionRevoked": {
    "message": "この更新で取り消し"
  },
  "permissionRevokedForAccounts": {
    "message": "この更新で$1に対して取り消し済み",
    "description": "Permission cell status for revoked permission including accounts, rendered as AvatarGroup which is $1."
  },
  "permission_accessNamedSnap": {
    "message": "$1に接続。",
    "description": "The description for the `wallet_snap` permission. $1 is the human-readable name of the snap."
  },
  "permission_accessNetwork": {
    "message": "インターネットにアクセスします。",
    "description": "The description of the `endowment:network-access` permission."
  },
  "permission_accessNetworkDescription": {
    "message": "$1によるインターネットへのアクセスを許可します。これは、サードパーティサーバーとのデータの送受信に使用されます。",
    "description": "An extended description of the `endowment:network-access` permission. $1 is the snap name."
  },
  "permission_accessSnap": {
    "message": "$1 snapに接続します。",
    "description": "The description for the `wallet_snap` permission. $1 is the name of the snap."
  },
  "permission_accessSnapDescription": {
    "message": "Webサイトまたはsnapによる$1とのやり取りを許可します。",
    "description": "The description for the `wallet_snap_*` permission. $1 is the name of the Snap."
  },
  "permission_cronjob": {
    "message": "定期的なアクションのスケジュール設定と実行。",
    "description": "The description for the `snap_cronjob` permission"
  },
  "permission_cronjobDescription": {
    "message": "$1が一定の時刻、日付、または間隔で定期的に実行されるアクションを実行することを許可します。これは、時間依存のやり取りや通知のトリガーに使用されます。",
    "description": "An extended description for the `snap_cronjob` permission. $1 is the snap name."
  },
  "permission_dialog": {
    "message": "MetaMaskにダイアログウィンドウを表示します。",
    "description": "The description for the `snap_dialog` permission"
  },
  "permission_dialogDescription": {
    "message": "$1がカスタムテキスト、入力フィールド、アクションの承認・拒否ボタンを備えたMetaMaskポップアップを表示することを許可します。\nこれは、Snapのアラート、承認、オプトインフローなどの作成に使用されます。",
    "description": "An extended description for the `snap_dialog` permission. $1 is the snap name."
  },
  "permission_ethereumAccounts": {
    "message": "アドレス、アカウント残高、アクティビティを表示して、承認するトランザクションを提案",
    "description": "The description for the `eth_accounts` permission"
  },
  "permission_ethereumProvider": {
    "message": "イーサリアムプロバイダーにアクセスします。",
    "description": "The description for the `endowment:ethereum-provider` permission"
  },
  "permission_ethereumProviderDescription": {
    "message": "$1がブロックチェーンのデータを読み込みメッセージやトランザクションを提案するために、MetaMaskと直接通信することを許可します。",
    "description": "An extended description for the `endowment:ethereum-provider` permission. $1 is the snap name."
  },
  "permission_getEntropy": {
    "message": "$1に固有の任意のキーを導出します。",
    "description": "The description for the `snap_getEntropy` permission. $1 is the snap name."
  },
  "permission_getEntropyDescription": {
    "message": "$1が、$1固有の任意のキーを公開せずに導出することを許可します。これらのキーはMetaMaskアカウントとは切り離されており、秘密鍵やシークレットリカバリーフレーズとは関連性がありません。他のSnapはこの情報にアクセスできません。",
    "description": "An extended description for the `snap_getEntropy` permission. $1 is the snap name."
  },
  "permission_getLocale": {
    "message": "言語設定の表示",
    "description": "The description for the `snap_getLocale` permission"
  },
  "permission_getLocaleDescription": {
    "message": "$1がMetaMaskの言語設定にアクセスできるようにします。これは、$1のコンテンツをユーザーの言語にローカライズして表示するために使用されます。",
    "description": "An extended description for the `snap_getLocale` permission. $1 is the snap name."
  },
  "permission_homePage": {
    "message": "カスタム画面の表示",
    "description": "The description for the `endowment:page-home` permission"
  },
  "permission_homePageDescription": {
    "message": "$1がMetaMaskでカスタムホーム画面を表示することを許可します。これは、ユーザーインターフェース、構成、ダッシュボードに使用されます。",
    "description": "An extended description for the `endowment:page-home` permission. $1 is the snap name."
  },
  "permission_keyring": {
    "message": "イーサリアムアカウントの追加と制御の要求を許可する",
    "description": "The description for the `endowment:keyring` permission"
  },
  "permission_keyringDescription": {
    "message": "$1がアカウントの追加または削除のリクエストを受け取ることや、これらのアカウントの代理で署名やトランザクションを行うことを許可します。",
    "description": "An extended description for the `endowment:keyring` permission. $1 is the snap name."
  },
  "permission_lifecycleHooks": {
    "message": "ライフサイクルフックを使用します。",
    "description": "The description for the `endowment:lifecycle-hooks` permission"
  },
  "permission_lifecycleHooksDescription": {
    "message": "$1がライフサイクルフックを使用して、ライフサイクルの特定のタイミングでコードを実行することを許可します。",
    "description": "An extended description for the `endowment:lifecycle-hooks` permission. $1 is the snap name."
  },
  "permission_manageAccounts": {
    "message": "イーサリアムアカウントを追加して管理します",
    "description": "The description for `snap_manageAccounts` permission"
  },
  "permission_manageAccountsDescription": {
    "message": "$1がイーサリアムアカウントを追加または削除し、これらのアカウントでトランザクションや署名を行うことを許可します。",
    "description": "An extended description for the `snap_manageAccounts` permission. $1 is the snap name."
  },
  "permission_manageBip32Keys": {
    "message": "$1アカウントの管理",
    "description": "The description for the `snap_getBip32Entropy` permission. $1 is a derivation path, e.g. 'm/44'/0'/0' (secp256k1)'."
  },
  "permission_manageBip44AndBip32KeysDescription": {
    "message": "$1による要求されたネットワークでのアカウントおよび資産の管理を許可します。これらのアカウントはシークレットリカバリーフレーズを (公開せずに) 使用して導出およびバックアップされます。キーを導出できることで、$1はイーサリアム (EVM) だけでなく、様々なブロックチェーンプロトコルをサポートできるようになります。",
    "description": "An extended description for the `snap_getBip44Entropy` and `snap_getBip44Entropy` permissions. $1 is the snap name."
  },
  "permission_manageBip44Keys": {
    "message": "$1アカウントの管理",
    "description": "The description for the `snap_getBip44Entropy` permission. $1 is the name of a protocol, e.g. 'Filecoin'."
  },
  "permission_manageState": {
    "message": "デバイスにデータを保管し管理します。",
    "description": "The description for the `snap_manageState` permission"
  },
  "permission_manageStateDescription": {
    "message": "$1が暗号化を使用して安全にデータを保管、更新、取得することを許可します。他のSnapはこの情報にアクセスできません。",
    "description": "An extended description for the `snap_manageState` permission. $1 is the snap name."
  },
  "permission_nameLookup": {
    "message": "ドメインとアドレス検索を提供します。",
    "description": "The description for the `endowment:name-lookup` permission."
  },
  "permission_nameLookupDescription": {
    "message": "SnapがMetaMask UIのさまざまな部分でアドレスとドメイン検索の取得と表示を行うことを許可します。",
    "description": "An extended description for the `endowment:name-lookup` permission."
  },
  "permission_notifications": {
    "message": "通知を表示します。",
    "description": "The description for the `snap_notify` permission"
  },
  "permission_notificationsDescription": {
    "message": "$1がMetaMask内に通知を表示することを許可します。Snapは、行動を促す情報や緊急性の高い情報に関する短い通知テキストをトリガーできます。",
    "description": "An extended description for the `snap_notify` permission. $1 is the snap name."
  },
  "permission_rpc": {
    "message": "$1が$2と直接やり取りすることを許可します。",
    "description": "The description for the `endowment:rpc` permission. $1 is 'other snaps' or 'websites', $2 is the snap name."
  },
  "permission_rpcDescription": {
    "message": "$1による$2へのメッセージの送信と$2からの応答の受信を許可します。",
    "description": "An extended description for the `endowment:rpc` permission. $1 is 'other snaps' or 'websites', $2 is the snap name."
  },
  "permission_rpcDescriptionOriginList": {
    "message": "$1および$2",
    "description": "A list of allowed origins where $2 is the last origin of the list and $1 is the rest of the list separated by ','."
  },
  "permission_signatureInsight": {
    "message": "署名分析情報モーダルの表示。",
    "description": "The description for the `endowment:signature-insight` permission"
  },
  "permission_signatureInsightDescription": {
    "message": "署名要求の承認前に、$1がモーダルを表示して署名要求に関する分析情報を提供することを許可します。これはフィッシング対策やセキュリティソリューションに使用されます。",
    "description": "An extended description for the `endowment:signature-insight` permission. $1 is the snap name."
  },
  "permission_signatureInsightOrigin": {
    "message": "署名要求を開始したWebサイトの出所を表示する",
    "description": "The description for the `signatureOrigin` caveat, to be used with the `endowment:signature-insight` permission"
  },
  "permission_signatureInsightOriginDescription": {
    "message": "$1による署名要求を開始したWebサイトの出所 (URI) の確認を許可します。これは、フィッシング対策やセキュリティソリューションに使用されます。",
    "description": "An extended description for the `signatureOrigin` caveat, to be used with the `endowment:signature-insight` permission. $1 is the snap name."
  },
  "permission_transactionInsight": {
    "message": "トランザクションインサイトを取得して表示します。",
    "description": "The description for the `endowment:transaction-insight` permission"
  },
  "permission_transactionInsightDescription": {
    "message": "$1によるトランザクションのデコードと、MetaMask UI内でのインサイトの表示を許可します。これは、フィッシング対策やセキュリティソリューションに使用されます。",
    "description": "An extended description for the `endowment:transaction-insight` permission. $1 is the snap name."
  },
  "permission_transactionInsightOrigin": {
    "message": "トランザクションを提案しているWebサイトの提供元を確認します",
    "description": "The description for the `transactionOrigin` caveat, to be used with the `endowment:transaction-insight` permission"
  },
  "permission_transactionInsightOriginDescription": {
    "message": "$1が、トランザクションを提案するWebサイトの出所 (URI) を確認することを許可します。これは、フィッシング対策やセキュリティソリューションに使用されます。",
    "description": "An extended description for the `transactionOrigin` caveat, to be used with the `endowment:transaction-insight` permission. $1 is the snap name."
  },
  "permission_unknown": {
    "message": "不明な許可: $1",
    "description": "$1 is the name of a requested permission that is not recognized."
  },
  "permission_viewBip32PublicKeys": {
    "message": "$1 ($2) の公開鍵を表示します。",
    "description": "The description for the `snap_getBip32PublicKey` permission. $1 is a derivation path, e.g. 'm/44'/0'/0''. $2 is the elliptic curve name, e.g. 'secp256k1'."
  },
  "permission_viewBip32PublicKeysDescription": {
    "message": "$2が、$1の公開鍵 (およびアドレス) を表示することを許可します。これは、アカウントや資産のコントロールを許可するものでは一切ありません。",
    "description": "An extended description for the `snap_getBip32PublicKey` permission. $1 is a derivation path (name). $2 is the snap name."
  },
  "permission_viewNamedBip32PublicKeys": {
    "message": "$1の公開鍵を表示します。",
    "description": "The description for the `snap_getBip32PublicKey` permission. $1 is a name for the derivation path, e.g., 'Ethereum accounts'."
  },
  "permission_walletSwitchEthereumChain": {
    "message": "次のネットワークに切り替えて使用します",
    "description": "The label for the `wallet_switchEthereumChain` permission"
  },
  "permission_webAssembly": {
    "message": "WebAssemblyのサポート",
    "description": "The description of the `endowment:webassembly` permission."
  },
  "permission_webAssemblyDescription": {
    "message": "$1がWebAssemblyを介して低レベルの実行環境にアクセスすることを許可します。",
    "description": "An extended description of the `endowment:webassembly` permission. $1 is the snap name."
  },
  "permissions": {
    "message": "許可"
  },
  "permissionsPageEmptyContent": {
    "message": "ここに表示する内容はありません"
  },
  "permissionsPageEmptySubContent": {
    "message": "ここには、インストールされたSnapや接続されたサイトに付与したアクセス許可が表示されます。"
  },
  "permissionsPageTourDescription": {
    "message": "これは、接続されたサイトやインストールされたSnapに付与したアクセス許可を管理するための、コントロールパネルです。"
  },
  "permissionsPageTourTitle": {
    "message": "「接続済みのサイト」が「アクセス許可」に変更されました"
  },
  "permitSimulationDetailInfo": {
    "message": "この数量のトークンをアカウントから転送する権限を使用者に付与しようとしています。"
  },
  "personalAddressDetected": {
    "message": "個人アドレスが検出されました。トークンコントラクトアドレスを入力してください。"
  },
  "petnamesEnabledToggle": {
    "message": "ニックネームを許可する"
  },
  "petnamesEnabledToggleDescription": {
    "message": "これにより、すべてのアドレスにニックネームを割り当てられるようになります。可能な場合、やり取りがあるアドレスの名前が提案されます。"
  },
  "pinExtensionDescription": {
    "message": "拡張機能のメニューに移動し、MetaMask Institutionalをピン留めすると、スムーズにアクセスできます。"
  },
  "pinExtensionTitle": {
    "message": "拡張機能をピン留めする"
  },
  "pinToTop": {
    "message": "最上部にピン留め"
  },
  "pleaseConfirm": {
    "message": "確認してください"
  },
  "plusMore": {
    "message": "他$1件",
    "description": "$1 is the number of additional items"
  },
  "plusXMore": {
    "message": "その他$1件",
    "description": "$1 is a number of additional but unshown items in a list- this message will be shown in place of those items"
  },
  "popularCustomNetworks": {
    "message": "人気のカスタムネットワーク"
  },
  "popularNetworkAddToolTip": {
    "message": "これらのネットワークの一部はサードパーティに依存しているため、接続の信頼性が低かったり、サードパーティによるアクティビティの追跡が可能になったりする可能性があります。$1",
    "description": "$1 is Learn more link"
  },
  "portfolio": {
    "message": "Portfolio"
  },
  "portfolioDashboard": {
    "message": "Portfolioダッシュボード"
  },
  "preparingSwap": {
    "message": "スワップを準備しています..."
  },
  "prev": {
    "message": "前へ"
  },
  "price": {
    "message": "価格"
  },
  "priceUnavailable": {
    "message": "価格が利用できません"
  },
  "primaryCurrencySetting": {
    "message": "プライマリ通貨"
  },
  "primaryCurrencySettingDescription": {
    "message": "チェーンのネイティブ通貨 (ETHなど) による値の表示を優先するには、「ネイティブ」を選択します。選択した法定通貨による値の表示を優先するには、「法定通貨」を選択します。"
  },
  "primaryType": {
    "message": "基本型"
  },
  "priorityFee": {
    "message": "優先手数料"
  },
  "priorityFeeProperCase": {
    "message": "優先手数料"
  },
  "privacy": {
    "message": "プライバシー"
  },
  "privacyMsg": {
    "message": "プライバシーポリシー"
  },
  "privateKey": {
    "message": "秘密鍵",
    "description": "select this type of file to use to import an account"
  },
  "privateKeyCopyWarning": {
    "message": "$1の秘密鍵",
    "description": "$1 represents the account name"
  },
  "privateKeyHidden": {
    "message": "秘密鍵は非表示になっています",
    "description": "Explains that the private key input is hidden"
  },
  "privateKeyShow": {
    "message": "秘密鍵の入力の表示・非表示を切り替えます",
    "description": "Describes a toggle that is used to show or hide the private key input"
  },
  "privateKeyShown": {
    "message": "秘密鍵は表示されています",
    "description": "Explains that the private key input is being shown"
  },
  "privateKeyWarning": {
    "message": "警告: この鍵は絶対に公開しないでください。秘密鍵を持つ人は誰でも、アカウントに保持されているアセットを盗むことができます。"
  },
  "privateNetwork": {
    "message": "プライベートネットワーク"
  },
  "proceedWithTransaction": {
    "message": "それでも続行"
  },
  "productAnnouncements": {
    "message": "製品に関するお知らせ"
  },
  "profileSync": {
    "message": "プロファイルの同期"
  },
  "profileSyncConfirmation": {
    "message": "プロファイルの同期をオフにすると、通知を受け取ることができなくなります。"
  },
  "profileSyncDescription": {
    "message": "MetaMaskが一部の設定をデバイス間で同期するために使用するプロファイルを作成します。これは通知の受取に必要です。$1。"
  },
  "profileSyncPrivacyLink": {
    "message": "当社がどのようにユーザーのプライバシーを保護するのか、ご覧ください"
  },
  "proposedApprovalLimit": {
    "message": "提案された承認限度額"
  },
  "provide": {
    "message": "提供"
  },
  "publicAddress": {
    "message": "パブリックアドレス"
  },
  "pushPlatformNotificationsFundsReceivedDescription": {
    "message": "$1 $2を受け取りました"
  },
  "pushPlatformNotificationsFundsReceivedDescriptionDefault": {
    "message": "トークンを受け取りました"
  },
  "pushPlatformNotificationsFundsReceivedTitle": {
    "message": "資金の受領"
  },
  "pushPlatformNotificationsFundsSentDescription": {
    "message": "$1 $2を送りました"
  },
  "pushPlatformNotificationsFundsSentDescriptionDefault": {
    "message": "トークンを送りました"
  },
  "pushPlatformNotificationsFundsSentTitle": {
    "message": "資金の送付"
  },
  "pushPlatformNotificationsNftReceivedDescription": {
    "message": "新しいNFTを受け取りました"
  },
  "pushPlatformNotificationsNftReceivedTitle": {
    "message": "NFTの受領"
  },
  "pushPlatformNotificationsNftSentDescription": {
    "message": "NFTを送りました"
  },
  "pushPlatformNotificationsNftSentTitle": {
    "message": "NFTの送付"
  },
  "pushPlatformNotificationsStakingLidoStakeCompletedDescription": {
    "message": "Lidoのステーキングが完了しました"
  },
  "pushPlatformNotificationsStakingLidoStakeCompletedTitle": {
    "message": "ステーキング完了"
  },
  "pushPlatformNotificationsStakingLidoStakeReadyToBeWithdrawnDescription": {
    "message": "Lidoのステークの出金準備ができました"
  },
  "pushPlatformNotificationsStakingLidoStakeReadyToBeWithdrawnTitle": {
    "message": "ステークの出金準備完了"
  },
  "pushPlatformNotificationsStakingLidoWithdrawalCompletedDescription": {
    "message": "Lidoの出金が完了しました"
  },
  "pushPlatformNotificationsStakingLidoWithdrawalCompletedTitle": {
    "message": "出金完了"
  },
  "pushPlatformNotificationsStakingLidoWithdrawalRequestedDescription": {
    "message": "Lidoの出金リクエストが送信されました"
  },
  "pushPlatformNotificationsStakingLidoWithdrawalRequestedTitle": {
    "message": "出金のリクエスト"
  },
  "pushPlatformNotificationsStakingRocketpoolStakeCompletedDescription": {
    "message": "RocketPoolのステーキングが完了しました"
  },
  "pushPlatformNotificationsStakingRocketpoolStakeCompletedTitle": {
    "message": "ステーキング完了"
  },
  "pushPlatformNotificationsStakingRocketpoolUnstakeCompletedDescription": {
    "message": "RocketPoolのステーキングの解除が完了しました"
  },
  "pushPlatformNotificationsStakingRocketpoolUnstakeCompletedTitle": {
    "message": "ステーキングの解除完了"
  },
  "pushPlatformNotificationsSwapCompletedDescription": {
    "message": "MetaMaskスワップが完了しました"
  },
  "pushPlatformNotificationsSwapCompletedTitle": {
    "message": "スワップ完了"
  },
  "queued": {
    "message": "キュー待ち"
  },
  "quoteRate": {
    "message": "クォートレート"
  },
  "rank": {
    "message": "ランク"
  },
  "reAddAccounts": {
    "message": "他のアカウントを再度追加"
  },
  "reAdded": {
    "message": "再度追加されました"
  },
  "readdToken": {
    "message": "アカウントオプションメニューで「トークンのインポート」を選択することによって、今後このトークンを戻すことができます。"
  },
  "receive": {
    "message": "受取"
  },
  "receiveTokensCamelCase": {
    "message": "トークンの受取"
  },
  "recipientAddressPlaceholder": {
    "message": "パブリックアドレス (0x) またはENS名を入力してください"
  },
  "recipientAddressPlaceholderFlask": {
    "message": "パブリックアドレス (0x) またはドメイン名を入力してください"
  },
  "recommendedGasLabel": {
    "message": "推奨"
  },
  "recoveryPhraseReminderBackupStart": {
    "message": "ここから開始"
  },
  "recoveryPhraseReminderConfirm": {
    "message": "了解"
  },
  "recoveryPhraseReminderHasBackedUp": {
    "message": "シークレットリカバリーフレーズは常に安全かつ秘密の場所に保管してください"
  },
  "recoveryPhraseReminderHasNotBackedUp": {
    "message": "シークレットリカバリーフレーズのバックアップが必要ですか？"
  },
  "recoveryPhraseReminderItemOne": {
    "message": "シークレットリカバリーフレーズは誰とも決して共有しないでください"
  },
  "recoveryPhraseReminderItemTwo": {
    "message": "MetaMaskチームが、ユーザーのシークレットリカバリーフレーズを確認することは絶対にありません"
  },
  "recoveryPhraseReminderSubText": {
    "message": "シークレットリカバリーフレーズは、ご利用のすべてのアカウントを制御します。"
  },
  "recoveryPhraseReminderTitle": {
    "message": "資産を守りましょう"
  },
  "redesignedConfirmationsEnabledToggle": {
    "message": "改善された署名要求"
  },
  "redesignedConfirmationsToggleDescription": {
    "message": "この機能をオンにすると、強化された形式で署名要求が表示されます。"
  },
  "refreshList": {
    "message": "リストを更新"
  },
  "reject": {
    "message": "拒否"
  },
  "rejectAll": {
    "message": "すべて拒否"
  },
  "rejectRequestsDescription": {
    "message": "$1件のリクエストを一括で拒否しようとしています。"
  },
  "rejectRequestsN": {
    "message": "$1件のリクエストを拒否"
  },
  "rejectTxsDescription": {
    "message": "$1件のトランザクションを一括拒否しようとしています。"
  },
  "rejectTxsN": {
    "message": "$1件のトランザクションを拒否"
  },
  "rejected": {
    "message": "拒否されました"
  },
  "remember": {
    "message": "ご注意:"
  },
  "remove": {
    "message": "削除"
  },
  "removeAccount": {
    "message": "アカウントを削除"
  },
  "removeAccountDescription": {
    "message": "このアカウントはウォレットから削除されます。続行する前に、インポートしたアカウントの元のシークレットリカバリーフレーズまたは秘密鍵を持っていることを確認してください。アカウントはアカウントドロップダウンから再度インポートまたは作成できます。"
  },
  "removeJWT": {
    "message": "カストディアントークンを削除"
  },
  "removeJWTDescription": {
    "message": "このトークンを削除してよろしいですか？このトークンに割り当てられているすべてのアカウントが、同時に拡張機能から削除されます: "
  },
  "removeKeyringSnap": {
    "message": "このSnapを削除すると、これらのアカウントがMetaMaskから削除されます:"
  },
  "removeKeyringSnapToolTip": {
    "message": "Snapはアカウントをコントロールするため、Snapを削除するとアカウントもMetaMaskから削除されますが、ブロックチェーン上から削除されることはありません。"
  },
  "removeNFT": {
    "message": "NFTを削除"
  },
  "removeNftErrorMessage": {
    "message": "このNFTを削除できませんでした。"
  },
  "removeNftMessage": {
    "message": "NFTが削除されました！"
  },
  "removeSnap": {
    "message": "snapを削除"
  },
  "removeSnapAccountDescription": {
    "message": "続行すると、このアカウントはMetaMaskで使用できなくなります。"
  },
  "removeSnapAccountTitle": {
    "message": "アカウントを削除"
  },
  "removeSnapConfirmation": {
    "message": "$1を削除してよろしいですか？",
    "description": "$1 represents the name of the snap"
  },
  "removeSnapDescription": {
    "message": "この操作により、snapとそのデータが削除され、与えられたアクセス許可が取り消されます。"
  },
  "replace": {
    "message": "置き換え"
  },
  "reportIssue": {
    "message": "問題を報告する"
  },
  "requestFlaggedAsMaliciousFallbackCopyReason": {
    "message": "セキュリティプロバイダーが追加情報を共有していません"
  },
  "requestFlaggedAsMaliciousFallbackCopyReasonTitle": {
    "message": "リクエストが悪質なものとして分類されました"
  },
  "requestFrom": {
    "message": "要求元"
  },
  "requestFromInfo": {
    "message": "これは署名を求めているサイトです。"
  },
  "requestFromTransactionDescription": {
    "message": "これが承認を要求しているサイトです。"
  },
  "requestMayNotBeSafe": {
    "message": "リクエストは安全でない可能性があります"
  },
  "requestMayNotBeSafeError": {
    "message": "セキュリティプロバイダーは既知の悪質なアクティビティを検出しませんでしたが、それでも続けるのは安全でない可能性があります。"
  },
  "requestNotVerified": {
    "message": "リクエストが検証されませんでした"
  },
  "requestNotVerifiedError": {
    "message": "エラーが発生したため、このリクエストはセキュリティプロバイダーにより検証されませんでした。慎重に進めてください。"
  },
  "requestsAwaitingAcknowledgement": {
    "message": "リクエストの承認待ち"
  },
  "required": {
    "message": "必須"
  },
  "reset": {
    "message": "リセット"
  },
  "resetWallet": {
    "message": "ウォレットをリセット"
  },
  "resetWalletSubHeader": {
    "message": "MetaMaskはパスワードのコピーを保管しません。アカウントのロックを解除できない場合は、ウォレットをリセットする必要があります。これは、ウォレットのセットアップ時に使用したシークレットリカバリーフレーズを入力することで行えます。"
  },
  "resetWalletUsingSRP": {
    "message": "この操作により、このデバイスから現在のウォレットとシークレットリカバリーフレーズ、および作成されたアカウントのリストが削除されます。シークレットリカバリーフレーズでリセットすると、リセットに使用されたシークレットリカバリーフレーズに基づくアカウントのリストが表示されます。この新しいリストには、残高のあるアカウントが自動的に含まれます。また、以前作成された$1することもできます。インポートしたカスタムアカウントは$2である必要があり、アカウントに追加されたカスタムトークンも$3である必要があります。"
  },
  "resetWalletWarning": {
    "message": "続行する前に、正しいシークレットリカバリーフレーズを使用していることを確認してください。これは元に戻せません。"
  },
  "restartMetamask": {
    "message": "MetaMask を再起動"
  },
  "restore": {
    "message": "復元"
  },
  "restoreUserData": {
    "message": "ユーザーデータの復元"
  },
  "restoreUserDataDescription": {
    "message": "以前バックアップされたJSONファイルから、設定とアカウントアドレスを含むユーザー設定を復元できます。"
  },
  "resultPageError": {
    "message": "エラー"
  },
  "resultPageErrorDefaultMessage": {
    "message": "操作に失敗しました。"
  },
  "resultPageSuccess": {
    "message": "成功"
  },
  "resultPageSuccessDefaultMessage": {
    "message": "操作が正常に完了しました。"
  },
  "retryTransaction": {
    "message": "トランザクションを再試行"
  },
  "reusedTokenNameWarning": {
    "message": "ここのトークンは、監視する別のトークンのシンボルを再使用します。これは混乱を招いたり紛らわしい場合があります。"
  },
  "revealSeedWords": {
    "message": "シークレットリカバリーフレーズを確認"
  },
  "revealSeedWordsDescription1": {
    "message": "$1は$2を提供します。",
    "description": "This is a sentence consisting of link using 'revealSeedWordsSRPName' as $1 and bolded text using 'revealSeedWordsDescription3' as $2."
  },
  "revealSeedWordsDescription2": {
    "message": "MetaMaskは$1です。つまり、ユーザーがSRPの所有者となります。",
    "description": "$1 is text link with the message from 'revealSeedWordsNonCustodialWallet'"
  },
  "revealSeedWordsDescription3": {
    "message": "ウォレットと資金への完全アクセス"
  },
  "revealSeedWordsNonCustodialWallet": {
    "message": "ノンカストディアルウォレット"
  },
  "revealSeedWordsQR": {
    "message": "QR"
  },
  "revealSeedWordsSRPName": {
    "message": "シークレットリカバリーフレーズ (SRP)"
  },
  "revealSeedWordsText": {
    "message": "テキスト"
  },
  "revealSeedWordsWarning": {
    "message": "誰にも画面を見られていないことを確認してください。$1",
    "description": "$1 is bolded text using the message from 'revealSeedWordsWarning2'"
  },
  "revealSeedWordsWarning2": {
    "message": "MetaMaskサポートがこの情報を尋ねることはありません。",
    "description": "The bolded texted in the second part of 'revealSeedWordsWarning'"
  },
  "revealSensitiveContent": {
    "message": "機密のコンテンツを確認"
  },
  "revealTheSeedPhrase": {
    "message": "シードフレーズを確認"
  },
  "reviewAlerts": {
    "message": "アラートを確認する"
  },
  "revokeAllTokensTitle": {
    "message": "すべての$1へのアクセスおよび転送許可を取り消しますか？",
    "description": "$1 is the symbol of the token for which the user is revoking approval"
  },
  "revokeAllTokensTitleWithoutSymbol": {
    "message": "$1のすべてのNFTへのアクセスおよびそれらの転送の許可を取り消しますか？",
    "description": "$1 is a link to contract on the block explorer when we're not able to retrieve a erc721 or erc1155 name"
  },
  "revokeApproveForAllDescription": {
    "message": "これにより、別途通知なしで第三者によるユーザーの$1へのアクセスおよび転送の許可が取り消されます。",
    "description": "$1 is either a string or link of a given token symbol or name"
  },
  "revokeApproveForAllDescriptionWithoutSymbol": {
    "message": "これにより、第三者が別途通知なしで$1のすべてのNFTにアクセスし、それらを転送する許可が取り消されます。",
    "description": "$1 is a link to contract on the block explorer when we're not able to retrieve a erc721 or erc1155 name"
  },
  "revokePermission": {
    "message": "許可を取り消す"
  },
  "revokeSpendingCap": {
    "message": "$1の使用上限を取り消す",
    "description": "$1 is a token symbol"
  },
  "revokeSpendingCapTooltipText": {
    "message": "このサードパーティは、現在または今後のトークンをこれ以上使用できなくなります。"
  },
  "rpcUrl": {
    "message": "新しいRPC URL"
  },
  "safeTransferFrom": {
    "message": "安全な送金元:"
  },
  "save": {
    "message": "保存"
  },
  "scanInstructions": {
    "message": "QRコードにカメラを向けてください"
  },
  "scanQrCode": {
    "message": "QRコードをスキャン"
  },
  "scrollDown": {
    "message": "下にスクロール"
  },
  "search": {
    "message": "検索"
  },
  "searchAccounts": {
    "message": "アカウントを検索"
  },
  "searchNfts": {
    "message": "NFTを検索"
  },
  "searchTokens": {
    "message": "トークンを検索"
  },
  "secretRecoveryPhrase": {
    "message": "シークレットリカバリーフレーズ"
  },
  "secureWallet": {
    "message": "安全なウォレット"
  },
  "security": {
    "message": "セキュリティ"
  },
  "securityAlert": {
    "message": "$1と$2からのセキュリティアラート"
  },
  "securityAlerts": {
    "message": "セキュリティアラート"
  },
  "securityAlertsDescription": {
    "message": "この機能は、トランザクションと署名要求を能動的に確認し、悪質なアクティビティに関するアラートを発します。$1",
    "description": "Link to learn more about security alerts"
  },
  "securityAndPrivacy": {
    "message": "セキュリティとプライバシー"
  },
  "securityProviderPoweredBy": {
    "message": "データソース: $1",
    "description": "The security provider that is providing data"
  },
  "seeDetails": {
    "message": "詳細を表示"
  },
  "seedPhraseConfirm": {
    "message": "シークレットリカバリーフレーズの確認"
  },
  "seedPhraseEnterMissingWords": {
    "message": "シークレットリカバリーフレーズの確認"
  },
  "seedPhraseIntroNotRecommendedButtonCopy": {
    "message": "後で通知 (非推奨)"
  },
  "seedPhraseIntroRecommendedButtonCopy": {
    "message": "ウォレットの安全を確保 (推奨)"
  },
  "seedPhraseIntroSidebarBulletOne": {
    "message": "書き留めて、複数の秘密の場所に保管してください。"
  },
  "seedPhraseIntroSidebarBulletTwo": {
    "message": "セーフティボックスに保管する。"
  },
  "seedPhraseIntroSidebarCopyOne": {
    "message": "シークレットリカバリーフレーズは12単語のフレーズで、ウォレットと資金への「マスターキー」となります。"
  },
  "seedPhraseIntroSidebarCopyThree": {
    "message": "誰かにリカバリーフレーズを尋ねられたら、ウォレットの資金を盗もうとする詐欺の可能性が高いです。"
  },
  "seedPhraseIntroSidebarCopyTwo": {
    "message": "シークレットリカバリ フレーズはMetaMaskを含め、決して誰とも共有しないでください！"
  },
  "seedPhraseIntroSidebarTitleOne": {
    "message": "シークレットリカバリーフレーズとは何ですか？"
  },
  "seedPhraseIntroSidebarTitleThree": {
    "message": "シークレットリカバリーフレーズは共有すべきですか？"
  },
  "seedPhraseIntroSidebarTitleTwo": {
    "message": "シークレットリカバリーフレーズはどのように保管すべきですか？"
  },
  "seedPhraseIntroTitle": {
    "message": "ウォレットの保護"
  },
  "seedPhraseIntroTitleCopy": {
    "message": "始める前に、この短いビデオを見て、シークレットリカバリーフレーズとウォレットを安全に保つ方法について確認してください。"
  },
  "seedPhraseReq": {
    "message": "シークレットリカバリーフレーズは、12、15、18、21、24語で構成されます"
  },
  "seedPhraseWriteDownDetails": {
    "message": "この12単語のシークレットリカバリーフレーズを書き留めて、自分だけがアクセスできる信頼できる場所に保管してください。"
  },
  "seedPhraseWriteDownHeader": {
    "message": "シークレットリカバリーフレーズを書き留めてください"
  },
  "select": {
    "message": "選択"
  },
  "selectAccounts": {
    "message": "このサイトに使用するアカウントを選択してください"
  },
  "selectAccountsForSnap": {
    "message": "このsnapで使用するアカウントを選択してください"
  },
  "selectAll": {
    "message": "すべて選択"
  },
  "selectAllAccounts": {
    "message": "すべてのアカウントを選択"
  },
  "selectAnAccount": {
    "message": "アカウントを選択してください"
  },
  "selectAnAccountAlreadyConnected": {
    "message": "このアカウントはすでにMetaMaskに接続されています"
  },
  "selectAnAccountHelp": {
    "message": "MetaMask Institutionalで使用するカストディアンアカウントを選択します。"
  },
  "selectEnableDisplayMediaPrivacyPreference": {
    "message": "NFTメディアの表示をオンにする"
  },
  "selectHdPath": {
    "message": "HDパスを選択"
  },
  "selectJWT": {
    "message": "トークンを選択"
  },
  "selectNFTPrivacyPreference": {
    "message": "NFTの自動検出を有効にする"
  },
  "selectPathHelp": {
    "message": "アカウントが見当たらない場合は、HDパスまたは現在選択されているネットワークを切り替えてみてください。"
  },
  "selectType": {
    "message": "種類を選択"
  },
  "selectingAllWillAllow": {
    "message": "すべてを選択すると、このサイトに現在のすべてのアカウントが表示されます。このサイトが信頼できることを確認してください。"
  },
  "send": {
    "message": "送金"
  },
  "sendBugReport": {
    "message": "バグの報告をお送りください。"
  },
  "sendNoContactsConversionText": {
    "message": "ここをクリック"
  },
  "sendNoContactsDescription": {
    "message": "連絡先を使用すると、別のアカウントに安全に何度もトランザクションを送信できます。連絡先を作成するには、$1",
    "description": "$1 represents the action text 'click here'"
  },
  "sendNoContactsTitle": {
    "message": "まだ連絡先がありません"
  },
  "sendSelectReceiveAsset": {
    "message": "受け取るアラートを選択してください"
  },
  "sendSelectSendAsset": {
    "message": "送る資産を選択してください"
  },
  "sendSpecifiedTokens": {
    "message": "$1を送金",
    "description": "Symbol of the specified token"
  },
  "sendSwapSubmissionWarning": {
    "message": "このボタンをクリックすると、直ちにスワップトランザクションが開始します。続ける前に、トランザクションの詳細を確認してください。"
  },
  "sendTokenAsToken": {
    "message": "$1を$2として送金",
    "description": "Used in the transaction display list to describe a swap and send. $1 and $2 are the symbols of tokens in involved in the swap."
  },
  "sendingAsset": {
    "message": "$1を送信中"
  },
  "sendingDisabled": {
    "message": "ERC-1155 NFTアセットの送信は、まだサポートされていません。"
  },
  "sendingNativeAsset": {
    "message": "$1を送信中",
    "description": "$1 represents the native currency symbol for the current network (e.g. ETH or BNB)"
  },
  "sendingToTokenContractWarning": {
    "message": "警告: 資金の喪失に繋がる可能性のあるトークンコントラクトに送信しようとしています。$1",
    "description": "$1 is a clickable link with text defined by the 'learnMoreUpperCase' key. The link will open to a support article regarding the known contract address warning"
  },
  "sendingZeroAmount": {
    "message": "0 $1を送ろうとしています"
  },
  "sepolia": {
    "message": "Sepoliaテストネットワーク"
  },
  "setAdvancedPrivacySettingsDetails": {
    "message": "MetaMaskはこれらの信頼できるサードパーティサービスを使用して、製品の使いやすさと安全性を向上させています。"
  },
  "setApprovalForAll": {
    "message": "すべてを承認に設定"
  },
  "setApprovalForAllTitle": {
    "message": "使用限度額なしで$1を承認",
    "description": "The token symbol that is being approved"
  },
  "settingAddSnapAccount": {
    "message": "snapアカウントを追加"
  },
  "settings": {
    "message": "設定"
  },
  "settingsSearchMatchingNotFound": {
    "message": "一致する結果が見つかりませんでした。"
  },
  "settingsSubHeadingSignaturesAndTransactions": {
    "message": "署名およびトランザクション要求"
  },
  "show": {
    "message": "表示"
  },
  "showAccount": {
    "message": "アカウントを表示"
  },
  "showExtensionInFullSizeView": {
    "message": "拡張機能をフルサイズで表示"
  },
  "showExtensionInFullSizeViewDescription": {
    "message": "この機能をオンにすると、拡張機能アイコンをクリックした時にフルサイズ表示がデフォルトになります。"
  },
  "showFiatConversionInTestnets": {
    "message": "テストネット上に換算レートを表示"
  },
  "showFiatConversionInTestnetsDescription": {
    "message": "これを選択すると、テストネット上に法定通貨の換算レートが表示されます"
  },
  "showHexData": {
    "message": "16進データを表示"
  },
  "showHexDataDescription": {
    "message": "これを選択すると、送金画面に16進データフィールドが表示されます"
  },
  "showIncomingTransactions": {
    "message": "受信トランザクションを表示"
  },
  "showIncomingTransactionsDescription": {
    "message": "これは、ユーザーのイーサリアムアドレスおよびIPアドレスにアクセスする$1に依存します。$2",
    "description": "$1 is the link to etherscan url and $2 is the link to the privacy policy of consensys APIs"
  },
  "showIncomingTransactionsExplainer": {
    "message": "これは、ネットワークごとに異なるサードパーティAPIに依存します。これにより、イーサリアムアドレスとIPアドレスが公開されます。"
  },
  "showLess": {
    "message": "表示量を減らす"
  },
  "showMore": {
    "message": "他を表示"
  },
  "showNft": {
    "message": "NFTを表示"
  },
  "showPermissions": {
    "message": "表示許可"
  },
  "showPrivateKey": {
    "message": "秘密鍵を表示"
  },
  "showTestnetNetworks": {
    "message": "テストネットワークを表示"
  },
  "showTestnetNetworksDescription": {
    "message": "ネットワークリストにテストネットワークを表示するには、こちらを選択してください"
  },
  "sigRequest": {
    "message": "署名のリクエスト"
  },
  "sign": {
    "message": "署名"
  },
  "signatureRequest": {
    "message": "署名のリクエスト"
  },
  "signatureRequestGuidance": {
    "message": "このメッセージの内容を完全に理解し、リクエスト元のサイトを信頼する場合にのみ署名してください。"
  },
  "signed": {
    "message": "署名が完了しました"
  },
  "signin": {
    "message": "サインイン"
  },
  "signing": {
    "message": "署名"
  },
  "signingInWith": {
    "message": "サインイン方法:"
  },
  "simulationDetailsFailed": {
    "message": "予測結果の読み込み中にエラーが発生しました。"
  },
  "simulationDetailsFiatNotAvailable": {
    "message": "利用できません"
  },
  "simulationDetailsIncomingHeading": {
    "message": "受取額"
  },
  "simulationDetailsNoBalanceChanges": {
    "message": "ウォレット残高の増減は予測されていません"
  },
  "simulationDetailsOutgoingHeading": {
    "message": "送金額"
  },
  "simulationDetailsTitle": {
    "message": "予測される増減額"
  },
  "simulationDetailsTitleTooltip": {
    "message": "予測される変化は、このトランザクションを実行すると起きる可能性がある変化です。これは単に予測に過ぎず、保証されたものではありません。"
  },
  "simulationDetailsTotalFiat": {
    "message": "合計 = $1",
    "description": "$1 is the total amount in fiat currency on one side of the transaction"
  },
  "simulationDetailsTransactionReverted": {
    "message": "このトランザクションはおそらく失敗します"
  },
  "simulationErrorMessageV2": {
    "message": "ガス代を見積もることができませんでした。コントラクトにエラーがある可能性があり、このトランザクションは失敗するかもしれません。"
  },
  "simulationsSettingDescription": {
    "message": "トランザクションを確定する前に残高の増減を予測するには、この機能をオンにします。これはトランザクションの最終的な結果を保証するものではありません。$1"
  },
  "simulationsSettingSubHeader": {
    "message": "予測される残高の増減"
  },
  "siweIssued": {
    "message": "発行済み"
  },
  "siweNetwork": {
    "message": "ネットワーク"
  },
  "siweRequestId": {
    "message": "リクエストID"
  },
  "siweResources": {
    "message": "リソース"
  },
  "siweSignatureSimulationDetailInfo": {
    "message": "サイトにサインインしようとしていて、予想されるアカウントの変更はありません。"
  },
  "siweURI": {
    "message": "URL"
  },
  "skip": {
    "message": "スキップ"
  },
  "skipAccountSecurity": {
    "message": "アカウントのセキュリティをスキップしますか？"
  },
  "skipAccountSecurityDetails": {
    "message": "私は、シークレットリカバリーフレーズをバックアップするまで、アカウントとそのアセットのすべてを失う可能性があることを理解しています。"
  },
  "smartContracts": {
    "message": "スマートコントラクト"
  },
  "smartSwapsErrorNotEnoughFunds": {
    "message": "スマートスワップに必要な資金が不足しています。"
  },
  "smartSwapsErrorUnavailable": {
    "message": "スマートスワップは一時的にご利用いただけません。"
  },
  "smartTransactionCancelled": {
    "message": "トランザクションがキャンセルされました"
  },
  "smartTransactionCancelledDescription": {
    "message": "トランザクションを完了できなかったため、不要なガス代の支払いを避けるためにキャンセルされました。"
  },
  "smartTransactionError": {
    "message": "トランザクションに失敗しました"
  },
  "smartTransactionErrorDescription": {
    "message": "突然の市場の変化により失敗する場合があります。問題が解決されない場合は、MetaMaskカスタマーサポートにお問い合わせください。"
  },
  "smartTransactionPending": {
    "message": "トランザクションを送信中"
  },
  "smartTransactionSuccess": {
    "message": "トランザクションが完了しました"
  },
  "smartTransactionTakingTooLong": {
    "message": "お待たせして申し訳ございません"
  },
  "smartTransactionTakingTooLongDescription": {
    "message": "$1以内にトランザクションが完了しない場合はキャンセルされ、ガス代は請求されません。",
    "description": "$1 is remaining time in seconds"
  },
  "smartTransactions": {
    "message": "スマートトランザクション"
  },
  "smartTransactionsBenefit1": {
    "message": "99.5%の成功率"
  },
  "smartTransactionsBenefit2": {
    "message": "お金を節約できます"
  },
  "smartTransactionsBenefit3": {
    "message": "リアルタイムの最新情報"
  },
  "smartTransactionsDescription": {
    "message": "スマートトランザクションで、成功率を上げ、フロントランニングを防ぎ、可視性を高めましょう。"
  },
  "smartTransactionsDescription2": {
    "message": "イーサリアムでのみご利用いただけ、いつでも設定で有効・無効を切り替えられます。$1",
    "description": "$1 is an external link to learn more about Smart Transactions"
  },
  "smartTransactionsOptItModalTitle": {
    "message": "強化されたトランザクション保護"
  },
  "snapAccountCreated": {
    "message": "アカウントが作成されました"
  },
  "snapAccountCreatedDescription": {
    "message": "新しいアカウントの使用準備ができました！"
  },
  "snapAccountCreationFailed": {
    "message": "アカウントの作成に失敗しました"
  },
  "snapAccountCreationFailedDescription": {
    "message": "$1はアカウントを作成できませんでした。",
    "description": "$1 is the snap name"
  },
  "snapAccountRedirectFinishSigningTitle": {
    "message": "署名を完了させる"
  },
  "snapAccountRedirectSiteDescription": {
    "message": "$1の指示に従ってください"
  },
  "snapAccountRemovalFailed": {
    "message": "アカウントの削除に失敗しました"
  },
  "snapAccountRemovalFailedDescription": {
    "message": "$1がこのアカウントを削除できませんでした。",
    "description": "$1 is the snap name"
  },
  "snapAccountRemoved": {
    "message": "アカウントが削除されました"
  },
  "snapAccountRemovedDescription": {
    "message": "このアカウントはMetaMaskで使用できなくなります。"
  },
  "snapAccounts": {
    "message": "アカウントSnap"
  },
  "snapAccountsDescription": {
    "message": "サードパーティSnapが制御するアカウント"
  },
  "snapConnectTo": {
    "message": "$1に接続",
    "description": "$1 is the website URL or a Snap name. Used for Snaps pre-approved connections."
  },
  "snapConnectionPermissionDescription": {
    "message": "$1によるユーザーの承認なしでの$2への自動接続を許可してください。",
    "description": "Used for Snap pre-approved connections. $1 is the Snap name, $2 is a website URL."
  },
  "snapConnectionWarning": {
    "message": "$1が$2の使用を求めています",
    "description": "$2 is the snap and $1 is the dapp requesting connection to the snap."
  },
  "snapContent": {
    "message": "このコンテンツは$1からのものです",
    "description": "This is shown when a snap shows transaction insight information in the confirmation UI. $1 is a link to the snap's settings page with the link text being the name of the snap."
  },
  "snapDetailWebsite": {
    "message": "Webサイト"
  },
  "snapHomeMenu": {
    "message": "Snapホームメニュー"
  },
  "snapInstallRequest": {
    "message": "$1をインストールすると、次のアクセス許可が付与されます。",
    "description": "$1 is the snap name."
  },
  "snapInstallSuccess": {
    "message": "インストール完了"
  },
  "snapInstallWarningCheck": {
    "message": "$1が次の許可を求めています:",
    "description": "Warning message used in popup displayed on snap install. $1 is the snap name."
  },
  "snapInstallWarningHeading": {
    "message": "慎重に進めてください"
  },
  "snapInstallWarningPermissionDescriptionForBip32View": {
    "message": "$1が公開鍵 (およびアドレス) を表示することを許可します。これは、アカウントや資産のコントロールを許可するものでは一切ありません。",
    "description": "An extended description for the `snap_getBip32PublicKey` permission used for tooltip on Snap Install Warning screen (popup/modal). $1 is the snap name."
  },
  "snapInstallWarningPermissionDescriptionForEntropy": {
    "message": "$1 Snapによる要求されたネットワークでのアカウントおよび資産の管理を許可します。これらのアカウントはシークレットリカバリーフレーズを (公開せずに) 使用して導出およびバックアップされます。キーを導出できることで、$1はイーサリアム (EVM) だけでなく、様々なブロックチェーンプロトコルをサポートできるようになります。",
    "description": "An extended description for the `snap_getBip44Entropy` and `snap_getBip44Entropy` permissions used for tooltip on Snap Install Warning screen (popup/modal). $1 is the snap name."
  },
  "snapInstallWarningPermissionNameForEntropy": {
    "message": "$1アカウントの管理",
    "description": "Permission name used for the Permission Cell component displayed on warning popup when installing a Snap. $1 is list of account types."
  },
  "snapInstallWarningPermissionNameForViewPublicKey": {
    "message": "$1の公開鍵の表示",
    "description": "Permission name used for the Permission Cell component displayed on warning popup when installing a Snap. $1 is list of account types."
  },
  "snapInstallationErrorDescription": {
    "message": "$1をインストールできませんでした。",
    "description": "Error description used when snap installation fails. $1 is the snap name."
  },
  "snapInstallationErrorTitle": {
    "message": "インストールに失敗しました",
    "description": "Error title used when snap installation fails."
  },
  "snapResultError": {
    "message": "エラー"
  },
  "snapResultSuccess": {
    "message": "成功"
  },
  "snapResultSuccessDescription": {
    "message": "$1を使用する準備が整いました"
  },
  "snapUpdateAlertDescription": {
    "message": "$1の最新バージョンを入手",
    "description": "Description used in Snap update alert banner when snap update is available. $1 is the Snap name."
  },
  "snapUpdateAvailable": {
    "message": "アップデートが利用できます"
  },
  "snapUpdateErrorDescription": {
    "message": "$1を更新できませんでした。",
    "description": "Error description used when snap update fails. $1 is the snap name."
  },
  "snapUpdateErrorTitle": {
    "message": "更新失敗",
    "description": "Error title used when snap update fails."
  },
  "snapUpdateRequest": {
    "message": "$1をアップデートすると、次のアクセス許可が付与されます。",
    "description": "$1 is the Snap name."
  },
  "snapUpdateSuccess": {
    "message": "更新完了"
  },
  "snapUrlIsBlocked": {
    "message": "このSnapがブロックされたサイトに移動しようとしています。$1。"
  },
  "snaps": {
    "message": "Snaps"
  },
  "snapsConnected": {
    "message": "Snapが接続されました"
  },
  "snapsNoInsight": {
    "message": "snapがインサイトを返しませんでした"
  },
  "snapsPrivacyWarningFirstMessage": {
    "message": "ユーザーは、別途特定されていない限り、インストールするSnapがConsensys$1で定義されているサードパーティサービスであることを認めたものとみなされます。サードパーティサービスの使用には、当該サードパーティサービスプロバイダーにより定められた、別の諸条件が適用されます。Consensysは、いかなる理由であっても、特定の人物によるSnapの使用を一切推奨しません。サードパーティサービスへのアクセス、依存、使用は、ユーザーの自己責任で行うものとします。Consensysは、サードパーティサービスの使用によりアカウントで発生する損失について、一切責任および賠償責任を負いません。",
    "description": "First part of a message in popup modal displayed when installing a snap for the first time. $1 is terms of use link."
  },
  "snapsPrivacyWarningSecondMessage": {
    "message": "サードパーティサービスと共有する情報は、当該サードパーティサービスにより、それぞれのプライバシーポリシーに従い直接収集されます。詳細は、各サードパーティサービスのプライバシーポリシーをご覧ください。",
    "description": "Second part of a message in popup modal displayed when installing a snap for the first time."
  },
  "snapsPrivacyWarningThirdMessage": {
    "message": "Consensysは、ユーザーがサードパーティと共有した情報に一切アクセスできません。",
    "description": "Third part of a message in popup modal displayed when installing a snap for the first time."
  },
  "snapsSettings": {
    "message": "Snapの設定"
  },
  "snapsTermsOfUse": {
    "message": "利用規約"
  },
  "snapsToggle": {
    "message": "snapは有効になっている場合にのみ実行されます"
  },
  "snapsUIError": {
    "message": "今後のサポートは、$1の作成者にお問い合わせください。",
    "description": "This is shown when the insight snap throws an error. $1 is the snap name"
  },
  "someNetworksMayPoseSecurity": {
    "message": "ネットワークによっては、セキュリティやプライバシーの面でリスクが伴う可能性があります。ネットワークを追加・使用する前にリスクを理解するようにしてください。"
  },
  "somethingDoesntLookRight": {
    "message": "何か不審な点があれば、$1",
    "description": "A false positive message for users to contact support. $1 is a link to the support page."
  },
  "somethingIsWrong": {
    "message": "エラーが発生しました。ページを再度読み込んでみてください。"
  },
  "somethingWentWrong": {
    "message": "申し訳ありません。問題が発生しました。"
  },
  "source": {
    "message": "ソース"
  },
  "speed": {
    "message": "速度"
  },
  "speedUp": {
    "message": "高速化"
  },
  "speedUpCancellation": {
    "message": "このキャンセルを高速化"
  },
  "speedUpExplanation": {
    "message": "現在のネットワーク状況に基づきガス代を更新し、10%以上 (ネットワークによる要件) 増額させました。"
  },
  "speedUpPopoverTitle": {
    "message": "トランザクションを高速化"
  },
  "speedUpTooltipText": {
    "message": "新しいガス代"
  },
  "speedUpTransaction": {
    "message": "このトランザクションを高速化"
  },
  "spendLimitInsufficient": {
    "message": "使用限度額が十分ではありません"
  },
  "spendLimitInvalid": {
    "message": "使用限度額が無効です。正の数値を使用する必要があります"
  },
  "spendLimitPermission": {
    "message": "使用限度額の許可"
  },
  "spendLimitRequestedBy": {
    "message": "使用限度額が$1によりリクエストされました",
    "description": "Origin of the site requesting the spend limit"
  },
  "spendLimitTooLarge": {
    "message": "使用限度額が大きすぎます"
  },
  "spender": {
    "message": "使用者"
  },
  "spendingCap": {
    "message": "使用上限"
  },
  "spendingCapError": {
    "message": "エラー: 数字のみを入力してください"
  },
  "spendingCapErrorDescription": {
    "message": "現在または今後$1がアクセスしても構わない額のみを入力してください。トークン上限は後でいつでも増額できます。",
    "description": "$1 is origin of the site requesting the token limit"
  },
  "spendingCapRequest": {
    "message": "$1の使用上限のリクエスト"
  },
  "srpInputNumberOfWords": {
    "message": "$1語のフレーズがあります",
    "description": "This is the text for each option in the dropdown where a user selects how many words their secret recovery phrase has during import. The $1 is the number of words (either 12, 15, 18, 21, or 24)."
  },
  "srpPasteFailedTooManyWords": {
    "message": "24を超える単語が含まれていたため、貼り付けに失敗しました。シークレットリカバリーフレーズは24語までです。",
    "description": "Description of SRP paste error when the pasted content has too many words"
  },
  "srpPasteTip": {
    "message": "シークレットリカバリーフレーズ全体をいずれかのフィールドに張り付けできます。",
    "description": "Our secret recovery phrase input is split into one field per word. This message explains to users that they can paste their entire secrete recovery phrase into any field, and we will handle it correctly."
  },
  "srpSecurityQuizGetStarted": {
    "message": "開始"
  },
  "srpSecurityQuizImgAlt": {
    "message": "目の中央に鍵穴があり、3つのパスワード入力欄がフローティング表示されている画像"
  },
  "srpSecurityQuizIntroduction": {
    "message": "シークレットリカバリーフレーズを確認するには、2つの質問に正しく答える必要があります。"
  },
  "srpSecurityQuizQuestionOneQuestion": {
    "message": "シークレットリカバリーフレーズをなくした場合、MetaMaskは..."
  },
  "srpSecurityQuizQuestionOneRightAnswer": {
    "message": "どうすることもできません"
  },
  "srpSecurityQuizQuestionOneRightAnswerDescription": {
    "message": "書き留めたり金属に掘ったり、いくつかの秘密の場所に保管したりして、絶対になくさないようにしてください。なくした場合、一生戻ってきません。"
  },
  "srpSecurityQuizQuestionOneRightAnswerTitle": {
    "message": "正解です！シークレットリカバリーフレーズは誰にも取り戻すことができません"
  },
  "srpSecurityQuizQuestionOneWrongAnswer": {
    "message": "それを取り戻すことができます"
  },
  "srpSecurityQuizQuestionOneWrongAnswerDescription": {
    "message": "シークレットリカバリーフレーズをなくした場合、一生戻ってきません。誰が何と言おうと、誰にも取り戻すことはできません。"
  },
  "srpSecurityQuizQuestionOneWrongAnswerTitle": {
    "message": "不正解！シークレットリカバリーフレーズは誰にも取り戻せません"
  },
  "srpSecurityQuizQuestionTwoQuestion": {
    "message": "誰かにシークレットリカバリーフレーズを尋ねられたら、それがサポート担当者であっても..."
  },
  "srpSecurityQuizQuestionTwoRightAnswer": {
    "message": "あなたは騙されようとしています"
  },
  "srpSecurityQuizQuestionTwoRightAnswerDescription": {
    "message": "シークレットリカバリーフレーズが必要だと言われたら、それは嘘です。教えてしまったら資産を盗まれます。"
  },
  "srpSecurityQuizQuestionTwoRightAnswerTitle": {
    "message": "正解です！シークレットリカバリーフレーズは決して誰にも教えてはいけません"
  },
  "srpSecurityQuizQuestionTwoWrongAnswer": {
    "message": "教えるべきです"
  },
  "srpSecurityQuizQuestionTwoWrongAnswerDescription": {
    "message": "シークレットリカバリーフレーズが必要だと言われたら、それは嘘です。教えてしまったら資産を盗まれます。"
  },
  "srpSecurityQuizQuestionTwoWrongAnswerTitle": {
    "message": "不正解！シークレットリカバリーフレーズは決して誰にも教えないでください"
  },
  "srpSecurityQuizTitle": {
    "message": "セキュリティの質問"
  },
  "srpToggleShow": {
    "message": "シークレットリカバリーフレーズのこの単語を表示・非表示",
    "description": "Describes a toggle that is used to show or hide a single word of the secret recovery phrase"
  },
  "srpWordHidden": {
    "message": "この単語は表示されません",
    "description": "Explains that a word in the secret recovery phrase is hidden"
  },
  "srpWordShown": {
    "message": "この単語は表示されます",
    "description": "Explains that a word in the secret recovery phrase is being shown"
  },
  "stable": {
    "message": "安定"
  },
  "stableLowercase": {
    "message": "安定"
  },
  "stake": {
    "message": "ステーク"
  },
  "startYourJourney": {
    "message": "$1で利用開始",
    "description": "$1 is the token symbol"
  },
  "startYourJourneyDescription": {
    "message": "ウォレットに$1を追加してWeb3の利用を開始します。",
    "description": "$1 is the token symbol"
  },
  "stateLogError": {
    "message": "ステートログの取得中にエラーが発生しました。"
  },
  "stateLogFileName": {
    "message": "MetaMaskステートログ"
  },
  "stateLogs": {
    "message": "ステートログ"
  },
  "stateLogsDescription": {
    "message": "ステートログには、パブリックアカウントアドレスと送信済みトランザクションが含まれています。"
  },
  "status": {
    "message": "ステータス"
  },
  "statusNotConnected": {
    "message": "未接続"
  },
  "statusNotConnectedAccount": {
    "message": "アカウントが接続されていません"
  },
  "step1LatticeWallet": {
    "message": "Lattice1を接続する"
  },
  "step1LatticeWalletMsg": {
    "message": "セットアップが完了しオンラインになると、MetaMaskをLattice1デバイスに接続できます。デバイスのロックを解除し、デバイスIDを準備してください。",
    "description": "$1 represents the `hardwareWalletSupportLinkConversion` localization key"
  },
  "step1LedgerWallet": {
    "message": "Ledgerアプリをダウンロード"
  },
  "step1LedgerWalletMsg": {
    "message": "$1のロックを解除するには、ダウンロードして設定し、パスワードを入力してください。",
    "description": "$1 represents the `ledgerLiveApp` localization value"
  },
  "step1TrezorWallet": {
    "message": "Trezorを接続する"
  },
  "step1TrezorWalletMsg": {
    "message": "Trezorをコンピューターに直接接続し、ロックを解除します。 必ず正しいパスフレーズを使用してください。",
    "description": "$1 represents the `hardwareWalletSupportLinkConversion` localization key"
  },
  "step2LedgerWallet": {
    "message": "Ledgerを接続する"
  },
  "step2LedgerWalletMsg": {
    "message": "コンピューターにLedgerを直接接続します。Ledgerのロックを解除し、イーサリアムアプリを開きます。",
    "description": "$1 represents the `hardwareWalletSupportLinkConversion` localization key"
  },
  "stillGettingMessage": {
    "message": "まだこのメッセージが表示されますか？"
  },
  "strong": {
    "message": "強"
  },
  "stxCancelled": {
    "message": "スワップが失敗するところでした"
  },
  "stxCancelledDescription": {
    "message": "トランザクションが失敗しそうになり、不要なガス代の支払いを避けるためにキャンセルされました。"
  },
  "stxCancelledSubDescription": {
    "message": "もう一度スワップをお試しください。次回は同様のリスクを避けられるようサポートします。"
  },
  "stxEstimatedCompletion": {
    "message": "$1未満で完了予定",
    "description": "$1 is remeaning time in minutes and seconds, e.g. 0:10"
  },
  "stxFailure": {
    "message": "スワップに失敗しました"
  },
  "stxFailureDescription": {
    "message": "突然の市場変動が失敗の原因になります。問題が解決されないようでしたら、$1にお問い合わせください。",
    "description": "This message is shown to a user if their swap fails. The $1 will be replaced by support.metamask.io"
  },
  "stxOptInDescription": {
    "message": "スマートトランザクションをオンにして、イーサリアムメインネット上でのトランザクションの信頼性と安全性を高めましょう。$1"
  },
  "stxPendingPrivatelySubmittingSwap": {
    "message": "スワップを非公開で送信中..."
  },
  "stxPendingPubliclySubmittingSwap": {
    "message": "スワップを公開で送信中..."
  },
  "stxSuccess": {
    "message": "スワップ完了！"
  },
  "stxSuccessDescription": {
    "message": "$1が利用可能になりました。",
    "description": "$1 is a token symbol, e.g. ETH"
  },
  "stxSwapCompleteIn": {
    "message": "スワップ完了まで残り <",
    "description": "'<' means 'less than', e.g. Swap will complete in < 2:59"
  },
  "stxTryingToCancel": {
    "message": "トランザクションのキャンセルを試みています..."
  },
  "stxUnknown": {
    "message": "ステータス不明"
  },
  "stxUnknownDescription": {
    "message": "トランザクションは成功しましたが、詳細がわかりません。このスワップの処理中に別のトランザクションが送信されたことが原因である可能性があります。"
  },
  "stxUserCancelled": {
    "message": "スワップがキャンセルされました"
  },
  "stxUserCancelledDescription": {
    "message": "不要なガス代を支払うことなくトランザクションがキャンセルされました。"
  },
  "submit": {
    "message": "送信"
  },
  "submitted": {
    "message": "送信済み"
  },
  "suggestedBySnap": {
    "message": "$1による提案",
    "description": "$1 is the snap name"
  },
  "suggestedTokenName": {
    "message": "提案された名前:"
  },
  "suggestedTokenSymbol": {
    "message": "推奨ティッカーシンボル:"
  },
  "support": {
    "message": "サポート"
  },
  "supportCenter": {
    "message": "サポートセンターをご利用ください"
  },
  "surveyConversion": {
    "message": "アンケートに回答する"
  },
  "surveyTitle": {
    "message": "MetaMaskの未来を形作りましょう"
  },
  "swap": {
    "message": "スワップ"
  },
  "swapAdjustSlippage": {
    "message": "スリッページの調整"
  },
  "swapAggregator": {
    "message": "アグリゲーター"
  },
  "swapAllowSwappingOf": {
    "message": "$1のスワップを許可",
    "description": "Shows a user that they need to allow a token for swapping on their hardware wallet"
  },
  "swapAmountReceived": {
    "message": "保証額"
  },
  "swapAmountReceivedInfo": {
    "message": "これは受け取る最低額です。スリッページによりそれ以上の額を受け取ることもあります。"
  },
  "swapAndSend": {
    "message": "スワップして送金"
  },
  "swapAnyway": {
    "message": "スワップを続ける"
  },
  "swapApproval": {
    "message": "$1のスワップを承認",
    "description": "Used in the transaction display list to describe a transaction that is an approve call on a token that is to be swapped.. $1 is the symbol of a token that has been approved."
  },
  "swapApproveNeedMoreTokens": {
    "message": "このスワップを完了させるには、さらに$1の$2が必要です。",
    "description": "Tells the user how many more of a given token they need for a specific swap. $1 is an amount of tokens and $2 is the token symbol."
  },
  "swapAreYouStillThere": {
    "message": "まだご利用中ですか？"
  },
  "swapAreYouStillThereDescription": {
    "message": "続ける際には、最新のクォートを表示する準備ができています"
  },
  "swapBuildQuotePlaceHolderText": {
    "message": "$1と一致するトークンがありません",
    "description": "Tells the user that a given search string does not match any tokens in our token lists. $1 can be any string of text"
  },
  "swapConfirmWithHwWallet": {
    "message": "ハードウェアウォレットで確定"
  },
  "swapContinueSwapping": {
    "message": "スワップを続ける"
  },
  "swapContractDataDisabledErrorDescription": {
    "message": "Ledgerのイーサリアムアプリで「設定」に移動し、コントラクトデータを許可します。次に、スワップを再度試します。"
  },
  "swapContractDataDisabledErrorTitle": {
    "message": "コントラクトデータがLedgerで無効です"
  },
  "swapCustom": {
    "message": "カスタム"
  },
  "swapDecentralizedExchange": {
    "message": "分散型取引所"
  },
  "swapDirectContract": {
    "message": "ダイレクトコントラクト"
  },
  "swapEditLimit": {
    "message": "限度額を編集"
  },
  "swapEnableDescription": {
    "message": "これは必須であり、MetaMaskに$1をスワップする許可を付与します。",
    "description": "Gives the user info about the required approval transaction for swaps. $1 will be the symbol of a token being approved for swaps."
  },
  "swapEnableTokenForSwapping": {
    "message": "これはスワップ用に$1",
    "description": "$1 is for the 'enableToken' key, e.g. 'enable ETH'"
  },
  "swapEnterAmount": {
    "message": "金額を入力してください"
  },
  "swapEstimatedNetworkFees": {
    "message": "推定ネットワーク手数料"
  },
  "swapEstimatedNetworkFeesInfo": {
    "message": "これは、スワップを完了させるために使用されるネットワーク手数料の見積もりです。実際の額はネットワークの状態によって変化する可能性があります。"
  },
  "swapFailedErrorDescriptionWithSupportLink": {
    "message": "トランザクション障害が発生した場合は、いつでもお手伝いいたします。この問題が解決しない場合は、$1でカスタマーサポートにお問い合わせください。",
    "description": "This message is shown to a user if their swap fails. The $1 will be replaced by support.metamask.io"
  },
  "swapFailedErrorTitle": {
    "message": "スワップに失敗しました"
  },
  "swapFetchingQuote": {
    "message": "クォートを取得中"
  },
  "swapFetchingQuoteNofN": {
    "message": "$2件中$1件の見積もりを取得中",
    "description": "A count of possible quotes shown to the user while they are waiting for quotes to be fetched. $1 is the number of quotes already loaded, and $2 is the total number of resources that we check for quotes. Keep in mind that not all resources will have a quote for a particular swap."
  },
  "swapFetchingQuotes": {
    "message": "クォートを取得中..."
  },
  "swapFetchingQuotesErrorDescription": {
    "message": "問題が発生しました。もう一度実行してください。エラーが解消されない場合は、カスタマサポートにお問い合わせください。"
  },
  "swapFetchingQuotesErrorTitle": {
    "message": "見積もり取得エラー"
  },
  "swapFetchingTokens": {
    "message": "トークンを取得中..."
  },
  "swapFromTo": {
    "message": "$1から$2へのスワップ",
    "description": "Tells a user that they need to confirm on their hardware wallet a swap of 2 tokens. $1 is a source token and $2 is a destination token"
  },
  "swapGasFeesDetails": {
    "message": "ガス代は、ネットワークトラフィックとトランザクションの複雑さに基づき推定され、変動します。"
  },
  "swapGasFeesLearnMore": {
    "message": "ガス代に関する詳細"
  },
  "swapGasFeesSplit": {
    "message": "前の画面のガス代は、この2つのトランザクションに分けられています。"
  },
  "swapGasFeesSummary": {
    "message": "ガス代は、$1ネットワークでトランザクションを処理するクリプトマイナーに支払われます。MetaMaskはガス代から利益を得ません。",
    "description": "$1 is the selected network, e.g. Ethereum or BSC"
  },
  "swapHighSlippage": {
    "message": "高スリッページ"
  },
  "swapHighSlippageWarning": {
    "message": "スリッページが非常に大きいです。"
  },
  "swapIncludesMMFee": {
    "message": "$1%のMetaMask手数料が含まれています。",
    "description": "Provides information about the fee that metamask takes for swaps. $1 is a decimal number."
  },
  "swapIncludesMMFeeAlt": {
    "message": "クォートには$1%のMetaMask手数料が含まれています",
    "description": "Provides information about the fee that metamask takes for swaps using the latest copy. $1 is a decimal number."
  },
  "swapIncludesMetaMaskFeeViewAllQuotes": {
    "message": "$1%のMetaMask手数料が含まれています – $2",
    "description": "Provides information about the fee that metamask takes for swaps. $1 is a decimal number and $2 is a link to view all quotes."
  },
  "swapLearnMore": {
    "message": "Swapsの詳細"
  },
  "swapLiquiditySourceInfo": {
    "message": "弊社は、為替レートとネットワーク手数料を比較するために、複数の流動性供給源 (取引所、アグリゲーター、専門のマーケットメーカー) を検索します。"
  },
  "swapLowSlippage": {
    "message": "低スリッページ"
  },
  "swapLowSlippageError": {
    "message": "トランザクションが失敗する可能性があります。最大スリッページが低すぎます。"
  },
  "swapMaxSlippage": {
    "message": "最大スリッページ"
  },
  "swapMetaMaskFee": {
    "message": "MetaMask手数料"
  },
  "swapMetaMaskFeeDescription": {
    "message": "このクォートには、$1%の手数料が自動的に含まれています。この手数料は、MetaMaskの流動性プロバイダーの情報集積ソフトウェアの使用ライセンスの代金として支払うものです。",
    "description": "Provides information about the fee that metamask takes for swaps. $1 is a decimal number."
  },
  "swapNQuotesWithDot": {
    "message": "$1件の見積もり。",
    "description": "$1 is the number of quotes that the user can select from when opening the list of quotes on the 'view quote' screen"
  },
  "swapNewQuoteIn": {
    "message": "見積もりの更新まで $1",
    "description": "Tells the user the amount of time until the currently displayed quotes are update. $1 is a time that is counting down from 1:00 to 0:00"
  },
  "swapNoTokensAvailable": {
    "message": "$1と一致するトークンがありません",
    "description": "Tells the user that a given search string does not match any tokens in our token lists. $1 can be any string of text"
  },
  "swapOnceTransactionHasProcess": {
    "message": "このトランザクションの処理が完了すると、$1がアカウントに追加されます。",
    "description": "This message communicates the token that is being transferred. It is shown on the awaiting swap screen. The $1 will be a token symbol."
  },
  "swapPriceDifference": {
    "message": "$1 $2 (～$3) を $4 $5 (～$6) にスワップしようとしています。",
    "description": "This message represents the price slippage for the swap.  $1 and $4 are a number (ex: 2.89), $2 and $5 are symbols (ex: ETH), and $3 and $6 are fiat currency amounts."
  },
  "swapPriceDifferenceTitle": {
    "message": "最大$1%の価格差",
    "description": "$1 is a number (ex: 1.23) that represents the price difference."
  },
  "swapPriceImpactTooltip": {
    "message": "プライスインパクトとは、現在の市場価格と取引の約定時に受け取る金額の差のことです。プライスインパクトは、流動性プールに対する取引の大きさにより発生します。"
  },
  "swapPriceUnavailableDescription": {
    "message": "市場価格のデータが不足しているため、プライスインパクトを測定できませんでした。スワップする前に、これから受領するトークンの額に問題がないか確認してください。"
  },
  "swapPriceUnavailableTitle": {
    "message": "続行する前にレートを確認してください"
  },
  "swapProcessing": {
    "message": "処理中"
  },
  "swapQuoteDetails": {
    "message": "見積もりの詳細"
  },
  "swapQuoteNofM": {
    "message": "$1/$2",
    "description": "A count of possible quotes shown to the user while they are waiting for quotes to be fetched. $1 is the number of quotes already loaded, and $2 is the total number of resources that we check for quotes. Keep in mind that not all resources will have a quote for a particular swap."
  },
  "swapQuoteSource": {
    "message": "見積もり提供元"
  },
  "swapQuotesExpiredErrorDescription": {
    "message": "最新のレートを取得するには、新しい見積もりをリクエストしてください。"
  },
  "swapQuotesExpiredErrorTitle": {
    "message": "見積もりのタイムアウト"
  },
  "swapQuotesNotAvailableDescription": {
    "message": "トレードのサイズを減らすか、別のトークンを使用してください。"
  },
  "swapQuotesNotAvailableErrorDescription": {
    "message": "額の調整またはスリッページの設定を試してから、もう一度実行してください。"
  },
  "swapQuotesNotAvailableErrorTitle": {
    "message": "見積もりを取得できません"
  },
  "swapRate": {
    "message": "レート"
  },
  "swapReceiving": {
    "message": "受信中"
  },
  "swapReceivingInfoTooltip": {
    "message": "これは推定値です。正確な額はスリッページによって異なります。"
  },
  "swapRequestForQuotation": {
    "message": "見積もりのリクエスト"
  },
  "swapReviewSwap": {
    "message": "スワップの確認"
  },
  "swapSearchNameOrAddress": {
    "message": "名前を検索するかアドレスを貼り付けてください"
  },
  "swapSelect": {
    "message": "選択"
  },
  "swapSelectAQuote": {
    "message": "見積もりを選択"
  },
  "swapSelectAToken": {
    "message": "トークンを選択"
  },
  "swapSelectQuotePopoverDescription": {
    "message": "以下は複数の流動性供給源から収集したすべての見積もりです。"
  },
  "swapSelectToken": {
    "message": "トークンを選択"
  },
  "swapShowLatestQuotes": {
    "message": "最新のクォートを表示"
  },
  "swapSlippageHighDescription": {
    "message": "入力されたスリッページ ($1%) は非常に高いもののため、不利なレートに繋がる可能性があります",
    "description": "$1 is the amount of % for slippage"
  },
  "swapSlippageHighTitle": {
    "message": "高スリッページ"
  },
  "swapSlippageLowDescription": {
    "message": "値がこのように低い ($1%) と、スワップの失敗に繋がります",
    "description": "$1 is the amount of % for slippage"
  },
  "swapSlippageLowTitle": {
    "message": "低スリッページ"
  },
  "swapSlippageNegative": {
    "message": "スリッページは0以上でなければなりません。"
  },
  "swapSlippageNegativeDescription": {
    "message": "スリッページは0以上でなければなりません"
  },
  "swapSlippageNegativeTitle": {
    "message": "続けるにはスリッページを増やしてください"
  },
  "swapSlippageOverLimitDescription": {
    "message": "スリッページの許容範囲は15%以下でなければなりません。それを超えると不利なレートになります。"
  },
  "swapSlippageOverLimitTitle": {
    "message": "続けるにはスリッページを減らしてください"
  },
  "swapSlippagePercent": {
    "message": "$1%",
    "description": "$1 is the amount of % for slippage"
  },
  "swapSlippageTooltip": {
    "message": "注文から確定までの間に価格が変動することを「スリッページ」といいます。スリッページが「スリッページ許容範囲」の設定を超えた場合、スワップは自動的にキャンセルされます。"
  },
  "swapSlippageZeroDescription": {
    "message": "スリッページがゼロのプロバイダーは少ないため、不利なクォートになる可能性があります。"
  },
  "swapSlippageZeroTitle": {
    "message": "スリッページがゼロのプロバイダーを使用中"
  },
  "swapSource": {
    "message": "流動性の供給源"
  },
  "swapSuggested": {
    "message": "スワップが提案されました"
  },
  "swapSuggestedGasSettingToolTipMessage": {
    "message": "スワップは複雑で急を要するトランザクションです。コストとスワップの確実な成功のバランスが取れたこのガス代をお勧めします。"
  },
  "swapSwapFrom": {
    "message": "スワップ元"
  },
  "swapSwapSwitch": {
    "message": "トークンの切り替え"
  },
  "swapSwapTo": {
    "message": "スワップ先"
  },
  "swapToConfirmWithHwWallet": {
    "message": "ハードウェアウォレットで確定"
  },
  "swapTokenAddedManuallyDescription": {
    "message": "このトークンを$1で検証して、取引したいトークンであることを確認してください。",
    "description": "$1 points the user to etherscan as a place they can verify information about a token. $1 is replaced with the translation for \"etherscan\""
  },
  "swapTokenAddedManuallyTitle": {
    "message": "トークンが手動で追加されました"
  },
  "swapTokenAvailable": {
    "message": "$1がアカウントに追加されました。",
    "description": "This message is shown after a swap is successful and communicates the exact amount of tokens the user has received for a swap. The $1 is a decimal number of tokens followed by the token symbol."
  },
  "swapTokenBalanceUnavailable": {
    "message": "$1の残高を取り戻すことができませんでした。",
    "description": "This message communicates to the user that their balance of a given token is currently unavailable. $1 will be replaced by a token symbol"
  },
  "swapTokenNotAvailable": {
    "message": "この地域ではトークンのスワップが行えません"
  },
  "swapTokenToToken": {
    "message": "$1を$2にスワップ",
    "description": "Used in the transaction display list to describe a swap. $1 and $2 are the symbols of tokens in involved in a swap."
  },
  "swapTokenVerificationAddedManually": {
    "message": "このトークンは手動で追加されました。"
  },
  "swapTokenVerificationMessage": {
    "message": "常に$1のトークンアドレスを確認してください。",
    "description": "Points the user to Etherscan as a place they can verify information about a token. $1 is replaced with the translation for \"Etherscan\" followed by an info icon that shows more info on hover."
  },
  "swapTokenVerificationOnlyOneSource": {
    "message": "1つのソースでのみ検証済みです。"
  },
  "swapTokenVerificationSources": {
    "message": "$1個のソースで検証済みです。",
    "description": "Indicates the number of token information sources that recognize the symbol + address. $1 is a decimal number."
  },
  "swapTokenVerifiedOn1SourceDescription": {
    "message": "$1は1つのソースでしか検証されていません。進める前に$2で検証することをご検討ください。",
    "description": "$1 is a token name, $2 points the user to etherscan as a place they can verify information about a token. $1 is replaced with the translation for \"etherscan\""
  },
  "swapTokenVerifiedOn1SourceTitle": {
    "message": "偽物のトークンの可能性"
  },
  "swapTooManyDecimalsError": {
    "message": "$1は小数点以下$2桁まで使用できます",
    "description": "$1 is a token symbol and $2 is the max. number of decimals allowed for the token"
  },
  "swapTransactionComplete": {
    "message": "トランザクションが完了しました"
  },
  "swapTwoTransactions": {
    "message": "2つのトランザクション"
  },
  "swapUnknown": {
    "message": "不明"
  },
  "swapVerifyTokenExplanation": {
    "message": "複数のトークンで同じ名前とシンボルを使用できます。$1をチェックして、これが探しているトークンであることを確認してください。",
    "description": "This appears in a tooltip next to the verifyThisTokenOn message. It gives the user more information about why they should check the token on a block explorer. $1 will be the name or url of the block explorer, which will be the translation of 'etherscan' or a block explorer url specified for a custom network."
  },
  "swapYourTokenBalance": {
    "message": "$1 $2がスワップに使用可能です",
    "description": "Tells the user how much of a token they have in their balance. $1 is a decimal number amount of tokens, and $2 is a token symbol"
  },
  "swapZeroSlippage": {
    "message": "0%スリッページ"
  },
  "swapsAdvancedOptions": {
    "message": "詳細オプション"
  },
  "swapsExcessiveSlippageWarning": {
    "message": "スリッページ額が非常に大きいので、レートが不利になります。最大スリッページを15%未満の値に減らしてください。"
  },
  "swapsMaxSlippage": {
    "message": "最大スリッページ"
  },
  "swapsNotEnoughForTx": {
    "message": "トランザクションを完了させるには、$1が不足しています",
    "description": "Tells the user that they don't have enough of a token for a proposed swap. $1 is a token symbol"
  },
  "swapsNotEnoughToken": {
    "message": "$1が不足しています",
    "description": "Tells the user that they don't have enough of a token for a proposed swap. $1 is a token symbol"
  },
  "swapsViewInActivity": {
    "message": "アクティビティに表示"
  },
  "switch": {
    "message": "切り替える"
  },
  "switchEthereumChainConfirmationDescription": {
    "message": "これによりMetaMask内で選択されたネットワークが、以前に追加されたものに切り替わります。"
  },
  "switchEthereumChainConfirmationTitle": {
    "message": "このサイトによるネットワークの切り替えを許可しますか？"
  },
  "switchInputCurrency": {
    "message": "通貨の変更"
  },
  "switchNetwork": {
    "message": "ネットワークを切り替える"
  },
  "switchNetworks": {
    "message": "ネットワークを切り替える"
  },
  "switchToNetwork": {
    "message": "$1に切り替える",
    "description": "$1 represents the custom network that has previously been added"
  },
  "switchToThisAccount": {
    "message": "このアカウントに切り替える"
  },
  "switchedNetworkToastDecline": {
    "message": "今後表示しない"
  },
  "switchedNetworkToastMessage": {
    "message": "$1が$2で有効になりました",
    "description": "$1 represents the account name, $2 represents the network name"
  },
  "switchedTo": {
    "message": "次に切り替えました:"
  },
  "switchingNetworksCancelsPendingConfirmations": {
    "message": "ネットワークを切り替えると、保留中の承認がすべてキャンセルされます"
  },
  "symbol": {
    "message": "シンボル"
  },
  "symbolBetweenZeroTwelve": {
    "message": "シンボルは11文字以下にする必要があります。"
  },
  "tenPercentIncreased": {
    "message": "10%の増加"
  },
  "terms": {
    "message": "利用規約"
  },
  "termsOfService": {
    "message": "サービス規約"
  },
  "termsOfUseAgreeText": {
    "message": " MetaMaskおよびそのすべての機能の利用に適用される利用規約に同意します。"
  },
  "termsOfUseFooterText": {
    "message": "スクロールしてすべてのセクションをお読みください"
  },
  "termsOfUseTitle": {
    "message": "利用規約が更新されました"
  },
  "testNetworks": {
    "message": "テストネットワーク"
  },
  "theme": {
    "message": "テーマ"
  },
  "themeDescription": {
    "message": "ご希望のMetaMaskテーマを選択してください。"
  },
  "thingsToKeep": {
    "message": "留意点:"
  },
  "thirdPartySoftware": {
    "message": "サードパーティソフトウェアに関する通知",
    "description": "Title of a popup modal displayed when installing a snap for the first time."
  },
  "thisCollection": {
    "message": "このコレクション"
  },
  "threeMonthsAbbreviation": {
    "message": "3か月",
    "description": "Shortened form of '3 months'"
  },
  "time": {
    "message": "時間"
  },
  "tips": {
    "message": "ヒント"
  },
  "to": {
    "message": "移動先"
  },
  "toAddress": {
    "message": "移動先: $1",
    "description": "$1 is the address to include in the To label. It is typically shortened first using shortenAddress"
  },
  "toggleRequestQueueDescription": {
    "message": "これにより、選択した単一のネットワークをすべてのサイトで使用するのではなく、サイトごとにネットワークを選択できます。この機能により、特定のサイトでのユーザーエクスペリエンスの妨げとなる、ネットワークの手動切り替えが不要になります。"
  },
  "toggleRequestQueueField": {
    "message": "サイトごとにネットワークを選択する"
  },
  "toggleRequestQueueOff": {
    "message": "オフ"
  },
  "toggleRequestQueueOn": {
    "message": "オン"
  },
  "token": {
    "message": "トークン"
  },
  "tokenAddress": {
    "message": "トークンアドレス"
  },
  "tokenAlreadyAdded": {
    "message": "トークンの追加がすでに完了しています。"
  },
  "tokenAutoDetection": {
    "message": "トークンの自動検出"
  },
  "tokenContractAddress": {
    "message": "トークンコントラクトアドレス"
  },
  "tokenDecimal": {
    "message": "トークンの小数桁数"
  },
  "tokenDecimalFetchFailed": {
    "message": "トークンの小数点以下の桁数が必要です。確認はこちら: $1"
  },
  "tokenDecimalTitle": {
    "message": "トークンの小数桁数:"
  },
  "tokenDetails": {
    "message": "トークンの詳細"
  },
  "tokenFoundTitle": {
    "message": "1 つの新しいトークンが見つかりました"
  },
  "tokenId": {
    "message": "トークンID"
  },
  "tokenList": {
    "message": "トークンリスト:"
  },
  "tokenScamSecurityRisk": {
    "message": "トークン関連の詐欺やセキュリティのリスク"
  },
  "tokenShowUp": {
    "message": "トークンはウォレットに自動的に表示されない可能性があります。"
  },
  "tokenStandard": {
    "message": "トークン規格"
  },
  "tokenSymbol": {
    "message": "トークンシンボル"
  },
  "tokens": {
    "message": "トークン"
  },
  "tokensFoundTitle": {
    "message": "$1種類の新しいトークンが見つかりました",
    "description": "$1 is the number of new tokens detected"
  },
  "tokensInCollection": {
    "message": "コレクションにあるトークン"
  },
  "tooltipApproveButton": {
    "message": "理解しました"
  },
  "tooltipSatusConnected": {
    "message": "接続済み"
  },
  "tooltipSatusConnectedUpperCase": {
    "message": "接続済み"
  },
  "tooltipSatusNotConnected": {
    "message": "未接続"
  },
  "total": {
    "message": "合計"
  },
  "totalVolume": {
    "message": "合計量"
  },
  "transaction": {
    "message": "トランザクション"
  },
  "transactionCancelAttempted": {
    "message": "$1のガス代が$2でトランザクションのキャンセルが試みられました"
  },
  "transactionCancelSuccess": {
    "message": "$2でのトランザクションがキャンセルされました"
  },
  "transactionConfirmed": {
    "message": "$2でトランザクションが承認されました。"
  },
  "transactionCreated": {
    "message": "トランザクションは$1の値が$2で作成されました。"
  },
  "transactionDataFunction": {
    "message": "関数"
  },
  "transactionDetailDappGasMoreInfo": {
    "message": "サイトが提案されました"
  },
  "transactionDetailDappGasTooltip": {
    "message": "最新のブロックに基づくMetaMaskの推奨ガス代を使用するように編集します。"
  },
  "transactionDetailGasHeading": {
    "message": "ガス代見積もり"
  },
  "transactionDetailGasTooltipConversion": {
    "message": "ガス代に関する詳細"
  },
  "transactionDetailGasTooltipExplanation": {
    "message": "ガス代はネットワークにより設定され、ネットワークトラフィックとトランザクションの複雑さに基づき変動します。"
  },
  "transactionDetailGasTooltipIntro": {
    "message": "ガス代は、$1ネットワークでトランザクションを処理するクリプトマイナーに支払われます。MetaMaskはガス代から利益を得ません。"
  },
  "transactionDetailGasTotalSubtitle": {
    "message": "金額 + ガス代"
  },
  "transactionDetailLayer2GasHeading": {
    "message": "レイヤー2のガス代"
  },
  "transactionDetailMultiLayerTotalSubtitle": {
    "message": "金額 + 手数料"
  },
  "transactionDropped": {
    "message": "トランザクションは$2で削除されました。"
  },
  "transactionError": {
    "message": "トランザクションエラー。コントラクトコードで例外がスローされました。"
  },
  "transactionErrorNoContract": {
    "message": "コントラクトではないアドレスに対して関数の呼び出しを試みています。"
  },
  "transactionErrored": {
    "message": "トランザクションでエラーが発生しました。"
  },
  "transactionFailed": {
    "message": "トランザクションに失敗しました"
  },
  "transactionFee": {
    "message": "トランザクション手数料"
  },
  "transactionHistoryBaseFee": {
    "message": "基本料金 (Gwei)"
  },
  "transactionHistoryL1GasLabel": {
    "message": "L1ガス代合計"
  },
  "transactionHistoryL2GasLimitLabel": {
    "message": "L2ガスリミット"
  },
  "transactionHistoryL2GasPriceLabel": {
    "message": "L2ガス価格"
  },
  "transactionHistoryMaxFeePerGas": {
    "message": "ガス1単位あたりの最大手数料"
  },
  "transactionHistoryPriorityFee": {
    "message": "優先手数料 (gwei)"
  },
  "transactionHistoryTotalGasFee": {
    "message": "ガス代合計"
  },
  "transactionNote": {
    "message": "トランザクション備考"
  },
  "transactionResubmitted": {
    "message": "推定のガス代を$2で$1に増加し、トランザクションを再送信しました"
  },
  "transactionSettings": {
    "message": "トランザクション設定"
  },
  "transactionSubmitted": {
    "message": "$1の推定ガス代が$2でトランザクションが送信されました。"
  },
  "transactionUpdated": {
    "message": "トランザクションが$2で更新されました。"
  },
  "transactions": {
    "message": "トランザクション"
  },
  "transfer": {
    "message": "送金"
  },
  "transferFrom": {
    "message": "送金元"
  },
  "trillionAbbreviation": {
    "message": "T",
    "description": "Shortened form of 'trillion'"
  },
  "troubleConnectingToLedgerU2FOnFirefox": {
    "message": "Ledgerの接続に問題が発生しました。$1",
    "description": "$1 is a link to the wallet connection guide;"
  },
  "troubleConnectingToLedgerU2FOnFirefox2": {
    "message": "ハードウェアウォレットの接続ガイドを確認し、もう一度お試しください。",
    "description": "$1 of the ledger wallet connection guide"
  },
  "troubleConnectingToLedgerU2FOnFirefoxLedgerSolution": {
    "message": "Firefoxの最新バージョンを使用している場合、FirefoxのU2Fサポート廃止に関連した問題が発生する可能性があります。$1でこの問題を解決する方法をご覧ください。",
    "description": "It is a link to the ledger website for the workaround."
  },
  "troubleConnectingToLedgerU2FOnFirefoxLedgerSolution2": {
    "message": "こちら",
    "description": "Second part of the error message; It is a link to the ledger website for the workaround."
  },
  "troubleConnectingToWallet": {
    "message": "$1に接続できませんでした。$2を確認してから、もう一度実行してください。",
    "description": "$1 is the wallet device name; $2 is a link to wallet connection guide"
  },
  "troubleStarting": {
    "message": "MetaMaskがうまく起動しませんでした。このエラーは断続的に発生する可能性があるため、拡張機能を再起動してみてください。"
  },
  "trustSiteApprovePermission": {
    "message": "アクセス許可を付与することで、次の$1による資金へのアクセスが許可されます"
  },
  "tryAgain": {
    "message": "再試行"
  },
  "turnOff": {
    "message": "オフにする"
  },
  "turnOffMetamaskNotificationsError": {
    "message": "通知を無効化する際にエラーが発生しました。後でもう一度お試しください。"
  },
  "turnOn": {
    "message": "オンにする"
  },
  "turnOnMetamaskNotifications": {
    "message": "通知をオンにする"
  },
  "turnOnMetamaskNotificationsButton": {
    "message": "オンにする"
  },
  "turnOnMetamaskNotificationsError": {
    "message": "通知の作成中にエラーが発生しました。後でもう一度お試しください。"
  },
  "turnOnMetamaskNotificationsMessageFirst": {
    "message": "通知を使えば、ウォレットで何が起きているか常に把握できます。"
  },
  "turnOnMetamaskNotificationsMessagePrivacyBold": {
    "message": "「設定」>「通知」"
  },
  "turnOnMetamaskNotificationsMessagePrivacyLink": {
    "message": "この機能を使用する際に当社がどのようにユーザーのプライバシーを保護するのか、ご覧ください。"
  },
  "turnOnMetamaskNotificationsMessageSecond": {
    "message": "ウォレット通知を使用するために、プロファイルを使用して一部の設定をデバイス間で同期します。$1"
  },
  "turnOnMetamaskNotificationsMessageThird": {
    "message": "通知は$1でいつでもオフにできます"
  },
  "turnOnTokenDetection": {
    "message": "強化されたトークン検出をオンにする"
  },
  "tutorial": {
    "message": "チュートリアル"
  },
  "twelveHrTitle": {
    "message": "12時間:"
  },
  "typeYourSRP": {
    "message": "シークレットリカバリーフレーズを入力してください"
  },
  "u2f": {
    "message": "U2F",
    "description": "A name on an API for the browser to interact with devices that support the U2F protocol. On some browsers we use it to connect MetaMask to Ledger devices."
  },
  "unMatchedChain": {
    "message": "当社の記録によると、このURLは、このチェーンIDの既知のプロバイダーと一致しません。"
  },
  "unapproved": {
    "message": "未承認"
  },
  "units": {
    "message": "単位"
  },
  "unknown": {
    "message": "不明"
  },
  "unknownCollection": {
    "message": "無名のコレクション"
  },
  "unknownNetwork": {
    "message": "不明なプライベートネットワーク"
  },
  "unknownNetworkForKeyEntropy": {
    "message": "不明なネットワーク",
    "description": "Displayed on places like Snap install warning when regular name is not available."
  },
  "unknownQrCode": {
    "message": "エラー: QRコードを識別できませんでした"
  },
  "unlimited": {
    "message": "無制限"
  },
  "unlock": {
    "message": "ロック解除"
  },
  "unlockMessage": {
    "message": "分散型インターネットが待っています"
  },
  "unpin": {
    "message": "ピン留めを解除"
  },
  "unrecognizedChain": {
    "message": "このカスタムネットワークは認識されていません",
    "description": "$1 is a clickable link with text defined by the 'unrecognizedChanLinkText' key. The link will open to instructions for users to validate custom network details."
  },
  "unsendableAsset": {
    "message": "NFT (ERC-721) トークンの送信は現在サポートされていません",
    "description": "This is an error message we show the user if they attempt to send an NFT asset type, for which currently don't support sending"
  },
  "unverifiedContractAddressMessage": {
    "message": "このコントラクトを検証できません。このアドレスが信頼できることを確認してください。"
  },
  "upArrow": {
    "message": "上矢印"
  },
  "update": {
    "message": "更新"
  },
  "updateOrEditNetworkInformations": {
    "message": "情報を更新するか"
  },
  "updateRequest": {
    "message": "更新リクエスト"
  },
  "updatedWithDate": {
    "message": "$1が更新されました"
  },
  "uploadDropFile": {
    "message": "ここにファイルをドロップします"
  },
  "uploadFile": {
    "message": "ファイルをアップロード"
  },
  "urlErrorMsg": {
    "message": "URLには適切なHTTP/HTTPSプレフィックスが必要です。"
  },
  "urlExistsErrorMsg": {
    "message": "このURLは現在$1ネットワークで使用されています。"
  },
  "use4ByteResolution": {
    "message": "スマートコントラクトのデコード"
  },
  "use4ByteResolutionDescription": {
    "message": "ユーザーエクスペリエンスの向上のため、ユーザーがやり取りするスマートコントラクトに応じたメッセージで、アクティビティタブをカスタマイズします。MetaMaskは、4byte.directoryと呼ばれるサービスを利用してデータをデコードし、より読みやすいバージョンのスマートコントラクトを表示します。これにより、悪質なスマートコントラクトの操作を承認する可能性は減りますが、IPアドレスが公開されます。"
  },
  "useMultiAccountBalanceChecker": {
    "message": "アカウント残高の一括リクエスト"
  },
  "useMultiAccountBalanceCheckerSettingDescription": {
    "message": "アカウントの残高リクエストを一斉に行うことで、より素早く残高更新を取得できます。これにより、アカウントの残高を一斉に取得できるので、更新がより迅速になり、エクスペリエンスが向上します。この機能がオフの場合、サードパーティがユーザーのアカウントをお互いに関連付けなくなる可能性があります。"
  },
  "useNftDetection": {
    "message": "NFTを自動検出"
  },
  "useNftDetectionDescriptionText": {
    "message": "MetaMaskが、サードパーティサービス を使って、ユーザーが所有するNFTを追加することを許可します。NFTの自動検出機能を利用すると、ユーザーのIPとアカウントアドレスがこれらのサービスに公開されます。この機能を有効にした場合、ユーザーのIPアドレスとイーサリアムアドレスが紐付けられ、詐欺師によりエアドロップされた偽のNFTが表示される可能性があります。このリスクを回避するため、手動でトークンを追加することもできます。"
  },
  "usePhishingDetection": {
    "message": "フィッシング検出を使用"
  },
  "usePhishingDetectionDescription": {
    "message": "イーサリアムユーザーを対象としたドメインのフィッシングに対して警告を表示します"
  },
  "useSafeChainsListValidation": {
    "message": "ネットワーク情報の確認"
  },
  "useSafeChainsListValidationDescription": {
    "message": "MetaMaskは$1というサードパーティサービスを利用して、正確かつ標準化されたネットワーク情報を表示しています。これにより、悪質なネットワークや正しくないネットワークに接続してしまう可能性が減ります。この機能を使用すると、ユーザーのIPアドレスがchainid.networkに公開されます。"
  },
  "useSafeChainsListValidationWebsite": {
    "message": "chainid.network",
    "description": "useSafeChainsListValidationWebsite is separated from the rest of the text so that we can bold the third party service name in the middle of them"
  },
  "useSiteSuggestion": {
    "message": "サイトの提案を使用"
  },
  "useTokenDetectionPrivacyDesc": {
    "message": "アカウントに送られたトークンを自動的に表示するには、サードパーティサーバーと通信し、トークンの画像を取得する必要があります。これらのサーバーはユーザーのIPアドレスにアクセスできます。"
  },
  "usedByClients": {
    "message": "さまざまな異なるクライアントによって使用されています"
  },
  "userName": {
    "message": "ユーザー名"
  },
  "userOpContractDeployError": {
    "message": "スマートコントラクトアカウントからのコントラクトの展開はサポートされていません"
  },
  "verifyContractDetails": {
    "message": "サードパーティの詳細を確認"
  },
  "verifyThisTokenOn": {
    "message": "このトークンを$1で検証",
    "description": "Points the user to etherscan as a place they can verify information about a token. $1 is replaced with the translation for \"etherscan\""
  },
  "verifyThisUnconfirmedTokenOn": {
    "message": "このトークンを$1で検証して、取引したいトークンであることを確認してください。",
    "description": "Points the user to etherscan as a place they can verify information about a token. $1 is replaced with the translation for \"etherscan\""
  },
  "version": {
    "message": "バージョン"
  },
  "view": {
    "message": "表示"
  },
  "viewActivity": {
    "message": "アクティビティを表示"
  },
  "viewAllDetails": {
    "message": "すべての詳細の表示"
  },
  "viewAllQuotes": {
    "message": "すべてのクォートを表示"
  },
  "viewContact": {
    "message": "連絡先を表示"
  },
  "viewDetails": {
    "message": "詳細を表示"
  },
  "viewFullTransactionDetails": {
    "message": "トランザクションの完全な詳細を表示"
  },
  "viewMore": {
    "message": "詳細を表示"
  },
  "viewOnBlockExplorer": {
    "message": "ブロックエクスプローラーで表示"
  },
  "viewOnCustomBlockExplorer": {
    "message": "$1を$2で表示",
    "description": "$1 is the action type. e.g (Account, Transaction, Swap) and $2 is the Custom Block Explorer URL"
  },
  "viewOnEtherscan": {
    "message": "$1をEtherscanで表示",
    "description": "$1 is the action type. e.g (Account, Transaction, Swap)"
  },
  "viewOnExplorer": {
    "message": "エクスプローラーで表示"
  },
  "viewOnOpensea": {
    "message": "Openseaで表示"
  },
  "viewTransaction": {
    "message": "トランザクションを表示"
  },
  "viewinCustodianApp": {
    "message": "カストディアンアプリで表示"
  },
  "viewinExplorer": {
    "message": "$1をエクスプローラーで表示",
    "description": "$1 is the action type. e.g (Account, Transaction, Swap)"
  },
  "visitSite": {
    "message": "サイトにアクセス"
  },
  "visitWebSite": {
    "message": "弊社Webサイトにアクセス"
  },
  "wallet": {
    "message": "ウォレット"
  },
  "walletConnectionGuide": {
    "message": "弊社のハードウェアウォレット接続ガイド"
  },
  "walletCreationSuccessDetail": {
    "message": "ウォレットが正常に保護されました。シークレットリカバリーフレーズを安全かつ機密に保管してください。これはユーザーの責任です！"
  },
  "walletCreationSuccessReminder1": {
    "message": "MetaMaskはシークレットリカバリーフレーズを復元できません。"
  },
  "walletCreationSuccessReminder2": {
    "message": "MetaMaskがユーザーのシークレットリカバリーフレーズを確認することは絶対にありません。"
  },
  "walletCreationSuccessReminder3": {
    "message": "誰に対しても$1。資金が盗まれる恐れがあります",
    "description": "$1 is separated as walletCreationSuccessReminder3BoldSection so that we can bold it"
  },
  "walletCreationSuccessReminder3BoldSection": {
    "message": "シークレットリカバリーフレーズは決して教えないでください",
    "description": "This string is localized separately from walletCreationSuccessReminder3 so that we can bold it"
  },
  "walletCreationSuccessTitle": {
    "message": "ウォレットが作成されました"
  },
  "wantToAddThisNetwork": {
    "message": "このネットワークを追加しますか？"
  },
  "wantsToAddThisAsset": {
    "message": "$1がこのアセットのウォレットへの追加を要求しています"
  },
  "warning": {
    "message": "警告"
  },
  "warningFromSnap": {
    "message": "$1からの警告",
    "description": "$1 represents the name of the snap"
  },
  "warningTooltipText": {
    "message": "$1 このサードパーティは今後、通知や承諾なしにトークン残高全額を使用できます。使用上限をより低い金額にカスタマイズして、自分の身を守りましょう。",
    "description": "$1 is a warning icon with text 'Be careful' in 'warning' colour"
  },
  "weak": {
    "message": "弱"
  },
  "web3": {
    "message": "Web3"
  },
  "web3ShimUsageNotification": {
    "message": "現在のWebサイトが、削除済みのwindow.web3 APIの使用を検知しました。サイトが破損しているようであれば、$1をクリックして詳細を確認してください。",
    "description": "$1 is a clickable link."
  },
  "webhid": {
    "message": "WebHID",
    "description": "Refers to a interface for connecting external devices to the browser. Used for connecting ledger to the browser. Read more here https://developer.mozilla.org/en-US/docs/Web/API/WebHID_API"
  },
  "websites": {
    "message": "Webサイト",
    "description": "Used in the 'permission_rpc' message."
  },
  "welcomeBack": {
    "message": "お帰りなさい！"
  },
  "welcomeExploreDescription": {
    "message": "仮想通貨やアセットを保管、送金、使用。"
  },
  "welcomeExploreTitle": {
    "message": "分散型アプリを閲覧"
  },
  "welcomeLoginDescription": {
    "message": "MetaMaskを使用して分散型アプリにログイン。サインアップは不要です。"
  },
  "welcomeLoginTitle": {
    "message": "ウォレットにようこそ"
  },
  "welcomeToMetaMask": {
    "message": "始めましょう"
  },
  "welcomeToMetaMaskIntro": {
    "message": "MetaMaskは何百万人もに信頼されている安全なウォレットで、すべての人々によるWeb3の世界へのアクセスを可能にしています。"
  },
  "whatsNew": {
    "message": "新機能",
    "description": "This is the title of a popup that gives users notifications about new features and updates to MetaMask."
  },
  "whatsThis": {
    "message": "これは何ですか？"
  },
  "wrongChainId": {
    "message": "このチェーンIDはネットワーク名と一致しません。"
  },
  "wrongNetworkName": {
    "message": "弊社の記録によると、ネットワーク名がこのチェーンIDと正しく一致していない可能性があります。"
  },
  "xOfYPending": {
    "message": "$2件中$1件が保留中",
    "description": "$1 and $2 are intended to be two numbers, where $2 is a total number of pending confirmations, and $1 is a count towards that total"
  },
  "yes": {
    "message": "はい"
  },
  "you": {
    "message": "ユーザー"
  },
  "youHaveAddedAll": {
    "message": "すべての人気ネットワークを追加しました。$1で他のネットワークを発見するか、$2できます。",
    "description": "$1 is a link with the text 'here' and $2 is a button with the text 'add more networks manually'"
  },
  "youNeedToAllowCameraAccess": {
    "message": "この機能を使用するには、カメラへのアクセスを許可する必要があります。"
  },
  "youSign": {
    "message": "署名しています"
  },
  "yourAccounts": {
    "message": "アカウント"
  },
  "yourActivity": {
    "message": "アクティビティ"
  },
  "yourBalance": {
    "message": "残高"
  },
  "yourNFTmayBeAtRisk": {
    "message": "NFTが危険にさらされている可能性があります"
  },
  "yourPrivateSeedPhrase": {
    "message": "シークレットリカバリーフレーズ"
  },
  "yourTransactionConfirmed": {
    "message": "トランザクションはすでに確定済みです"
  },
  "yourTransactionJustConfirmed": {
    "message": "ブロックチェーン上で確定しているため、トランザクションをキャンセルできませんでした。"
  },
  "zeroGasPriceOnSpeedUpError": {
    "message": "高速化用のガス価格がゼロです"
  }
}<|MERGE_RESOLUTION|>--- conflicted
+++ resolved
@@ -995,12 +995,9 @@
     "message": "確認"
   },
   "confirmAlertModalAcknowledgeMultiple": {
-<<<<<<< HEAD
     "message": "アラートを確認したうえで続行します"
   },
   "confirmAlertModalAcknowledgeSingle": {
-=======
->>>>>>> 535c139b
     "message": "アラートを確認したうえで続行します"
   },
   "confirmAlertModalDetails": {
@@ -1768,15 +1765,12 @@
     "message": "$1を有効にする",
     "description": "$1 is a token symbol, e.g. ETH"
   },
-<<<<<<< HEAD
   "enableTokenAutoDetection": {
     "message": "トークンの自動検出を有効にする"
   },
   "enable_auto_detection_toggle_automatically": {
     "message": "基本機能トグルがオンになっているユーザーは、MetaMask拡張機能 v12.3.0で、この機能が自動的にオンになります。"
   },
-=======
->>>>>>> 535c139b
   "enabled": {
     "message": "有効"
   },
@@ -2824,12 +2818,9 @@
   "methodData": {
     "message": "方法"
   },
-<<<<<<< HEAD
   "methodDataTransactionDesc": {
     "message": "解読された入力データに基づき実行された機能"
   },
-=======
->>>>>>> 535c139b
   "methodNotSupported": {
     "message": "このアカウントではサポートされていません。"
   },
@@ -3535,12 +3526,9 @@
   "onboardingMetametricsDescription2": {
     "message": "指標を収集する際、常に次の条件が適用されます..."
   },
-<<<<<<< HEAD
-=======
   "onboardingMetametricsDisagree": {
     "message": "結構です"
   },
->>>>>>> 535c139b
   "onboardingMetametricsInfuraTerms": {
     "message": "このデータを他の目的に使用する際は、お知らせします。詳細は当社の$1をご覧ください。設定でいつでもオプトアウトできます。",
     "description": "$1 represents `onboardingMetametricsInfuraTermsPolicy`"
