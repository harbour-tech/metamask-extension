--- conflicted
+++ resolved
@@ -1321,38 +1321,16 @@
   },
   "importAccountError": {
     "message": "Error al importar la cuenta."
-<<<<<<< HEAD
-  },
-  "importAccountLinkText": {
-    "message": "importar con la frase secreta de recuperación"
-=======
->>>>>>> 3327c5c7
   },
   "importAccountMsg": {
     "message": "Las cuentas importadas no se asociarán con la frase secreta de recuperación de la cuenta original de MetaMask. Aprenda más sobre las cuentas importadas"
   },
   "importAccountSeedPhrase": {
     "message": "Importar una cartera con la frase secreta de recuperación"
-<<<<<<< HEAD
-=======
   },
   "importExistingWalletDescription": {
     "message": "Ingrese su frase secreta de recuperación (también conocida como Frase Semilla) que recibió al crear su cartera. $1",
     "description": "$1 is the words 'Learn More' from key 'learnMore', separated here so that it can be added as a link"
->>>>>>> 3327c5c7
-  },
-  "importExistingWalletTitle": {
-    "message": "Importar la cartera existente con la frase secreta de recuperación"
-  },
-  "importMyWallet": {
-    "message": "Importar Mi cartera"
-  },
-  "importNFTs": {
-    "message": "Importar NFT"
-  },
-  "importExistingWalletDescription": {
-    "message": "Ingrese su frase secreta de recuperación (también conocida como Frase Semilla) que recibió al crear su cartera. $1",
-    "description": "$1 is the words 'Learn More' from key 'learnMore', separated here so that it can be added as a link"
   },
   "importExistingWalletTitle": {
     "message": "Importar la cartera existente con la frase secreta de recuperación"
@@ -1775,19 +1753,11 @@
   },
   "networkStatus": {
     "message": "Estado de la red"
-<<<<<<< HEAD
   },
   "networkStatusBaseFeeTooltip": {
     "message": "La tarifa base la fija la red y cambia cada 13-14 segundos. Nuestras opciones $1 y $2 dan cuenta de los aumentos repentinos.",
     "description": "$1 and $2 are bold text for Medium and Aggressive respectively."
   },
-=======
-  },
-  "networkStatusBaseFeeTooltip": {
-    "message": "La tarifa base la fija la red y cambia cada 13-14 segundos. Nuestras opciones $1 y $2 dan cuenta de los aumentos repentinos.",
-    "description": "$1 and $2 are bold text for Medium and Aggressive respectively."
-  },
->>>>>>> 3327c5c7
   "networkStatusPriorityFeeTooltip": {
     "message": "Rango de tarifas de prioridad (también llamada “propina del minero”): esto va directamente a los mineros para incentivarlos a priorizar su transacción."
   },
@@ -1817,12 +1787,6 @@
     "message": "Cuenta $1",
     "description": "Default name of next account to be created on create account screen"
   },
-<<<<<<< HEAD
-  "newCollectibleAddFailed": {
-    "message": "No se añadió el coleccionable porque: $1"
-  },
-=======
->>>>>>> 3327c5c7
   "newCollectibleAddedMessage": {
     "message": "¡El coleccionable fue añadido con éxito!"
   },
@@ -2369,16 +2333,7 @@
     "message": "ADVERTENCIA: No revele su frase de respaldo. Cualquier persona que tenga esta frase puede robarle los ethers."
   },
   "secretPhrase": {
-    "message": "Solo la primera cuenta de esta cartera se cargará automáticamente. Después de llevar a cabo este proceso, para agregar cuentas adicionales haga clic en el menú desplegable y luego seleccione Crear cuenta."
-  },
-  "secretPhraseWarning": {
-    "message": "Si restablece utilizando otra frase secreta de recuperación, su cartera actual, sus cuentas y sus activos se eliminarán de esta aplicación de forma permanente. Esta acción es irreversible."
-  },
-  "secretRecoveryPhrase": {
-    "message": "Frase secreta de recuperación"
-  },
-  "secureWallet": {
-    "message": "Cartera segura"
+    "message": "Ingrese su frase secreta aquí para restaurar su bóveda."
   },
   "secretRecoveryPhrase": {
     "message": "Frase secreta de recuperación"
