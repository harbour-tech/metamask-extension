{
  "QRHardwareInvalidTransactionTitle": {
    "message": "Error"
  },
  "QRHardwareMismatchedSignId": {
    "message": "Datos de transacción incongruentes. Compruebe los detalles."
  },
  "QRHardwarePubkeyAccountOutOfRange": {
    "message": "No hay más cuentas. Para acceder a otra cuenta que no figura en la lista, vuelva a conectar su monedero físico y selecciónela."
  },
  "QRHardwareScanInstructions": {
    "message": "Coloque el código QR delante de la cámara. La pantalla está borrosa, pero no afectará la lectura."
  },
  "QRHardwareSignRequestCancel": {
    "message": "Rechazar"
  },
  "QRHardwareSignRequestDescription": {
    "message": "Después de firmar con su monedero, haga clic en \"Obtener firma\" para recibir la firma"
  },
  "QRHardwareSignRequestGetSignature": {
    "message": "Obtener firma"
  },
  "QRHardwareSignRequestSubtitle": {
    "message": "Escanee código QR con su monedero"
  },
  "QRHardwareSignRequestTitle": {
    "message": "Solicitar firma"
  },
  "QRHardwareUnknownQRCodeTitle": {
    "message": "Error"
  },
  "QRHardwareUnknownWalletQRCode": {
    "message": "Código QR no válido. Escanee el QR sincronizado del monedero físico."
  },
  "QRHardwareWalletImporterTitle": {
    "message": "Escanear código QR"
  },
  "QRHardwareWalletSteps1Description": {
    "message": "A continuación puede elegir entre una lista de socios oficiales que admiten códigos QR."
  },
  "QRHardwareWalletSteps1Title": {
    "message": "Conecte su monedero físico QR"
  },
  "SIWEAddressInvalid": {
    "message": "La dirección de la solicitud de inicio de sesión no coincide con la dirección de la cuenta que está utilizando para iniciar sesión."
  },
  "SIWEDomainInvalidText": {
    "message": "El sitio web en el que intenta iniciar sesión no coincide con el dominio de la solicitud de inicio de sesión. Proceda con precaución."
  },
  "SIWEDomainInvalidTitle": {
    "message": "Solicitud de sitio engañoso."
  },
  "SIWEDomainWarningBody": {
    "message": "El sitio web ($1) le pide que inicie sesión en un dominio incorrecto. Esto puede ser un ataque de phishing.",
    "description": "$1 represents the website domain"
  },
  "SIWEDomainWarningLabel": {
    "message": "Inseguro"
  },
  "SIWELabelChainID": {
    "message": "Identificador de cadena:"
  },
  "SIWELabelExpirationTime": {
    "message": "Caduca el:"
  },
  "SIWELabelIssuedAt": {
    "message": "Emitido el:"
  },
  "SIWELabelMessage": {
    "message": "Mensaje:"
  },
  "SIWELabelNonce": {
    "message": "Nonce:"
  },
  "SIWELabelNotBefore": {
    "message": "No antes de:"
  },
  "SIWELabelRequestID": {
    "message": "Identificador de la solicitud:"
  },
  "SIWELabelResources": {
    "message": "Recursos: $1",
    "description": "$1 represents the number of resources"
  },
  "SIWELabelURI": {
    "message": "URI:"
  },
  "SIWELabelVersion": {
    "message": "Versión:"
  },
  "SIWESiteRequestSubtitle": {
    "message": "Este sitio solicita iniciar sesión con"
  },
  "SIWESiteRequestTitle": {
    "message": "Solicitud de inicio de sesión"
  },
  "SIWEWarningSubtitle": {
    "message": "Para confirmar que comprende, verifique:"
  },
  "SIWEWarningTitle": {
    "message": "¿Está seguro?"
  },
  "about": {
    "message": "Acerca de"
  },
  "accept": {
    "message": "Aceptar"
  },
  "acceptTermsOfUse": {
    "message": "Leí y estoy de acuerdo con $1",
    "description": "$1 is the `terms` message"
  },
  "accessAndSpendNoticeNFT": {
    "message": "$1 puede acceder y gastar este activo",
    "description": "$1 is the url of the site requesting ability to spend"
  },
  "accessYourWalletWithSRP": {
    "message": "Acceda a su monedero con la frase secreta de recuperación"
  },
  "accessYourWalletWithSRPDescription": {
    "message": "MetaMask no puede recuperar su contraseña. Usaremos su frase secreta de recuperación para validar su propiedad, restaurar su monedero y configurar una nueva contraseña. Primero, ingrese la frase secreta de recuperación que recibió cuando creó su monedero. $1",
    "description": "$1 is the words 'Learn More' from key 'learnMore', separated here so that it can be added as a link"
  },
  "accessingYourCamera": {
    "message": "Accediendo a la cámara…"
  },
  "account": {
    "message": "Cuenta"
  },
  "accountActivity": {
    "message": "Actividad de la cuenta"
  },
  "accountActivityText": {
    "message": "Seleccione las cuentas sobre las que desea recibir notificaciones:"
  },
  "accountDetails": {
    "message": "Detalles de la cuenta"
  },
  "accountIdenticon": {
    "message": "Identicon de cuenta"
  },
  "accountIsntConnectedToastText": {
    "message": "$1 no está conectado a $2"
  },
  "accountName": {
    "message": "Nombre de la cuenta"
  },
  "accountNameDuplicate": {
    "message": "Este nombre de cuenta ya existe",
    "description": "This is an error message shown when the user enters a new account name that matches an existing account name"
  },
  "accountNameReserved": {
    "message": "Este nombre de cuenta está reservado",
    "description": "This is an error message shown when the user enters a new account name that is reserved for future use"
  },
  "accountOptions": {
    "message": "Opciones de la cuenta"
  },
  "accountSelectionRequired": {
    "message": "Debe seleccionar una cuenta."
  },
  "accountTypeNotSupported": {
    "message": "Tipo de cuenta no admitido"
  },
  "accounts": {
    "message": "Cuentas"
  },
  "accountsConnected": {
    "message": "Cuentas conectadas"
  },
  "active": {
    "message": "Activo"
  },
  "activity": {
    "message": "Actividad"
  },
  "activityLog": {
    "message": "registro de actividad"
  },
  "add": {
    "message": "Agregar"
  },
  "addANetwork": {
    "message": "Agregar una red"
  },
  "addANickname": {
    "message": "Añadir un apodo"
  },
  "addAccount": {
    "message": "Añadir cuenta"
  },
  "addAccountToMetaMask": {
    "message": "Añadir cuenta a MetaMask"
  },
  "addAcquiredTokens": {
    "message": "Agregar los tokens que adquirió con MetaMask"
  },
  "addAlias": {
    "message": "Agregar alias"
  },
  "addBlockExplorer": {
    "message": "Agregar un explorador de bloque"
  },
  "addContact": {
    "message": "Agregar contacto"
  },
  "addCustomNetwork": {
    "message": "Agregar red personalizada"
  },
  "addEthereumChainConfirmationDescription": {
    "message": "Esto permitirá que la red se utilice en MetaMask."
  },
  "addEthereumChainConfirmationRisks": {
    "message": "MetaMask no verifica redes personalizadas."
  },
  "addEthereumChainConfirmationRisksLearnMore": {
    "message": "Obtenga más información sobre $1.",
    "description": "$1 is a link with text that is provided by the 'addEthereumChainConfirmationRisksLearnMoreLink' key"
  },
  "addEthereumChainConfirmationRisksLearnMoreLink": {
    "message": "estafas y riesgos de seguridad de la red",
    "description": "Link text for the 'addEthereumChainConfirmationRisksLearnMore' translation key"
  },
  "addEthereumChainConfirmationTitle": {
    "message": "¿Permitir que este sitio agregue una red?"
  },
  "addEthereumChainWarningModalHeader": {
    "message": "Agregue este proveedor de RPC solo si está seguro de que puede confiar en él. $1",
    "description": "$1 is addEthereumChainWarningModalHeaderPartTwo passed separately so that it can be bolded"
  },
  "addEthereumChainWarningModalHeaderPartTwo": {
    "message": "Los proveedores malintencionados pueden mentir sobre el estado de la cadena de bloques y registrar la actividad de su red."
  },
  "addEthereumChainWarningModalListHeader": {
    "message": "Es importante que su proveedor sea confiable, ya que tiene el poder para:"
  },
  "addEthereumChainWarningModalListPointOne": {
    "message": "Ver sus cuentas y direcciones IP, y asociarlas"
  },
  "addEthereumChainWarningModalListPointThree": {
    "message": "Mostrar saldos de cuentas y otros estados en la cadena"
  },
  "addEthereumChainWarningModalListPointTwo": {
    "message": "Transmitir sus transacciones"
  },
  "addEthereumChainWarningModalTitle": {
    "message": "Va a agregar un nuevo proveedor de RPC para la red principal de Ethereum"
  },
  "addFriendsAndAddresses": {
    "message": "Agregue amigos y direcciones de confianza"
  },
  "addHardwareWallet": {
    "message": "Agregar monedero físico"
  },
  "addIPFSGateway": {
    "message": "Agregue su puerta de enlace de IPFS preferida"
  },
  "addImportAccount": {
    "message": "Añadir una cuenta o un monedero físico"
  },
  "addMemo": {
    "message": "Añadir memo"
  },
  "addNetwork": {
    "message": "Agregar red"
  },
  "addNewAccount": {
    "message": "Añadir una cuenta nueva de Ethereum"
  },
  "addNewBitcoinAccount": {
    "message": "Añadir una nueva cuenta de Bitcoin (Beta)"
  },
  "addNewBitcoinTestnetAccount": {
    "message": "Añadir una nueva cuenta de Bitcoin (Testnet)"
  },
  "addNewToken": {
    "message": "Agregar nuevo token"
  },
  "addNft": {
    "message": "Añadir NFT"
  },
  "addNfts": {
    "message": "Añadir NFT"
  },
  "addRpcUrl": {
    "message": "Agregar URL RPC"
  },
  "addSnapAccountToggle": {
    "message": "Activar \"Añadir una cuenta Snap (Beta)\""
  },
  "addSnapAccountsDescription": {
    "message": "Activar esta función le dará la opción de agregar los nuevos Snaps de la cuenta Beta directamente desde su lista de cuentas. Si instala una cuenta Snap, recuerde que es un servicio de terceros."
  },
  "addSuggestedNFTs": {
    "message": "Añadir NFT sugeridos"
  },
  "addSuggestedTokens": {
    "message": "Agregar tokens sugeridos"
  },
  "addToken": {
    "message": "Agregar token"
  },
  "addTokenByContractAddress": {
    "message": "¿No encuentra un token? Puede agregar cualquier token si copia su dirección. Puede encontrar la dirección de contrato del token en $1",
    "description": "$1 is a blockchain explorer for a specific network, e.g. Etherscan for Ethereum"
  },
  "addUrl": {
    "message": "Agregar URL"
  },
  "addingAccount": {
    "message": "Añadiendo cuenta"
  },
  "addingCustomNetwork": {
    "message": "Agregando red"
  },
  "addingTokens": {
    "message": "Agregando tokens"
  },
  "additionalNetworks": {
    "message": "Redes adicionales"
  },
  "address": {
    "message": "Dirección"
  },
  "addressCopied": {
    "message": "¡Dirección copiada!"
  },
  "advanced": {
    "message": "Avanzado"
  },
  "advancedBaseGasFeeToolTip": {
    "message": "Cuando su transacción se incluya en el bloque, se reembolsará cualquier diferencia entre su tarifa base máxima y la tarifa base real. El importe total se calcula como tarifa base máxima (en GWEI) * límite de gas."
  },
  "advancedConfiguration": {
    "message": "Configuración avanzada"
  },
  "advancedDetailsDataDesc": {
    "message": "Datos"
  },
  "advancedDetailsHexDesc": {
    "message": "Hex"
  },
  "advancedDetailsNonceDesc": {
    "message": "Nonce"
  },
  "advancedDetailsNonceTooltip": {
    "message": "Este es el número de transacción de una cuenta. El nonce para la primera transacción es 0 y aumenta en orden secuencial."
  },
  "advancedGasFeeDefaultOptIn": {
    "message": "Guarde estos valores como mis valores por defecto para la red de $1.",
    "description": "$1 is the current network name."
  },
  "advancedGasFeeModalTitle": {
    "message": "Tarifa de gas avanzada"
  },
  "advancedGasPriceTitle": {
    "message": "Precio del gas"
  },
  "advancedPriorityFeeToolTip": {
    "message": "La tarifa de prioridad (también llamada “propina del minero”) va directamente a los mineros para incentivarlos a priorizar su transacción."
  },
  "agreeTermsOfUse": {
    "message": "Acepto los $1 de MetaMask",
    "description": "$1 is the `terms` link"
  },
  "airgapVault": {
    "message": "Bóveda AirGap"
  },
  "alert": {
    "message": "Alerta"
  },
  "alertActionBuy": {
    "message": "Comprar ETH"
  },
  "alertActionUpdateGas": {
    "message": "Actualizar el límite de gas"
  },
  "alertActionUpdateGasFee": {
    "message": "Actualizar tarifa"
  },
  "alertActionUpdateGasFeeLevel": {
    "message": "Actualizar opciones de gas"
  },
  "alertDisableTooltip": {
    "message": "Esto se puede modificar en \"Configuración > Alertas\""
  },
  "alertMessageGasEstimateFailed": {
    "message": "No podemos proporcionar una tarifa exacta y esta estimación podría ser alta. Le sugerimos que ingrese un límite de gas personalizado, pero existe el riesgo de que la transacción aún falle."
  },
  "alertMessageGasFeeLow": {
    "message": "Al elegir una tarifa baja, tenga en cuenta que las transacciones serán más lentas y los tiempos de espera más largos. Para transacciones más rápidas, elija las opciones de tarifa de mercado o agresiva."
  },
  "alertMessageGasTooLow": {
    "message": "Para continuar con esta transacción, deberá aumentar el límite de gas a 21000 o más."
  },
  "alertMessageInsufficientBalance": {
    "message": "No tiene suficiente ETH en su cuenta para pagar las tarifas de transacción."
  },
  "alertMessageNetworkBusy": {
    "message": "Los precios del gas son altos y las estimaciones son menos precisas."
  },
  "alertMessageNoGasPrice": {
    "message": "No podemos seguir adelante con esta transacción hasta que actualice manualmente la tarifa."
  },
  "alertMessagePendingTransactions": {
    "message": "Esta transacción no se realizará hasta que se complete una transacción anterior. Aprenda cómo cancelar o acelerar una transacción."
  },
  "alertMessageSignInDomainMismatch": {
    "message": "El sitio que realiza la solicitud no es el sitio en el que está iniciando sesión. Esto podría ser un intento de robar sus credenciales de inicio de sesión."
  },
  "alertMessageSignInWrongAccount": {
    "message": "Este sitio le pide que inicie sesión con la cuenta incorrecta."
  },
  "alertMessageSigningOrSubmitting": {
    "message": "Esta transacción solo se realizará una vez que se complete la transacción anterior."
  },
  "alertModalAcknowledge": {
    "message": "Soy consciente del riesgo y aun así deseo continuar"
  },
  "alertModalDetails": {
    "message": "Detalles de la alerta"
  },
  "alertModalReviewAllAlerts": {
    "message": "Revisar todas las alertas"
  },
  "alertReasonGasEstimateFailed": {
    "message": "Tarifa inexacta"
  },
  "alertReasonGasFeeLow": {
    "message": "Velocidad baja"
  },
  "alertReasonGasTooLow": {
    "message": "Límite de gas bajo"
  },
  "alertReasonInsufficientBalance": {
    "message": "Fondos insuficientes"
  },
  "alertReasonNetworkBusy": {
    "message": "La red está ocupada"
  },
  "alertReasonNoGasPrice": {
    "message": "Estimación de tarifa no disponible"
  },
  "alertReasonPendingTransactions": {
    "message": "Transacción pendiente"
  },
  "alertReasonSignIn": {
    "message": "Solicitud de inicio de sesión sospechosa"
  },
  "alertReasonWrongAccount": {
    "message": "Cuenta incorrecta"
  },
  "alertSettingsUnconnectedAccount": {
    "message": "Explorando un sitio web con una cuenta no conectada seleccionada"
  },
  "alertSettingsUnconnectedAccountDescription": {
    "message": "Esta alerta aparece en la ventana emergente cuando explora un sitio conectado de Web3, pero la cuenta actualmente seleccionada no está conectada."
  },
  "alertSettingsWeb3ShimUsage": {
    "message": "Cuando un sitio web intenta utilizar la API de window.web3 que se eliminó"
  },
  "alertSettingsWeb3ShimUsageDescription": {
    "message": "Esta alerta aparece en la ventana emergente cuando explora un sitio que intenta utilizar la API de window.web3 que se eliminó y que puede que no funcione."
  },
  "alerts": {
    "message": "Alertas"
  },
  "all": {
    "message": "Todo"
  },
  "allCustodianAccountsConnectedSubtitle": {
    "message": "Ya ha conectado todas sus cuentas custodiadas o no tiene ninguna cuenta para conectarse a MetaMask Institutional."
  },
  "allCustodianAccountsConnectedTitle": {
    "message": "No hay cuentas disponibles para conectarse"
  },
  "allOfYour": {
    "message": "Todo su $1",
    "description": "$1 is the symbol or name of the token that the user is approving spending"
  },
  "allPermissions": {
    "message": "Todos los permisos"
  },
  "allTimeHigh": {
    "message": "Punto más alto"
  },
  "allTimeLow": {
    "message": "Punto más bajo"
  },
  "allYourNFTsOf": {
    "message": "Todos sus NFT de $1",
    "description": "$1 is a link to contract on the block explorer when we're not able to retrieve a erc721 or erc1155 name"
  },
  "allow": {
    "message": "Permitir"
  },
  "allowMmiToConnectToCustodian": {
    "message": "Esto permitirá que MMI se conecte a $1 para importar sus cuentas."
  },
  "allowNotifications": {
    "message": "Permitir notificaciones"
  },
  "allowSpendToken": {
    "message": "¿Dar permiso para acceder a su $1?",
    "description": "$1 is the symbol of the token that are requesting to spend"
  },
  "allowWithdrawAndSpend": {
    "message": "Permitir que se retire $1 y gastar hasta el siguiente importe:",
    "description": "The url of the site that requested permission to 'withdraw and spend'"
  },
  "amount": {
    "message": "Importe"
  },
  "amountReceived": {
    "message": "Monto recibido"
  },
  "amountSent": {
    "message": "Monto enviado"
  },
  "andForListItems": {
    "message": "$1, y $2",
    "description": "$1 is the first item, $2 is the last item in a list of items. Used in Snap Install Warning modal."
  },
  "andForTwoItems": {
    "message": "$1 y $2",
    "description": "$1 is the first item, $2 is the second item. Used in Snap Install Warning modal."
  },
  "appDescription": {
    "message": "Un monedero de Ethereum en el explorador",
    "description": "The description of the application"
  },
  "appName": {
    "message": "MetaMask",
    "description": "The name of the application"
  },
  "appNameBeta": {
    "message": "MetaMask Beta",
    "description": "The name of the application (Beta)"
  },
  "appNameFlask": {
    "message": "MetaMask Flask",
    "description": "The name of the application (Flask)"
  },
  "appNameMmi": {
    "message": "MetaMask Institutional",
    "description": "The name of the application (MMI)"
  },
  "approve": {
    "message": "Aprobar límite de gastos"
  },
  "approveAllTokensTitle": {
    "message": "¿Dar permiso para acceder a todo su $1?",
    "description": "$1 is the symbol of the token for which the user is granting approval"
  },
  "approveAllTokensTitleWithoutSymbol": {
    "message": "¿Permitir acceder a y transferir todos sus NFT desde $1?",
    "description": "$1 a link to contract on the block explorer when we're not able to retrieve a erc721 or erc1155 name"
  },
  "approveButtonText": {
    "message": "Aprobar"
  },
  "approveIncreaseAllowance": {
    "message": "Aumentar el límite de gasto de $1",
    "description": "The token symbol that is being approved"
  },
  "approveSpendingCap": {
    "message": "Aprobar límite de gasto $1",
    "description": "The token symbol that is being approved"
  },
  "approveTokenDescription": {
    "message": "Esto permite que un tercero acceda y transfiera los siguientes NFT sin previo aviso hasta que usted revoque su acceso."
  },
  "approveTokenDescriptionWithoutSymbol": {
    "message": "Esto permite que un tercero acceda y transfiera todos sus NFT de $1 sin previo aviso hasta que usted revoque su acceso.",
    "description": "$1 is a link to contract on the block explorer when we're not able to retrieve a erc721 or erc1155 name"
  },
  "approveTokenTitle": {
    "message": "¿Permitir el acceso y la transferencia de su $1?",
    "description": "$1 is the symbol of the token for which the user is granting approval"
  },
  "approved": {
    "message": "Aprobado"
  },
  "approvedAsset": {
    "message": "Activo aprobado"
  },
  "approvedOn": {
    "message": "Aprobado el $1",
    "description": "$1 is the approval date for a permission"
  },
  "approvedOnForAccounts": {
    "message": "Aprobado el $1 por $2",
    "description": "$1 is the approval date for a permission. $2 is the AvatarGroup component displaying account images."
  },
  "areYouSure": {
    "message": "¿Está seguro?"
  },
  "asset": {
    "message": "Activo"
  },
  "assetOptions": {
    "message": "Opciones de activos"
  },
  "attemptSendingAssets": {
    "message": "Puede perder sus activos si intenta enviarlos desde otra red. Transfiera fondos de forma segura entre redes mediante el uso de un puente."
  },
  "attemptSendingAssetsWithPortfolio": {
    "message": "Puede perder sus activos si intenta enviarlos desde otra red. Transfiera fondos de forma segura entre redes usando un puente, como $1"
  },
  "attemptToCancelSwapForFree": {
    "message": "Intente cancelar el intercambio de forma gratuita"
  },
  "attributes": {
    "message": "Atributos"
  },
  "attributions": {
    "message": "Atribuciones"
  },
  "auroraRpcDeprecationMessage": {
    "message": "La URL de RPC de Infura ya no es compatible con Aurora."
  },
  "authorizedPermissions": {
    "message": "Ha autorizado los siguientes permisos"
  },
  "autoDetectTokens": {
    "message": "Detectar tokens automáticamente"
  },
  "autoDetectTokensDescription": {
    "message": "Usamos API de terceros para detectar y mostrar nuevos tokens enviados a su monedero. Desactive esta opción si no desea que la aplicación extraiga datos de esos servicios. $1",
    "description": "$1 is a link to a support article"
  },
  "autoLockTimeLimit": {
    "message": "Temporizador con bloqueo automático (minutos)"
  },
  "autoLockTimeLimitDescription": {
    "message": "Establezca el tiempo de inactividad en minutos antes de que se bloquee MetaMask."
  },
  "average": {
    "message": "Promedio"
  },
  "awaitingApproval": {
    "message": "Esperando aprobación..."
  },
  "back": {
    "message": "Volver"
  },
  "backupApprovalInfo": {
    "message": "Este código secreto es necesario para que recupere la cartera en caso de que pierda el dispositivo, olvide su contraseña, tenga que volver a instalar MetaMask o quiera acceder a su monedero en otro dispositivo."
  },
  "backupApprovalNotice": {
    "message": "Cree una copia de seguridad de su frase secreta de recuperación para mantener protegidos sus fondos y su monedero."
  },
  "backupKeyringSnapReminder": {
    "message": "Asegúrese de poder acceder a cualquier cuenta creada por este Snap por si mismo antes de eliminarlo"
  },
  "balance": {
    "message": "Saldo"
  },
  "balanceOutdated": {
    "message": "Es posible que el saldo esté desactualizado"
  },
  "baseFee": {
    "message": "Tarifa base"
  },
  "basic": {
    "message": "Básico"
  },
  "basicConfigurationBannerCTA": {
    "message": "Activar la funcionalidad básica"
  },
  "basicConfigurationBannerTitle": {
    "message": "La funcionalidad básica está desactivada"
  },
  "basicConfigurationDescription": {
    "message": "MetaMask ofrece funciones básicas como los detalles del token y la configuración de gas mediante servicios de Internet. Al utilizar los servicios de Internet, su dirección IP es compartida, en este caso con MetaMask. Es lo mismo que cuando visita cualquier página web. MetaMask utiliza estos datos temporalmente y nunca los vende. Puede utilizar una VPN o desactivar estos servicios, pero esto podría afectar su experiencia con MetaMask. Para saber más, consulte nuestra $1.",
    "description": "$1 is to be replaced by the message for privacyMsg, and will link to https://consensys.io/privacy-policy"
  },
  "basicConfigurationLabel": {
    "message": "Funcionalidad básica"
  },
  "basicConfigurationModalCheckbox": {
    "message": "Entiendo y deseo continuar"
  },
  "basicConfigurationModalDisclaimerOff": {
    "message": "Esto significa que no optimizará completamente su tiempo en MetaMask. Las funciones básicas (como los detalles de los tokens, la configuración óptima de gas y otras) no estarán disponibles para usted."
  },
  "basicConfigurationModalDisclaimerOn": {
    "message": "Para optimizar su tiempo en MetaMask, tendrá que activar esta función. Las funciones básicas (como los detalles de los tokens, la configuración óptima de gas y otras) son importantes para la experiencia Web3."
  },
  "basicConfigurationModalHeadingOff": {
    "message": "Desactivar la funcionalidad básica"
  },
  "basicConfigurationModalHeadingOn": {
    "message": "Activar la funcionalidad básica"
  },
  "beCareful": {
    "message": "Sea cuidadoso"
  },
  "beta": {
    "message": "Beta"
  },
  "betaHeaderText": {
    "message": "Esta es una versión beta. Por favor, comunique los errores $1",
    "description": "$1 represents the word 'here' in a hyperlink"
  },
  "betaMetamaskInstitutionalVersion": {
    "message": "Versión beta de MetaMask Institutional"
  },
  "betaMetamaskVersion": {
    "message": "Versión Beta de MetaMask"
  },
  "betaTerms": {
    "message": "Términos de uso de beta"
  },
  "betaWalletCreationSuccessReminder1": {
    "message": "MetaMask beta no puede recuperar su frase secreta de recuperación."
  },
  "betaWalletCreationSuccessReminder2": {
    "message": "MetaMask beta nunca le pedirá su frase secreta de recuperación."
  },
  "billionAbbreviation": {
    "message": "mm",
    "description": "Shortened form of 'billion'"
  },
  "bitcoinActivityNotSupported": {
    "message": "La actividad de Bitcoin no es compatible"
  },
  "bitcoinSupportSectionTitle": {
    "message": "Bitcoin"
  },
  "bitcoinSupportToggleDescription": {
    "message": "Activar esta función le dará la opción de añadir una cuenta de Bitcoin a su extensión MetaMask derivada de su frase secreta de recuperación existente. Esta es una característica Beta experimental, por lo que debe utilizarla bajo su propio riesgo. Para darnos su opinión sobre esta nueva experiencia Bitcoin, llene este $1.",
    "description": "$1 is the link to a product feedback form"
  },
  "bitcoinSupportToggleTitle": {
    "message": "Activar \"Añadir una nueva cuenta Bitcoin (Beta)\""
  },
  "bitcoinTestnetSupportToggleDescription": {
    "message": "La activación de esta función le dará la opción de añadir una cuenta de Bitcoin para la red de prueba."
  },
  "bitcoinTestnetSupportToggleTitle": {
    "message": "Activar \"Añadir una nueva cuenta Bitcoin (Testnet)\""
  },
  "blockExplorerAccountAction": {
    "message": "Cuenta",
    "description": "This is used with viewOnEtherscan and viewInExplorer e.g View Account in Explorer"
  },
  "blockExplorerAssetAction": {
    "message": "Activo",
    "description": "This is used with viewOnEtherscan and viewInExplorer e.g View Asset in Explorer"
  },
  "blockExplorerSwapAction": {
    "message": "Intercambiar",
    "description": "This is used with viewOnEtherscan e.g View Swap on Etherscan"
  },
  "blockExplorerUrl": {
    "message": "Dirección URL del explorador de bloques"
  },
  "blockExplorerUrlDefinition": {
    "message": "La dirección URL que se utiliza como explorador de bloques de esta red."
  },
  "blockExplorerView": {
    "message": "Ver cuenta en $1",
    "description": "$1 replaced by URL for custom block explorer"
  },
  "blockaid": {
    "message": "Blockaid"
  },
  "blockaidAlertInfo": {
    "message": "No le recomendamos que siga adelante con esta solicitud."
  },
  "blockaidDescriptionApproveFarming": {
    "message": "Si aprueba esta solicitud, un tercero conocido por realizar estafas podría tomar todos sus activos."
  },
  "blockaidDescriptionBlurFarming": {
    "message": "Si aprueba esta solicitud, alguien puede robar sus activos enlistados en Blur."
  },
  "blockaidDescriptionErrored": {
    "message": "Debido a un error, no pudimos comprobar si hay alertas de seguridad. Continúe solo si confía en todas las direcciones involucradas."
  },
  "blockaidDescriptionMaliciousDomain": {
    "message": "Está interactuando con un dominio malicioso. Si aprueba esta solicitud, podría perder sus activos."
  },
  "blockaidDescriptionMightLoseAssets": {
    "message": "Si aprueba esta solicitud, podría perder sus activos."
  },
  "blockaidDescriptionSeaportFarming": {
    "message": "Si aprueba esta solicitud, alguien puede robar sus activos enlistados en OpenSea."
  },
  "blockaidDescriptionTransferFarming": {
    "message": "Si aprueba esta solicitud, un tercero conocido por estafas tomará todos sus activos."
  },
  "blockaidDescriptionWarning": {
    "message": "Podría tratarse de una solicitud engañosa. Continúe solamente si confía en todas las direcciones implicadas."
  },
  "blockaidMessage": {
    "message": "Preservación de la privacidad: no se comparten datos con terceros. Disponible en Arbitrum, Avalanche, BNB Chain, la red principal de Ethereum, Linea, Optimism, Polygon, Base y Sepolia."
  },
  "blockaidTitleDeceptive": {
    "message": "Esta es una solicitud engañosa"
  },
  "blockaidTitleMayNotBeSafe": {
    "message": "Sea cuidadoso"
  },
  "blockaidTitleSuspicious": {
    "message": "Esta es una solicitud sospechosa"
  },
  "blockies": {
    "message": "Blockies"
  },
  "boughtFor": {
    "message": "Comprado para"
  },
  "bridge": {
    "message": "Puente"
  },
  "bridgeDontSend": {
    "message": "Puente, no enviar"
  },
  "browserNotSupported": {
    "message": "Su explorador no es compatible..."
  },
  "buildContactList": {
    "message": "Cree su lista de contactos"
  },
  "builtAroundTheWorld": {
    "message": "MetaMask está diseñado y construido en todo el mundo."
  },
  "busy": {
    "message": "Ocupado"
  },
  "buyAndSell": {
    "message": "Comprar y vender"
  },
  "buyAsset": {
    "message": "Comprar $1",
    "description": "$1 is the ticker symbol of a an asset the user is being prompted to purchase"
  },
  "buyMoreAsset": {
    "message": "Comprar más $1",
    "description": "$1 is the ticker symbol of a an asset the user is being prompted to purchase"
  },
  "buyNow": {
    "message": "Comprar ahora"
  },
  "buyToken": {
    "message": "Comprar $1",
    "description": "$1 is the token symbol"
  },
  "bytes": {
    "message": "Bytes"
  },
  "canToggleInSettings": {
    "message": "Puede volver a activar esta notificación desde Configuración > Alertas."
  },
  "cancel": {
    "message": "Cancelar"
  },
  "cancelPopoverTitle": {
    "message": "Cancelar transacción"
  },
  "cancelSpeedUp": {
    "message": "cancelar o acelerar una transacción."
  },
  "cancelSpeedUpLabel": {
    "message": "Esta tarifa de gas va a $1 el original.",
    "description": "$1 is text 'replace' in bold"
  },
  "cancelSpeedUpTransactionTooltip": {
    "message": "Para $1 una transacción, la tarifa de gas debe aumentar al menos un 10 % para que sea reconocida por la red.",
    "description": "$1 is string 'cancel' or 'speed up'"
  },
  "cancelled": {
    "message": "Cancelado"
  },
  "chainId": {
    "message": "Identificador de cadena"
  },
  "chainIdDefinition": {
    "message": "El identificador de cadena que se utiliza para firmar transacciones en esta red."
  },
  "chainIdExistsErrorMsg": {
    "message": "En este momento, la red $1 está utilizando este identificador de cadena."
  },
  "chainListReturnedDifferentTickerSymbol": {
    "message": "Este símbolo de token no coincide con el nombre de la red o el ID de cadena ingresados. Muchos tokens populares usan símbolos similares, que los estafadores pueden usar para engañarlo y enviarles a cambio un token más valioso. Verifique todo antes de continuar."
  },
  "chooseYourNetwork": {
    "message": "Elija su red"
  },
  "chooseYourNetworkDescription": {
    "message": "Usamos Infura como nuestro proveedor de llamada a procedimiento remoto (RPC) para ofrecer el acceso más confiable y privado posible a los datos de Ethereum. Puede elegir su propio RPC, pero recuerde que cualquier RPC recibirá su dirección IP y su monedero de Ethereum para realizar transacciones. Lea nuestra $1 para obtener más información sobre cómo Infura maneja los datos.",
    "description": "$1 is a link to the privacy policy"
  },
  "chromeRequiredForHardwareWallets": {
    "message": "Debe usar MetaMask en Google Chrome para poder conectarse a su monedero físico."
  },
  "circulatingSupply": {
    "message": "Suministro circulante"
  },
  "clear": {
    "message": "Borrar"
  },
  "clearActivity": {
    "message": "Borrar datos de actividad y nonce"
  },
  "clearActivityButton": {
    "message": "Borrar datos de la pestaña de actividad"
  },
  "clearActivityDescription": {
    "message": "Esto restablece el nonce de la cuenta y borra los datos de la pestaña de actividad en su monedero. Solo la cuenta actual y la red se verán afectadas. Sus saldos y transacciones entrantes no cambiarán."
  },
  "click": {
    "message": "Clic"
  },
  "clickToConnectLedgerViaWebHID": {
    "message": "Haga clic aquí para conectar su Ledger a través de WebHID",
    "description": "Text that can be clicked to open a browser popup for connecting the ledger device via webhid"
  },
  "clickToManuallyAdd": {
    "message": "Siempre puede agregar tókenes manualmente."
  },
  "close": {
    "message": "Cerrar"
  },
  "closeExtension": {
    "message": "Cerrar extensión"
  },
  "closeWindowAnytime": {
    "message": "Puede cerrar esta ventana en cualquier momento."
  },
  "coingecko": {
    "message": "CoinGecko"
  },
  "collectionName": {
    "message": "Nombre de la colección"
  },
  "comboNoOptions": {
    "message": "No se encontraron opciones",
    "description": "Default text shown in the combo field dropdown if no options."
  },
  "configureSnapPopupDescription": {
    "message": "Ahora está saliendo de MetaMask para configurar este snap."
  },
  "configureSnapPopupInstallDescription": {
    "message": "Ahora está saliendo de MetaMask para instalar este snap."
  },
  "configureSnapPopupInstallTitle": {
    "message": "Instalar snap"
  },
  "configureSnapPopupLink": {
    "message": "Haga clic para continuar:"
  },
  "configureSnapPopupTitle": {
    "message": "Configurar snap"
  },
  "confirm": {
    "message": "Confirmar"
  },
  "confirmAlertModalAcknowledgeMultiple": {
    "message": "Soy consciente de las alertas y aun así deseo continuar"
  },
  "confirmAlertModalAcknowledgeSingle": {
    "message": "Soy consciente de la alerta y aun así deseo continuar"
  },
  "confirmConnectCustodianRedirect": {
    "message": "Lo redirigiremos a $1 al hacer clic en continuar."
  },
  "confirmConnectCustodianText": {
    "message": "Para conectar sus cuentas, inicie sesión en su cuenta de $1 y haga clic en el botón 'conectar a MMI'."
  },
  "confirmConnectionTitle": {
    "message": "Confirmar conexión a $1"
  },
  "confirmFieldPaymaster": {
    "message": "Tarifa pagada por"
  },
  "confirmFieldTooltipPaymaster": {
    "message": "La tarifa de esta transacción la pagará el contrato inteligente del pagador."
  },
  "confirmPassword": {
    "message": "Confirmar contraseña"
  },
  "confirmRecoveryPhrase": {
    "message": "Confirmar frase secreta de recuperación"
  },
<<<<<<< HEAD
  "confirmRpcUrlDeletionMessage": {
    "message": "¿Está seguro de que desea eliminar la URL RPC? Su información no se guardará para esta red."
  },
=======
>>>>>>> 65e656c9
  "confirmTitleDescPermitSignature": {
    "message": "Este sitio solicita permiso para gastar sus tokens."
  },
  "confirmTitleDescSIWESignature": {
    "message": "Un sitio quiere que inicie sesión para demostrar que es el propietario de esta cuenta."
  },
  "confirmTitlePermitTokens": {
    "message": "Solicitud de límite de gasto"
  },
  "confirmTitleSIWESignature": {
    "message": "Solicitud de inicio de sesión"
  },
  "confirmTitleSignature": {
    "message": "Solicitud de firma"
  },
  "confirmTitleTransaction": {
    "message": "Solicitud de transacción"
  },
  "confirmed": {
    "message": "Confirmado"
  },
  "confusableUnicode": {
    "message": "“$1” es similar a “$2”."
  },
  "confusableZeroWidthUnicode": {
    "message": "Se encontró un carácter de ancho cero."
  },
  "confusingEnsDomain": {
    "message": "Se detectó un carácter que puede confundirse con otro similar en el nombre de ENS. Verifique el nombre de ENS para evitar una posible estafa."
  },
  "connect": {
    "message": "Conectar"
  },
  "connectAccount": {
    "message": "Conectar cuenta"
  },
  "connectAccountOrCreate": {
    "message": "Conectar cuenta o crear nueva"
  },
  "connectAccounts": {
    "message": "Conectar cuentas"
  },
  "connectCustodialAccountMenu": {
    "message": "Conectar cuenta custodiada"
  },
  "connectCustodialAccountMsg": {
    "message": "Elija la cuenta custodiada que desea conectar para agregar o actualizar un token."
  },
  "connectCustodialAccountTitle": {
    "message": "Cuentas custodiadas"
  },
  "connectCustodianAccounts": {
    "message": "Conectar a cuentas de $1"
  },
  "connectManually": {
    "message": "Conectarse manualmente al sitio actual"
  },
  "connectMoreAccounts": {
    "message": "Conectar más cuentas"
  },
  "connectSnap": {
    "message": "Conectar $1",
    "description": "$1 is the snap for which a connection is being requested."
  },
  "connectWithMetaMask": {
    "message": "Conectarse con MetaMask"
  },
  "connectedAccounts": {
    "message": "Cuentas conectadas"
  },
  "connectedAccountsDescriptionPlural": {
    "message": "Tiene $1 cuentas conectadas a este sitio.",
    "description": "$1 is the number of accounts"
  },
  "connectedAccountsDescriptionSingular": {
    "message": "Tiene 1 cuenta conectada a este sitio."
  },
  "connectedAccountsEmptyDescription": {
    "message": "MetaMask no está conectado a este sitio. Para conectarse a un sitio de Web3, busque el botón de conexión en su sitio."
  },
  "connectedAccountsListTooltip": {
    "message": "$1 puede ver el saldo de la cuenta, la dirección, la actividad y sugerir transacciones para aprobar para las cuentas conectadas.",
    "description": "$1 is the origin name"
  },
  "connectedAccountsToast": {
    "message": "Se actualizaron las cuentas conectadas"
  },
  "connectedSites": {
    "message": "Sitios conectados"
  },
  "connectedSitesDescription": {
    "message": "$1 está conectado a estos sitios. Pueden ver la dirección de su cuenta.",
    "description": "$1 is the account name"
  },
  "connectedSitesEmptyDescription": {
    "message": "$1 no está conectado a ningún sitio.",
    "description": "$1 is the account name"
  },
  "connectedSnapAndNoAccountDescription": {
    "message": "MetaMask está conectado a este sitio, pero aún no hay cuentas conectadas"
  },
  "connectedWith": {
    "message": "Conectado con"
  },
  "connecting": {
    "message": "Conectando"
  },
  "connectingTo": {
    "message": "Estableciendo conexión a $1"
  },
  "connectingToDeprecatedNetwork": {
    "message": "'$1' se está eliminando gradualmente y es posible que no funcione. Pruebe con otra red."
  },
  "connectingToGoerli": {
    "message": "Estableciendo conexión a la red de prueba Goerli"
  },
  "connectingToLineaGoerli": {
    "message": "Conectando a la red de prueba Linea Goerli"
  },
  "connectingToLineaMainnet": {
    "message": "Estableciendo conexión a la red principal de Linea"
  },
  "connectingToLineaSepolia": {
    "message": "Estableciendo conexión a la red de prueba Linea Sepolia"
  },
  "connectingToMainnet": {
    "message": "Estableciendo conexión a la red principal de Ethereum"
  },
  "connectingToSepolia": {
    "message": "Conectando a la red de prueba Sepolia"
  },
  "connectionFailed": {
    "message": "Conexión fallida"
  },
  "connectionFailedDescription": {
    "message": "Error al obtener $1, verifique su red y vuelva a intentarlo.",
    "description": "$1 is the name of the snap being fetched."
  },
  "connectionRequest": {
    "message": "Solicitud de conexión"
  },
  "contactUs": {
    "message": "Contáctenos"
  },
  "contacts": {
    "message": "Contactos"
  },
  "contentFromSnap": {
    "message": "Contenido de $1",
    "description": "$1 represents the name of the snap"
  },
  "continue": {
    "message": "Continuar"
  },
  "continueMmiOnboarding": {
    "message": "Continuar con la incorporación de MetaMask Institutional"
  },
  "continueToWallet": {
    "message": "Continuar al monedero"
  },
  "contract": {
    "message": "Contrato"
  },
  "contractAddress": {
    "message": "Dirección de contrato"
  },
  "contractAddressError": {
    "message": "Está enviando tokens a la dirección de contrato del token. Esto puede provocar la pérdida de los tokens."
  },
  "contractDeployment": {
    "message": "Implementación de contrato"
  },
  "contractDescription": {
    "message": "Para protegerse contra estafadores, tómese un momento para verificar los detalles del tercero."
  },
  "contractInteraction": {
    "message": "Interacción con el contrato"
  },
  "contractNFT": {
    "message": "Contrato de NFT"
  },
  "contractRequestingAccess": {
    "message": "Tercero que solicita acceso"
  },
  "contractRequestingSignature": {
    "message": "Tercero que solicita firma"
  },
  "contractRequestingSpendingCap": {
    "message": "Tercero que solicita límite de gasto"
  },
  "contractTitle": {
    "message": "Detalles del tercero"
  },
  "contractToken": {
    "message": "Contrato del token"
  },
  "convertTokenToNFTDescription": {
    "message": "Hemos detectado que este activo es un NFT. MetaMask ahora tiene soporte nativo completo para NFT. ¿Quiere eliminarlo de su lista de tokens y añadirlo como un NFT?"
  },
  "convertTokenToNFTExistDescription": {
    "message": "Hemos detectado que este recurso se ha agregado como NFT. ¿Quiere eliminarlo de su lista de tokens?"
  },
  "coolWallet": {
    "message": "CoolWallet"
  },
  "copiedExclamation": {
    "message": "Copiado."
  },
  "copyAddress": {
    "message": "Copiar dirección al Portapapeles"
  },
  "copyPrivateKey": {
    "message": "Copiar clave privada"
  },
  "copyRawTransactionData": {
    "message": "Copiar los datos de las transacciones en bruto"
  },
  "copyToClipboard": {
    "message": "Copiar al Portapapeles"
  },
  "copyTransactionId": {
    "message": "Copiar ID de transacción"
  },
  "create": {
    "message": "Crear"
  },
  "createNewWallet": {
    "message": "Crear un monedero nuevo"
  },
  "createPassword": {
    "message": "Crear contraseña"
  },
  "createSnapAccountDescription": {
    "message": "$1 quiere agregar una nueva cuenta a MetaMask."
  },
  "createSnapAccountTitle": {
    "message": "Crear cuenta"
  },
  "creatorAddress": {
    "message": "Dirección del creador"
  },
  "crossChainSwapsLink": {
    "message": "Intercambie entre redes con MetaMask Portfolio"
  },
  "cryptoCompare": {
    "message": "CryptoCompare"
  },
  "currencyConversion": {
    "message": "Conversión de moneda"
  },
  "currencyRateCheckToggle": {
    "message": "Mostrar saldo y verificador de precios de tokens"
  },
  "currencyRateCheckToggleDescription": {
    "message": "Utilizamos API de $1 y $2 para mostrar su saldo y el precio del token. $3",
    "description": "$1 represents Coingecko, $2 represents CryptoCompare and $3 represents Privacy Policy"
  },
  "currencySymbol": {
    "message": "Símbolo de moneda"
  },
  "currencySymbolDefinition": {
    "message": "El símbolo bursátil que se muestra para la moneda de esta red."
  },
  "currentAccountNotConnected": {
    "message": "La cuenta actual no está conectada"
  },
  "currentExtension": {
    "message": "Página de extensión actual"
  },
  "currentLanguage": {
    "message": "Idioma actual"
  },
  "currentRpcUrlDeprecated": {
    "message": "La URL de rpc actual para esta red ha quedado obsoleta."
  },
  "currentTitle": {
    "message": "Actual:"
  },
  "currentlyUnavailable": {
    "message": "No disponible en esta red"
  },
  "curveHighGasEstimate": {
    "message": "Gráfico de estimación de gas alto"
  },
  "curveLowGasEstimate": {
    "message": "Gráfico de estimación de gas bajo"
  },
  "curveMediumGasEstimate": {
    "message": "Gráfico de estimación de gas de mercado"
  },
  "custodian": {
    "message": "Custodio"
  },
  "custodianAccountAddedDesc": {
    "message": "Ahora puede utilizar sus cuentas en MetaMask Institutional."
  },
  "custodianAccountAddedTitle": {
    "message": "Se agregaron cuentas seleccionadas de $1."
  },
  "custodianQRCodeScan": {
    "message": "Escanee el código QR con su aplicación móvil $1"
  },
  "custodianQRCodeScanDescription": {
    "message": "O inicie sesión en su cuenta de $1 y haga clic en el botón \"Conectar a MMI\""
  },
  "custodianReplaceRefreshTokenChangedFailed": {
    "message": "Por favor, vaya a $1 y haga clic en el botón 'Conectar a MMI' dentro de su interfaz de usuario para volver a conectar sus cuentas a MMI."
  },
  "custodianReplaceRefreshTokenChangedSubtitle": {
    "message": "Ahora ya puede usar sus cuentas custodiadas en MetaMask Institutional."
  },
  "custodianReplaceRefreshTokenChangedTitle": {
    "message": "Su token custodiado se ha actualizado"
  },
  "custodianReplaceRefreshTokenSubtitle": {
    "message": "Esto reemplazará el token custodiado de la siguiente dirección:"
  },
  "custodianReplaceRefreshTokenTitle": {
    "message": "Reemplazar token custodiado"
  },
  "custodyDeeplinkDescription": {
    "message": "Apruebe la transacción en la aplicación $1. Una vez que se hayan realizado todas las aprobaciones custodiadas requeridas, la transacción se completará. Verifique el estado en su aplicación $1."
  },
  "custodyRefreshTokenModalDescription": {
    "message": "Vaya a $1 y haga clic en el botón 'Conectar a MMI' dentro de su interfaz de usuario para volver a conectar sus cuentas a MMI."
  },
  "custodyRefreshTokenModalDescription1": {
    "message": "Su custodio emite un token que autentica la extensión MetaMask Institutional, lo que le permite conectar sus cuentas."
  },
  "custodyRefreshTokenModalDescription2": {
    "message": "Este token caduca después de un cierto período por razones de seguridad. Esto requiere que vuelva a conectarse a MMI."
  },
  "custodyRefreshTokenModalSubtitle": {
    "message": "¿Por qué estoy viendo esto?"
  },
  "custodyRefreshTokenModalTitle": {
    "message": "La sesión de su custodio ha expirado"
  },
  "custodySessionExpired": {
    "message": "Su sesión custodiada ha expirado."
  },
  "custodyWrongChain": {
    "message": "Esta cuenta no está configurada para utilizarla con $1"
  },
  "custom": {
    "message": "Avanzado"
  },
  "customGasSettingToolTipMessage": {
    "message": "Use $1 para personalizar el precio de gas. Esto puede ser confuso si no está familiarizado. Interactúe bajo su propio riesgo.",
    "description": "$1 is key 'advanced' (text: 'Advanced') separated here so that it can be passed in with bold font-weight"
  },
  "customSpendLimit": {
    "message": "Límite de gastos personalizado"
  },
  "customSpendingCap": {
    "message": "Límite de gasto personalizado"
  },
  "customToken": {
    "message": "Token personalizado"
  },
  "customTokenWarningInNonTokenDetectionNetwork": {
    "message": "La detección de token aún no está disponible en esta red. Importe el token de forma manual y asegúrese de que confía en él. Más información sobre $1"
  },
  "customTokenWarningInTokenDetectionNetwork": {
    "message": "Cualquiera puede crear un token, incluida la creación de versiones falsas de tokens existentes. Aprenda más sobre $1"
  },
  "customTokenWarningInTokenDetectionNetworkWithTDOFF": {
    "message": "Asegúrese de confiar en un token antes de agregarlo. Aprenda cómo evitar $1. También puede habilitar la detección de tokens $2."
  },
  "customerSupport": {
    "message": "atención al cliente"
  },
  "customizeYourNotifications": {
    "message": "Personalice sus notificaciones"
  },
  "customizeYourNotificationsText": {
    "message": "Active los tipos de notificaciones que desea recibir:"
  },
  "dappRequestedSpendingCap": {
    "message": "Límite de gasto solicitado por el sitio"
  },
  "dappSuggested": {
    "message": "Sitio sugerido"
  },
  "dappSuggestedGasSettingToolTipMessage": {
    "message": "$1 ha sugerido este precio.",
    "description": "$1 is url for the dapp that has suggested gas settings"
  },
  "dappSuggestedHigh": {
    "message": "Sitio sugerido"
  },
  "dappSuggestedHighShortLabel": {
    "message": "Sitio (alto)"
  },
  "dappSuggestedShortLabel": {
    "message": "Sitio"
  },
  "dappSuggestedTooltip": {
    "message": "$1 ha recomendado este precio.",
    "description": "$1 represents the Dapp's origin"
  },
  "darkTheme": {
    "message": "Oscuro"
  },
  "data": {
    "message": "Datos"
  },
  "dataCollectionForMarketing": {
    "message": "Recopilación de datos para marketing"
  },
  "dataCollectionForMarketingDescription": {
    "message": "Usaremos MetaMetrics para saber cómo interactúa con nuestras comunicaciones de marketing. Es posible que compartamos noticias relevantes (como características del producto y otros materiales)."
  },
  "dataCollectionWarningPopoverButton": {
    "message": "Bien"
  },
  "dataCollectionWarningPopoverDescription": {
    "message": "Desactivó la recopilación de datos para nuestros fines de marketing. Esto solo se aplica a este dispositivo. Si utiliza MetaMask en otros dispositivos, asegúrese de desactivarlo allí también."
  },
  "dataHex": {
    "message": "Hex"
  },
  "dataUnavailable": {
    "message": "datos no disponibles"
  },
  "dateCreated": {
    "message": "Fecha de creación"
  },
  "dcent": {
    "message": "D'Cent"
  },
  "decimal": {
    "message": "Decimales del token"
  },
  "decimalsMustZerotoTen": {
    "message": "Los decimales deben ser al menos 0 y no más de 36."
  },
  "decrypt": {
    "message": "Descifrar"
  },
  "decryptCopy": {
    "message": "Copiar mensaje cifrado"
  },
  "decryptInlineError": {
    "message": "Este mensaje no se puede descifrar debido al error: $1",
    "description": "$1 is error message"
  },
  "decryptMessageNotice": {
    "message": "$1 quisiera leer este mensaje para completar la acción",
    "description": "$1 is the web3 site name"
  },
  "decryptMetamask": {
    "message": "Descifrar mensaje"
  },
  "decryptRequest": {
    "message": "Descifrar solicitud"
  },
  "defaultRpcUrl": {
    "message": "URL RPC por defecto"
  },
  "delete": {
    "message": "Eliminar"
  },
  "deleteContact": {
    "message": "Eliminar contacto"
  },
  "deleteNetworkIntro": {
    "message": "Si elimina esta red, deberá volver a agregarla para ver sus activos en esta red"
  },
  "deleteNetworkTitle": {
    "message": "¿Eliminar la red de $1?",
    "description": "$1 represents the name of the network"
  },
  "deposit": {
    "message": "Depositar"
  },
  "deprecatedGoerliNtwrkMsg": {
    "message": "Debido a las actualizaciones del sistema Ethereum, la red de prueba Goerli se eliminará pronto."
  },
  "deprecatedNetwork": {
    "message": "Esta red está en desuso"
  },
  "deprecatedNetworkButtonMsg": {
    "message": "Entendido"
  },
  "deprecatedNetworkDescription": {
    "message": "La red a la que está intentando conectarse ya no es compatible con Metamask. $1"
  },
  "description": {
    "message": "Descripción"
  },
  "descriptionFromSnap": {
    "message": "Descripción de $1",
    "description": "$1 represents the name of the snap"
  },
  "details": {
    "message": "Detalles"
  },
  "developerOptions": {
    "message": "Opciones de desarrollador"
  },
  "disabledGasOptionToolTipMessage": {
    "message": "“$1” está desactivado porque no cumple el mínimo de un aumento del 10 % respecto a la tarifa de gas original.",
    "description": "$1 is gas estimate type which can be market or aggressive"
  },
  "disconnect": {
    "message": "Desconectar"
  },
  "disconnectAllAccounts": {
    "message": "Desconectar todas las cuentas"
  },
  "disconnectAllAccountsConfirmationDescription": {
    "message": "¿Está seguro de que se quiere desconectar? Podría perder la funcionalidad del sitio."
  },
  "disconnectAllAccountsText": {
    "message": "cuentas"
  },
  "disconnectAllSnapsText": {
    "message": "Snaps"
  },
  "disconnectAllText": {
    "message": "Si desconecta su $1 de su $2, tendrá que volver a conectarlos para usarlos nuevamente.",
    "description": "$1 will map to `disconnectAllAccountsText` or `disconnectAllSnapsText`, $2 represents the website hostname"
  },
  "disconnectAllTitle": {
    "message": "Desconectar todos/as $1",
    "description": "$1 will map to `disconnectAllAccountsText` or `disconnectAllSnapsText`"
  },
  "disconnectPrompt": {
    "message": "Desconectar $1"
  },
  "disconnectThisAccount": {
    "message": "Desconectar esta cuenta"
  },
  "disconnectedAllAccountsToast": {
    "message": "Todas las cuentas desconectadas de $1",
    "description": "$1 is name of the dapp`"
  },
  "disconnectedSingleAccountToast": {
    "message": "$1 desconectada de $2",
    "description": "$1 is name of the name and $2 represents the dapp name`"
  },
  "discoverSnaps": {
    "message": "Descubrir Snaps",
    "description": "Text that links to the Snaps website. Displayed in a banner on Snaps list page in settings."
  },
  "dismiss": {
    "message": "Ignorar"
  },
  "dismissReminderDescriptionField": {
    "message": "Active esta opción para ignorar el recordatorio de respaldo de la frase de recuperación. Le recomendamos que respalde la frase secreta de recuperación para evitar la pérdida de fondos."
  },
  "dismissReminderField": {
    "message": "Ignorar el recordatorio de respaldo de la frase de recuperación"
  },
  "displayNftMedia": {
    "message": "Mostrar medios NFT"
  },
  "displayNftMediaDescription": {
    "message": "Mostrar los medios y datos NFT expone su dirección IP a OpenSea u otros terceros. Esto puede permitir que los atacantes asocien su dirección IP con su dirección Ethereum. La detección automática de NFT se basa en esta configuración y no estará disponible cuando esté desactivada."
  },
  "doNotShare": {
    "message": "No comparta esto con nadie"
  },
  "domain": {
    "message": "Dominio"
  },
  "done": {
    "message": "Hecho"
  },
  "dontShowThisAgain": {
    "message": "No volver a mostrar"
  },
  "downArrow": {
    "message": "flecha hacia abajo"
  },
  "downloadGoogleChrome": {
    "message": "Descargar Google Chrome"
  },
  "downloadNow": {
    "message": "Descargar ahora"
  },
  "downloadStateLogs": {
    "message": "Descargar registros de estado"
  },
  "dragAndDropBanner": {
    "message": "Puede arrastrar redes para reordenarlas. "
  },
  "dropped": {
    "message": "Abandonado"
  },
  "edit": {
    "message": "Editar"
  },
  "editANickname": {
    "message": "Editar alias"
  },
  "editAddressNickname": {
    "message": "Editar apodo de dirección"
  },
  "editCancellationGasFeeModalTitle": {
    "message": "Editar tarifa de cancelación de gas"
  },
  "editContact": {
    "message": "Editar contacto"
  },
  "editGasFeeModalTitle": {
    "message": "Editar tarifa de gas"
  },
  "editGasLimitOutOfBounds": {
    "message": "El límite de gas debe ser al menos $1"
  },
  "editGasLimitOutOfBoundsV2": {
    "message": "El límite de gas debe ser superior a $1 e inferior a $2",
    "description": "$1 is the minimum limit for gas and $2 is the maximum limit"
  },
  "editGasLimitTooltip": {
    "message": "El límite de gas es el máximo de unidades de gas que está dispuesto a utilizar. Las unidades de gas son un multiplicador de la \"Tarifa de prioridad máxima\" y de la \"Tarifa máxima\"."
  },
  "editGasMaxBaseFeeGWEIImbalance": {
    "message": "La tarifa base máxima no puede ser inferior a la tarifa de prioridad"
  },
  "editGasMaxBaseFeeHigh": {
    "message": "La tarifa base máxima es más alta de lo necesario"
  },
  "editGasMaxBaseFeeLow": {
    "message": "La tarifa base máxima es baja para las condiciones actuales de la red"
  },
  "editGasMaxFeeHigh": {
    "message": "La tarifa base máxima es más alta de lo necesario"
  },
  "editGasMaxFeeLow": {
    "message": "Tarifa máxima demasiado baja para las condiciones de red"
  },
  "editGasMaxFeePriorityImbalance": {
    "message": "La tarifa base máxima no puede ser inferior a la tarifa de prioridad máxima"
  },
  "editGasMaxPriorityFeeBelowMinimum": {
    "message": "La tarifa de prioridad máxima debe ser superior a 0 GWEI"
  },
  "editGasMaxPriorityFeeBelowMinimumV2": {
    "message": "La tarifa de prioridad debe ser superior a 0."
  },
  "editGasMaxPriorityFeeHigh": {
    "message": "La tarifa de prioridad máxima es más alta de lo necesario. Es posible que pague más de lo necesario."
  },
  "editGasMaxPriorityFeeHighV2": {
    "message": "La tarifa de prioridad es más alta de lo necesario. Es posible que pague más de lo necesario"
  },
  "editGasMaxPriorityFeeLow": {
    "message": "La tarifa de prioridad máxima es baja para las condiciones actuales de la red"
  },
  "editGasMaxPriorityFeeLowV2": {
    "message": "La tarifa de prioridad es baja para las condiciones actuales de la red"
  },
  "editGasPriceTooLow": {
    "message": "El precio del gas debe ser superior a 0"
  },
  "editGasPriceTooltip": {
    "message": "Esta red requiere un campo \"Precio del gas\" cuando se envía una transacción. El precio del gas es la cantidad que se pagará por unidad de gas."
  },
  "editGasSubTextAmountLabel": {
    "message": "Cantidad máxima:",
    "description": "This is meant to be used as the $1 substitution editGasSubTextAmount"
  },
  "editGasSubTextFeeLabel": {
    "message": "Tarifa máxima:"
  },
  "editGasTitle": {
    "message": "Editar prioridad"
  },
  "editGasTooLow": {
    "message": "Se desconoce el tiempo de procesamiento"
  },
  "editNetworkLink": {
    "message": "editar la red original"
  },
  "editNonceField": {
    "message": "Editar nonce"
  },
  "editNonceMessage": {
    "message": "Esta es una función avanzada, úsela con precaución."
  },
  "editPermission": {
    "message": "Editar permiso"
  },
  "editSpeedUpEditGasFeeModalTitle": {
    "message": "Editar la tarifa de aceleración de gas"
  },
  "enable": {
    "message": "Habilitar"
  },
  "enableAutoDetect": {
    "message": " Activar autodetección"
  },
  "enableFromSettings": {
    "message": " Actívela en Configuración."
  },
  "enableSnap": {
    "message": "Activar"
  },
  "enableToken": {
    "message": "activar $1",
    "description": "$1 is a token symbol, e.g. ETH"
  },
  "enabled": {
    "message": "Activado"
  },
  "enabledNetworks": {
    "message": "Redes habilitadas"
  },
  "encryptionPublicKeyNotice": {
    "message": "$1 quisiera su clave pública de cifrado. Al aceptar, este sitio podrá redactar mensajes cifrados para usted.",
    "description": "$1 is the web3 site name"
  },
  "encryptionPublicKeyRequest": {
    "message": "Solicitar clave pública de cifrado"
  },
  "endpointReturnedDifferentChainId": {
    "message": "El punto de conexión devolvió un id. de cadena diferente: $1",
    "description": "$1 is the return value of eth_chainId from an RPC endpoint"
  },
  "enhancedTokenDetectionAlertMessage": {
    "message": "Actualmente, la detección mejorada de token se encuentra disponible en $1. $2"
  },
  "ensDomainsSettingDescriptionIntroduction": {
    "message": "MetaMask le permite ver los dominios de ENS directamente en la barra de direcciones de su navegador. Así es como funciona:"
  },
  "ensDomainsSettingDescriptionOutroduction": {
    "message": "Tenga en cuenta que el uso de esta función expone su dirección IP a servicios de terceros de IPFS."
  },
  "ensDomainsSettingDescriptionPart1": {
    "message": "MetaMask consulta el contrato ENS de Ethereum para encontrar el código conectado al nombre de ENS."
  },
  "ensDomainsSettingDescriptionPart2": {
    "message": "Si el código se vincula a IPFS, puede ver el contenido asociado a él (generalmente un sitio web)."
  },
  "ensDomainsSettingTitle": {
    "message": "Mostrar dominios ENS en la barra de direcciones"
  },
  "ensUnknownError": {
    "message": "Error al buscar ENS."
  },
  "enterANumber": {
    "message": "Ingrese un número"
  },
  "enterCustodianToken": {
    "message": "Ingrese su token $1 o agregue un token nuevo"
  },
  "enterMaxSpendLimit": {
    "message": "Escribir límite máximo de gastos"
  },
  "enterOptionalPassword": {
    "message": "Ingrese la contraseña opcional"
  },
  "enterPasswordContinue": {
    "message": "Escribir contraseña para continuar"
  },
  "enterTokenNameOrAddress": {
    "message": "Ingrese el nombre del token o pegue la dirección"
  },
  "enterYourPassword": {
    "message": "Ingrese su contraseña"
  },
  "errorCode": {
    "message": "Código: $1",
    "description": "Displayed error code for debugging purposes. $1 is the error code"
  },
  "errorDetails": {
    "message": "Detalles del error",
    "description": "Title for collapsible section that displays error details for debugging purposes"
  },
  "errorGettingSafeChainList": {
    "message": "Error al obtener la lista de cadenas seguras, por favor continúe con precaución."
  },
  "errorMessage": {
    "message": "Mensaje: $1",
    "description": "Displayed error message for debugging purposes. $1 is the error message"
  },
  "errorName": {
    "message": "Código: $1",
    "description": "Displayed error name for debugging purposes. $1 is the error name"
  },
  "errorPageMessage": {
    "message": "Vuelva a cargar la página para intentarlo de nuevo o comuníquese con soporte técnico $1.",
    "description": "Message displayed on generic error page in the fullscreen or notification UI, $1 is a clickable link with text defined by the 'here' key. The link will open to a form where users can file support tickets."
  },
  "errorPagePopupMessage": {
    "message": "Cierre la ventana emergente y vuelva a abrirla para intentarlo de nuevo o comuníquese con soporte técnico $1.",
    "description": "Message displayed on generic error page in the popup UI, $1 is a clickable link with text defined by the 'here' key. The link will open to a form where users can file support tickets."
  },
  "errorPageTitle": {
    "message": "MetaMask encontró un error",
    "description": "Title of generic error page"
  },
  "errorStack": {
    "message": "Pila:",
    "description": "Title for error stack, which is displayed for debugging purposes"
  },
  "errorWhileConnectingToRPC": {
    "message": "Error al conectarse a la red personalizada."
  },
  "errorWithSnap": {
    "message": "Error con $1",
    "description": "$1 represents the name of the snap"
  },
  "estimatedFee": {
    "message": "Tarifa estimada"
  },
  "estimatedFeeTooltip": {
    "message": "Monto pagado para procesar la transacción en la red."
  },
  "ethGasPriceFetchWarning": {
    "message": "Se muestra el precio del gas de respaldo, ya que el servicio para calcular el precio del gas principal no se encuentra disponible en este momento."
  },
  "ethereumProviderAccess": {
    "message": "Otorgar acceso al proveedor de Ethereum a $1",
    "description": "The parameter is the name of the requesting origin"
  },
  "ethereumPublicAddress": {
    "message": "Dirección pública de Ethereum"
  },
  "etherscan": {
    "message": "Etherscan"
  },
  "etherscanView": {
    "message": "Ver cuenta en Etherscan"
  },
  "etherscanViewOn": {
    "message": "Ver en Etherscan"
  },
  "existingChainId": {
    "message": "La información que ha ingresado está asociada con un ID de cadena existente."
  },
  "existingRequestsBannerAlertDesc": {
    "message": "Para ver y confirmar su solicitud más reciente, primero deberá aprobar o rechazar las solicitudes existentes."
  },
  "expandView": {
    "message": "Expandir vista"
  },
  "experimental": {
    "message": "Experimental"
  },
  "extendWalletWithSnaps": {
    "message": "Explore los Snaps creados por la comunidad para personalizar su experiencia web3",
    "description": "Banner description displayed on Snaps list page in Settings when less than 6 Snaps is installed."
  },
  "extensionInsallCompleteDescription": {
    "message": "Regrese a la incorporación del producto MetaMask Institutional para conectar sus cuentas de custodia o de autocustodia."
  },
  "extensionInsallCompleteTitle": {
    "message": "Instalación de extensión completa"
  },
  "externalExtension": {
    "message": "Extensión externa"
  },
  "externalNameSourcesSetting": {
    "message": "Apodos propuestos"
  },
  "externalNameSourcesSettingDescription": {
    "message": "Obtendremos apodos propuestos para las direcciones con las que interactúa de fuentes de terceros como Etherscan, Infura y Lens Protocol. Estas fuentes podrán ver esas direcciones y su dirección IP. La dirección de su cuenta no estará expuesta a terceros."
  },
  "failed": {
    "message": "Con errores"
  },
  "failedToFetchChainId": {
    "message": "No se pudo capturar el id. de cadena. ¿La dirección URL de RPC es correcta?"
  },
  "failureMessage": {
    "message": "Se produjo un error y no pudimos completar la acción"
  },
  "fast": {
    "message": "Rápido"
  },
  "feeAssociatedRequest": {
    "message": "Esta solicitud tiene asociada una tarifa."
  },
  "feeDetails": {
    "message": "Detalles de la tarifa"
  },
  "fileImportFail": {
    "message": "¿No funciona la importación del archivo? Haga clic aquí.",
    "description": "Helps user import their account from a JSON file"
  },
  "flaskWelcomeUninstall": {
    "message": "le recomendamos que desinstale esta extensión",
    "description": "This request is shown on the Flask Welcome screen. It is intended for non-developers, and will be bolded."
  },
  "flaskWelcomeWarning1": {
    "message": "Flask es para que los desarrolladores experimenten con nuevas API inestables. A menos que usted sea desarrollador o probador beta, $1.",
    "description": "This is a warning shown on the Flask Welcome screen, intended to encourage non-developers not to proceed any further. $1 is the bolded message 'flaskWelcomeUninstall'"
  },
  "flaskWelcomeWarning2": {
    "message": "No garantizamos la seguridad o estabilidad de esta extensión. Las nuevas API ofrecidas por Flask no están protegidas contra los ataques de phishing, lo que significa que cualquier sitio o snap que requiera Flask podría ser un intento malicioso de robar sus activos.",
    "description": "This explains the risks of using MetaMask Flask"
  },
  "flaskWelcomeWarning3": {
    "message": "Todas las API de Flask son experimentales. Se pueden cambiar o eliminadar sin previo aviso o pueden permanecer en Flask indefinidamente sin ser migradas a MetaMask estable. Úselas bajo su propia responsabilidad.",
    "description": "This message warns developers about unstable Flask APIs"
  },
  "flaskWelcomeWarning4": {
    "message": "Asegúrese de deshabilitar su extensión MetaMask recurrente cuando use Flask.",
    "description": "This message calls to pay attention about multiple versions of MetaMask running on the same site (Flask + Prod)"
  },
  "flaskWelcomeWarningAcceptButton": {
    "message": "Acepto los riesgos",
    "description": "this text is shown on a button, which the user presses to confirm they understand the risks of using Flask"
  },
  "floatAmountToken": {
    "message": "La cantidad de tokens debe ser un número entero"
  },
  "followUsOnTwitter": {
    "message": "Síganos en Twitter"
  },
  "forbiddenIpfsGateway": {
    "message": "Puerta de enlace de IPFS prohibida: especifique una puerta de enlace de CID"
  },
  "forgetDevice": {
    "message": "Olvidar este dispositivo"
  },
  "forgotPassword": {
    "message": "¿Olvidó su contraseña?"
  },
  "form": {
    "message": "formulario"
  },
  "from": {
    "message": "De"
  },
  "fromAddress": {
    "message": "De: $1",
    "description": "$1 is the address to include in the From label. It is typically shortened first using shortenAddress"
  },
  "fromTokenLists": {
    "message": "De las listas de tóken: $1"
  },
  "function": {
    "message": "Función: $1"
  },
  "functionApprove": {
    "message": "Función: Aprobar"
  },
  "functionSetApprovalForAll": {
    "message": "Función: SetApprovalForAll"
  },
  "functionType": {
    "message": "Tipo de función"
  },
  "fundYourWallet": {
    "message": "Agregar fondos a su monedero"
  },
  "fundYourWalletDescription": {
    "message": "Comience agregando $1 a su monedero.",
    "description": "$1 is the token symbol"
  },
  "gas": {
    "message": "Gas"
  },
  "gasDisplayAcknowledgeDappButtonText": {
    "message": "Editar tarifa de gas sugerida"
  },
  "gasDisplayDappWarning": {
    "message": "Esta tarifa de gas ha sido sugerida por $1. Anularla puede causar un problema con su transacción. Comuníquese con $1 si tiene preguntas.",
    "description": "$1 represents the Dapp's origin"
  },
  "gasIsETH": {
    "message": "El gas es $1 "
  },
  "gasLimit": {
    "message": "Límite de gas"
  },
  "gasLimitInfoTooltipContent": {
    "message": "El límite de gas es la cantidad máxima de unidades de gas que está dispuesto a gastar."
  },
  "gasLimitRecommended": {
    "message": "El límite de gas recomendado es de $1. Si el límite de gas está por debajo de ese nivel, puede fallar."
  },
  "gasLimitTooLow": {
    "message": "El límite de gas debe ser al menos 21 000"
  },
  "gasLimitTooLowWithDynamicFee": {
    "message": "El límite de gas debe ser al menos $1",
    "description": "$1 is the custom gas limit, in decimal."
  },
  "gasLimitV2": {
    "message": "Límite de gas"
  },
  "gasOption": {
    "message": "Opción de gas"
  },
  "gasPrice": {
    "message": "Precio de gas (GWEI)"
  },
  "gasPriceExcessive": {
    "message": "Su tarifa de gas es demasiado alta. Considere reducir el importe."
  },
  "gasPriceExcessiveInput": {
    "message": "El precio del gas es excesivo"
  },
  "gasPriceExtremelyLow": {
    "message": "Precio de gas extremadamente bajo"
  },
  "gasPriceFetchFailed": {
    "message": "Se produjo un error al calcular el precio del gas debido a una falla en la red."
  },
  "gasPriceInfoTooltipContent": {
    "message": "El precio de gas especifica la cantidad de ethers que está dispuesto a pagar por cada unidad de gas."
  },
  "gasTimingHoursShort": {
    "message": "$1 horas",
    "description": "$1 represents a number of hours"
  },
  "gasTimingLow": {
    "message": "Lento"
  },
  "gasTimingMinutesShort": {
    "message": "$1 min",
    "description": "$1 represents a number of minutes"
  },
  "gasTimingSecondsShort": {
    "message": "$1 s",
    "description": "$1 represents a number of seconds"
  },
  "gasUsed": {
    "message": "Gas usado"
  },
  "general": {
    "message": "General"
  },
  "generalCameraError": {
    "message": "No hemos podido acceder a su cámara. Por favor, inténtelo de nuevo."
  },
  "generalCameraErrorTitle": {
    "message": "Algo salió mal..."
  },
  "genericExplorerView": {
    "message": "Ver cuenta en $1"
  },
  "getStartedWithNFTs": {
    "message": "Obtenga $1 para comprar NFT",
    "description": "$1 is the token symbol"
  },
  "getStartedWithNFTsDescription": {
    "message": "Comience con los NFT agregando $1 a su monedero.",
    "description": "$1 is the token symbol"
  },
  "goBack": {
    "message": "Volver"
  },
  "goToSite": {
    "message": "Ir al sitio"
  },
  "goerli": {
    "message": "Red de prueba Goerli"
  },
  "gotIt": {
    "message": "Entendido"
  },
  "grantedToWithColon": {
    "message": "Concedido a:"
  },
  "gwei": {
    "message": "GWEI"
  },
  "hardware": {
    "message": "Hardware"
  },
  "hardwareWalletConnected": {
    "message": "Monedero físico conectado"
  },
  "hardwareWalletLegacyDescription": {
    "message": "(antiguo)",
    "description": "Text representing the MEW path"
  },
  "hardwareWalletSupportLinkConversion": {
    "message": "Haga clic aquí"
  },
  "hardwareWallets": {
    "message": "Conectar un monedero físico"
  },
  "hardwareWalletsInfo": {
    "message": "Las integraciones de monedero físico utilizan llamadas API a servidores externos, que pueden ver su dirección IP y las direcciones de contrato inteligente con las que interactúa."
  },
  "hardwareWalletsMsg": {
    "message": "Seleccione un monedero físico que desee usar con MetaMask."
  },
  "here": {
    "message": "aquí",
    "description": "as in -click here- for more information (goes with troubleTokenBalances)"
  },
  "hexData": {
    "message": "Datos hexadecimales"
  },
  "hiddenAccounts": {
    "message": "Cuentas ocultas"
  },
  "hide": {
    "message": "Ocultar"
  },
  "hideAccount": {
    "message": "Ocultar cuenta"
  },
  "hideFullTransactionDetails": {
    "message": "Esconder los detalles completos de la transacción"
  },
  "hideSeedPhrase": {
    "message": "Ocultar frase inicial"
  },
  "hideSentitiveInfo": {
    "message": "Ocultar información confidencial"
  },
  "hideToken": {
    "message": "Ocultar token"
  },
  "hideTokenPrompt": {
    "message": "¿Ocultar token?"
  },
  "hideTokenSymbol": {
    "message": "Ocultar $1",
    "description": "$1 is the symbol for a token (e.g. 'DAI')"
  },
  "hideZeroBalanceTokens": {
    "message": "Ocultar tokens sin saldo"
  },
  "high": {
    "message": "Agresivo"
  },
  "highGasSettingToolTipMessage": {
    "message": "Alta probabilidad, incluso en mercados volátiles. Use $1 para cubrir aumentos repentinos en el tráfico de la red debido a cosas como drops de NFT populares.",
    "description": "$1 is key 'high' (text: 'Aggressive') separated here so that it can be passed in with bold font-weight"
  },
  "highLowercase": {
    "message": "alto"
  },
  "highestCurrentBid": {
    "message": "Oferta actual más alta"
  },
  "highestFloorPrice": {
    "message": "Precio mínimo más alto"
  },
  "history": {
    "message": "Historial"
  },
  "holdToRevealContent1": {
    "message": "Su frase secreta de recuperación proporciona $1",
    "description": "$1 is a bolded text with the message from 'holdToRevealContent2'"
  },
  "holdToRevealContent2": {
    "message": "acceso completo a su monedero y fondos.",
    "description": "Is the bolded text in 'holdToRevealContent1'"
  },
  "holdToRevealContent3": {
    "message": "No comparta esto con nadie. $1 $2",
    "description": "$1 is a message from 'holdToRevealContent4' and $2 is a text link with the message from 'holdToRevealContent5'"
  },
  "holdToRevealContent4": {
    "message": "El soporte de MetaMask no solicitará esto,",
    "description": "Part of 'holdToRevealContent3'"
  },
  "holdToRevealContent5": {
    "message": "pero los defraudadores sí.",
    "description": "The text link in 'holdToRevealContent3'"
  },
  "holdToRevealContentPrivateKey1": {
    "message": "Su clave privada proporciona $1",
    "description": "$1 is a bolded text with the message from 'holdToRevealContentPrivateKey2'"
  },
  "holdToRevealContentPrivateKey2": {
    "message": "acceso completo a su monedero y a sus fondos.",
    "description": "Is the bolded text in 'holdToRevealContentPrivateKey2'"
  },
  "holdToRevealLockedLabel": {
    "message": "mantenga presionado para revelar el círculo bloqueado"
  },
  "holdToRevealPrivateKey": {
    "message": "Mantenga presionado para revelar su clave privada"
  },
  "holdToRevealPrivateKeyTitle": {
    "message": "Mantenga segura su clave privada"
  },
  "holdToRevealSRP": {
    "message": "Mantenga presionado para revelar su SRP"
  },
  "holdToRevealSRPTitle": {
    "message": "Mantenga segura su SRP"
  },
  "holdToRevealUnlockedLabel": {
    "message": "mantenga presionado para revelar el círculo desbloqueado"
  },
  "id": {
    "message": "ID"
  },
  "ignoreAll": {
    "message": "Ignorar todo"
  },
  "ignoreTokenWarning": {
    "message": "Si oculta tokens, estos no se mostrarán en su monedero. Sin embargo, aún puede agregarlos buscándolos."
  },
  "imToken": {
    "message": "imToken"
  },
  "import": {
    "message": "Importar",
    "description": "Button to import an account from a selected file"
  },
  "importAccount": {
    "message": "Importar cuenta"
  },
  "importAccountError": {
    "message": "Error al importar la cuenta."
  },
  "importAccountErrorIsSRP": {
    "message": "Ha ingresado una frase secreta de recuperación (o mnemotécnica). Para importar una cuenta aquí, debe ingresar una clave privada, que es una cadena hexadecimal de 64 caracteres."
  },
  "importAccountErrorNotAValidPrivateKey": {
    "message": "Esta no es una clave privada válida. Ha ingresado una cadena hexadecimal, pero debería tener 64 caracteres."
  },
  "importAccountErrorNotHexadecimal": {
    "message": "Esta no es una clave privada válida. Debe ingresar una cadena hexadecimal de 64 caracteres."
  },
  "importAccountJsonLoading1": {
    "message": "Considere que esta importación de JSON tomará unos minutos y congelerá su MetaMask."
  },
  "importAccountJsonLoading2": {
    "message": "Nos disculpamos, y lo haremos más rápido en un futuro."
  },
  "importAccountMsg": {
    "message": "Las cuentas importadas no se asociarán con su frase secreta de recuperación de MetaMask. Obtenga más información sobre las cuentas importadas"
  },
  "importMyWallet": {
    "message": "Importar mi monedero"
  },
  "importNFT": {
    "message": "Agregar NFT"
  },
  "importNFTAddressToolTip": {
    "message": "En OpenSea, por ejemplo, en la página de NFT en Detalles, hay un un vínculo azul etiquetado como 'Dirección del contrato'. Si haces clic en esto, te llevará a la dirección del contrato en Etherscan; en la parte superior izquierda de esa página, debe haber un icono etiquetado como 'Contrato' y, a la derecha, una larga cadena de letras y números. Esta es la dirección del contrato que creó tu NFT. Haz clic en el icono de 'copiar' que aparece a la derecha de la dirección, y la tendrás en el portapapeles."
  },
  "importNFTPage": {
    "message": "Importar página de NFT"
  },
  "importNFTTokenIdToolTip": {
    "message": "La ID de un NFT es un identificador único, ya que no hay dos NFT iguales. Nuevamente, en OpenSea, este número se encuentra en 'Detalles'. Tome nota de ello o cópielo en su portapapeles."
  },
  "importSelectedTokens": {
    "message": "¿Agregar los tokens seleccionados?"
  },
  "importSelectedTokensDescription": {
    "message": "Únicamente los tokens seleccionados aparecerán en su monedero. Siempre podrá agregar tokens ocultos más tarde realizando una búsqueda de los mismos."
  },
  "importTokenQuestion": {
    "message": "¿Desea importar el token?"
  },
  "importTokenWarning": {
    "message": "Toda persona puede crear un token con cualquier nombre, incluso versiones falsas de tokens existentes. ¡Agréguelo y realice transacciones bajo su propio riesgo!"
  },
  "importTokensCamelCase": {
    "message": "Importar tokens"
  },
  "importTokensError": {
    "message": "No pudimos importar los tokens. Por favor, inténtelo de nuevo más tarde."
  },
  "importWithCount": {
    "message": "Importar $1",
    "description": "$1 will the number of detected tokens that are selected for importing, if all of them are selected then $1 will be all"
  },
  "imported": {
    "message": "Importado",
    "description": "status showing that an account has been fully loaded into the keyring"
  },
  "inYourSettings": {
    "message": "en su Configuración"
  },
  "infuraBlockedNotification": {
    "message": "MetaMask no se pudo conectar al host de la cadena de bloques. Revise las razones posibles $1.",
    "description": "$1 is a clickable link with with text defined by the 'here' key"
  },
  "initialTransactionConfirmed": {
    "message": "La red confirmó la transacción inicial. Haga clic en Aceptar para volver."
  },
  "inputLogicEmptyState": {
    "message": "Ingrese solo una cantidad que esté dispuesto a gastar en el tercero ahora o en el futuro. Siempre puede aumentar el límite de gastos más adelante."
  },
  "inputLogicEqualOrSmallerNumber": {
    "message": "Esto permite que el tercero gaste $1 de su saldo actual.",
    "description": "$1 is the current token balance in the account and the name of the current token"
  },
  "inputLogicHigherNumber": {
    "message": "Esto permite que el tercero gaste todo su saldo de tokens hasta que alcance el límite o usted revoque el límite de gasto. Si esta no es su intención, considere establecer un límite de gasto más bajo."
  },
  "insightWarning": {
    "message": "advertencia"
  },
  "insightWarningCheckboxMessage": {
    "message": "$1 la solicitud por $2",
    "description": "$1 is the action i.e. sign, confirm. $2 is the origin making the request."
  },
  "insightWarningContentPlural": {
    "message": "Revise $1 antes de $2. Una vez realizada, la $3 es irreversible.",
    "description": "$1 the 'insightWarnings' message (2 warnings) representing warnings, $2 is the action (i.e. signing) and $3 is the result (i.e. signature, transaction)"
  },
  "insightWarningContentSingular": {
    "message": "Revise $1 antes de $2. Una vez realizada, la $3 es irreversible.",
    "description": "$1 is the 'insightWarning' message (1 warning), $2 is the action (i.e. signing) and $3 is the result (i.e. signature, transaction)"
  },
  "insightWarningHeader": {
    "message": "Esta solicitud puede ser riesgosa"
  },
  "insightWarnings": {
    "message": "advertencias"
  },
  "insightsFromSnap": {
    "message": "Perspectivas de $1",
    "description": "$1 represents the name of the snap"
  },
  "install": {
    "message": "Instalar"
  },
  "installExtension": {
    "message": "Instalar extensión"
  },
  "installExtensionDescription": {
    "message": "La versión compatible con instituciones de la billetera web3 líder en el mundo, MetaMask."
  },
  "installOrigin": {
    "message": "Instalar origen"
  },
  "installRequest": {
    "message": "Añadir a MetaMask"
  },
  "installedOn": {
    "message": "Instalado en $1",
    "description": "$1 is the date when the snap has been installed"
  },
  "insufficientBalance": {
    "message": "Saldo insuficiente."
  },
  "insufficientCurrencyBuyOrDeposit": {
    "message": "No tiene suficiente $1 en su cuenta para pagar las tarifas de transacción en la red de $2. $3 o deposite desde otra cuenta.",
    "description": "$1 is the native currency of the network, $2 is the name of the current network, $3 is the key 'buy' + the ticker symbol of the native currency of the chain wrapped in a button"
  },
  "insufficientCurrencyBuyOrReceive": {
    "message": "No tiene suficiente $1 en su cuenta para pagar las tarifas de transacción en la red de $2. $3 o $4 desde otra cuenta.",
    "description": "$1 is the native currency of the network, $2 is the name of the current network, $3 is the key 'buy' + the ticker symbol of the native currency of the chain wrapped in a button, $4 is the key 'deposit' button"
  },
  "insufficientCurrencyDeposit": {
    "message": "No tiene suficiente $1 en su cuenta para pagar las tarifas de transacción en la red de $2. Deposite $1 desde otra cuenta.",
    "description": "$1 is the native currency of the network, $2 is the name of the current network"
  },
  "insufficientFunds": {
    "message": "Fondos insuficientes."
  },
  "insufficientFundsForGas": {
    "message": "Fondos insuficientes para el gas"
  },
  "insufficientTokens": {
    "message": "Tokens insuficientes."
  },
  "interactingWith": {
    "message": "Interactuando con"
  },
  "interactingWithTransactionDescription": {
    "message": "Este es el contrato con el que está interactuando. Protéjase de los estafadores verificando los detalles."
  },
  "invalidAddress": {
    "message": "Dirección no válida"
  },
  "invalidAddressRecipient": {
    "message": "La dirección del destinatario no es válida"
  },
  "invalidAssetType": {
    "message": "Este activo es un NFT y debe volver a añadirse en la página de Importar NFTs que se encuentra en la pestaña de NFTs"
  },
  "invalidChainIdTooBig": {
    "message": "Identificador de cadena no válido. El identificador de cadena es demasiado grande."
  },
  "invalidCustomNetworkAlertContent1": {
    "message": "Es necesario volver a especificar el id. de la cadena para la red virtual “$1”.",
    "description": "$1 is the name/identifier of the network."
  },
  "invalidCustomNetworkAlertContent2": {
    "message": "Para protegerlo de proveedores de red malintencionados o defectuosos, ahora se requieren id. de cadena para todas las redes personalizadas."
  },
  "invalidCustomNetworkAlertContent3": {
    "message": "Vaya a Configuración > Red y especifique el id. de cadena. Puede encontrar los id. de cadena de las redes más populares en $1.",
    "description": "$1 is a link to https://chainid.network"
  },
  "invalidCustomNetworkAlertTitle": {
    "message": "Red personalizada no válida"
  },
  "invalidHexNumber": {
    "message": "Número hexadecimal no válido."
  },
  "invalidHexNumberLeadingZeros": {
    "message": "Número hexadecimal no válido. Quite todos los ceros iniciales."
  },
  "invalidIpfsGateway": {
    "message": "Puerta de enlace de IPFS no válida: el valor debe ser una dirección URL válida"
  },
  "invalidNumber": {
    "message": "Número no válido. Escriba un número decimal o un número hexadecimal con el prefijo “0x”."
  },
  "invalidNumberLeadingZeros": {
    "message": "Número no válido. Quite todos los ceros iniciales."
  },
  "invalidRPC": {
    "message": "Dirección URL de RPC no válida"
  },
  "invalidSeedPhrase": {
    "message": "Frase secreta de recuperación no válida"
  },
  "invalidSeedPhraseCaseSensitive": {
    "message": "¡Entrada inválida! La frase secreta de recuperación distingue entre mayúsculas y minúsculas."
  },
  "ipfsGateway": {
    "message": "Puerta de enlace de IPFS"
  },
  "ipfsGatewayDescription": {
    "message": "MetaMask utiliza servicios de terceros para mostrar imágenes de sus NFT almacenados en IPFS, mostrar información relacionada con las direcciones ENS ingresadas en la barra de direcciones de su navegador y obtener íconos para diferentes tokens. Su dirección IP puede estar expuesta a estos servicios cuando los está utilizando."
  },
  "ipfsToggleModalDescriptionOne": {
    "message": "Utilizamos servicios de terceros para mostrar imágenes de sus NFT almacenados en IPFS, mostrar información relacionada con las direcciones ENS ingresadas en la barra de direcciones de su navegador y obtener íconos para diferentes tokens. Su dirección IP puede estar expuesta a estos servicios cuando los está utilizando."
  },
  "ipfsToggleModalDescriptionTwo": {
    "message": "Al seleccionar Confirmar, se activa la resolución de IPFS. Puede desactivarlo en $1 en cualquier momento.",
    "description": "$1 is the method to turn off ipfs"
  },
  "ipfsToggleModalSettings": {
    "message": "Configuración > Seguridad y privacidad"
  },
  "isSigningOrSubmitting": {
    "message": "Aún se está firmando o enviando una transacción anterior"
  },
  "jazzAndBlockies": {
    "message": "Jazzicons y Blockies son dos estilos distintos de íconos únicos que pueden ayudarlo a identificar rápidamente una cuenta."
  },
  "jazzicons": {
    "message": "Jazzicons"
  },
  "jsDeliver": {
    "message": "jsDeliver"
  },
  "jsonFile": {
    "message": "Archivo JSON",
    "description": "format for importing an account"
  },
  "keyringAccountName": {
    "message": "Nombre de la cuenta"
  },
  "keyringAccountPublicAddress": {
    "message": "Dirección pública"
  },
  "keyringSnapRemovalResult1": {
    "message": "$1 eliminado $2",
    "description": "Displays the result after removal of a keyring snap. $1 is the snap name, $2 is whether it is successful or not"
  },
  "keyringSnapRemovalResultNotSuccessful": {
    "message": "no ",
    "description": "Displays the `not` word in $2."
  },
  "keyringSnapRemoveConfirmation": {
    "message": "Ingrese $1 para confirmar que desea eliminar este snap:",
    "description": "Asks user to input the name nap prior to deleting the snap. $1 is the snap name"
  },
  "keystone": {
    "message": "Keystone"
  },
  "knownAddressRecipient": {
    "message": "Dirección de contrato conocida."
  },
  "knownTokenWarning": {
    "message": "Esta acción editará tokens que ya estén enumerados en su monedero y que se pueden usar para engañarlo. Apruebe solo si está seguro de que quiere cambiar lo que representan estos tokens. Más información sobre $1"
  },
  "l1Fee": {
    "message": "Tarifa L1"
  },
  "l1FeeTooltip": {
    "message": "Tarifa de gas L1"
  },
  "l2Fee": {
    "message": "Tarifa L2"
  },
  "l2FeeTooltip": {
    "message": "Tarifa de gas L2"
  },
  "lastConnected": {
    "message": "Última conexión"
  },
  "lastSold": {
    "message": "Última venta"
  },
  "lavaDomeCopyWarning": {
    "message": "Por su seguridad, seleccionar este texto no está disponible en este momento."
  },
  "layer1Fees": {
    "message": "Tarifas de la capa 1"
  },
  "layer2Fees": {
    "message": "Tarifas de la capa 2"
  },
  "learnCancelSpeeedup": {
    "message": "Aprenda cómo $1",
    "description": "$1 is link to cancel or speed up transactions"
  },
  "learnMore": {
    "message": "Más información"
  },
  "learnMoreAboutGas": {
    "message": "¿Quiere $1 sobre gas?",
    "description": "$1 will be replaced by the learnMore translation key"
  },
  "learnMoreKeystone": {
    "message": "Más información"
  },
  "learnMoreUpperCase": {
    "message": "Más información"
  },
  "learnMoreUpperCaseWithDot": {
    "message": "Más información."
  },
  "learnScamRisk": {
    "message": "estafas y riesgos en seguridad."
  },
  "learnToBridge": {
    "message": "Aprenda a puentear"
  },
  "leaveMetaMask": {
    "message": "¿Dejar MetaMask?"
  },
  "leaveMetaMaskDesc": {
    "message": "Está a punto de visitar un sitio fuera de MetaMask. Vuelva a verificar la URL antes de continuar."
  },
  "ledgerAccountRestriction": {
    "message": "Debe usar su última cuenta antes de poder agregar una nueva."
  },
  "ledgerConnectionInstructionCloseOtherApps": {
    "message": "Cierre cualquier otro software conectado a su dispositivo y haga clic aquí para actualizar."
  },
  "ledgerConnectionInstructionHeader": {
    "message": "Antes de hacer clic en Confirmar:"
  },
  "ledgerConnectionInstructionStepFour": {
    "message": "Habilite \"datos de contrato inteligente\" o \"firma ciega\" en su dispositivo Ledger."
  },
  "ledgerConnectionInstructionStepThree": {
    "message": "Asegúrese de que su Ledger esté conectado y seleccione la aplicación Ethereum."
  },
  "ledgerDeviceOpenFailureMessage": {
    "message": "El dispositivo Ledger no pudo abrirse. Su Ledger podría estar conectado a otro software. Cierre Ledger Live u otras aplicaciones conectadas a su dispositivo Ledger, e intente conectarse de nuevo."
  },
  "ledgerErrorConnectionIssue": {
    "message": "Vuelva a conectar su Ledger, abra la aplicación ETH e inténtelo nuevamente."
  },
  "ledgerErrorDevicedLocked": {
    "message": "Su Ledger está bloqueado. Desbloquéelo y vuelve a intentarlo."
  },
  "ledgerErrorEthAppNotOpen": {
    "message": "Para resolver el problema, abra la aplicación ETH en su dispositivo y vuelva a intentarlo."
  },
  "ledgerErrorTransactionDataNotPadded": {
    "message": "Los datos de entrada de la transacción de Ethereum no están lo suficientemente completos."
  },
  "ledgerLiveApp": {
    "message": "Aplicación de Ledger Live"
  },
  "ledgerLocked": {
    "message": "No se pudo establecer la conexión con el dispositivo Ledger. Asegúrese de que el dispositivo está desbloqueado y que la aplicación de Ethereum está abierta."
  },
  "ledgerTimeout": {
    "message": "Ledger Live tardó mucho en responder o se excedió el tiempo de espera de la conexión. Asegúrese de que la aplicación de Ledger Live está abierta y que su dispositivo está desbloqueado."
  },
  "ledgerWebHIDNotConnectedErrorMessage": {
    "message": "El dispositivo Ledger no se ha conectado. Si desea conectar su Ledger, haga clic de nuevo en 'Continuar' y apruebe la conexión HID",
    "description": "An error message shown to the user during the hardware connect flow."
  },
  "levelArrow": {
    "message": "flecha de nivel"
  },
  "lightTheme": {
    "message": "Claro"
  },
  "likeToImportToken": {
    "message": "¿Le gustaría importar este token?"
  },
  "likeToImportTokens": {
    "message": "¿Le gustaría agregar estos tokens?"
  },
  "lineaGoerli": {
    "message": "Red de prueba Linea Goerli"
  },
  "lineaMainnet": {
    "message": "Red principal de Linea"
  },
  "lineaSepolia": {
    "message": "Red de prueba Linea Sepolia"
  },
  "link": {
    "message": "Vínculo"
  },
  "links": {
    "message": "Vínculos"
  },
  "loadMore": {
    "message": "Cargar más"
  },
  "loading": {
    "message": "Cargando…"
  },
  "loadingScreenHardwareWalletMessage": {
    "message": "Por favor, complete la transacción en el monedero físico."
  },
  "loadingScreenSnapMessage": {
    "message": "Por favor, complete la transacción en el Snap."
  },
  "loadingTokens": {
    "message": "Cargando tokens..."
  },
  "localhost": {
    "message": "Host local 8545"
  },
  "lock": {
    "message": "Bloquear"
  },
  "lockMetaMask": {
    "message": "Cerrar MetaMask"
  },
  "lockTimeInvalid": {
    "message": "El tiempo de bloqueo debe ser un número entre 0 y 10080"
  },
  "logo": {
    "message": "Logo de $1",
    "description": "$1 is the name of the ticker"
  },
  "low": {
    "message": "Bajo"
  },
  "lowGasSettingToolTipMessage": {
    "message": "Utilice $1 para esperar un precio más bajo. Las estimaciones de tiempo son mucho menos precisas ya que los precios son algo imprevisibles.",
    "description": "$1 is key 'low' separated here so that it can be passed in with bold font-weight"
  },
  "lowLowercase": {
    "message": "bajo"
  },
  "lowPriorityMessage": {
    "message": "Las transacciones futuras se pondrán en espera después de esta."
  },
  "mainnet": {
    "message": "Red principal de Ethereum"
  },
  "mainnetToken": {
    "message": "Esta dirección coincide con una dirección conocida de token en la red principal de Ethereum. Vuelve a comprobar la dirección del contrato y la red correspondiente al token que intentas añadir."
  },
  "makeAnotherSwap": {
    "message": "Crear un nuevo intercambio"
  },
  "makeSureNoOneWatching": {
    "message": "Asegúrese de que nadie esté mirando",
    "description": "Warning to users to be care while creating and saving their new Secret Recovery Phrase"
  },
  "marketCap": {
    "message": "Capitalización bursátil"
  },
  "marketDetails": {
    "message": "Detalles del mercado"
  },
  "max": {
    "message": "Máx."
  },
  "maxBaseFee": {
    "message": "Tarifa base máxima"
  },
  "maxFee": {
    "message": "Tarifa máxima"
  },
  "maxFeeTooltip": {
    "message": "Una tarifa máxima proporcionada para pagar la transacción."
  },
  "maxPriorityFee": {
    "message": "Tarifa de prioridad máxima"
  },
  "medium": {
    "message": "Mercado"
  },
  "mediumGasSettingToolTipMessage": {
    "message": "Utilice $1 para un procesamiento rápido al precio actual del mercado.",
    "description": "$1 is key 'medium' (text: 'Market') separated here so that it can be passed in with bold font-weight"
  },
  "memo": {
    "message": "memorándum"
  },
  "message": {
    "message": "Mensaje"
  },
  "metaMaskConnectStatusParagraphOne": {
    "message": "Ahora tiene más control sobre las conexiones de su cuenta en MetaMask."
  },
  "metaMaskConnectStatusParagraphThree": {
    "message": "Haga clic en él para administrar las cuentas conectadas."
  },
  "metaMaskConnectStatusParagraphTwo": {
    "message": "El botón de estado de la conexión muestra si el sitio web que visita está conectado a la cuenta seleccionada actualmente."
  },
  "metadataModalSourceTooltip": {
    "message": "$1 está alojado en npm y $2 es el identificador único de este Snap.",
    "description": "$1 is the snap name and $2 is the snap NPM id."
  },
  "metamaskInstitutionalVersion": {
    "message": "MetaMask Institutional"
  },
  "metamaskNotificationsAreOff": {
    "message": "Las notificaciones del monedero no están activas actualmente."
  },
  "metamaskPortfolio": {
    "message": "MetaMask Portfolio."
  },
  "metamaskSwapsOfflineDescription": {
    "message": "MetaMask Swaps está en mantenimiento. Vuelva a comprobarlo más tarde."
  },
  "metamaskVersion": {
    "message": "Versión de MetaMask"
  },
  "methodData": {
    "message": "Método"
  },
  "methodDataTransactionDesc": {
    "message": "Función ejecutada en base a datos de entrada decodificados."
  },
  "methodNotSupported": {
    "message": "No compatible con esta cuenta."
  },
  "metrics": {
    "message": "Indicadores"
  },
  "millionAbbreviation": {
    "message": "m",
    "description": "Shortened form of 'million'"
  },
  "mismatchAccount": {
    "message": "Su cuenta seleccionada ($1) es diferente a la cuenta que intenta firmar ($2)"
  },
  "mismatchedChainLinkText": {
    "message": "verifique los detalles de la red",
    "description": "Serves as link text for the 'mismatchedChain' key. This text will be embedded inside the translation for that key."
  },
  "mismatchedChainRecommendation": {
    "message": "Recomendamos que usted $1 antes de proceder.",
    "description": "$1 is a clickable link with text defined by the 'mismatchedChainLinkText' key. The link will open to instructions for users to validate custom network details."
  },
  "mismatchedNetworkName": {
    "message": "Según nuestros registros, es posible que el nombre de la red no coincida correctamente con este ID de cadena."
  },
  "mismatchedNetworkSymbol": {
    "message": "El símbolo de moneda enviado no coincide con lo que esperamos para este ID de cadena."
  },
  "mismatchedRpcChainId": {
    "message": "El ID de cadena devuelto por la red personalizada no coincide con el ID de cadena enviado."
  },
  "mismatchedRpcUrl": {
    "message": "Según nuestros registros, el valor de la URL de RPC enviado no coincide con un proveedor conocido para este ID de cadena."
  },
  "missingSetting": {
    "message": "¿No puede encontrar un ajuste?"
  },
  "missingSettingRequest": {
    "message": "Solicítelo aquí"
  },
  "mmiBuiltAroundTheWorld": {
    "message": "MetaMask Institutional está diseñado y construido en todo el mundo."
  },
  "mmiNewNFTDetectedInNFTsTabMessage": {
    "message": "Deje que MetaMask Institutional detecte y muestre automáticamente NFT en su monedero."
  },
  "mmiPasswordSetupDetails": {
    "message": "Esta contraseña desbloqueará únicamente su extensión MetaMask Institutional."
  },
  "more": {
    "message": "más"
  },
  "multipleSnapConnectionWarning": {
    "message": "$1 quiere conectarse a $2",
    "description": "$1 is the dapp and $2 is the number of snaps it wants to connect to."
  },
  "mustSelectOne": {
    "message": "Debe seleccionar al menos 1 token."
  },
  "name": {
    "message": "Nombre"
  },
  "nameAddressLabel": {
    "message": "Dirección",
    "description": "Label above address field in name component modal."
  },
  "nameInstructionsNew": {
    "message": "Si conoce esta dirección, asígnele un apodo para reconocerla en el futuro.",
    "description": "Instruction text in name component modal when value is not recognised."
  },
  "nameInstructionsRecognized": {
    "message": "Esta dirección tiene un apodo predeterminado, pero puede editarlo o explorar otras sugerencias.",
    "description": "Instruction text in name component modal when value is recognized but not saved."
  },
  "nameInstructionsSaved": {
    "message": "Ya agregó un apodo para esta dirección anteriormente. Puede editar o ver otros apodos sugeridos.",
    "description": "Instruction text in name component modal when value is saved."
  },
  "nameLabel": {
    "message": "Apodo",
    "description": "Label above name input field in name component modal."
  },
  "nameModalMaybeProposedName": {
    "message": "Quizás: $1",
    "description": "$1 is the proposed name"
  },
  "nameModalTitleNew": {
    "message": "Dirección desconocida",
    "description": "Title of the modal created by the name component when value is not recognised."
  },
  "nameModalTitleRecognized": {
    "message": "Dirección reconocida",
    "description": "Title of the modal created by the name component when value is recognized but not saved."
  },
  "nameModalTitleSaved": {
    "message": "Dirección guardada",
    "description": "Title of the modal created by the name component when value is saved."
  },
  "nameProviderProposedBy": {
    "message": "Propuesto por $1",
    "description": "$1 is the name of the provider"
  },
  "nameProvider_ens": {
    "message": "Servicio de nombres de Ethereum (ENS)"
  },
  "nameProvider_etherscan": {
    "message": "Etherscan"
  },
  "nameProvider_lens": {
    "message": "Lens Protocol"
  },
  "nameProvider_token": {
    "message": "MetaMask"
  },
  "nameSetPlaceholder": {
    "message": "Elija un apodo...",
    "description": "Placeholder text for name input field in name component modal."
  },
  "nativeNetworkPermissionRequestDescription": {
    "message": "$1 solicita su aprobación para:",
    "description": "$1 represents dapp name"
  },
  "nativePermissionRequestDescription": {
    "message": "¿Desea que este sitio haga lo siguiente?",
    "description": "Description below header used on Permission Connect screen for native permissions."
  },
  "nativeToken": {
    "message": "El token nativo en esta red es de $1. Es el token utilizado para las tarifas de gas. ",
    "description": "$1 represents the name of the native token on the current network"
  },
  "nativeTokenScamWarningConversion": {
    "message": "Editar detalles de la red"
  },
  "nativeTokenScamWarningDescription": {
    "message": "Esta red no coincide con su ID de cadena o nombre asociado. Muchos tokens populares usan el nombre $1, lo que los convierte en blanco de estafas. Los estafadores pueden engañarlo para que les envíe dinero más valioso a cambio. Verifique todo antes de continuar.",
    "description": "$1 represents the currency name, $2 represents the expected currency symbol"
  },
  "nativeTokenScamWarningTitle": {
    "message": "Esto es una estafa potencial",
    "description": "Title for nativeTokenScamWarningDescription"
  },
  "needHelp": {
    "message": "¿Necesita ayuda? Comuníquese con $1",
    "description": "$1 represents `needHelpLinkText`, the text which goes in the help link"
  },
  "needHelpFeedback": {
    "message": "Comparta su opinión"
  },
  "needHelpLinkText": {
    "message": "Soporte de MetaMask"
  },
  "needHelpSubmitTicket": {
    "message": "Enviar un ticket"
  },
  "needImportFile": {
    "message": "Debe seleccionar un archivo para la importación.",
    "description": "User is important an account and needs to add a file to continue"
  },
  "negativeETH": {
    "message": "No se pueden enviar cantidades negativas de ETH."
  },
  "negativeOrZeroAmountToken": {
    "message": "No se pueden enviar montos negativos o nulos de activos."
  },
  "network": {
    "message": "Red:"
  },
  "networkDetails": {
    "message": "Detalles de la red"
  },
  "networkIsBusy": {
    "message": "La red está ocupada. Los precios del gas son altos y las estimaciones son menos precisas."
  },
  "networkMenu": {
    "message": "Menú de red"
  },
  "networkMenuHeading": {
    "message": "Seleccionar una red"
  },
  "networkName": {
    "message": "Nombre de la red"
  },
  "networkNameArbitrum": {
    "message": "Arbitrum"
  },
  "networkNameAvalanche": {
    "message": "Avalanche"
  },
  "networkNameBSC": {
    "message": "BSC"
  },
  "networkNameBase": {
    "message": "Base"
  },
  "networkNameBitcoin": {
    "message": "Bitcoin"
  },
  "networkNameDefinition": {
    "message": "El nombre asociado a esta red."
  },
  "networkNameEthereum": {
    "message": "Ethereum"
  },
  "networkNameGoerli": {
    "message": "Goerli"
  },
  "networkNameLinea": {
    "message": "Linea"
  },
  "networkNameOpMainnet": {
    "message": "Red principal OP"
  },
  "networkNamePolygon": {
    "message": "Polygon"
  },
  "networkNameTestnet": {
    "message": "Red de prueba"
  },
  "networkNameZkSyncEra": {
    "message": "zkSync Era"
  },
  "networkOptions": {
    "message": "Opciones de red"
  },
  "networkProvider": {
    "message": "Proveedor de red"
  },
  "networkStatus": {
    "message": "Estado de la red"
  },
  "networkStatusBaseFeeTooltip": {
    "message": "La tarifa base la fija la red y cambia cada 13-14 segundos. Nuestras opciones $1 y $2 dan cuenta de los aumentos repentinos.",
    "description": "$1 and $2 are bold text for Medium and Aggressive respectively."
  },
  "networkStatusPriorityFeeTooltip": {
    "message": "Rango de tarifas de prioridad (también llamada “propina del minero”): esto va directamente a los mineros para incentivarlos a priorizar su transacción."
  },
  "networkStatusStabilityFeeTooltip": {
    "message": "Las tarifas de gas son de $1 en relación con las últimas 72 horas.",
    "description": "$1 is networks stability value - stable, low, high"
  },
  "networkSwitchConnectionError": {
    "message": "No podemos conectar a $1",
    "description": "$1 represents the network name"
  },
  "networkURL": {
    "message": "Dirección URL de la red"
  },
  "networkURLDefinition": {
    "message": "La dirección URL que se utilizó para acceder a esta red."
  },
  "networks": {
    "message": "Redes"
  },
  "nevermind": {
    "message": "No es importante"
  },
  "new": {
    "message": "¡Nuevo!"
  },
  "newAccount": {
    "message": "Cuenta nueva"
  },
  "newAccountNumberName": {
    "message": "Cuenta $1",
    "description": "Default name of next account to be created on create account screen"
  },
  "newContact": {
    "message": "Contacto nuevo"
  },
  "newContract": {
    "message": "Contrato nuevo"
  },
  "newNFTDetectedInImportNFTsMessageStrongText": {
    "message": "Configuración > Seguridad y privacidad"
  },
  "newNFTDetectedInImportNFTsMsg": {
    "message": "Para usar Opensea, para ver sus NFT, active 'Mostrar medios NFT' en $1.",
    "description": "$1 is used for newNFTDetectedInImportNFTsMessageStrongText"
  },
  "newNFTDetectedInNFTsTabMessage": {
    "message": "Deje que MetaMask detecte y muestre automáticamente los NFT en su monedero."
  },
  "newNFTsAutodetected": {
    "message": "Autodetección de NFT"
  },
  "newNetworkAdded": {
    "message": "¡\"$1\" se añadió con éxito!"
  },
  "newNetworkEdited": {
    "message": "¡\"$1\" se editó con éxito!"
  },
  "newNftAddedMessage": {
    "message": "¡NFT se agregó correctamente!"
  },
  "newPassword": {
    "message": "Contraseña nueva (mín. de 8 caracteres)"
  },
  "newPrivacyPolicyActionButton": {
    "message": "Leer más"
  },
  "newPrivacyPolicyTitle": {
    "message": "Hemos actualizado nuestra política de privacidad"
  },
  "newTokensImportedMessage": {
    "message": "Ha importado $1 exitosamente.",
    "description": "$1 is the string of symbols of all the tokens imported"
  },
  "newTokensImportedTitle": {
    "message": "Token importado"
  },
  "next": {
    "message": "Siguiente"
  },
  "nextNonceWarning": {
    "message": "El nonce es superior al nonce sugerido de $1",
    "description": "The next nonce according to MetaMask's internal logic"
  },
  "nftAddFailedMessage": {
    "message": "No se puede agregar el NFT porque los detalles de propiedad no coinciden. Asegúrese de haber ingresado la información correcta."
  },
  "nftAddressError": {
    "message": "Este token es un NFT. Añadir a $1",
    "description": "$1 is a clickable link with text defined by the 'importNFTPage' key"
  },
  "nftAlreadyAdded": {
    "message": "NFT ya ha sido añadido."
  },
  "nftAutoDetectionEnabled": {
    "message": "Autodetección de NFT habilitada"
  },
  "nftDisclaimer": {
    "message": "Descargo de responsabilidad: MetaMask extrae el archivo multimedia de la URL de origen. A veces, el mercado en el que se acuñó el NFT cambia esta URL."
  },
  "nftOptions": {
    "message": "Opciones de NFT"
  },
  "nftTokenIdPlaceholder": {
    "message": "Ingrese el id del token"
  },
  "nftWarningContent": {
    "message": "Está otorgando acceso a $1, incluidos los que pueda poseer en el futuro. La contraparte puede transferir estos NFT desde su billetera en cualquier momento sin preguntarle hasta que revoque esta aprobación. $2",
    "description": "$1 is nftWarningContentBold bold part, $2 is Learn more link"
  },
  "nftWarningContentBold": {
    "message": "todos sus NFT de $1",
    "description": "$1 is name of the collection"
  },
  "nftWarningContentGrey": {
    "message": "Proceda con precaución."
  },
  "nfts": {
    "message": "NFT"
  },
  "nftsPreviouslyOwned": {
    "message": "Poseído anteriormente"
  },
  "nickname": {
    "message": "Apodo"
  },
  "noAccountsFound": {
    "message": "No se encuentran cuentas para la consulta de búsqueda determinada"
  },
  "noConnectedAccountDescription": {
    "message": "Seleccione una cuenta que desee utilizar en este sitio para continuar."
  },
  "noConnectedAccountTitle": {
    "message": "MetaMask no está conectado a este sitio"
  },
  "noConversionRateAvailable": {
    "message": "No hay tasa de conversión disponible"
  },
  "noDomainResolution": {
    "message": "No se proporcionó resolución para el dominio."
  },
  "noHardwareWalletOrSnapsSupport": {
    "message": "Snaps, y la mayoría de los monederos físicos, no funcionarán con la versión actual de su navegador."
  },
  "noNFTs": {
    "message": "No hay ningún NFT aún"
  },
  "noNetworksFound": {
    "message": "No se encontraron redes para la consulta de búsqueda dada"
  },
  "noSnaps": {
    "message": "No tiene ningún snap instalado."
  },
  "noThanks": {
    "message": "No, gracias"
  },
  "noTransactions": {
    "message": "No tiene transacciones"
  },
  "noWebcamFound": {
    "message": "No se encontró la cámara web del equipo. Vuelva a intentarlo."
  },
  "noWebcamFoundTitle": {
    "message": "No se encontró cámara web"
  },
  "nonCustodialAccounts": {
    "message": "MetaMask Institutional le permite usar cuentas no custodiadas, si tiene previsto usar estas cuentas como respaldo de la frase secreta de recuperación."
  },
  "nonce": {
    "message": "Nonce"
  },
  "nonceField": {
    "message": "Personalizar nonce de transacción"
  },
  "nonceFieldDesc": {
    "message": "Active esta opción para cambiar el nonce (número de transacción) al enviar activos. Esta es una función avanzada, úsela con precaución."
  },
  "nonceFieldHeading": {
    "message": "Nonce personalizado"
  },
  "notBusy": {
    "message": "No ocupado"
  },
  "notCurrentAccount": {
    "message": "¿Esta es la cuenta correcta? Es distinta de la cuenta seleccionada actualmente en su monedero"
  },
  "notEnoughBalance": {
    "message": "Saldo insuficiente"
  },
  "notEnoughGas": {
    "message": "No hay gas suficiente"
  },
  "note": {
    "message": "Nota"
  },
  "notePlaceholder": {
    "message": "El verificador verá esta nota cuando apruebe la transacción en la cuenta custodiada."
  },
  "notificationDetail": {
    "message": "Detalles"
  },
  "notificationDetailBaseFee": {
    "message": "Tarifa base (GWEI)"
  },
  "notificationDetailGasLimit": {
    "message": "Límite de gas (unidades)"
  },
  "notificationDetailGasUsed": {
    "message": "Gas usado (unidades)"
  },
  "notificationDetailMaxFee": {
    "message": "Tarifa máxima por gas"
  },
  "notificationDetailNetwork": {
    "message": "Red"
  },
  "notificationDetailNetworkFee": {
    "message": "Tarifa de red"
  },
  "notificationDetailPriorityFee": {
    "message": "Tarifa de prioridad (GWEI)"
  },
  "notificationItemCheckBlockExplorer": {
    "message": "Verifique en el BlockExplorer"
  },
  "notificationItemCollection": {
    "message": "Colección"
  },
  "notificationItemConfirmed": {
    "message": "Confirmado"
  },
  "notificationItemError": {
    "message": "No se pueden obtener las tarifas en este momento"
  },
  "notificationItemFrom": {
    "message": "De"
  },
  "notificationItemLidoStakeReadyToBeWithdrawn": {
    "message": "Retiro listo"
  },
  "notificationItemLidoStakeReadyToBeWithdrawnMessage": {
    "message": "Ahora puede retirar sus $1 sin staking"
  },
  "notificationItemLidoWithdrawalRequestedMessage": {
    "message": "Se envió su solicitud para hacer unstaking de $1"
  },
  "notificationItemNFTReceivedFrom": {
    "message": "NFT recibido de"
  },
  "notificationItemNFTSentTo": {
    "message": "NFT enviado a"
  },
  "notificationItemNetwork": {
    "message": "Red"
  },
  "notificationItemRate": {
    "message": "Tasa (tarifa incluida)"
  },
  "notificationItemReceived": {
    "message": "Recibido"
  },
  "notificationItemReceivedFrom": {
    "message": "Recibido de"
  },
  "notificationItemSent": {
    "message": "Enviado"
  },
  "notificationItemSentTo": {
    "message": "Enviado a"
  },
  "notificationItemStakeCompleted": {
    "message": "Staking finalizado"
  },
  "notificationItemStaked": {
    "message": "Con staking"
  },
  "notificationItemStakingProvider": {
    "message": "Proveedor de staking"
  },
  "notificationItemStatus": {
    "message": "Estado"
  },
  "notificationItemSwapped": {
    "message": "Canjeado"
  },
  "notificationItemSwappedFor": {
    "message": "por"
  },
  "notificationItemTo": {
    "message": "Para"
  },
  "notificationItemTransactionId": {
    "message": "ID de transacción"
  },
  "notificationItemUnStakeCompleted": {
    "message": "Unstaking finalizado"
  },
  "notificationItemUnStaked": {
    "message": "Sin staking"
  },
  "notificationItemUnStakingRequested": {
    "message": "Unstaking solicitado"
  },
  "notificationTransactionFailedMessage": {
    "message": "¡La transacción $1 fallida! $2",
    "description": "Content of the browser notification that appears when a transaction fails"
  },
  "notificationTransactionFailedMessageMMI": {
    "message": "¡Transacción fallida! $1",
    "description": "Content of the browser notification that appears when a transaction fails in MMI"
  },
  "notificationTransactionFailedTitle": {
    "message": "Transacción fallida",
    "description": "Title of the browser notification that appears when a transaction fails"
  },
  "notificationTransactionSuccessMessage": {
    "message": "¡Transacción $1 confirmada!",
    "description": "Content of the browser notification that appears when a transaction is confirmed"
  },
  "notificationTransactionSuccessTitle": {
    "message": "Transacción confirmada",
    "description": "Title of the browser notification that appears when a transaction is confirmed"
  },
  "notificationTransactionSuccessView": {
    "message": "Ver en $1",
    "description": "Additional content in a notification that appears when a transaction is confirmed and has a block explorer URL."
  },
  "notifications": {
    "message": "Notificaciones"
  },
  "notificationsDropLedgerFirefoxDescription": {
    "message": "Firefox ya no es compatible con U2F, por lo que Ledger no funcionará con MetaMask en Firefox. En su lugar, pruebe MetaMask en Google Chrome.",
    "description": "Description of a notification in the 'See What's New' popup. Describes that ledger will not longer be supported for firefox users and they should use MetaMask on chrome for ledger support instead."
  },
  "notificationsDropLedgerFirefoxTitle": {
    "message": "Eliminación de la compatibilidad de Ledger para Firefox",
    "description": "Title for a notification in the 'See What's New' popup. Tells firefox users that ledger support is being dropped."
  },
  "notificationsFeatureToggle": {
    "message": "Habilitar notificaciones del monedero",
    "description": "Experimental feature title"
  },
  "notificationsFeatureToggleDescription": {
    "message": "Esto permite activar notificaciones del monedero como enviar/recibir fondos o NTF y anuncios de funciones.",
    "description": "Description of the experimental notifications feature"
  },
  "notificationsMarkAllAsRead": {
    "message": "Marcar todo como leído"
  },
  "notificationsPageEmptyTitle": {
    "message": "No hay nada que ver aquí"
  },
  "notificationsPageErrorContent": {
    "message": "Intente volver a visitar esta página."
  },
  "notificationsPageErrorTitle": {
    "message": "Hubo un error"
  },
  "notificationsPageNoNotificationsContent": {
    "message": "Aún no ha recibido ninguna notificación."
  },
  "notificationsSettingsBoxError": {
    "message": "Se produjo un error. Vuelva a intentarlo."
  },
  "notificationsSettingsPageAllowNotifications": {
    "message": "Manténgase informado sobre lo que sucede en su monedero con notificaciones. Para usar notificaciones, utilizamos un perfil para sincronizar algunas configuraciones en sus dispositivos. $1"
  },
  "notificationsSettingsPageAllowNotificationsLink": {
    "message": "Obtenga más información sobre cómo protegemos su privacidad mientras utiliza esta función."
  },
  "numberOfNewTokensDetectedPlural": {
    "message": "$1 nuevos tokens encontrados en esta cuenta",
    "description": "$1 is the number of new tokens detected"
  },
  "numberOfNewTokensDetectedSingular": {
    "message": "1 nuevo token encontrado en esta cuenta"
  },
  "numberOfTokens": {
    "message": "Número de tokens"
  },
  "ofTextNofM": {
    "message": "de"
  },
  "off": {
    "message": "Desactivado"
  },
  "offlineForMaintenance": {
    "message": "Sin conexión por mantenimiento"
  },
  "ok": {
    "message": "Aceptar"
  },
  "on": {
    "message": "Activado"
  },
  "onboardedMetametricsAccept": {
    "message": "Acepto"
  },
  "onboardedMetametricsDisagree": {
    "message": "No, gracias"
  },
  "onboardedMetametricsKey1": {
    "message": "Últimas novedades"
  },
  "onboardedMetametricsKey2": {
    "message": "Características de productos"
  },
  "onboardedMetametricsKey3": {
    "message": "Otros materiales promocionales relevantes"
  },
  "onboardedMetametricsLink": {
    "message": "MetaMetrics"
  },
  "onboardedMetametricsParagraph1": {
    "message": "Además de $1, nos gustaría utilizar datos para comprender cómo interactúa con las comunicaciones de marketing.",
    "description": "$1 represents the 'onboardedMetametricsLink' locale string"
  },
  "onboardedMetametricsParagraph2": {
    "message": "Esto nos ayuda a personalizar lo que compartimos con usted, como:"
  },
  "onboardedMetametricsParagraph3": {
    "message": "Recuerde, nunca vendemos los datos que usted proporciona y puede optar por no participar en cualquier momento."
  },
  "onboardedMetametricsTitle": {
    "message": "Ayúdenos a mejorar su experiencia"
  },
  "onboardingAdvancedPrivacyIPFSDescription": {
    "message": "La puerta de enlace de IPFS permite acceder y visualizar datos alojados por terceros. Puede agregar una puerta de enlace de IPFS personalizada o continuar usando la predeterminada."
  },
  "onboardingAdvancedPrivacyIPFSInvalid": {
    "message": "Ingrese una URL válida"
  },
  "onboardingAdvancedPrivacyIPFSTitle": {
    "message": "Agregar puerta de enlace de IPFS personalizada"
  },
  "onboardingAdvancedPrivacyIPFSValid": {
    "message": "La URL de la puerta de enlace de IPFS es válida"
  },
  "onboardingAdvancedPrivacyNetworkDescription": {
    "message": "Usamos Infura como nuestro proveedor de llamada a procedimiento remoto (RPC) para ofrecer el acceso más confiable y privado posible a los datos de Ethereum. Puede elegir su propio RPC, pero recuerde que cualquier RPC recibirá su dirección IP y su monedero de Ethereum para realizar transacciones. Lea nuestra $1 para obtener más información sobre cómo Infura maneja los datos."
  },
  "onboardingAdvancedPrivacyNetworkTitle": {
    "message": "Elija su red"
  },
  "onboardingCreateWallet": {
    "message": "Crear un monedero nuevo"
  },
  "onboardingImportWallet": {
    "message": "Importar un monedero existente"
  },
  "onboardingMetametricsAgree": {
    "message": "Acepto"
  },
  "onboardingMetametricsDescription": {
    "message": "Nos gustaría recopilar datos básicos de uso y diagnóstico para mejorar MetaMask. Tenga presente que nunca venderemos los datos que nos proporcione aquí."
  },
  "onboardingMetametricsDescription2": {
    "message": "Al recopilar métricas, siempre será..."
  },
  "onboardingMetametricsInfuraTerms": {
    "message": "Le informaremos si decidimos usar estos datos para otros fines. Puede consultar $1 para obtener más información. Recuerde que puede acceder a la configuración y excluirse en cualquier momento.",
    "description": "$1 represents `onboardingMetametricsInfuraTermsPolicy`"
  },
  "onboardingMetametricsInfuraTermsPolicy": {
    "message": "Política de privacidad"
  },
  "onboardingMetametricsNeverCollect": {
    "message": "Se almacenan los clics y las visualizaciones de $1 en la aplicación, pero no otros detalles (como su dirección pública).",
    "description": "$1 represents `onboardingMetametricsNeverCollectEmphasis`"
  },
  "onboardingMetametricsNeverCollectEmphasis": {
    "message": "Privadas:"
  },
  "onboardingMetametricsNeverCollectIP": {
    "message": "$1 usamos su dirección IP temporalmente para detectar una ubicación general (como su país o región), pero no la guardamos nunca.",
    "description": "$1 represents `onboardingMetametricsNeverCollectIPEmphasis`"
  },
  "onboardingMetametricsNeverCollectIPEmphasis": {
    "message": "Generales:"
  },
  "onboardingMetametricsNeverSellData": {
    "message": "$1 usted decide si desea compartir o eliminar sus datos de uso a través de la configuración en cualquier momento.",
    "description": "$1 represents `onboardingMetametricsNeverSellDataEmphasis`"
  },
  "onboardingMetametricsNeverSellDataEmphasis": {
    "message": "Opcionales:"
  },
  "onboardingMetametricsPrivacyDescription": {
    "message": "Descubra cómo protegemos su privacidad al recopilar datos de uso para su perfil."
  },
  "onboardingMetametricsTitle": {
    "message": "Ayúdenos a mejorar MetaMask"
  },
  "onboardingMetametricsUseDataCheckbox": {
    "message": "Utilizaremos estos datos para saber cómo interactúa con nuestras comunicaciones de marketing. Es posible que compartamos noticias relevantes (como características del producto)."
  },
  "onboardingPinExtensionBillboardAccess": {
    "message": "Acceso completo"
  },
  "onboardingPinExtensionBillboardDescription": {
    "message": "Estas extensiones pueden ver y cambiar la información"
  },
  "onboardingPinExtensionBillboardDescription2": {
    "message": "en este sitio."
  },
  "onboardingPinExtensionBillboardTitle": {
    "message": "Extensiones"
  },
  "onboardingPinExtensionChrome": {
    "message": "Haga clic en el icono de la extensión del navegador"
  },
  "onboardingPinExtensionDescription": {
    "message": "Ancle MetaMask en su navegador para que sea accesible y las confirmaciones de las transacciones se vean fácilmente."
  },
  "onboardingPinExtensionDescription2": {
    "message": "Para abrir MetaMask haga clic en la extensión y acceda a su monedero con 1 clic."
  },
  "onboardingPinExtensionDescription3": {
    "message": "Haga clic en el icono de la extensión del navegador para tener acceso instantáneo"
  },
  "onboardingPinExtensionLabel": {
    "message": "Ancle MetaMask"
  },
  "onboardingPinExtensionStep1": {
    "message": "1"
  },
  "onboardingPinExtensionStep2": {
    "message": "2"
  },
  "onboardingPinExtensionTitle": {
    "message": "¡Su instalación de MetaMask ha finalizado!"
  },
  "onboardingPinMmiExtensionLabel": {
    "message": "Fijar MetaMask Institutional"
  },
  "onboardingUsePhishingDetectionDescription": {
    "message": "Las alertas de detección de phishing se basan en la comunicación con $1. jsDeliver tendrá acceso a su dirección IP. Ver 2$.",
    "description": "The $1 is the word 'jsDeliver', from key 'jsDeliver' and $2 is the words Privacy Policy from key 'privacyMsg', both separated here so that it can be wrapped as a link"
  },
  "oneDayAbbreviation": {
    "message": "1 d",
    "description": "Shortened form of '1 day'"
  },
  "oneMonthAbbreviation": {
    "message": "1 m",
    "description": "Shortened form of '1 month'"
  },
  "oneWeekAbbreviation": {
    "message": "1 s",
    "description": "Shortened form of '1 week'"
  },
  "oneYearAbbreviation": {
    "message": "1 a",
    "description": "Shortened form of '1 year'"
  },
  "onekey": {
    "message": "OneKey"
  },
  "onlyConnectTrust": {
    "message": "Conéctese solo con sitios de confianza. $1",
    "description": "Text displayed above the buttons for connection confirmation. $1 is the link to the learn more web page."
  },
  "openCustodianApp": {
    "message": "Abrir aplicación de $1",
    "description": "The $1 is the name of the Custodian that will be open"
  },
  "openFullScreenForLedgerWebHid": {
    "message": "Pase al modo de pantalla completa para conectar su Ledger.",
    "description": "Shown to the user on the confirm screen when they are viewing MetaMask in a popup window but need to connect their ledger via webhid."
  },
  "openInBlockExplorer": {
    "message": "Abrir en el explorador de bloques"
  },
  "openSeaNew": {
    "message": "OpenSea"
  },
  "operationFailed": {
    "message": "Operación fallida"
  },
  "optional": {
    "message": "Opcional"
  },
  "options": {
    "message": "Opciones"
  },
  "or": {
    "message": "o"
  },
  "origin": {
    "message": "Origen"
  },
  "osTheme": {
    "message": "Sistema"
  },
  "otherSnaps": {
    "message": "otros snaps",
    "description": "Used in the 'permission_rpc' message."
  },
  "outdatedBrowserNotification": {
    "message": "Su navegador está desactualizado. Si no actualiza su navegador, no podrá obtener los parches de seguridad y las nuevas funciones de MetaMask."
  },
  "padlock": {
    "message": "Candado"
  },
  "parameters": {
    "message": "Parámetros"
  },
  "participateInMetaMetrics": {
    "message": "Participar en MetaMetrics"
  },
  "participateInMetaMetricsDescription": {
    "message": "Participe en MetaMetrics para ayudarnos a mejorar MetaMask"
  },
  "password": {
    "message": "Contraseña"
  },
  "passwordMmiTermsWarning": {
    "message": "Entiendo que MetaMask Institutional no puede recuperar esta contraseña por mí. $1"
  },
  "passwordNotLongEnough": {
    "message": "La contraseña no es suficientemente larga"
  },
  "passwordSetupDetails": {
    "message": "Esta contraseña desbloqueará su monedero MetaMask solo en este dispositivo. MetaMask no puede recuperar esta contraseña."
  },
  "passwordStrength": {
    "message": "Solidez de la contraseña: $1",
    "description": "Return password strength to the user when user wants to create password."
  },
  "passwordStrengthDescription": {
    "message": "Una contraseña segura puede mejorar la protección de su monedero en caso de que le roben el dispositivo o esté comprometido."
  },
  "passwordTermsWarning": {
    "message": "Entiendo que MetaMask no me puede recuperar esta contraseña. $1"
  },
  "passwordsDontMatch": {
    "message": "Las contraseñas no coinciden"
  },
  "pasteJWTToken": {
    "message": "Pegue o suelte su token aquí:"
  },
  "pastePrivateKey": {
    "message": "Pegue aquí la cadena de clave privada:",
    "description": "For importing an account from a private key"
  },
  "paymasterInUse": {
    "message": "El gas para esta transacción será cubierto por un pagador.",
    "description": "Alert shown in transaction confirmation if paymaster in use."
  },
  "pending": {
    "message": "Pendiente"
  },
  "pendingTransactionInfo": {
    "message": "Esta transacción no se procesará hasta que aquella haya finalizado."
  },
  "pendingTransactionMultiple": {
    "message": "Tiene ($1) transacciones pendientes."
  },
  "pendingTransactionSingle": {
    "message": "Tiene (1) transacción pendiente.",
    "description": "$1 is count of pending transactions"
  },
  "permissionDetails": {
    "message": "Detalles del permiso"
  },
  "permissionRequest": {
    "message": "Solicitud de permiso"
  },
  "permissionRequested": {
    "message": "Solicitado ahora"
  },
  "permissionRequestedForAccounts": {
    "message": "Solicitado ahora por $1",
    "description": "Permission cell status for requested permission including accounts, rendered as AvatarGroup which is $1."
  },
  "permissionRevoked": {
    "message": "Revocado en esta actualización"
  },
  "permissionRevokedForAccounts": {
    "message": "Revocado en esta actualización por $1",
    "description": "Permission cell status for revoked permission including accounts, rendered as AvatarGroup which is $1."
  },
  "permission_accessNamedSnap": {
    "message": "Conectarse a $1.",
    "description": "The description for the `wallet_snap` permission. $1 is the human-readable name of the snap."
  },
  "permission_accessNetwork": {
    "message": "Acceso a internet.",
    "description": "The description of the `endowment:network-access` permission."
  },
  "permission_accessNetworkDescription": {
    "message": "Permita que $1 tenga acceso a Internet. Esto se puede usar tanto para enviar como para recibir datos con servidores de terceros.",
    "description": "An extended description of the `endowment:network-access` permission. $1 is the snap name."
  },
  "permission_accessSnap": {
    "message": "Conéctese al snap de $1.",
    "description": "The description for the `wallet_snap` permission. $1 is the name of the snap."
  },
  "permission_accessSnapDescription": {
    "message": "Permita que el sitio web o el snap interactúen con $1.",
    "description": "The description for the `wallet_snap_*` permission. $1 is the name of the Snap."
  },
  "permission_cronjob": {
    "message": "Programar y ejecutar acciones periódicas.",
    "description": "The description for the `snap_cronjob` permission"
  },
  "permission_cronjobDescription": {
    "message": "Permita que $1 realice acciones que se ejecutan periódicamente en horas, fechas o intervalos fijos. Esto se puede usar para activar interacciones o notificaciones sensibles al tiempo.",
    "description": "An extended description for the `snap_cronjob` permission. $1 is the snap name."
  },
  "permission_dialog": {
    "message": "Mostrar ventanas de diálogo en MetaMask.",
    "description": "The description for the `snap_dialog` permission"
  },
  "permission_dialogDescription": {
    "message": "Permita que $1 muestre ventanas emergentes de MetaMask con texto personalizado, campo de entrada y botones para aprobar o rechazar una acción.\nSe puede usar para crear, p. ej. alertas, confirmaciones y flujos de suscripción para un snap.",
    "description": "An extended description for the `snap_dialog` permission. $1 is the snap name."
  },
  "permission_ethereumAccounts": {
    "message": "Ver las direcciones de las cuentas permitidas (requerido)",
    "description": "The description for the `eth_accounts` permission"
  },
  "permission_ethereumProvider": {
    "message": "Acceda al proveedor de Ethereum.",
    "description": "The description for the `endowment:ethereum-provider` permission"
  },
  "permission_ethereumProviderDescription": {
    "message": "Permita que $1 se comunique directamente con MetaMask para que lea datos de la cadena de bloques y sugiera mensajes y transacciones.",
    "description": "An extended description for the `endowment:ethereum-provider` permission. $1 is the snap name."
  },
  "permission_getEntropy": {
    "message": "Obtenga claves arbitrarias únicas para $1.",
    "description": "The description for the `snap_getEntropy` permission. $1 is the snap name."
  },
  "permission_getEntropyDescription": {
    "message": "Permita que $1 obtenga claves arbitrarias únicas para $1, sin exponerlas. Estas claves son independientes de su(s) cuenta(s) de MetaMask y no están relacionadas con sus claves privadas ni su frase secreta de recuperación. Otros snaps no pueden acceder a esta información.",
    "description": "An extended description for the `snap_getEntropy` permission. $1 is the snap name."
  },
  "permission_getLocale": {
    "message": "Vea su idioma preferido.",
    "description": "The description for the `snap_getLocale` permission"
  },
  "permission_getLocaleDescription": {
    "message": "Permita que $1 acceda a su idioma preferido desde la configuración de MetaMask. Esto se puede usar para localizar y mostrar el contenido de $1 usando su idioma.",
    "description": "An extended description for the `snap_getLocale` permission. $1 is the snap name."
  },
  "permission_homePage": {
    "message": "Mostrar una pantalla personalizada",
    "description": "The description for the `endowment:page-home` permission"
  },
  "permission_homePageDescription": {
    "message": "Permita que $1 muestre una pantalla de inicio personalizada en MetaMask. Esto se puede utilizar para interfaces de usuario, configuración y paneles.",
    "description": "An extended description for the `endowment:page-home` permission. $1 is the snap name."
  },
  "permission_keyring": {
    "message": "Permitir solicitudes para agregar y controlar cuentas Ethereum",
    "description": "The description for the `endowment:keyring` permission"
  },
  "permission_keyringDescription": {
    "message": "Permita que $1 reciba solicitudes para agregar o eliminar cuentas, además de firmar y realizar transacciones en nombre de estas cuentas.",
    "description": "An extended description for the `endowment:keyring` permission. $1 is the snap name."
  },
  "permission_lifecycleHooks": {
    "message": "Utilice ganchos de ciclo de vida.",
    "description": "The description for the `endowment:lifecycle-hooks` permission"
  },
  "permission_lifecycleHooksDescription": {
    "message": "Permita que $1 use ganchos de ciclo de vida para ejecutar código en momentos específicos durante su ciclo de vida.",
    "description": "An extended description for the `endowment:lifecycle-hooks` permission. $1 is the snap name."
  },
  "permission_manageAccounts": {
    "message": "Agregar y controlar cuentas de Ethereum",
    "description": "The description for `snap_manageAccounts` permission"
  },
  "permission_manageAccountsDescription": {
    "message": "Permita que $1 agregue o elimine cuentas de Ethereum, luego realice transacciones y firme con estas cuentas.",
    "description": "An extended description for the `snap_manageAccounts` permission. $1 is the snap name."
  },
  "permission_manageBip32Keys": {
    "message": "Administrar cuentas de $1.",
    "description": "The description for the `snap_getBip32Entropy` permission. $1 is a derivation path, e.g. 'm/44'/0'/0' (secp256k1)'."
  },
  "permission_manageBip44AndBip32KeysDescription": {
    "message": "Permita a $1 para administrar cuentas y activos en la red solicitada. Estas cuentas se derivan y se respaldan utilizando su frase de recuperación secreta (sin revelarla). Con el poder de derivar claves, $1 puede admitir una variedad de protocolos de cadenas de bloques más allá de Ethereum (EVM).",
    "description": "An extended description for the `snap_getBip44Entropy` and `snap_getBip44Entropy` permissions. $1 is the snap name."
  },
  "permission_manageBip44Keys": {
    "message": "Administrar cuentas de $1.",
    "description": "The description for the `snap_getBip44Entropy` permission. $1 is the name of a protocol, e.g. 'Filecoin'."
  },
  "permission_manageState": {
    "message": "Almacene y administre sus datos en su dispositivo.",
    "description": "The description for the `snap_manageState` permission"
  },
  "permission_manageStateDescription": {
    "message": "Permita que $1 almacene, actualice y recupere datos de forma segura con cifrado. Otros snaps no pueden acceder a esta información.",
    "description": "An extended description for the `snap_manageState` permission. $1 is the snap name."
  },
  "permission_nameLookup": {
    "message": "Proporcionar búsquedas de dominios y direcciones.",
    "description": "The description for the `endowment:name-lookup` permission."
  },
  "permission_nameLookupDescription": {
    "message": "Permita que el snap obtenga y muestre búsquedas de direcciones y dominios en diferentes partes de la interfaz de usuario de MetaMask.",
    "description": "An extended description for the `endowment:name-lookup` permission."
  },
  "permission_notifications": {
    "message": "Mostrar notificaciones.",
    "description": "The description for the `snap_notify` permission"
  },
  "permission_notificationsDescription": {
    "message": "Permita que $1 muestre notificaciones dentro de MetaMask. Se puede activar un breve texto de notificación con un snap para obtener información procesable o sensible al tiempo.",
    "description": "An extended description for the `snap_notify` permission. $1 is the snap name."
  },
  "permission_rpc": {
    "message": "Permitir que $1 se comunique directamente con $2.",
    "description": "The description for the `endowment:rpc` permission. $1 is 'other snaps' or 'websites', $2 is the snap name."
  },
  "permission_rpcDescription": {
    "message": "Permita que $1 envíe mensajes a $2 y reciba una respuesta de $2.",
    "description": "An extended description for the `endowment:rpc` permission. $1 is 'other snaps' or 'websites', $2 is the snap name."
  },
  "permission_rpcDescriptionOriginList": {
    "message": "$1 y $2",
    "description": "A list of allowed origins where $2 is the last origin of the list and $1 is the rest of the list separated by ','."
  },
  "permission_signatureInsight": {
    "message": "Mostrar modo de información de firma.",
    "description": "The description for the `endowment:signature-insight` permission"
  },
  "permission_signatureInsightDescription": {
    "message": "Permita que $1 muestre un modo con información sobre cualquier solicitud de firma antes de su aprobación. Esto se puede utilizar para soluciones de seguridad y antiphishing.",
    "description": "An extended description for the `endowment:signature-insight` permission. $1 is the snap name."
  },
  "permission_signatureInsightOrigin": {
    "message": "Vea los orígenes de los sitios web que inician una solicitud de firma",
    "description": "The description for the `signatureOrigin` caveat, to be used with the `endowment:signature-insight` permission"
  },
  "permission_signatureInsightOriginDescription": {
    "message": "Permita que $1 vea el origen (URI) de los sitios web que inician solicitudes de firma. Esto se puede utilizar para soluciones antiphishing y de seguridad.",
    "description": "An extended description for the `signatureOrigin` caveat, to be used with the `endowment:signature-insight` permission. $1 is the snap name."
  },
  "permission_transactionInsight": {
    "message": "Obtenga y muestre información de transacciones.",
    "description": "The description for the `endowment:transaction-insight` permission"
  },
  "permission_transactionInsightDescription": {
    "message": "Permita que $1 decodifique transacciones y muestre información dentro de la interfaz de usuario de MetaMask. Esto se puede utilizar para soluciones antiphishing y de seguridad.",
    "description": "An extended description for the `endowment:transaction-insight` permission. $1 is the snap name."
  },
  "permission_transactionInsightOrigin": {
    "message": "Ver los orígenes de los sitios web que sugieren transacciones",
    "description": "The description for the `transactionOrigin` caveat, to be used with the `endowment:transaction-insight` permission"
  },
  "permission_transactionInsightOriginDescription": {
    "message": "Permita que $1 vea el origen (URI) de los sitios web que sugieren transacciones. Esto se puede utilizar para soluciones antiphishing y de seguridad.",
    "description": "An extended description for the `transactionOrigin` caveat, to be used with the `endowment:transaction-insight` permission. $1 is the snap name."
  },
  "permission_unknown": {
    "message": "Permiso desconocido: $1",
    "description": "$1 is the name of a requested permission that is not recognized."
  },
  "permission_viewBip32PublicKeys": {
    "message": "Ver su clave pública para $1 ($2).",
    "description": "The description for the `snap_getBip32PublicKey` permission. $1 is a derivation path, e.g. 'm/44'/0'/0''. $2 is the elliptic curve name, e.g. 'secp256k1'."
  },
  "permission_viewBip32PublicKeysDescription": {
    "message": "Permita que $2 vea sus claves (y direcciones) públicas para $1. Esto no otorga ningún control de cuentas o activos.",
    "description": "An extended description for the `snap_getBip32PublicKey` permission. $1 is a derivation path (name). $2 is the snap name."
  },
  "permission_viewNamedBip32PublicKeys": {
    "message": "Vea su clave pública para $1.",
    "description": "The description for the `snap_getBip32PublicKey` permission. $1 is a name for the derivation path, e.g., 'Ethereum accounts'."
  },
  "permission_walletSwitchEthereumChain": {
    "message": "Cambie a la siguiente red y utilícela",
    "description": "The label for the `wallet_switchEthereumChain` permission"
  },
  "permission_webAssembly": {
    "message": "Soporte para WebAssembly.",
    "description": "The description of the `endowment:webassembly` permission."
  },
  "permission_webAssemblyDescription": {
    "message": "Permita que $1 acceda a entornos de ejecución de bajo nivel a través de WebAssembly.",
    "description": "An extended description of the `endowment:webassembly` permission. $1 is the snap name."
  },
  "permissions": {
    "message": "Permisos"
  },
  "permissionsPageEmptyContent": {
    "message": "Nada que ver aquí"
  },
  "permissionsPageEmptySubContent": {
    "message": "Aquí es donde puedes ver los permisos que has otorgado a los Snaps instalados o a los sitios conectados."
  },
  "permissionsPageTourDescription": {
    "message": "Este es su panel de control para administrar los permisos otorgados a los sitios conectados y los Snaps instalados."
  },
  "permissionsPageTourTitle": {
    "message": "Los sitios conectados ahora tienen permisos"
  },
  "permitSimulationDetailInfo": {
    "message": "Le está dando permiso al gastador para gastar esta cantidad de tokens de su cuenta."
  },
  "personalAddressDetected": {
    "message": "Se detectó una dirección personal. Ingrese la dirección de contrato del token."
  },
  "petnamesEnabledToggle": {
    "message": "Permitir apodos"
  },
  "petnamesEnabledToggleDescription": {
    "message": "Esto le permite asignar un apodo a cualquier dirección. Le sugeriremos nombres para las direcciones con las que interactúa cuando sea posible."
  },
  "pinExtensionDescription": {
    "message": "Navegue hasta el menú de extensión y fije MetaMask Institutional para un acceso perfecto."
  },
  "pinExtensionTitle": {
    "message": "Fije la extensión"
  },
  "pinToTop": {
    "message": "Anclar arriba"
  },
  "pleaseConfirm": {
    "message": "Confirmar"
  },
  "plusMore": {
    "message": "+ $1 más",
    "description": "$1 is the number of additional items"
  },
  "plusXMore": {
    "message": "+ $1 más",
    "description": "$1 is a number of additional but unshown items in a list- this message will be shown in place of those items"
  },
  "popularNetworkAddToolTip": {
    "message": "Algunas de estas redes dependen de terceros. Las conexiones pueden ser menos confiables o permitir que terceros realicen un seguimiento de la actividad. $1",
    "description": "$1 is Learn more link"
  },
  "portfolio": {
    "message": "Portafolio"
  },
  "portfolioDashboard": {
    "message": "Panel de cartera"
  },
  "preparingSwap": {
    "message": "Preparando intercambio..."
  },
  "prev": {
    "message": "Ant."
  },
  "price": {
    "message": "Precio"
  },
  "priceUnavailable": {
    "message": "precio no disponible"
  },
  "primaryType": {
    "message": "Tipo principal"
  },
  "priorityFee": {
    "message": "Tarifa de prioridad"
  },
  "priorityFeeProperCase": {
    "message": "Tarifa de prioridad"
  },
  "privacy": {
    "message": "Privacidad"
  },
  "privacyMsg": {
    "message": "Política de privacidad"
  },
  "privateKey": {
    "message": "Clave privada",
    "description": "select this type of file to use to import an account"
  },
  "privateKeyCopyWarning": {
    "message": "Clave privada para $1",
    "description": "$1 represents the account name"
  },
  "privateKeyHidden": {
    "message": "La clave privada está oculta",
    "description": "Explains that the private key input is hidden"
  },
  "privateKeyShow": {
    "message": "Mostrar/ocultar la entrada de clave privada",
    "description": "Describes a toggle that is used to show or hide the private key input"
  },
  "privateKeyShown": {
    "message": "Esta clave privada se está mostrando",
    "description": "Explains that the private key input is being shown"
  },
  "privateKeyWarning": {
    "message": "Advertencia: No revele esta clave. Cualquier persona que tenga sus claves privadas podría robar los activos de su cuenta."
  },
  "privateNetwork": {
    "message": "Red privada"
  },
  "proceedWithTransaction": {
    "message": "Quiero continuar de todos modos"
  },
  "productAnnouncements": {
    "message": "Anuncios de productos"
  },
  "profileSync": {
    "message": "Sincronización del perfil"
  },
  "profileSyncConfirmation": {
    "message": "Si desactiva la sincronización del perfil, no podrá recibir notificaciones."
  },
  "profileSyncDescription": {
    "message": "Crea un perfil que MetaMask utiliza para sincronizar algunas configuraciones entre sus dispositivos. Esto es necesario para recibir notificaciones. $1."
  },
  "profileSyncPrivacyLink": {
    "message": "Obtenga información sobre cómo protegemos su privacidad"
  },
  "proposedApprovalLimit": {
    "message": "Límite de aprobación propuesto"
  },
  "provide": {
    "message": "Proporcionar"
  },
  "publicAddress": {
    "message": "Dirección pública"
  },
  "pushPlatformNotificationsFundsReceivedDescription": {
    "message": "Recibió $1 $2"
  },
  "pushPlatformNotificationsFundsReceivedDescriptionDefault": {
    "message": "Recibió algunos tokens"
  },
  "pushPlatformNotificationsFundsReceivedTitle": {
    "message": "Fondos recibidos"
  },
  "pushPlatformNotificationsFundsSentDescription": {
    "message": "Envió correctamente $1 $2"
  },
  "pushPlatformNotificationsFundsSentDescriptionDefault": {
    "message": "Envió correctamente algunos tokens"
  },
  "pushPlatformNotificationsFundsSentTitle": {
    "message": "Fondos enviados"
  },
  "pushPlatformNotificationsNftReceivedDescription": {
    "message": "Recibió nuevos NFT"
  },
  "pushPlatformNotificationsNftReceivedTitle": {
    "message": "NFT recibido"
  },
  "pushPlatformNotificationsNftSentDescription": {
    "message": "Envió correctamente un NFT"
  },
  "pushPlatformNotificationsNftSentTitle": {
    "message": "NFT enviado"
  },
  "pushPlatformNotificationsStakingLidoStakeCompletedDescription": {
    "message": "Su staking en Lido se realizó correctamente"
  },
  "pushPlatformNotificationsStakingLidoStakeCompletedTitle": {
    "message": "Staking finalizado"
  },
  "pushPlatformNotificationsStakingLidoStakeReadyToBeWithdrawnDescription": {
    "message": "Su staking en Lido ya está listo para retirarse"
  },
  "pushPlatformNotificationsStakingLidoStakeReadyToBeWithdrawnTitle": {
    "message": "Staking listo para retirarse"
  },
  "pushPlatformNotificationsStakingLidoWithdrawalCompletedDescription": {
    "message": "Su retiro en Lido se realizó correctamente"
  },
  "pushPlatformNotificationsStakingLidoWithdrawalCompletedTitle": {
    "message": "Retiro finalizado"
  },
  "pushPlatformNotificationsStakingLidoWithdrawalRequestedDescription": {
    "message": "Se envió su solicitud de retiro en Lido"
  },
  "pushPlatformNotificationsStakingLidoWithdrawalRequestedTitle": {
    "message": "Retiro solicitado"
  },
  "pushPlatformNotificationsStakingRocketpoolStakeCompletedDescription": {
    "message": "Su staking en RocketPool se realizó correctamente"
  },
  "pushPlatformNotificationsStakingRocketpoolStakeCompletedTitle": {
    "message": "Staking finalizado"
  },
  "pushPlatformNotificationsStakingRocketpoolUnstakeCompletedDescription": {
    "message": "Su unstaking en RocketPool se realizó correctamente"
  },
  "pushPlatformNotificationsStakingRocketpoolUnstakeCompletedTitle": {
    "message": "Unstaking finalizado"
  },
  "pushPlatformNotificationsSwapCompletedDescription": {
    "message": "Su intercambio en MetaMask se realizó correctamente"
  },
  "pushPlatformNotificationsSwapCompletedTitle": {
    "message": "Intercambio finalizado"
  },
  "queued": {
    "message": "En cola"
  },
  "quoteRate": {
    "message": "Tarifa de cotización"
  },
  "rank": {
    "message": "Rango"
  },
  "reAddAccounts": {
    "message": "volver a agregar cualquier otra cuenta"
  },
  "reAdded": {
    "message": "agregada nuevamente"
  },
  "readdToken": {
    "message": "Puede volver a agregar este token en el futuro desde “Agregar token” en el menú de opciones de las cuentas."
  },
  "receive": {
    "message": "Recibir"
  },
<<<<<<< HEAD
  "recipientAddressPlaceholder": {
    "message": "Ingrese la dirección pública (0x) o el nombre de ENS"
  },
  "recipientAddressPlaceholderFlask": {
    "message": "Ingrese la dirección pública (0x) o el nombre de dominio"
  },
=======
>>>>>>> 65e656c9
  "recommendedGasLabel": {
    "message": "Recomendado"
  },
  "recoveryPhraseReminderBackupStart": {
    "message": "Iniciar aquí"
  },
  "recoveryPhraseReminderConfirm": {
    "message": "Entendido"
  },
  "recoveryPhraseReminderHasBackedUp": {
    "message": "Guarde siempre su frase secreta de recuperación en un lugar seguro y secreto."
  },
  "recoveryPhraseReminderHasNotBackedUp": {
    "message": "¿Necesita volver a crear una copia de seguridad de su frase secreta de recuperación?"
  },
  "recoveryPhraseReminderItemOne": {
    "message": "No comparta nunca su frase secreta de recuperación con nadie."
  },
  "recoveryPhraseReminderItemTwo": {
    "message": "El equipo de MetaMask nunca le pedirá su frase secreta de recuperación."
  },
  "recoveryPhraseReminderSubText": {
    "message": "Mediante su frase secreta de recuperación, se controlan todas sus cuentas."
  },
  "recoveryPhraseReminderTitle": {
    "message": "Proteja sus fondos."
  },
  "redesignedConfirmationsEnabledToggle": {
    "message": "Solicitudes de firma mejoradas"
  },
  "redesignedConfirmationsToggleDescription": {
    "message": "Active esta opción para ver las solicitudes de firma en un formato mejorado."
  },
  "redesignedTransactionsEnabledToggle": {
    "message": "Solicitudes de transacción mejoradas"
  },
  "redesignedTransactionsToggleDescription": {
    "message": "Active esta opción para ver las solicitudes de transacciones en un formato mejorado."
  },
  "refreshList": {
    "message": "Actualizar lista"
  },
  "reject": {
    "message": "Rechazar"
  },
  "rejectAll": {
    "message": "Rechazar todo"
  },
  "rejectRequestsDescription": {
    "message": "Está a punto de rechazar $1 solicitudes en lote."
  },
  "rejectRequestsN": {
    "message": "Rechazar $1 solicitudes"
  },
  "rejectTxsDescription": {
    "message": "Está a punto de rechazar $1 transacciones en lote."
  },
  "rejectTxsN": {
    "message": "Rechazar $1 transacciones"
  },
  "rejected": {
    "message": "Rechazado"
  },
  "remember": {
    "message": "Recuerde:"
  },
  "remove": {
    "message": "Quitar"
  },
  "removeAccount": {
    "message": "Quitar cuenta"
  },
  "removeAccountDescription": {
    "message": "Esta cuenta se eliminará de su monedero. Antes de continuar, asegúrese de tener la frase secreta de recuperación original o la clave privada de esta cuenta importada. Puede importar o crear cuentas nuevamente en la lista desplegable de la cuenta. "
  },
  "removeJWT": {
    "message": "Eliminar token custodiado"
  },
  "removeJWTDescription": {
    "message": "¿Está seguro de que desea eliminar este token? Todas las cuentas asignadas a este token también se eliminarán de la extensión: "
  },
  "removeKeyringSnap": {
    "message": "Al eliminar este Snap, se eliminan estas cuentas de MetaMask:"
  },
  "removeKeyringSnapToolTip": {
    "message": "El snap controla las cuentas y, al eliminarlo, las cuentas también se eliminarán de MetaMask, pero permanecerán en la cadena de bloques."
  },
  "removeNFT": {
    "message": "Eliminar NFT"
  },
  "removeNftErrorMessage": {
    "message": "No pudimos eliminar este NFT."
  },
  "removeNftMessage": {
    "message": "¡El NFT se eliminó con éxito!"
  },
  "removeSnap": {
    "message": "Eliminar snap"
  },
  "removeSnapAccountDescription": {
    "message": "Si continúa, esta cuenta ya no estará disponible en MetaMask."
  },
  "removeSnapAccountTitle": {
    "message": "Eliminar cuenta"
  },
  "removeSnapConfirmation": {
    "message": "¿Está seguro de que desea eliminar $1?",
    "description": "$1 represents the name of the snap"
  },
  "removeSnapDescription": {
    "message": "Esta acción eliminará el snap, sus datos y revocará los permisos otorgados."
  },
  "replace": {
    "message": "reemplazar"
  },
  "reportIssue": {
    "message": "Reportar un problema"
  },
  "requestFlaggedAsMaliciousFallbackCopyReason": {
    "message": "El proveedor de seguridad no ha compartido detalles adicionales"
  },
  "requestFlaggedAsMaliciousFallbackCopyReasonTitle": {
    "message": "Solicitud marcada como maliciosa"
  },
  "requestFrom": {
    "message": "Solicitud de"
  },
  "requestFromInfo": {
    "message": "Este es el sitio que solicita su firma."
  },
  "requestFromTransactionDescription": {
    "message": "Este es el sitio que le pide su confirmación."
  },
  "requestMayNotBeSafe": {
    "message": "Es posible que la solicitud no sea segura"
  },
  "requestMayNotBeSafeError": {
    "message": "El proveedor de seguridad no detectó ninguna actividad maliciosa conocida, pero es posible que no sea seguro continuar."
  },
  "requestNotVerified": {
    "message": "Solicitud no verificada"
  },
  "requestNotVerifiedError": {
    "message": "Debido a un error, el proveedor de seguridad no verificó esta solicitud. Proceda con precaución."
  },
  "requestsAwaitingAcknowledgement": {
    "message": "solicitudes en espera de confirmación"
  },
  "required": {
    "message": "Requerido"
  },
  "reset": {
    "message": "Restablecer"
  },
  "resetWallet": {
    "message": "Restablecer monedero"
  },
  "resetWalletSubHeader": {
    "message": "MetaMask no guarda una copia de su contraseña. Si tiene problemas para desbloquear su cuenta, deberá restablecer su monedero. Puede hacerlo proporcionando la frase secreta de recuperación que utilizó cuando configuró su monedero."
  },
  "resetWalletUsingSRP": {
    "message": "Esta acción eliminará su monedero actual y la frase secreta de recuperación de este dispositivo, junto con la lista de cuentas que ha seleccionado. Después de restablecer con una frase secreta de recuperación, verá una lista de cuentas basada en la frase secreta de recuperación que usa para restablecer. Esta nueva lista incluirá automáticamente las cuentas que tengan saldo. También podrá $1 creado anteriormente. Las cuentas personalizadas que haya importado deberán costar $2, y cualquier token personalizado que haya agregado a una cuenta también deberá costar $3."
  },
  "resetWalletWarning": {
    "message": "Asegúrese de usar la frase secreta de recuperación correcta antes de continuar. No podrá deshacer esto."
  },
  "restartMetamask": {
    "message": "Reiniciar MetaMask"
  },
  "restore": {
    "message": "Restaurar"
  },
  "restoreUserData": {
    "message": "Restaure sus datos de usuario"
  },
  "resultPageError": {
    "message": "Error"
  },
  "resultPageErrorDefaultMessage": {
    "message": "La operación falló."
  },
  "resultPageSuccess": {
    "message": "Éxito"
  },
  "resultPageSuccessDefaultMessage": {
    "message": "La operación se completó con éxito."
  },
  "retryTransaction": {
    "message": "Reintentar transacción"
  },
  "reusedTokenNameWarning": {
    "message": "Un token reutiliza un símbolo de otro token que se le muestra. Esto puede ser confuso o engañoso."
  },
  "revealSeedWords": {
    "message": "Revelar frase secreta de recuperación"
  },
  "revealSeedWordsDescription1": {
    "message": "La $1 proporciona la $2",
    "description": "This is a sentence consisting of link using 'revealSeedWordsSRPName' as $1 and bolded text using 'revealSeedWordsDescription3' as $2."
  },
  "revealSeedWordsDescription2": {
    "message": "MetaMask es un $1. Eso significa que usted es el propietario de su SRP.",
    "description": "$1 is text link with the message from 'revealSeedWordsNonCustodialWallet'"
  },
  "revealSeedWordsDescription3": {
    "message": "acceso completo a su monedero y fondos.\n"
  },
  "revealSeedWordsNonCustodialWallet": {
    "message": "monedero no custodiado"
  },
  "revealSeedWordsQR": {
    "message": "QR"
  },
  "revealSeedWordsSRPName": {
    "message": "Frase secreta de recuperación (SRP)"
  },
  "revealSeedWordsText": {
    "message": "Texto"
  },
  "revealSeedWordsWarning": {
    "message": "Asegúrese de que nadie esté mirando su pantalla. $1",
    "description": "$1 is bolded text using the message from 'revealSeedWordsWarning2'"
  },
  "revealSeedWordsWarning2": {
    "message": "El soporte técnico de MetaMask nunca se lo solicitará.",
    "description": "The bolded texted in the second part of 'revealSeedWordsWarning'"
  },
  "revealSensitiveContent": {
    "message": "Revelar contenido sensible"
  },
  "revealTheSeedPhrase": {
    "message": "Revelar frase semilla"
  },
  "reviewAlerts": {
    "message": "Revisar alertas"
  },
  "reviewPermissions": {
    "message": "Revisar permisos"
  },
  "revokeAllTokensTitle": {
    "message": "¿Revocar el permiso para acceder y transferir todos sus $1?",
    "description": "$1 is the symbol of the token for which the user is revoking approval"
  },
  "revokeAllTokensTitleWithoutSymbol": {
    "message": "¿Revocar el permiso para acceder y transferir todos sus NFT desde $1?",
    "description": "$1 is a link to contract on the block explorer when we're not able to retrieve a erc721 or erc1155 name"
  },
  "revokeApproveForAllDescription": {
    "message": "Esto revoca el permiso para que un tercero acceda y transfiera la totalidad de su $1 sin previo aviso.",
    "description": "$1 is either a string or link of a given token symbol or name"
  },
  "revokeApproveForAllDescriptionWithoutSymbol": {
    "message": "Esto revoca el permiso para que un tercero acceda y transfiera todos sus NFT desde $1 sin previo aviso.",
    "description": "$1 is a link to contract on the block explorer when we're not able to retrieve a erc721 or erc1155 name"
  },
  "revokePermission": {
    "message": "Revocar permiso"
  },
  "revokeSpendingCap": {
    "message": "Revocar un límite de gasto para su $1",
    "description": "$1 is a token symbol"
  },
  "revokeSpendingCapTooltipText": {
    "message": "Este tercero no podrá gastar más de sus tokens actuales o futuros."
  },
  "rpcUrl": {
    "message": "Nueva dirección URL de RPC"
  },
  "safeTransferFrom": {
    "message": "Transferencia segura desde"
  },
  "save": {
    "message": "Guardar"
  },
  "scanInstructions": {
    "message": "Ponga el código QR frente a la cámara"
  },
  "scanQrCode": {
    "message": "Escanear código QR"
  },
  "scrollDown": {
    "message": "Desplazarse hacia abajo"
  },
  "search": {
    "message": "Buscar"
  },
  "searchAccounts": {
    "message": "Buscar cuentas"
  },
  "searchNfts": {
    "message": "Buscar NFT"
  },
  "searchTokens": {
    "message": "Buscar tokens"
  },
  "secretRecoveryPhrase": {
    "message": "Frase secreta de recuperación"
  },
  "secureWallet": {
    "message": "Proteger monedero"
  },
  "security": {
    "message": "Seguridad"
  },
  "securityAlert": {
    "message": "Alerta de seguridad de $1 y $2"
  },
  "securityAlerts": {
    "message": "Alertas de seguridad"
  },
  "securityAlertsDescription": {
    "message": "Esta función le alerta sobre actividades maliciosas al revisar activamente las solicitudes de transacciones y firmas. $1",
    "description": "Link to learn more about security alerts"
  },
  "securityAndPrivacy": {
    "message": "Seguridad y privacidad"
  },
  "securityProviderPoweredBy": {
    "message": "Impulsado por $1",
    "description": "The security provider that is providing data"
  },
  "seeDetails": {
    "message": "Ver detalles"
  },
  "seedPhraseConfirm": {
    "message": "Confirmar frase secreta de recuperación"
  },
  "seedPhraseEnterMissingWords": {
    "message": "Confirmar frase secreta de recuperación"
  },
  "seedPhraseIntroNotRecommendedButtonCopy": {
    "message": "Recordarme más tarde (no recomendado)"
  },
  "seedPhraseIntroRecommendedButtonCopy": {
    "message": "Proteger mi monedero (recomendado)"
  },
  "seedPhraseIntroSidebarBulletOne": {
    "message": "Escríbala y guárdela en varios lugares secretos."
  },
  "seedPhraseIntroSidebarBulletTwo": {
    "message": "Guárdela en una caja fuerte."
  },
  "seedPhraseIntroSidebarCopyOne": {
    "message": "Su frase secreta de recuperación es una frase de 12 palabras que es la “clave maestra” de su monedero y sus fondos"
  },
  "seedPhraseIntroSidebarCopyThree": {
    "message": "Si alguien le pide su frase de recuperación, es posible que tenga intenciones de estafarlo."
  },
  "seedPhraseIntroSidebarCopyTwo": {
    "message": "Nunca comparta su frase secreta de recuperación, ni siquiera con MetaMask."
  },
  "seedPhraseIntroSidebarTitleOne": {
    "message": "¿Qué es una frase secreta de recuperación?"
  },
  "seedPhraseIntroSidebarTitleThree": {
    "message": "¿Debería compartir mi frase secreta de recuperación?"
  },
  "seedPhraseIntroSidebarTitleTwo": {
    "message": "¿Cómo guardo mi frase secreta de recuperación?"
  },
  "seedPhraseIntroTitle": {
    "message": "Proteger su cartera"
  },
  "seedPhraseIntroTitleCopy": {
    "message": "Antes de comenzar, mire este breve video para aprender sobre su frase de recuperación y sobre cómo mantener seguro su monedero."
  },
  "seedPhraseReq": {
    "message": "Las frases secretas de recuperación contienen 12, 15, 18, 21 o 24 palabras"
  },
  "seedPhraseWriteDownDetails": {
    "message": "Escriba esta frase secreta de recuperación de 12 palabras y guárdela en un lugar de confianza al que solo usted pueda acceder."
  },
  "seedPhraseWriteDownHeader": {
    "message": "Anote la frase secreta de recuperación"
  },
  "select": {
    "message": "Seleccionar"
  },
  "selectAccounts": {
    "message": "Seleccionar cuentas"
  },
  "selectAccountsForSnap": {
    "message": "Seleccione la(s) cuenta(s) para usar con este snap"
  },
  "selectAll": {
    "message": "Seleccionar todo"
  },
  "selectAllAccounts": {
    "message": "Seleccionar todas las cuentas"
  },
  "selectAnAccount": {
    "message": "Seleccionar una cuenta"
  },
  "selectAnAccountAlreadyConnected": {
    "message": "Esta cuenta ya se conectó a MetaMask."
  },
  "selectAnAccountHelp": {
    "message": "Seleccione las cuentas custodiadas para usar en MetaMask Institutional."
  },
  "selectEnableDisplayMediaPrivacyPreference": {
    "message": "Activar Mostrar medios NFT"
  },
  "selectHdPath": {
    "message": "Seleccione la ruta de acceso al disco duro"
  },
  "selectJWT": {
    "message": "Seleccionar token"
  },
  "selectNFTPrivacyPreference": {
    "message": "Habilite la autodetección de NFT"
  },
  "selectPathHelp": {
    "message": "Si no ve las cuentas previstas, intente cambiar la ruta HD o la red seleccionada actualmente."
  },
  "selectType": {
    "message": "Seleccionar tipo"
  },
  "selectingAllWillAllow": {
    "message": "Seleccionar todo permitirá que este sitio vea todas las cuentas actuales. Asegúrese de que este sitio sea de confianza."
  },
  "send": {
    "message": "Enviar"
  },
  "sendBugReport": {
    "message": "Envíenos un informe de error."
  },
  "sendNoContactsConversionText": {
    "message": "haga clic aquí"
  },
  "sendNoContactsDescription": {
    "message": "Los contactos le permiten enviar transacciones de forma segura a otra cuenta múltiples veces. Para crear un contacto, $1",
    "description": "$1 represents the action text 'click here'"
  },
  "sendNoContactsTitle": {
    "message": "Aún no tiene ningún contacto"
  },
  "sendSelectReceiveAsset": {
    "message": "Seleccione el activo a recibir"
  },
  "sendSelectSendAsset": {
    "message": "Seleccione el activo a enviar"
  },
  "sendSpecifiedTokens": {
    "message": "Enviar $1",
    "description": "Symbol of the specified token"
  },
  "sendSwapSubmissionWarning": {
    "message": "Al hacer clic en este botón se iniciará inmediatamente su transacción de canje. Revise los detalles de la transacción antes de continuar."
  },
  "sendTokenAsToken": {
    "message": "Enviar $1 como $2",
    "description": "Used in the transaction display list to describe a swap and send. $1 and $2 are the symbols of tokens in involved in the swap."
  },
  "sendingAsset": {
    "message": "Enviando $1"
  },
  "sendingDisabled": {
    "message": "Todavía no se admite el envío de activos NFT ERC-1155."
  },
  "sendingNativeAsset": {
    "message": "Enviando $1",
    "description": "$1 represents the native currency symbol for the current network (e.g. ETH or BNB)"
  },
  "sendingToTokenContractWarning": {
    "message": "Advertencia: está a punto de enviar un contrato de token que podría dar lugar a una pérdida de fondos. $1",
    "description": "$1 is a clickable link with text defined by the 'learnMoreUpperCase' key. The link will open to a support article regarding the known contract address warning"
  },
  "sendingZeroAmount": {
    "message": "Estás enviando 0 $1."
  },
  "sepolia": {
    "message": "Red de prueba Sepolia"
  },
  "setAdvancedPrivacySettingsDetails": {
    "message": "MetaMask utiliza estos servicios de terceros de confianza para mejorar la usabilidad y la seguridad de los productos."
  },
  "setApprovalForAll": {
    "message": "Establecer aprobación para todos"
  },
  "setApprovalForAllTitle": {
    "message": "Aprobar $1 sin límite preestablecido",
    "description": "The token symbol that is being approved"
  },
  "settingAddSnapAccount": {
    "message": "Añadir una cuenta Snap"
  },
  "settings": {
    "message": "Configuración"
  },
  "settingsSearchMatchingNotFound": {
    "message": "No se encontraron resultados coincidentes."
  },
  "settingsSubHeadingSignaturesAndTransactions": {
    "message": "Solicitudes de firmas y transacciones"
  },
  "show": {
    "message": "Mostrar"
  },
  "showAccount": {
    "message": "Mostrar cuenta"
  },
  "showExtensionInFullSizeView": {
    "message": "Mostrar extensión en vista de tamaño completo"
  },
  "showExtensionInFullSizeViewDescription": {
    "message": "Active esto para que la vista en tamaño completo sea por defecto cuando haga clic en el icono de extensión."
  },
  "showFiatConversionInTestnets": {
    "message": "Mostrar conversión en redes de prueba"
  },
  "showFiatConversionInTestnetsDescription": {
    "message": "Seleccione esta opción para mostrar la conversión de moneda fiduciaria en las redes de prueba"
  },
  "showHexData": {
    "message": "Mostrar datos hexadecimales"
  },
  "showHexDataDescription": {
    "message": "Seleccione esta opción para mostrar el campo de datos hexadecimales en la pantalla de envío"
  },
  "showIncomingTransactions": {
    "message": "Mostrar transacciones entrantes"
  },
  "showIncomingTransactionsDescription": {
    "message": "Seleccione esta opción para usar Etherscan para mostrar las transacciones entrantes en la lista de transacciones",
    "description": "$1 is the link to etherscan url and $2 is the link to the privacy policy of consensys APIs"
  },
  "showIncomingTransactionsExplainer": {
    "message": "Esto se basa en diferentes API de terceros para cada red, que exponen su dirección Ethereum y su dirección IP."
  },
  "showLess": {
    "message": "Mostrar menos"
  },
  "showMore": {
    "message": "Mostrar más"
  },
  "showNft": {
    "message": "Mostrar NFT"
  },
  "showPermissions": {
    "message": "Mostrar permisos"
  },
  "showPrivateKey": {
    "message": "Mostrar clave privada"
  },
  "showTestnetNetworks": {
    "message": "Mostrar redes de prueba"
  },
  "showTestnetNetworksDescription": {
    "message": "Seleccione esta opción para mostrar las redes de prueba en la lista de redes"
  },
  "sigRequest": {
    "message": "Solicitud de firma"
  },
  "sign": {
    "message": "Firmar"
  },
  "signatureRequest": {
    "message": "Solicitud de firma"
  },
  "signatureRequestGuidance": {
    "message": "Solo firme este mensaje si comprende completamente el contenido y confía en el sitio solicitante."
  },
  "signed": {
    "message": "Firmado"
  },
  "signin": {
    "message": "Iniciar sesión"
  },
  "signing": {
    "message": "Firmando"
  },
  "signingInWith": {
    "message": "Iniciar sesión con"
  },
  "simulationDetailsFailed": {
    "message": "Se produjo un error al cargar su estimación."
  },
  "simulationDetailsFiatNotAvailable": {
    "message": "No disponible"
  },
  "simulationDetailsIncomingHeading": {
    "message": "Usted recibe"
  },
  "simulationDetailsNoBalanceChanges": {
    "message": "No se prevén cambios para su monedero"
  },
  "simulationDetailsOutgoingHeading": {
    "message": "Envía"
  },
  "simulationDetailsTitle": {
    "message": "Cambios estimados"
  },
  "simulationDetailsTitleTooltip": {
    "message": "Los cambios estimados son los que podrían producirse si sigue adelante con esta transacción. Esto es solo una predicción, no una garantía."
  },
  "simulationDetailsTotalFiat": {
    "message": "Total = $1",
    "description": "$1 is the total amount in fiat currency on one side of the transaction"
  },
  "simulationDetailsTransactionReverted": {
    "message": "Es probable que esta transacción falle"
  },
  "simulationErrorMessageV2": {
    "message": "No pudimos estimar el gas. Podría haber un error en el contrato y esta transacción podría fallar."
  },
  "simulationsSettingDescription": {
    "message": "Active esta opción para estimar los cambios de saldo de las transacciones antes de confirmarlas. Esto no garantiza el resultado final de sus transacciones. $1"
  },
  "simulationsSettingSubHeader": {
    "message": "Estimar cambios de saldo"
  },
  "siweIssued": {
    "message": "Emitido"
  },
  "siweNetwork": {
    "message": "Red"
  },
  "siweRequestId": {
    "message": "Solicitar ID"
  },
  "siweResources": {
    "message": "Recursos"
  },
  "siweSignatureSimulationDetailInfo": {
    "message": "Está iniciando sesión en un sitio y no se prevén cambios en su cuenta."
  },
  "siweURI": {
    "message": "URL"
  },
  "skip": {
    "message": "Omitir"
  },
  "skipAccountSecurity": {
    "message": "¿Omitir la seguridad de la cuenta?"
  },
  "skipAccountSecurityDetails": {
    "message": "Entiendo que hasta que no haga una copia de seguridad de mi frase secreta de recuperación, puedo perder mis cuentas y todos los activos asociados."
  },
  "smartContracts": {
    "message": "Contratos inteligentes"
  },
  "smartSwapsErrorNotEnoughFunds": {
    "message": "No hay suficientes fondos para un intercambio inteligente."
  },
  "smartSwapsErrorUnavailable": {
    "message": "Los intercambios inteligentes no están disponibles temporalmente."
  },
  "smartTransactionCancelled": {
    "message": "Su transacción se canceló"
  },
  "smartTransactionCancelledDescription": {
    "message": "Su transacción no se pudo completa, así que se canceló para ahorrarle el pago de comisiones de gas innecesarias."
  },
  "smartTransactionError": {
    "message": "Su transacción falló"
  },
  "smartTransactionErrorDescription": {
    "message": "Los cambios repentinos en el mercado pueden causar fallos. Si el problema continúa, póngase en contacto con el soporte al cliente de MetaMask."
  },
  "smartTransactionPending": {
    "message": "Enviando su transacción"
  },
  "smartTransactionSuccess": {
    "message": "Su transacción está completa"
  },
  "smartTransactions": {
    "message": "Transacciones inteligentes"
  },
  "smartTransactionsBenefit1": {
    "message": "Índice de éxito del 99.5%"
  },
  "smartTransactionsBenefit2": {
    "message": "Le permite ahorrar dinero"
  },
  "smartTransactionsBenefit3": {
    "message": "Actualizaciones en tiempo real"
  },
  "smartTransactionsDescription": {
    "message": "Desbloquee índices de éxito más altos, protección contra frontrunning y mejor visibilidad con transacciones inteligentes."
  },
  "smartTransactionsDescription2": {
    "message": "Solo disponible en Ethereum. Active o desactive en cualquier momento en la configuración. $1",
    "description": "$1 is an external link to learn more about Smart Transactions"
  },
  "smartTransactionsOptItModalTitle": {
    "message": "Protección mejorada de transacciones"
  },
  "snapAccountCreated": {
    "message": "Cuenta creada"
  },
  "snapAccountCreatedDescription": {
    "message": "¡Su nueva cuenta está lista para usar!"
  },
  "snapAccountCreationFailed": {
    "message": "Error al crear la cuenta"
  },
  "snapAccountCreationFailedDescription": {
    "message": "$1 no logró crear una cuenta para usted.",
    "description": "$1 is the snap name"
  },
  "snapAccountRedirectFinishSigningTitle": {
    "message": "Terminar de firmar"
  },
  "snapAccountRedirectSiteDescription": {
    "message": "Siga las instrucciones desde $1"
  },
  "snapAccountRemovalFailed": {
    "message": "Error al eliminar la cuenta"
  },
  "snapAccountRemovalFailedDescription": {
    "message": "$1 no logró eliminar esta cuenta para usted.",
    "description": "$1 is the snap name"
  },
  "snapAccountRemoved": {
    "message": "Cuenta eliminada"
  },
  "snapAccountRemovedDescription": {
    "message": "Esta cuenta ya no estará disponible para su uso en MetaMask."
  },
  "snapAccounts": {
    "message": "Cuenta de Snaps"
  },
  "snapAccountsDescription": {
    "message": "Cuentas controladas por Snaps de terceros."
  },
  "snapConnectTo": {
    "message": "Conectarse a $1",
    "description": "$1 is the website URL or a Snap name. Used for Snaps pre-approved connections."
  },
  "snapConnectionPermissionDescription": {
    "message": "Permita que $1 se conecte automáticamente a $2 sin su aprobación.",
    "description": "Used for Snap pre-approved connections. $1 is the Snap name, $2 is a website URL."
  },
  "snapConnectionWarning": {
    "message": "$1 quiere conectarse a $2",
    "description": "$2 is the snap and $1 is the dapp requesting connection to the snap."
  },
  "snapContent": {
    "message": "Este contenido proviene de $1",
    "description": "This is shown when a snap shows transaction insight information in the confirmation UI. $1 is a link to the snap's settings page with the link text being the name of the snap."
  },
  "snapDetailWebsite": {
    "message": "Sitio web"
  },
  "snapHomeMenu": {
    "message": "Menú de inicio de Snap"
  },
  "snapInstallRequest": {
    "message": "Instalar $1 le otorga los siguientes permisos.",
    "description": "$1 is the snap name."
  },
  "snapInstallSuccess": {
    "message": "Instalación completa"
  },
  "snapInstallWarningCheck": {
    "message": "$1 quiere permiso para hacer lo siguiente:",
    "description": "Warning message used in popup displayed on snap install. $1 is the snap name."
  },
  "snapInstallWarningHeading": {
    "message": "Proceda con precaución"
  },
  "snapInstallWarningPermissionDescriptionForBip32View": {
    "message": "Permita que $1 vea sus claves (y direcciones) públicas. Esto no otorga ningún control de cuentas o activos.",
    "description": "An extended description for the `snap_getBip32PublicKey` permission used for tooltip on Snap Install Warning screen (popup/modal). $1 is the snap name."
  },
  "snapInstallWarningPermissionDescriptionForEntropy": {
    "message": "Permita que Snap $1 administre cuentas y activos en las red(es) solicitada(s). Estas cuentas se derivan y se respaldan utilizando su frase de recuperación secreta (sin revelarla). Con el poder de derivar claves, $1 puede admitir una variedad de protocolos blockchain más allá de Ethereum (EVM).",
    "description": "An extended description for the `snap_getBip44Entropy` and `snap_getBip44Entropy` permissions used for tooltip on Snap Install Warning screen (popup/modal). $1 is the snap name."
  },
  "snapInstallWarningPermissionNameForEntropy": {
    "message": "Administrar cuentas de $1",
    "description": "Permission name used for the Permission Cell component displayed on warning popup when installing a Snap. $1 is list of account types."
  },
  "snapInstallWarningPermissionNameForViewPublicKey": {
    "message": "Ver su clave pública para $1",
    "description": "Permission name used for the Permission Cell component displayed on warning popup when installing a Snap. $1 is list of account types."
  },
  "snapInstallationErrorDescription": {
    "message": "$1 no se pudo instalar.",
    "description": "Error description used when snap installation fails. $1 is the snap name."
  },
  "snapInstallationErrorTitle": {
    "message": "Instalación fallida",
    "description": "Error title used when snap installation fails."
  },
  "snapResultError": {
    "message": "Error"
  },
  "snapResultSuccess": {
    "message": "Éxito"
  },
  "snapResultSuccessDescription": {
    "message": "$1 está listo para usar"
  },
  "snapUpdateAlertDescription": {
    "message": "Obtenga la última versión de $1",
    "description": "Description used in Snap update alert banner when snap update is available. $1 is the Snap name."
  },
  "snapUpdateAvailable": {
    "message": "Actualización disponible"
  },
  "snapUpdateErrorDescription": {
    "message": "$1 no se pudo actualizar.",
    "description": "Error description used when snap update fails. $1 is the snap name."
  },
  "snapUpdateErrorTitle": {
    "message": "Actualización fallida",
    "description": "Error title used when snap update fails."
  },
  "snapUpdateRequest": {
    "message": "Actualizar $1 le otorga los siguientes permisos.",
    "description": "$1 is the Snap name."
  },
  "snapUpdateSuccess": {
    "message": "Actualización completa"
  },
  "snapUrlIsBlocked": {
    "message": "Este Snap quiere llevarlo a un sitio bloqueado. $1."
  },
  "snaps": {
    "message": "Snaps"
  },
  "snapsConnected": {
    "message": "Snaps conectados"
  },
  "snapsNoInsight": {
    "message": "El snap no devolvió ninguna información"
  },
  "snapsPrivacyWarningFirstMessage": {
    "message": "Usted reconoce que el snap que está a punto de instalar es un Servicio de terceros, menos que se identifique de otro modo, según se define en Consensys $1. El uso que haga de los Servicios de terceros se rige por términos y condiciones independientes establecidos por el proveedor de Servicios de terceros. Consensys no recomienda el uso de ningún snap a ninguna persona en particular por ningún motivo en particular. Usted accede, confía o utiliza el Servicio de terceros bajo su propio riesgo. Consensys se exime de toda responsabilidad por cualquier pérdida a causa del uso de los Servicios de terceros.",
    "description": "First part of a message in popup modal displayed when installing a snap for the first time. $1 is terms of use link."
  },
  "snapsPrivacyWarningSecondMessage": {
    "message": "Cualquier información que comparta con Servicios de terceros será recopilada directamente por dichos Servicios de terceros de acuerdo con sus políticas de privacidad. Consulte sus políticas de privacidad para obtener más información.",
    "description": "Second part of a message in popup modal displayed when installing a snap for the first time."
  },
  "snapsPrivacyWarningThirdMessage": {
    "message": "Consensys no tiene acceso a la información que usted comparte con servicios de terceros.",
    "description": "Third part of a message in popup modal displayed when installing a snap for the first time."
  },
  "snapsSettings": {
    "message": "Configuración de Snap"
  },
  "snapsTermsOfUse": {
    "message": "Términos de uso"
  },
  "snapsToggle": {
    "message": "Un snap solo se ejecutará si está habilitado"
  },
  "snapsUIError": {
    "message": "Póngase en contacto con los creadores de $1 para obtener más ayuda.",
    "description": "This is shown when the insight snap throws an error. $1 is the snap name"
  },
  "someNetworksMayPoseSecurity": {
    "message": "Algunas redes pueden presentar riesgos de seguridad y/o privacidad. Comprenda los riesgos antes de agregar y utilizar una red."
  },
  "somethingDoesntLookRight": {
    "message": "Algo no se ve bien, ¿cierto? $1",
    "description": "A false positive message for users to contact support. $1 is a link to the support page."
  },
  "somethingIsWrong": {
    "message": "Algo salió mal. Intente volver a cargar la página."
  },
  "somethingWentWrong": {
    "message": "Lo lamentamos, se produjo un error."
  },
  "source": {
    "message": "Fuente"
  },
  "speed": {
    "message": "Velocidad"
  },
  "speedUp": {
    "message": "Acelerar"
  },
  "speedUpCancellation": {
    "message": "Acelerar esta cancelación"
  },
  "speedUpExplanation": {
    "message": "Hemos actualizado la tarifa de gas en función de las condiciones actuales de la red y la hemos aumentado al menos un 10 % (exigido por la red)."
  },
  "speedUpPopoverTitle": {
    "message": "Acelerar la transacción"
  },
  "speedUpTooltipText": {
    "message": "Nueva tarifa de gas"
  },
  "speedUpTransaction": {
    "message": "Acelerar esta transacción"
  },
  "spendLimitInsufficient": {
    "message": "Límite de gastos insuficiente"
  },
  "spendLimitInvalid": {
    "message": "El límite de gastos no es válido, debe ser un número positivo"
  },
  "spendLimitPermission": {
    "message": "Permiso de límite de gastos"
  },
  "spendLimitRequestedBy": {
    "message": "Límite de gastos solicitado por $1",
    "description": "Origin of the site requesting the spend limit"
  },
  "spendLimitTooLarge": {
    "message": "El límite de gastos es demasiado alto"
  },
  "spender": {
    "message": "Gastador"
  },
  "spendingCap": {
    "message": "Límite de gasto"
  },
  "spendingCapError": {
    "message": "Error: ingrese solo números"
  },
  "spendingCapErrorDescription": {
    "message": "Ingrese solo una cantidad con la que se sienta cómodo para que $1 acceda ahora o en el futuro. Siempre puede aumentar el límite de tokens más tarde.",
    "description": "$1 is origin of the site requesting the token limit"
  },
  "spendingCapRequest": {
    "message": "Solicitud de límite de gastos para su $1"
  },
  "srpInputNumberOfWords": {
    "message": "Tengo una frase de $1 palabras",
    "description": "This is the text for each option in the dropdown where a user selects how many words their secret recovery phrase has during import. The $1 is the number of words (either 12, 15, 18, 21, or 24)."
  },
  "srpPasteFailedTooManyWords": {
    "message": "Pegar falló porque contenía más de 24 palabras. Una frase secreta de recuperación puede tener un máximo de 24 palabras.",
    "description": "Description of SRP paste error when the pasted content has too many words"
  },
  "srpPasteTip": {
    "message": "Puede pegar toda su frase secreta de recuperación en cualquier campo",
    "description": "Our secret recovery phrase input is split into one field per word. This message explains to users that they can paste their entire secrete recovery phrase into any field, and we will handle it correctly."
  },
  "srpSecurityQuizGetStarted": {
    "message": "Comenzar"
  },
  "srpSecurityQuizImgAlt": {
    "message": "Un ojo con un ojo de cerradura en el centro y tres campos de contraseña flotantes"
  },
  "srpSecurityQuizIntroduction": {
    "message": "Para revelar su frase secreta de recuperación, debe responder correctamente dos preguntas"
  },
  "srpSecurityQuizQuestionOneQuestion": {
    "message": "Si extravía su frase secreta de recuperación, MetaMask..."
  },
  "srpSecurityQuizQuestionOneRightAnswer": {
    "message": "No puede ayudarlo"
  },
  "srpSecurityQuizQuestionOneRightAnswerDescription": {
    "message": "Escríbalo, grábelo en metal o guárdelo en múltiples lugares secretos para que nunca lo pierda. Si lo pierde, lo ha perdido para siempre."
  },
  "srpSecurityQuizQuestionOneRightAnswerTitle": {
    "message": "¡Cierto! Nadie puede ayudarlo a recuperar su Frase secreta de recuperación"
  },
  "srpSecurityQuizQuestionOneWrongAnswer": {
    "message": "Puede recuperarla para usted"
  },
  "srpSecurityQuizQuestionOneWrongAnswerDescription": {
    "message": "Si pierde su frase secreta de recuperación, ésta se perderá para siempre. Nadie puede ayudarle a recuperarla, sin importar lo que digan."
  },
  "srpSecurityQuizQuestionOneWrongAnswerTitle": {
    "message": "¡Incorrecto! Nadie puede ayudarlo a recuperar su frase secreta de recuperación"
  },
  "srpSecurityQuizQuestionTwoQuestion": {
    "message": "Si alguien, incluso un agente de soporte, le pide su frase secreta de recuperación..."
  },
  "srpSecurityQuizQuestionTwoRightAnswer": {
    "message": "Lo están estafando"
  },
  "srpSecurityQuizQuestionTwoRightAnswerDescription": {
    "message": "Cualquiera que afirme necesitar su frase secreta de recuperación le está mintiendo. Si la comparte, le robarán sus activos."
  },
  "srpSecurityQuizQuestionTwoRightAnswerTitle": {
    "message": "¡Correcto! Compartir su frase secreta de recuperación nunca es una buena idea"
  },
  "srpSecurityQuizQuestionTwoWrongAnswer": {
    "message": "Debería dársela"
  },
  "srpSecurityQuizQuestionTwoWrongAnswerDescription": {
    "message": "Cualquiera que afirme necesitar su frase secreta de recuperación le está mintiendo. Si la comparte, le robarán sus activos."
  },
  "srpSecurityQuizQuestionTwoWrongAnswerTitle": {
    "message": "¡No! Nunca comparta su frase secreta de recuperación con nadie, nunca"
  },
  "srpSecurityQuizTitle": {
    "message": "Cuestionario de seguridad"
  },
  "srpToggleShow": {
    "message": "Mostrar/Ocultar esta palabra de la frase secreta de recuperación",
    "description": "Describes a toggle that is used to show or hide a single word of the secret recovery phrase"
  },
  "srpWordHidden": {
    "message": "Esta palabra está escondida",
    "description": "Explains that a word in the secret recovery phrase is hidden"
  },
  "srpWordShown": {
    "message": "Esta palabra se está mostrando",
    "description": "Explains that a word in the secret recovery phrase is being shown"
  },
  "stable": {
    "message": "Estable"
  },
  "stableLowercase": {
    "message": "estable"
  },
  "stake": {
    "message": "Staking"
  },
  "startYourJourney": {
    "message": "Comience su recorrido con $1",
    "description": "$1 is the token symbol"
  },
  "startYourJourneyDescription": {
    "message": "Comience con la web3 agregando $1 a su monedero.",
    "description": "$1 is the token symbol"
  },
  "stateLogError": {
    "message": "Error al recuperar los registros de estado."
  },
  "stateLogFileName": {
    "message": "Registros de estado de MetaMask"
  },
  "stateLogs": {
    "message": "Registros de estado"
  },
  "stateLogsDescription": {
    "message": "Los registros de estado contienen sus direcciones de cuentas públicas y las transacciones enviadas."
  },
  "status": {
    "message": "Estado"
  },
  "statusNotConnected": {
    "message": "No conectado"
  },
  "statusNotConnectedAccount": {
    "message": "No hay cuentas conectadas"
  },
  "step1LatticeWallet": {
    "message": "Conecte su Lattice1"
  },
  "step1LatticeWalletMsg": {
    "message": "Puede conectar MetaMask a su dispositivo Lattice1 una vez que esté configurado y en línea. Desbloquee su dispositivo y tenga a mano el ID correspondiente.",
    "description": "$1 represents the `hardwareWalletSupportLinkConversion` localization key"
  },
  "step1LedgerWallet": {
    "message": "Descargar la aplicación de Ledger"
  },
  "step1LedgerWalletMsg": {
    "message": "Descargue y configure la aplicación, e ingrese su contraseña para desbloquear $1.",
    "description": "$1 represents the `ledgerLiveApp` localization value"
  },
  "step1TrezorWallet": {
    "message": "Conecte su Trezor"
  },
  "step1TrezorWalletMsg": {
    "message": "Conecte su Trezor directamente al equipo y desbloquéelo. Asegúrese de utilizar la frase de contraseña correcta.",
    "description": "$1 represents the `hardwareWalletSupportLinkConversion` localization key"
  },
  "step2LedgerWallet": {
    "message": "Conecte su Ledger"
  },
  "step2LedgerWalletMsg": {
    "message": "Conecte su Ledger directamente a su equipo, desbloquéelo y abra la aplicación Ethereum.",
    "description": "$1 represents the `hardwareWalletSupportLinkConversion` localization key"
  },
  "stillGettingMessage": {
    "message": "¿Sigue recibiendo este mensaje?"
  },
  "strong": {
    "message": "Fuerte"
  },
  "stxCancelled": {
    "message": "El intercambio habría fallado"
  },
  "stxCancelledDescription": {
    "message": "Su transacción pudo haber fallado y fue cancelada para protegerlo de pagar comisiones de gas innecesarias."
  },
  "stxCancelledSubDescription": {
    "message": "Intente su swap nuevamente. Estaremos aquí para protegerlo contra riesgos similares la próxima vez."
  },
  "stxFailure": {
    "message": "Error al intercambiar"
  },
  "stxFailureDescription": {
    "message": "Los cambios repentinos del mercado pueden causar fallas. Si el problema persiste, comuníquese con $1.",
    "description": "This message is shown to a user if their swap fails. The $1 will be replaced by support.metamask.io"
  },
  "stxOptInDescription": {
    "message": "Active las transacciones inteligentes para realizar transacciones más confiables y seguras en la red principal de Ethereum. $1"
  },
  "stxPendingPrivatelySubmittingSwap": {
    "message": "Enviando su intercambio de forma privada..."
  },
  "stxPendingPubliclySubmittingSwap": {
    "message": "Enviando su intercambio de forma pública..."
  },
  "stxSuccess": {
    "message": "¡Intercambio finalizado!"
  },
  "stxSuccessDescription": {
    "message": "Su $1 ya está disponible.",
    "description": "$1 is a token symbol, e.g. ETH"
  },
  "stxSwapCompleteIn": {
    "message": "El intercambio finalizará en <",
    "description": "'<' means 'less than', e.g. Swap will complete in < 2:59"
  },
  "stxTryingToCancel": {
    "message": "Intentando cancelar su transacción..."
  },
  "stxUnknown": {
    "message": "Estado desconocido"
  },
  "stxUnknownDescription": {
    "message": "Una transacción se ha realizado correctamente, pero no estamos seguros de qué se trata. Esto puede deberse a que envió otra transacción mientras se procesaba este intercambio."
  },
  "stxUserCancelled": {
    "message": "Intercambio cancelado"
  },
  "stxUserCancelledDescription": {
    "message": "Su transacción ha sido cancelada y no pagó ninguna comisión de gas innecesaria."
  },
  "submit": {
    "message": "Enviar"
  },
  "submitted": {
    "message": "Enviado"
  },
  "suggestedBySnap": {
    "message": "Sugerido por $1",
    "description": "$1 is the snap name"
  },
  "suggestedTokenName": {
    "message": "Nombre sugerido:"
  },
  "support": {
    "message": "Soporte técnico"
  },
  "supportCenter": {
    "message": "Visite nuestro Centro de soporte técnico"
  },
  "surveyConversion": {
    "message": "Responda a nuestra encuesta"
  },
  "surveyTitle": {
    "message": "Dé forma al futuro de MetaMask"
  },
  "swap": {
    "message": "Intercambiar"
  },
  "swapAdjustSlippage": {
    "message": "Ajustar deslizamiento"
  },
  "swapAggregator": {
    "message": "Agregador"
  },
  "swapAllowSwappingOf": {
    "message": "Permitir intercambio de $1",
    "description": "Shows a user that they need to allow a token for swapping on their hardware wallet"
  },
  "swapAmountReceived": {
    "message": "Monto garantizado"
  },
  "swapAmountReceivedInfo": {
    "message": "Se refiere al monto mínimo que recibirá. Puede recibir más en función del deslizamiento."
  },
  "swapAndSend": {
    "message": "Canjear y enviar"
  },
  "swapAnyway": {
    "message": "Intercambiar de todos modos"
  },
  "swapApproval": {
    "message": "Aprobar $1 para intercambios",
    "description": "Used in the transaction display list to describe a transaction that is an approve call on a token that is to be swapped.. $1 is the symbol of a token that has been approved."
  },
  "swapApproveNeedMoreTokens": {
    "message": "Necesita $1 más $2 para completar este intercambio",
    "description": "Tells the user how many more of a given token they need for a specific swap. $1 is an amount of tokens and $2 is the token symbol."
  },
  "swapAreYouStillThere": {
    "message": "¿Sigue ahí?"
  },
  "swapAreYouStillThereDescription": {
    "message": "Estamos listos para mostrarle las últimas cotizaciones cuando desee continuar"
  },
  "swapBuildQuotePlaceHolderText": {
    "message": "No hay tokens disponibles que coincidan con $1",
    "description": "Tells the user that a given search string does not match any tokens in our token lists. $1 can be any string of text"
  },
  "swapConfirmWithHwWallet": {
    "message": "Confirmar con su monedero físico"
  },
  "swapContinueSwapping": {
    "message": "Continuar intercambiando"
  },
  "swapContractDataDisabledErrorDescription": {
    "message": "En la aplicación de Ethereum en su Ledger, diríjase a \"Configuración\" y habilite los datos de contrato. A continuación, vuelva a intentar su intercambio."
  },
  "swapContractDataDisabledErrorTitle": {
    "message": "Los datos de contrato no se habilitaron en su Ledger"
  },
  "swapCustom": {
    "message": "personalizado"
  },
  "swapDecentralizedExchange": {
    "message": "Cambio descentralizado"
  },
  "swapDirectContract": {
    "message": "Contrato directo"
  },
  "swapEditLimit": {
    "message": "Editar límite"
  },
  "swapEnableDescription": {
    "message": "Esta acción es obligatoria y le da permiso a MetaMask para intercambiar su $1.",
    "description": "Gives the user info about the required approval transaction for swaps. $1 will be the symbol of a token being approved for swaps."
  },
  "swapEnableTokenForSwapping": {
    "message": "Esto será $1 por intercambiar",
    "description": "$1 is for the 'enableToken' key, e.g. 'enable ETH'"
  },
  "swapEnterAmount": {
    "message": "Introduzca un importe"
  },
  "swapEstimatedNetworkFees": {
    "message": "Tarifas de red estimadas"
  },
  "swapEstimatedNetworkFeesInfo": {
    "message": "Un estimado de la tarifa de red que se usará para completar el intercambio. El monto real puede cambiar según las condiciones de la red."
  },
  "swapFailedErrorDescriptionWithSupportLink": {
    "message": "Pueden ocurrir fallas en las transacciones, por lo que estamos aquí para ayudarlo. Si el problema continúa, comuníquese con nuestro soporte al cliente al $1 para recibir ayuda adicional.",
    "description": "This message is shown to a user if their swap fails. The $1 will be replaced by support.metamask.io"
  },
  "swapFailedErrorTitle": {
    "message": "Error al intercambiar"
  },
  "swapFetchingQuote": {
    "message": "Obteniendo cotización"
  },
  "swapFetchingQuoteNofN": {
    "message": "Obtener cotización $1 de $2",
    "description": "A count of possible quotes shown to the user while they are waiting for quotes to be fetched. $1 is the number of quotes already loaded, and $2 is the total number of resources that we check for quotes. Keep in mind that not all resources will have a quote for a particular swap."
  },
  "swapFetchingQuotes": {
    "message": "Obteniendo cotizaciones..."
  },
  "swapFetchingQuotesErrorDescription": {
    "message": "Se produjo un error. Vuelva a intentarlo o, si el error persiste, póngase en contacto con el soporte al cliente."
  },
  "swapFetchingQuotesErrorTitle": {
    "message": "Error al capturar cotizaciones"
  },
  "swapFetchingTokens": {
    "message": "Capturando tokens…"
  },
  "swapFromTo": {
    "message": "El intercambio de $1 por $2",
    "description": "Tells a user that they need to confirm on their hardware wallet a swap of 2 tokens. $1 is a source token and $2 is a destination token"
  },
  "swapGasFeesDetails": {
    "message": "Las tarifas de gas son estimadas y fluctuarán en función del tráfico de la red y la complejidad de las transacciones."
  },
  "swapGasFeesLearnMore": {
    "message": "Obtenga más información sobre las tarifas de gas"
  },
  "swapGasFeesSplit": {
    "message": "Las tarifas de gas en la pantalla anterior se dividen entre estas dos transacciones."
  },
  "swapGasFeesSummary": {
    "message": "Las tarifas de gas se pagan a los mineros de criptomonedas que procesan transacciones en la red $1. MetaMask no se beneficia de las tarifas de gas.",
    "description": "$1 is the selected network, e.g. Ethereum or BSC"
  },
  "swapHighSlippage": {
    "message": "Deslizamiento alto"
  },
  "swapHighSlippageWarning": {
    "message": "El monto del deslizamiento es muy alto."
  },
  "swapIncludesMMFee": {
    "message": "Incluye una tasa de MetaMask del $1%.",
    "description": "Provides information about the fee that metamask takes for swaps. $1 is a decimal number."
  },
  "swapIncludesMMFeeAlt": {
    "message": "La cotización refleja la tarifa de MetaMask del $1 %",
    "description": "Provides information about the fee that metamask takes for swaps using the latest copy. $1 is a decimal number."
  },
  "swapIncludesMetaMaskFeeViewAllQuotes": {
    "message": "Incluye una tarifa MetaMask de $1% - $2",
    "description": "Provides information about the fee that metamask takes for swaps. $1 is a decimal number and $2 is a link to view all quotes."
  },
  "swapLearnMore": {
    "message": "Más información sobre los intercambios"
  },
  "swapLiquiditySourceInfo": {
    "message": "Buscamos varias fuentes de liquidez (sitios de cambio, agregadores y creadores de mercado profesionales) para comparar las mejores tasas de cambio y las tarifas de red."
  },
  "swapLowSlippage": {
    "message": "Deslizamiento bajo"
  },
  "swapLowSlippageError": {
    "message": "Es posible que la transacción tenga errores, el deslizamiento máximo es demasiado bajo."
  },
  "swapMaxSlippage": {
    "message": "Desfase máximo"
  },
  "swapMetaMaskFee": {
    "message": "Tarifa de MetaMask"
  },
  "swapMetaMaskFeeDescription": {
    "message": "La tarifa de $1% se incluye automáticamente en esta cotización. Lo paga a cambio de una licencia para usar el software de agregación de información del proveedor de liquidez de MetaMask.",
    "description": "Provides information about the fee that metamask takes for swaps. $1 is a decimal number."
  },
  "swapNQuotesWithDot": {
    "message": "$1 cotizaciones.",
    "description": "$1 is the number of quotes that the user can select from when opening the list of quotes on the 'view quote' screen"
  },
  "swapNewQuoteIn": {
    "message": "Cotizaciones nuevas en $1",
    "description": "Tells the user the amount of time until the currently displayed quotes are update. $1 is a time that is counting down from 1:00 to 0:00"
  },
  "swapNoTokensAvailable": {
    "message": "No hay tokens disponibles que coincidan con $1",
    "description": "Tells the user that a given search string does not match any tokens in our token lists. $1 can be any string of text"
  },
  "swapOnceTransactionHasProcess": {
    "message": "Su $1 se agregará a la cuenta una vez que se procese esta transacción.",
    "description": "This message communicates the token that is being transferred. It is shown on the awaiting swap screen. The $1 will be a token symbol."
  },
  "swapPriceDifference": {
    "message": "Está a punto de intercambiar $1 $2 (~$3) por $4 $5 (~$6).",
    "description": "This message represents the price slippage for the swap.  $1 and $4 are a number (ex: 2.89), $2 and $5 are symbols (ex: ETH), and $3 and $6 are fiat currency amounts."
  },
  "swapPriceDifferenceTitle": {
    "message": "Diferencia de precio de ~$1 %",
    "description": "$1 is a number (ex: 1.23) that represents the price difference."
  },
  "swapPriceImpactTooltip": {
    "message": "El impacto sobre el precio es la diferencia entre el precio actual del mercado y el monto recibido durante la ejecución de la transacción. El impacto sobre el precio es una función del tamaño de su transacción respecto de la dimensión del fondo de liquidez."
  },
  "swapPriceUnavailableDescription": {
    "message": "No se pudo determinar el impacto sobre el precio debido a la falta de datos de los precios del mercado. Antes de realizar el intercambio, confirme que está de acuerdo con la cantidad de tokens que está a punto de recibir."
  },
  "swapPriceUnavailableTitle": {
    "message": "Antes de continuar, verifique su tasa"
  },
  "swapProcessing": {
    "message": "Procesamiento"
  },
  "swapQuoteDetails": {
    "message": "Detalles de cotización"
  },
  "swapQuoteNofM": {
    "message": "$1 de $2",
    "description": "A count of possible quotes shown to the user while they are waiting for quotes to be fetched. $1 is the number of quotes already loaded, and $2 is the total number of resources that we check for quotes. Keep in mind that not all resources will have a quote for a particular swap."
  },
  "swapQuoteSource": {
    "message": "Fuente de la cotización"
  },
  "swapQuotesExpiredErrorDescription": {
    "message": "Solicite cotizaciones nuevas para tener los costos más recientes."
  },
  "swapQuotesExpiredErrorTitle": {
    "message": "Tiempo de espera de cotizaciones"
  },
  "swapQuotesNotAvailableDescription": {
    "message": "Reduzca el tamaño de su operación o utilice un token diferente."
  },
  "swapQuotesNotAvailableErrorDescription": {
    "message": "Intente ajustar la configuración de monto o deslizamiento y vuelva a intentarlo."
  },
  "swapQuotesNotAvailableErrorTitle": {
    "message": "No hay cotizaciones disponibles"
  },
  "swapRate": {
    "message": "Tarifa"
  },
  "swapReceiving": {
    "message": "Recibiendo"
  },
  "swapReceivingInfoTooltip": {
    "message": "Este es un valor estimado. El monto exacto depende del deslizamiento."
  },
  "swapRequestForQuotation": {
    "message": "Solicitud de cotización"
  },
  "swapReviewSwap": {
    "message": "Revisar intercambio"
  },
  "swapSearchNameOrAddress": {
    "message": "Buscar nombre o pegar dirección"
  },
  "swapSelect": {
    "message": "Seleccionar"
  },
  "swapSelectAQuote": {
    "message": "Seleccionar una cotización"
  },
  "swapSelectAToken": {
    "message": "Seleccionar token"
  },
  "swapSelectQuotePopoverDescription": {
    "message": "A continuación, se muestran todas las cotizaciones recopiladas de diversas fuentes de liquidez."
  },
  "swapSelectToken": {
    "message": "Seleccionar token"
  },
  "swapShowLatestQuotes": {
    "message": "Mostrar cotizaciones más recientes"
  },
  "swapSlippageHighDescription": {
    "message": "El deslizamiento ingresado ($1%) se considera muy alto y puede resultar en una mala tasa",
    "description": "$1 is the amount of % for slippage"
  },
  "swapSlippageHighTitle": {
    "message": "Deslizamiento alto"
  },
  "swapSlippageLowDescription": {
    "message": "Un valor tan bajo ($1%) puede resultar en un intercambio fallido",
    "description": "$1 is the amount of % for slippage"
  },
  "swapSlippageLowTitle": {
    "message": "Deslizamiento bajo"
  },
  "swapSlippageNegative": {
    "message": "El deslizamiento debe ser mayor o igual que cero"
  },
  "swapSlippageNegativeDescription": {
    "message": "El deslizamiento debe ser mayor o igual que cero"
  },
  "swapSlippageNegativeTitle": {
    "message": "Aumentar el deslizamiento para continuar"
  },
  "swapSlippageOverLimitDescription": {
    "message": "La tolerancia al deslizamiento debe ser del 15 % o menos. Cualquier cosa más alta resultará en una mala tasa."
  },
  "swapSlippageOverLimitTitle": {
    "message": "Reducir el deslizamiento para continuar"
  },
  "swapSlippagePercent": {
    "message": "$1%",
    "description": "$1 is the amount of % for slippage"
  },
  "swapSlippageTooltip": {
    "message": "Si el precio cambia entre el momento en que hace el pedido y cuando se confirma, se denomina \"deslizamiento\". El canje se cancelará automáticamente si el deslizamiento supera lo establecido en la configuración de la \"tolerancia de deslizamiento\"."
  },
  "swapSlippageZeroDescription": {
    "message": "Hay menos proveedores de cotizaciones de deslizamiento cero, lo que resultará en una cotización menos competitiva."
  },
  "swapSlippageZeroTitle": {
    "message": "Abastecimiento de proveedores de deslizamiento cero"
  },
  "swapSource": {
    "message": "Fuente de liquidez"
  },
  "swapSuggested": {
    "message": "Intercambio sugerido"
  },
  "swapSuggestedGasSettingToolTipMessage": {
    "message": "Los intercambios son transacciones complejas y urgentes. Recomendamos esta tarifa de gas para lograr un buen equilibrio entre el costo y la garantía de un intercambio exitoso."
  },
  "swapSwapFrom": {
    "message": "Intercambiar de"
  },
  "swapSwapSwitch": {
    "message": "Cambiar orden de los tokens"
  },
  "swapSwapTo": {
    "message": "Intercambiar a"
  },
  "swapToConfirmWithHwWallet": {
    "message": "para confirmar con su monedero físico"
  },
  "swapTokenAddedManuallyDescription": {
    "message": "Verifique este token en $1 y asegúrese de que sea el token que desea operar.",
    "description": "$1 points the user to etherscan as a place they can verify information about a token. $1 is replaced with the translation for \"etherscan\""
  },
  "swapTokenAddedManuallyTitle": {
    "message": "Token añadido manualmente"
  },
  "swapTokenAvailable": {
    "message": "Su $1 se agregó a la cuenta.",
    "description": "This message is shown after a swap is successful and communicates the exact amount of tokens the user has received for a swap. The $1 is a decimal number of tokens followed by the token symbol."
  },
  "swapTokenBalanceUnavailable": {
    "message": "No se pudo recuperar su saldo de $1",
    "description": "This message communicates to the user that their balance of a given token is currently unavailable. $1 will be replaced by a token symbol"
  },
  "swapTokenNotAvailable": {
    "message": "El token no está disponible para intercambiar en esta región"
  },
  "swapTokenToToken": {
    "message": "Intercambiar $1 por $2",
    "description": "Used in the transaction display list to describe a swap. $1 and $2 are the symbols of tokens in involved in a swap."
  },
  "swapTokenVerificationAddedManually": {
    "message": "Este token se añadió de forma manual."
  },
  "swapTokenVerificationMessage": {
    "message": "Siempre confirme la dirección del token en $1.",
    "description": "Points the user to Etherscan as a place they can verify information about a token. $1 is replaced with the translation for \"Etherscan\" followed by an info icon that shows more info on hover."
  },
  "swapTokenVerificationOnlyOneSource": {
    "message": "Solo se verificó en una fuente."
  },
  "swapTokenVerificationSources": {
    "message": "Verificar en $1 fuentes.",
    "description": "Indicates the number of token information sources that recognize the symbol + address. $1 is a decimal number."
  },
  "swapTokenVerifiedOn1SourceDescription": {
    "message": "$1 solo se verifica en 1 fuente. Considere verificarlo en $2 antes de continuar.",
    "description": "$1 is a token name, $2 points the user to etherscan as a place they can verify information about a token. $1 is replaced with the translation for \"etherscan\""
  },
  "swapTokenVerifiedOn1SourceTitle": {
    "message": "Token potencialmente falso"
  },
  "swapTooManyDecimalsError": {
    "message": "$1 permite hasta $2 decimales",
    "description": "$1 is a token symbol and $2 is the max. number of decimals allowed for the token"
  },
  "swapTransactionComplete": {
    "message": "Transacción completa"
  },
  "swapTwoTransactions": {
    "message": "2 transacciones"
  },
  "swapUnknown": {
    "message": "Desconocido"
  },
  "swapVerifyTokenExplanation": {
    "message": "Varios tokens pueden usar el mismo nombre y símbolo. Revise $1 para comprobar que este es el token que busca.",
    "description": "This appears in a tooltip next to the verifyThisTokenOn message. It gives the user more information about why they should check the token on a block explorer. $1 will be the name or url of the block explorer, which will be the translation of 'etherscan' or a block explorer url specified for a custom network."
  },
  "swapYourTokenBalance": {
    "message": "$1 $2 disponibles para intercambio",
    "description": "Tells the user how much of a token they have in their balance. $1 is a decimal number amount of tokens, and $2 is a token symbol"
  },
  "swapZeroSlippage": {
    "message": "0 % de deslizamiento"
  },
  "swapsAdvancedOptions": {
    "message": "Opciones avanzadas"
  },
  "swapsExcessiveSlippageWarning": {
    "message": "El monto del deslizamiento es muy alto, por lo que recibirá una tasa de conversión desfavorable. Disminuya su tolerancia de deslizamiento a un valor menor al 15 %."
  },
  "swapsMaxSlippage": {
    "message": "Tolerancia de deslizamiento"
  },
  "swapsNotEnoughForTx": {
    "message": "No hay $1 suficientes para completar esta transacción",
    "description": "Tells the user that they don't have enough of a token for a proposed swap. $1 is a token symbol"
  },
  "swapsNotEnoughToken": {
    "message": "No hay suficiente $1",
    "description": "Tells the user that they don't have enough of a token for a proposed swap. $1 is a token symbol"
  },
  "swapsViewInActivity": {
    "message": "Ver en actividad"
  },
  "switch": {
    "message": "Cambiar"
  },
  "switchEthereumChainConfirmationDescription": {
    "message": "Esto cambiará la red seleccionada en MetaMask por una red agregada con anterioridad:"
  },
  "switchEthereumChainConfirmationTitle": {
    "message": "¿Le permite a este sitio cambiar la red?"
  },
  "switchInputCurrency": {
    "message": "Cambiar moneda de entrada"
  },
  "switchNetwork": {
    "message": "Cambiar red"
  },
  "switchNetworks": {
    "message": "Cambiar redes"
  },
  "switchToNetwork": {
    "message": "Cambiar a $1",
    "description": "$1 represents the custom network that has previously been added"
  },
  "switchToThisAccount": {
    "message": "Cambiar a esta cuenta"
  },
  "switchedNetworkToastDecline": {
    "message": "No volver a mostrar"
  },
  "switchedNetworkToastMessage": {
    "message": "$1 ahora está activo en $2",
    "description": "$1 represents the account name, $2 represents the network name"
  },
  "switchedTo": {
    "message": "Ahora está usando"
  },
  "switchingNetworksCancelsPendingConfirmations": {
    "message": "Cambiar de red cancelará todas las confirmaciones pendientes"
  },
  "symbol": {
    "message": "Símbolo"
  },
  "symbolBetweenZeroTwelve": {
    "message": "El símbolo debe tener 11 caracteres o menos."
  },
  "tenPercentIncreased": {
    "message": "10 % de aumento"
  },
  "terms": {
    "message": "Términos de uso"
  },
  "termsOfService": {
    "message": "Términos de servicio"
  },
  "termsOfUseAgreeText": {
    "message": " Acepto los Términos de uso, que se aplican al uso que hago de MetaMask y de todas sus funcionalidades"
  },
  "termsOfUseFooterText": {
    "message": "Por favor, desplácese para leer todas las secciones"
  },
  "termsOfUseTitle": {
    "message": "Nuestros Términos de uso han sido actualizados"
  },
  "theme": {
    "message": "Tema"
  },
  "themeDescription": {
    "message": "Elija su tema MetaMask preferido."
  },
  "thingsToKeep": {
    "message": "Tenga en cuenta:"
  },
  "thirdPartySoftware": {
    "message": "Aviso de software de terceros",
    "description": "Title of a popup modal displayed when installing a snap for the first time."
  },
  "thisCollection": {
    "message": "esta colección"
  },
  "threeMonthsAbbreviation": {
    "message": "3 m",
    "description": "Shortened form of '3 months'"
  },
  "time": {
    "message": "Tiempo"
  },
  "tips": {
    "message": "Sugerencias"
  },
  "to": {
    "message": "Para"
  },
  "toAddress": {
    "message": "Para: $1",
    "description": "$1 is the address to include in the To label. It is typically shortened first using shortenAddress"
  },
  "toggleRequestQueueDescription": {
    "message": "Esto le permite seleccionar una red para cada sitio en lugar de una única red seleccionada para todos los sitios. Esta función evitará que cambie de red manualmente, lo que puede afectar su experiencia de usuario en ciertos sitios."
  },
  "toggleRequestQueueField": {
    "message": "Seleccionar redes para cada sitio"
  },
  "toggleRequestQueueOff": {
    "message": "Desactivado"
  },
  "toggleRequestQueueOn": {
    "message": "Activado"
  },
  "token": {
    "message": "Token"
  },
  "tokenAddress": {
    "message": "Dirección del token"
  },
  "tokenAlreadyAdded": {
    "message": "Ya se agregó el token."
  },
  "tokenAutoDetection": {
    "message": "Detección automática de tokens"
  },
  "tokenContractAddress": {
    "message": "Dirección de contrato de token"
  },
  "tokenDecimal": {
    "message": "Decimales del token"
  },
  "tokenDecimalFetchFailed": {
    "message": "Se requiere decimal del token. Encuéntrelo en: $1"
  },
  "tokenDecimalTitle": {
    "message": "Decimales del token:"
  },
  "tokenDetails": {
    "message": "Detalles del token"
  },
  "tokenFoundTitle": {
    "message": "1 nuevo token encontrado"
  },
  "tokenId": {
    "message": "ID de token"
  },
  "tokenList": {
    "message": "Lista de tókenes"
  },
  "tokenScamSecurityRisk": {
    "message": "estafas de tokens y riesgos de seguridad"
  },
  "tokenShowUp": {
    "message": "Es posible que sus tókenes no aparezcan automáticamente en su monedero. "
  },
  "tokenStandard": {
    "message": "Estándar de tokenes"
  },
  "tokenSymbol": {
    "message": "Símbolo del token"
  },
  "tokens": {
    "message": "Tokens"
  },
  "tokensFoundTitle": {
    "message": "$1 nuevos tokens encontrados",
    "description": "$1 is the number of new tokens detected"
  },
  "tokensInCollection": {
    "message": "Tokens en la colección"
  },
  "tooltipApproveButton": {
    "message": "Comprendo"
  },
  "tooltipSatusConnected": {
    "message": "conectado"
  },
  "tooltipSatusConnectedUpperCase": {
    "message": "Conectado"
  },
  "tooltipSatusNotConnected": {
    "message": "no conectado"
  },
  "total": {
    "message": "Total"
  },
  "totalVolume": {
    "message": "Volúmen total"
  },
  "transaction": {
    "message": "transacción"
  },
  "transactionCancelAttempted": {
    "message": "Se intentó cancelar la transacción con una tarifa de gas de $1 en $2"
  },
  "transactionCancelSuccess": {
    "message": "La transacción de canceló correctamente en $2"
  },
  "transactionConfirmed": {
    "message": "La transacción de confirmó en $2."
  },
  "transactionCreated": {
    "message": "La transacción se creó con un valor de $1 en $2."
  },
  "transactionDataFunction": {
    "message": "Función"
  },
  "transactionDetailDappGasMoreInfo": {
    "message": "Sitio sugerido"
  },
  "transactionDetailDappGasTooltip": {
    "message": "Editar para utilizar la tarifa de gas recomendada por MetaMask según el último bloque."
  },
  "transactionDetailGasHeading": {
    "message": "Tarifa estimada de gas"
  },
  "transactionDetailGasTooltipConversion": {
    "message": "Obtenga más información sobre las tarifas de gas"
  },
  "transactionDetailGasTooltipExplanation": {
    "message": "Las tarifas de gas las establece la red y fluctúan según el tráfico y la complejidad de la transacción."
  },
  "transactionDetailGasTooltipIntro": {
    "message": "Las tarifas de gas se pagan a los mineros de criptomonedas que procesan transacciones en la red $1. MetaMask no se beneficia de las tarifas de gas."
  },
  "transactionDetailGasTotalSubtitle": {
    "message": "Cantidad + tarifa de gas"
  },
  "transactionDetailLayer2GasHeading": {
    "message": "Tarifa de gas de la capa 2"
  },
  "transactionDetailMultiLayerTotalSubtitle": {
    "message": "Monto + cargos"
  },
  "transactionDropped": {
    "message": "La transacción se abandonó en $2."
  },
  "transactionError": {
    "message": "Error de transacción. Excepción generada en el código de contrato."
  },
  "transactionErrorNoContract": {
    "message": "Intentando llamar a una función en una dirección sin contrato."
  },
  "transactionErrored": {
    "message": "La transacción encontró un error."
  },
  "transactionFailed": {
    "message": "Transacción fallida"
  },
  "transactionFee": {
    "message": "Tarifa de transacción"
  },
  "transactionHistoryBaseFee": {
    "message": "Tarifa base (GWEI)"
  },
  "transactionHistoryL1GasLabel": {
    "message": "Tarifa total de gas L1"
  },
  "transactionHistoryL2GasLimitLabel": {
    "message": "Límite de gas L2"
  },
  "transactionHistoryL2GasPriceLabel": {
    "message": "Precio de gas L2"
  },
  "transactionHistoryMaxFeePerGas": {
    "message": "Tarifa máxima por gas"
  },
  "transactionHistoryPriorityFee": {
    "message": "Tarifa de prioridad (GWEI)"
  },
  "transactionHistoryTotalGasFee": {
    "message": "Tarifa total de gas"
  },
  "transactionNote": {
    "message": "Nota de transacción"
  },
  "transactionResubmitted": {
    "message": "Transacción reenviada con la tarifa de gas aumentada a $1 en $2"
  },
  "transactionSettings": {
    "message": "Ajustes de la transacción"
  },
  "transactionSubmitted": {
    "message": "Transacción enviada con una tarifa de gas de $1 en $2."
  },
  "transactionUpdated": {
    "message": "La transacción se actualizó en $2."
  },
  "transactions": {
    "message": "Transacciones"
  },
  "transfer": {
    "message": "Transferir"
  },
  "transferFrom": {
    "message": "Transferir desde"
  },
  "trillionAbbreviation": {
    "message": "b",
    "description": "Shortened form of 'trillion'"
  },
  "troubleConnectingToLedgerU2FOnFirefox": {
    "message": "Tenemos problemas para conectarnos con su Ledger. $1",
    "description": "$1 is a link to the wallet connection guide;"
  },
  "troubleConnectingToLedgerU2FOnFirefox2": {
    "message": "Revise nuestra guía de conexión de monederos físicos y vuelva a intentarlo.",
    "description": "$1 of the ledger wallet connection guide"
  },
  "troubleConnectingToLedgerU2FOnFirefoxLedgerSolution": {
    "message": "Si tiene la última versión de Firefox, es posible que experimente un problema relacionado con la eliminación de la compatibilidad con U2F de Firefox. Aprenda a solucionar este problema $1.",
    "description": "It is a link to the ledger website for the workaround."
  },
  "troubleConnectingToLedgerU2FOnFirefoxLedgerSolution2": {
    "message": "aquí",
    "description": "Second part of the error message; It is a link to the ledger website for the workaround."
  },
  "troubleConnectingToWallet": {
    "message": "Tuvimos problemas al conectar su $1. Pruebe revisar $2 e inténtelo de nuevo.",
    "description": "$1 is the wallet device name; $2 is a link to wallet connection guide"
  },
  "troubleStarting": {
    "message": "MetaMask tuvo problemas para iniciar. Este error podría ser intermitente, así que intente reiniciar la extensión."
  },
  "trustSiteApprovePermission": {
    "message": "Al conceder el permiso, usted permite que los siguientes $1 tengan acceso a sus fondos"
  },
  "tryAgain": {
    "message": "Vuelva a intentarlo"
  },
  "turnOff": {
    "message": "Desactivar"
  },
  "turnOffMetamaskNotificationsError": {
    "message": "Hubo un error al desactivar las notificaciones. Vuelva a intentarlo más tarde."
  },
  "turnOn": {
    "message": "Activar"
  },
  "turnOnMetamaskNotifications": {
    "message": "Activar las notificaciones"
  },
  "turnOnMetamaskNotificationsButton": {
    "message": "Activar"
  },
  "turnOnMetamaskNotificationsError": {
    "message": "Hubo un error al crear las notificaciones. Vuelva a intentarlo más tarde."
  },
  "turnOnMetamaskNotificationsMessageFirst": {
    "message": "Manténgase informado sobre lo que sucede en su monedero con notificaciones."
  },
  "turnOnMetamaskNotificationsMessagePrivacyBold": {
    "message": "Configuración > Notificaciones."
  },
  "turnOnMetamaskNotificationsMessagePrivacyLink": {
    "message": "Obtenga más información sobre cómo protegemos su privacidad mientras utiliza esta función."
  },
  "turnOnMetamaskNotificationsMessageSecond": {
    "message": "Para usar las notificaciones del monedero, utilizamos un perfil para sincronizar algunas configuraciones en sus dispositivos. $1"
  },
  "turnOnMetamaskNotificationsMessageThird": {
    "message": "Puede desactivar las notificaciones en cualquier momento en $1"
  },
  "turnOnTokenDetection": {
    "message": "Activar la detección mejorada de tokens"
  },
  "tutorial": {
    "message": "Tutorial"
  },
  "twelveHrTitle": {
    "message": "12 horas:"
  },
  "typeYourSRP": {
    "message": "Escriba la frase secreta de recuperación"
  },
  "u2f": {
    "message": "U2F",
    "description": "A name on an API for the browser to interact with devices that support the U2F protocol. On some browsers we use it to connect MetaMask to Ledger devices."
  },
  "unapproved": {
    "message": "No aprobado"
  },
  "units": {
    "message": "unidades"
  },
  "unknown": {
    "message": "Desconocido"
  },
  "unknownCollection": {
    "message": "Colección sin nombre"
  },
  "unknownNetwork": {
    "message": "Red privada desconocida"
  },
  "unknownNetworkForKeyEntropy": {
    "message": "Red desconocida",
    "description": "Displayed on places like Snap install warning when regular name is not available."
  },
  "unknownQrCode": {
    "message": "Error: No se pudo identificar ese código QR"
  },
  "unlimited": {
    "message": "Ilimitado"
  },
  "unlock": {
    "message": "Desbloquear"
  },
  "unlockMessage": {
    "message": "La Web descentralizada espera"
  },
  "unpin": {
    "message": "Desanclar"
  },
  "unrecognizedChain": {
    "message": "No se reconoce esta red personalizada",
    "description": "$1 is a clickable link with text defined by the 'unrecognizedChanLinkText' key. The link will open to instructions for users to validate custom network details."
  },
  "unsendableAsset": {
    "message": "Actualmente no se admite el envío de tokens NFT (ERC-721)",
    "description": "This is an error message we show the user if they attempt to send an NFT asset type, for which currently don't support sending"
  },
  "unverifiedContractAddressMessage": {
    "message": "No podemos verificar este contrato. Asegúrese de que confía en esta dirección."
  },
  "upArrow": {
    "message": "flecha ascendente"
  },
  "update": {
    "message": "Actualizar"
  },
  "updateOrEditNetworkInformations": {
    "message": "Actualice su información o"
  },
  "updateRequest": {
    "message": "Solicitud de actualización"
  },
  "uploadDropFile": {
    "message": "Ingrese su archivo aquí"
  },
  "uploadFile": {
    "message": "Cargar archivo"
  },
  "urlErrorMsg": {
    "message": "Las direcciones URL requieren el prefijo HTTP/HTTPS adecuado."
  },
  "use4ByteResolution": {
    "message": "Decodificar contratos inteligentes"
  },
  "use4ByteResolutionDescription": {
    "message": "Para mejorar la experiencia del usuario, personalizamos la pestaña de actividad con mensajes basados en los contratos inteligentes con los que interactúa. MetaMask usa un servicio llamado 4byte.directory para decodificar datos y mostrarle una versión de un contrato inteligente que es más fácil de leer. Esto ayuda a reducir sus posibilidades de aprobar acciones de contratos inteligentes maliciosos, pero puede resultar en que se comparta su dirección IP."
  },
  "useMultiAccountBalanceChecker": {
    "message": "Solicitudes de saldo de cuenta por lotes"
  },
  "useMultiAccountBalanceCheckerSettingDescription": {
    "message": "Obtenga actualizaciones de saldo más rápidas mediante el procesamiento por lotes de solicitudes de saldo de cuenta. Esto nos permite obtener los saldos de su cuenta juntos, para que obtenga actualizaciones más rápidas para una experiencia mejorada. Cuando esta función está desactivada, es menos probable que terceros logran asociar a sus cuentas entre sí."
  },
  "useNftDetection": {
    "message": "Detección automática de NFT"
  },
  "useNftDetectionDescriptionText": {
    "message": "Deje que MetaMask agregue los NFT de su propiedad mediante servicios de terceros. La detección automática de los NFT expone su IP y dirección de cuenta a estos servicios. Habilitar esta función podría asociar su dirección IP con su dirección de Ethereum y mostrar NFT falsos enviados mediante airdrop por estafadores. Puede agregar tókenes manualmente para evitar este riesgo."
  },
  "usePhishingDetection": {
    "message": "Usar detección de phishing"
  },
  "usePhishingDetectionDescription": {
    "message": "Mostrar una advertencia respecto de los dominios de phishing dirigidos a los usuarios de Ethereum"
  },
  "useSafeChainsListValidation": {
    "message": "Verificación de detalles de la red"
  },
  "useSafeChainsListValidationDescription": {
    "message": "MetaMask utiliza un servicio de terceros llamado $1 para mostrar detalles de red precisos y estandarizados. Esto reduce las posibilidades de conectarse a una red maliciosa o incorrecta. Al utilizar esta función, su dirección IP queda expuesta a chainid.network."
  },
  "useSafeChainsListValidationWebsite": {
    "message": "chainid.network",
    "description": "useSafeChainsListValidationWebsite is separated from the rest of the text so that we can bold the third party service name in the middle of them"
  },
  "useSiteSuggestion": {
    "message": "Usar sugerencia del sitio"
  },
  "useTokenDetectionPrivacyDesc": {
    "message": "La visualización automática de tokens enviados a su cuenta implica la comunicación con servidores de terceros para obtener imágenes de tokens. Esos servicios tendrán acceso a su dirección IP."
  },
  "usedByClients": {
    "message": "Usado por una variedad de clientes distintos"
  },
  "userName": {
    "message": "Nombre de usuario"
  },
  "userOpContractDeployError": {
    "message": "La implementación de contratos desde una cuenta de contrato inteligente no es compatible"
  },
  "verifyContractDetails": {
    "message": "Verificar detalles de terceros"
  },
  "verifyThisTokenOn": {
    "message": "Comprobar este token en $1",
    "description": "Points the user to etherscan as a place they can verify information about a token. $1 is replaced with the translation for \"etherscan\""
  },
  "verifyThisUnconfirmedTokenOn": {
    "message": "Verifique este token en $1 y asegúrese de que sea el token con el que quiere realizar la transacción.",
    "description": "Points the user to etherscan as a place they can verify information about a token. $1 is replaced with the translation for \"etherscan\""
  },
  "version": {
    "message": "Versión"
  },
  "view": {
    "message": "Ver"
  },
  "viewActivity": {
    "message": "Ver actividad"
  },
  "viewAllDetails": {
    "message": "Ver todos los detalles"
  },
  "viewAllQuotes": {
    "message": "ver todas las cotizaciones"
  },
  "viewContact": {
    "message": "Ver contacto"
  },
  "viewDetails": {
    "message": "Ver detalles"
  },
  "viewFullTransactionDetails": {
    "message": "Ver detalles completos de la transacción"
  },
  "viewMore": {
    "message": "Ver más"
  },
  "viewOnBlockExplorer": {
    "message": "Ver en el explorador de bloques"
  },
  "viewOnCustomBlockExplorer": {
    "message": "Ver $1 en $2",
    "description": "$1 is the action type. e.g (Account, Transaction, Swap) and $2 is the Custom Block Explorer URL"
  },
  "viewOnEtherscan": {
    "message": "Ver $1 en Etherscan",
    "description": "$1 is the action type. e.g (Account, Transaction, Swap)"
  },
  "viewOnExplorer": {
    "message": "Ver en el explorador"
  },
  "viewOnOpensea": {
    "message": "Ver en Opensea"
  },
  "viewTransaction": {
    "message": "Ver transacción"
  },
  "viewinCustodianApp": {
    "message": "Ver en la aplicación de custodia"
  },
  "viewinExplorer": {
    "message": "Ver $1 en el explorador",
    "description": "$1 is the action type. e.g (Account, Transaction, Swap)"
  },
  "visitSite": {
    "message": "Visitar sitio"
  },
  "visitWebSite": {
    "message": "Visite nuestro sitio web"
  },
  "wallet": {
    "message": "Monedero"
  },
  "walletConnectionGuide": {
    "message": "nuestra guía de conexión del monedero físico"
  },
  "walletCreationSuccessDetail": {
    "message": "Ha protegido con éxito su monedero. Mantenga su frase secreta de recuperación a salvo y en secreto: ¡es su responsabilidad!"
  },
  "walletCreationSuccessReminder1": {
    "message": "MetaMask no puede recuperar su frase secreta de recuperación."
  },
  "walletCreationSuccessReminder2": {
    "message": "MetaMask nunca le pedirá su frase secreta de recuperación."
  },
  "walletCreationSuccessReminder3": {
    "message": "$1 con nadie o se arriesga a que le roben los fondos",
    "description": "$1 is separated as walletCreationSuccessReminder3BoldSection so that we can bold it"
  },
  "walletCreationSuccessReminder3BoldSection": {
    "message": "Nunca comparta su frase secreta de recuperación",
    "description": "This string is localized separately from walletCreationSuccessReminder3 so that we can bold it"
  },
  "walletCreationSuccessTitle": {
    "message": "Creación exitosa del monedero"
  },
  "wantToAddThisNetwork": {
    "message": "¿Desea añadir esta red?"
  },
  "wantsToAddThisAsset": {
    "message": "$1 quiere agregar este activo a su monedero."
  },
  "warning": {
    "message": "Advertencia"
  },
  "warningFromSnap": {
    "message": "Advertencia de $1",
    "description": "$1 represents the name of the snap"
  },
  "warningTooltipText": {
    "message": "$1 El tercero podría gastar todo su saldo de tokens sin previo aviso o consentimiento. Protéjase personalizando un límite de gasto más bajo.",
    "description": "$1 is a warning icon with text 'Be careful' in 'warning' colour"
  },
  "weak": {
    "message": "Débil"
  },
  "web3": {
    "message": "Web3"
  },
  "web3ShimUsageNotification": {
    "message": "Parece que el sitio web actual intentó utilizar la API de window.web3 que se eliminó. Si el sitio no funciona, haga clic en $1 para obtener más información.",
    "description": "$1 is a clickable link."
  },
  "webhid": {
    "message": "WebHID",
    "description": "Refers to a interface for connecting external devices to the browser. Used for connecting ledger to the browser. Read more here https://developer.mozilla.org/en-US/docs/Web/API/WebHID_API"
  },
  "websites": {
    "message": "sitios web",
    "description": "Used in the 'permission_rpc' message."
  },
  "welcomeBack": {
    "message": "¡Bienvenido de nuevo!"
  },
  "welcomeExploreDescription": {
    "message": "Almacenar, enviar y gastar criptomonedas y activos."
  },
  "welcomeExploreTitle": {
    "message": "Explorar aplicaciones descentralizadas"
  },
  "welcomeLoginDescription": {
    "message": "Use su MetaMask para acceder a aplicaciones descentralizadas, sin necesidad de registrarse."
  },
  "welcomeLoginTitle": {
    "message": "Diga hola a su monedero"
  },
  "welcomeToMetaMask": {
    "message": "Comencemos"
  },
  "welcomeToMetaMaskIntro": {
    "message": "Con la confianza de millones de usuarios, MetaMask es un monedero seguro que permite que todos puedan acceder al mundo de Web3."
  },
  "whatsNew": {
    "message": "Novedades",
    "description": "This is the title of a popup that gives users notifications about new features and updates to MetaMask."
  },
  "whatsThis": {
    "message": "¿Qué es esto?"
  },
  "wrongNetworkName": {
    "message": "Según nuestros registros, es posible que el nombre de la red no coincida correctamente con este ID de cadena."
  },
  "xOfYPending": {
    "message": "$1 de $2 están pendientes",
    "description": "$1 and $2 are intended to be two numbers, where $2 is a total number of pending confirmations, and $1 is a count towards that total"
  },
  "yes": {
    "message": "Sí"
  },
  "you": {
    "message": "Usted"
  },
  "youNeedToAllowCameraAccess": {
    "message": "Necesita permitir el acceso a la cámara para usar esta función."
  },
  "youSign": {
    "message": "Está firmando"
  },
  "yourAccounts": {
    "message": "Sus cuentas"
  },
  "yourActivity": {
    "message": "Su actividad"
  },
  "yourBalance": {
    "message": "Su saldo"
  },
  "yourNFTmayBeAtRisk": {
    "message": "Sus NFT podrían estar en riesgo"
  },
  "yourPrivateSeedPhrase": {
    "message": "Su frase secreta de recuperación"
  },
  "yourTransactionConfirmed": {
    "message": "Transacción ya confirmada"
  },
  "yourTransactionJustConfirmed": {
    "message": "No pudimos cancelar su transacción antes de que se confirmara en la cadena de bloques."
  },
  "zeroGasPriceOnSpeedUpError": {
    "message": "No hay entradas sobre el precio del gas al acelerar la transacción"
  }
}<|MERGE_RESOLUTION|>--- conflicted
+++ resolved
@@ -984,12 +984,6 @@
   "confirmRecoveryPhrase": {
     "message": "Confirmar frase secreta de recuperación"
   },
-<<<<<<< HEAD
-  "confirmRpcUrlDeletionMessage": {
-    "message": "¿Está seguro de que desea eliminar la URL RPC? Su información no se guardará para esta red."
-  },
-=======
->>>>>>> 65e656c9
   "confirmTitleDescPermitSignature": {
     "message": "Este sitio solicita permiso para gastar sus tokens."
   },
@@ -4066,15 +4060,6 @@
   "receive": {
     "message": "Recibir"
   },
-<<<<<<< HEAD
-  "recipientAddressPlaceholder": {
-    "message": "Ingrese la dirección pública (0x) o el nombre de ENS"
-  },
-  "recipientAddressPlaceholderFlask": {
-    "message": "Ingrese la dirección pública (0x) o el nombre de dominio"
-  },
-=======
->>>>>>> 65e656c9
   "recommendedGasLabel": {
     "message": "Recomendado"
   },
