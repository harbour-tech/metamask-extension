{
  "QRHardwareInvalidTransactionTitle": {
    "message": "Error"
  },
  "QRHardwareMismatchedSignId": {
    "message": "Datos de transacción incongruentes. Compruebe los detalles."
  },
  "QRHardwarePubkeyAccountOutOfRange": {
    "message": "No hay más cuentas. Para acceder a otra cuenta que no figura en la lista, vuelva a conectar su monedero físico y selecciónela."
  },
  "QRHardwareScanInstructions": {
    "message": "Coloque el código QR delante de la cámara. La pantalla está borrosa, pero no afectará la lectura."
  },
  "QRHardwareSignRequestCancel": {
    "message": "Rechazar"
  },
  "QRHardwareSignRequestDescription": {
    "message": "Después de firmar con su monedero, haga clic en \"Obtener firma\" para recibir la firma"
  },
  "QRHardwareSignRequestGetSignature": {
    "message": "Obtener firma"
  },
  "QRHardwareSignRequestSubtitle": {
    "message": "Escanee código QR con su monedero"
  },
  "QRHardwareSignRequestTitle": {
    "message": "Solicitar firma"
  },
  "QRHardwareUnknownQRCodeTitle": {
    "message": "Error"
  },
  "QRHardwareUnknownWalletQRCode": {
    "message": "Código QR no válido. Escanee el QR sincronizado del monedero físico."
  },
  "QRHardwareWalletImporterTitle": {
    "message": "Escanear código QR"
  },
  "QRHardwareWalletSteps1Description": {
    "message": "A continuación puede elegir entre una lista de socios oficiales que admiten códigos QR."
  },
  "QRHardwareWalletSteps1Title": {
    "message": "Conecte su monedero físico QR"
  },
  "SIWEAddressInvalid": {
    "message": "La dirección de la solicitud de inicio de sesión no coincide con la dirección de la cuenta que está utilizando para iniciar sesión."
  },
  "SIWEDomainInvalidText": {
    "message": "El sitio web en el que intenta iniciar sesión no coincide con el dominio de la solicitud de inicio de sesión. Proceda con precaución."
  },
  "SIWEDomainInvalidTitle": {
    "message": "Solicitud de sitio engañoso."
  },
  "SIWEDomainWarningBody": {
    "message": "El sitio web ($1) le pide que inicie sesión en un dominio incorrecto. Esto puede ser un ataque de phishing.",
    "description": "$1 represents the website domain"
  },
  "SIWEDomainWarningLabel": {
    "message": "Inseguro"
  },
  "SIWELabelChainID": {
    "message": "Identificador de cadena:"
  },
  "SIWELabelExpirationTime": {
    "message": "Caduca el:"
  },
  "SIWELabelIssuedAt": {
    "message": "Emitido el:"
  },
  "SIWELabelMessage": {
    "message": "Mensaje:"
  },
  "SIWELabelNonce": {
    "message": "Nonce:"
  },
  "SIWELabelNotBefore": {
    "message": "No antes de:"
  },
  "SIWELabelRequestID": {
    "message": "Identificador de la solicitud:"
  },
  "SIWELabelResources": {
    "message": "Recursos: $1",
    "description": "$1 represents the number of resources"
  },
  "SIWELabelURI": {
    "message": "URI:"
  },
  "SIWELabelVersion": {
    "message": "Versión:"
  },
  "SIWESiteRequestSubtitle": {
    "message": "Este sitio solicita iniciar sesión con"
  },
  "SIWESiteRequestTitle": {
    "message": "Solicitud de inicio de sesión"
  },
  "SIWEWarningSubtitle": {
    "message": "Para confirmar que comprende, verifique:"
  },
  "SIWEWarningTitle": {
    "message": "¿Está seguro?"
  },
  "about": {
    "message": "Acerca de"
  },
  "accept": {
    "message": "Aceptar"
  },
  "acceptTermsOfUse": {
    "message": "Leí y estoy de acuerdo con $1",
    "description": "$1 is the `terms` message"
  },
  "accessAndSpendNoticeNFT": {
    "message": "$1 puede acceder y gastar este activo",
    "description": "$1 is the url of the site requesting ability to spend"
  },
  "accessYourWalletWithSRP": {
    "message": "Acceda a su monedero con la frase secreta de recuperación"
  },
  "accessYourWalletWithSRPDescription": {
    "message": "MetaMask no puede recuperar su contraseña. Usaremos su frase secreta de recuperación para validar su propiedad, restaurar su monedero y configurar una nueva contraseña. Primero, ingrese la frase secreta de recuperación que recibió cuando creó su monedero. $1",
    "description": "$1 is the words 'Learn More' from key 'learnMore', separated here so that it can be added as a link"
  },
  "accessingYourCamera": {
    "message": "Accediendo a la cámara…"
  },
  "account": {
    "message": "Cuenta"
  },
  "accountActivity": {
    "message": "Actividad de la cuenta"
  },
  "accountActivityText": {
    "message": "Seleccione las cuentas sobre las que desea recibir notificaciones:"
  },
  "accountDetails": {
    "message": "Detalles de la cuenta"
  },
  "accountIdenticon": {
    "message": "Identicon de cuenta"
  },
  "accountIsntConnectedToastText": {
    "message": "$1 no está conectado a $2"
  },
  "accountName": {
    "message": "Nombre de la cuenta"
  },
  "accountNameDuplicate": {
    "message": "Este nombre de cuenta ya existe",
    "description": "This is an error message shown when the user enters a new account name that matches an existing account name"
  },
  "accountNameReserved": {
    "message": "Este nombre de cuenta está reservado",
    "description": "This is an error message shown when the user enters a new account name that is reserved for future use"
  },
  "accountOptions": {
    "message": "Opciones de la cuenta"
  },
  "accountSelectionRequired": {
    "message": "Debe seleccionar una cuenta."
  },
  "accountTypeNotSupported": {
    "message": "Tipo de cuenta no admitido"
  },
  "accounts": {
    "message": "Cuentas"
  },
  "accountsConnected": {
    "message": "Cuentas conectadas"
  },
  "active": {
    "message": "Activo"
  },
  "activity": {
    "message": "Actividad"
  },
  "activityLog": {
    "message": "registro de actividad"
  },
  "add": {
    "message": "Agregar"
  },
  "addANetwork": {
    "message": "Agregar una red"
  },
  "addANetworkManually": {
    "message": "Agregar una red manualmente"
  },
  "addANickname": {
    "message": "Añadir un apodo"
  },
  "addAccount": {
    "message": "Añadir cuenta"
  },
  "addAccountToMetaMask": {
    "message": "Añadir cuenta a MetaMask"
  },
  "addAcquiredTokens": {
    "message": "Agregar los tokens que adquirió con MetaMask"
  },
  "addAlias": {
    "message": "Agregar alias"
  },
  "addBlockExplorer": {
    "message": "Agregar un explorador de bloque"
  },
  "addContact": {
    "message": "Agregar contacto"
  },
  "addCustomNetwork": {
    "message": "Agregar red personalizada"
  },
  "addEthereumChainConfirmationDescription": {
    "message": "Esto permitirá que la red se utilice en MetaMask."
  },
  "addEthereumChainConfirmationRisks": {
    "message": "MetaMask no verifica redes personalizadas."
  },
  "addEthereumChainConfirmationRisksLearnMore": {
    "message": "Obtenga más información sobre $1.",
    "description": "$1 is a link with text that is provided by the 'addEthereumChainConfirmationRisksLearnMoreLink' key"
  },
  "addEthereumChainConfirmationRisksLearnMoreLink": {
    "message": "estafas y riesgos de seguridad de la red",
    "description": "Link text for the 'addEthereumChainConfirmationRisksLearnMore' translation key"
  },
  "addEthereumChainConfirmationTitle": {
    "message": "¿Permitir que este sitio agregue una red?"
  },
  "addEthereumChainWarningModalHeader": {
    "message": "Agregue este proveedor de RPC solo si está seguro de que puede confiar en él. $1",
    "description": "$1 is addEthereumChainWarningModalHeaderPartTwo passed separately so that it can be bolded"
  },
  "addEthereumChainWarningModalHeaderPartTwo": {
    "message": "Los proveedores malintencionados pueden mentir sobre el estado de la cadena de bloques y registrar la actividad de su red."
  },
  "addEthereumChainWarningModalListHeader": {
    "message": "Es importante que su proveedor sea confiable, ya que tiene el poder para:"
  },
  "addEthereumChainWarningModalListPointOne": {
    "message": "Ver sus cuentas y direcciones IP, y asociarlas"
  },
  "addEthereumChainWarningModalListPointThree": {
    "message": "Mostrar saldos de cuentas y otros estados en la cadena"
  },
  "addEthereumChainWarningModalListPointTwo": {
    "message": "Transmitir sus transacciones"
  },
  "addEthereumChainWarningModalTitle": {
    "message": "Va a agregar un nuevo proveedor de RPC para la red principal de Ethereum"
  },
  "addFriendsAndAddresses": {
    "message": "Agregue amigos y direcciones de confianza"
  },
  "addFromAListOfPopularNetworks": {
    "message": "Agregue desde una lista de redes populares o agregue una red manualmente. Interactúe solo con las entidades en las que confía."
  },
  "addHardwareWallet": {
    "message": "Agregar monedero físico"
  },
  "addIPFSGateway": {
    "message": "Agregue su puerta de enlace de IPFS preferida"
  },
  "addImportAccount": {
    "message": "Añadir una cuenta o un monedero físico"
  },
  "addMemo": {
    "message": "Añadir memo"
  },
  "addMoreNetworks": {
    "message": "agregar más redes manualmente"
  },
  "addNetwork": {
    "message": "Agregar red"
  },
  "addNetworkTooltipWarning": {
    "message": "Esta conexión de red depende de terceros. Y puede ser menos confiable o permite que terceros rastreen la actividad. $1",
    "description": "$1 is Learn more link"
  },
  "addNewAccount": {
    "message": "Añadir una cuenta nueva de Ethereum"
  },
  "addNewBitcoinAccount": {
    "message": "Añadir una nueva cuenta de Bitcoin (Beta)"
  },
  "addNewBitcoinTestnetAccount": {
    "message": "Añadir una nueva cuenta de Bitcoin (Testnet)"
  },
  "addNewToken": {
    "message": "Agregar nuevo token"
  },
  "addNft": {
    "message": "Añadir NFT"
  },
  "addNfts": {
    "message": "Añadir NFT"
  },
  "addRpcUrl": {
    "message": "Agregar URL RPC"
  },
  "addSnapAccountToggle": {
    "message": "Activar \"Añadir una cuenta Snap (Beta)\""
  },
  "addSnapAccountsDescription": {
    "message": "Activar esta función le dará la opción de agregar los nuevos Snaps de la cuenta Beta directamente desde su lista de cuentas. Si instala una cuenta Snap, recuerde que es un servicio de terceros."
  },
  "addSuggestedNFTs": {
    "message": "Añadir NFT sugeridos"
  },
  "addSuggestedTokens": {
    "message": "Agregar tokens sugeridos"
  },
  "addToken": {
    "message": "Agregar token"
  },
  "addTokenByContractAddress": {
    "message": "¿No encuentra un token? Puede agregar cualquier token si copia su dirección. Puede encontrar la dirección de contrato del token en $1",
    "description": "$1 is a blockchain explorer for a specific network, e.g. Etherscan for Ethereum"
  },
  "addUrl": {
    "message": "Agregar URL"
  },
  "addingAccount": {
    "message": "Añadiendo cuenta"
  },
  "addingCustomNetwork": {
    "message": "Agregando red"
  },
  "addingTokens": {
    "message": "Agregando tokens"
  },
  "additionalNetworks": {
    "message": "Redes adicionales"
  },
  "additionalRpcUrl": {
    "message": "URL RPC adicional"
  },
  "address": {
    "message": "Dirección"
  },
  "addressCopied": {
    "message": "¡Dirección copiada!"
  },
  "advanced": {
    "message": "Avanzado"
  },
  "advancedBaseGasFeeToolTip": {
    "message": "Cuando su transacción se incluya en el bloque, se reembolsará cualquier diferencia entre su tarifa base máxima y la tarifa base real. El importe total se calcula como tarifa base máxima (en GWEI) * límite de gas."
  },
  "advancedConfiguration": {
    "message": "Configuración avanzada"
  },
  "advancedDetailsDataDesc": {
    "message": "Datos"
  },
  "advancedDetailsHexDesc": {
    "message": "Hex"
  },
  "advancedDetailsNonceDesc": {
    "message": "Nonce"
  },
  "advancedDetailsNonceTooltip": {
    "message": "Este es el número de transacción de una cuenta. El nonce para la primera transacción es 0 y aumenta en orden secuencial."
  },
  "advancedGasFeeDefaultOptIn": {
    "message": "Guarde estos valores como mis valores por defecto para la red de $1.",
    "description": "$1 is the current network name."
  },
  "advancedGasFeeModalTitle": {
    "message": "Tarifa de gas avanzada"
  },
  "advancedGasPriceTitle": {
    "message": "Precio del gas"
  },
  "advancedPriorityFeeToolTip": {
    "message": "La tarifa de prioridad (también llamada “propina del minero”) va directamente a los mineros para incentivarlos a priorizar su transacción."
  },
  "agreeTermsOfUse": {
    "message": "Acepto los $1 de MetaMask",
    "description": "$1 is the `terms` link"
  },
  "airgapVault": {
    "message": "Bóveda AirGap"
  },
  "alert": {
    "message": "Alerta"
  },
  "alertActionBuy": {
    "message": "Comprar ETH"
  },
  "alertActionUpdateGas": {
    "message": "Actualizar el límite de gas"
  },
  "alertActionUpdateGasFee": {
    "message": "Actualizar tarifa"
  },
  "alertActionUpdateGasFeeLevel": {
    "message": "Actualizar opciones de gas"
  },
  "alertBannerMultipleAlertsDescription": {
    "message": "Si aprueba esta solicitud, un tercero conocido por estafas podría quedarse con todos sus activos."
  },
  "alertBannerMultipleAlertsTitle": {
    "message": "¡Alertas múltiples!"
  },
  "alertDisableTooltip": {
    "message": "Esto se puede modificar en \"Configuración > Alertas\""
  },
  "alertMessageGasEstimateFailed": {
    "message": "No podemos proporcionar una tarifa exacta y esta estimación podría ser alta. Le sugerimos que ingrese un límite de gas personalizado, pero existe el riesgo de que la transacción aún falle."
  },
  "alertMessageGasFeeLow": {
    "message": "Al elegir una tarifa baja, tenga en cuenta que las transacciones serán más lentas y los tiempos de espera más largos. Para transacciones más rápidas, elija las opciones de tarifa de mercado o agresiva."
  },
  "alertMessageGasTooLow": {
    "message": "Para continuar con esta transacción, deberá aumentar el límite de gas a 21000 o más."
  },
  "alertMessageInsufficientBalance": {
    "message": "No tiene suficiente ETH en su cuenta para pagar las tarifas de transacción."
  },
  "alertMessageNetworkBusy": {
    "message": "Los precios del gas son altos y las estimaciones son menos precisas."
  },
  "alertMessageNoGasPrice": {
    "message": "No podemos seguir adelante con esta transacción hasta que actualice manualmente la tarifa."
  },
  "alertMessagePendingTransactions": {
    "message": "Esta transacción no se realizará hasta que se complete una transacción anterior. Aprenda cómo cancelar o acelerar una transacción."
  },
  "alertMessageSignInDomainMismatch": {
    "message": "El sitio que realiza la solicitud no es el sitio en el que está iniciando sesión. Esto podría ser un intento de robar sus credenciales de inicio de sesión."
  },
  "alertMessageSignInWrongAccount": {
    "message": "Este sitio le pide que inicie sesión con la cuenta incorrecta."
  },
  "alertMessageSigningOrSubmitting": {
    "message": "Esta transacción solo se realizará una vez que se complete la transacción anterior."
  },
  "alertModalAcknowledge": {
    "message": "Soy consciente del riesgo y aun así deseo continuar"
  },
  "alertModalDetails": {
    "message": "Detalles de la alerta"
  },
  "alertModalReviewAllAlerts": {
    "message": "Revisar todas las alertas"
  },
  "alertReasonGasEstimateFailed": {
    "message": "Tarifa inexacta"
  },
  "alertReasonGasFeeLow": {
    "message": "Velocidad baja"
  },
  "alertReasonGasTooLow": {
    "message": "Límite de gas bajo"
  },
  "alertReasonInsufficientBalance": {
    "message": "Fondos insuficientes"
  },
  "alertReasonNetworkBusy": {
    "message": "La red está ocupada"
  },
  "alertReasonNoGasPrice": {
    "message": "Estimación de tarifa no disponible"
  },
  "alertReasonPendingTransactions": {
    "message": "Transacción pendiente"
  },
  "alertReasonSignIn": {
    "message": "Solicitud de inicio de sesión sospechosa"
  },
  "alertReasonWrongAccount": {
    "message": "Cuenta incorrecta"
  },
  "alertSettingsUnconnectedAccount": {
    "message": "Explorando un sitio web con una cuenta no conectada seleccionada"
  },
  "alertSettingsUnconnectedAccountDescription": {
    "message": "Esta alerta aparece en la ventana emergente cuando explora un sitio conectado de Web3, pero la cuenta actualmente seleccionada no está conectada."
  },
  "alertSettingsWeb3ShimUsage": {
    "message": "Cuando un sitio web intenta utilizar la API de window.web3 que se eliminó"
  },
  "alertSettingsWeb3ShimUsageDescription": {
    "message": "Esta alerta aparece en la ventana emergente cuando explora un sitio que intenta utilizar la API de window.web3 que se eliminó y que puede que no funcione."
  },
  "alerts": {
    "message": "Alertas"
  },
  "all": {
    "message": "Todo"
  },
  "allCustodianAccountsConnectedSubtitle": {
    "message": "Ya ha conectado todas sus cuentas custodiadas o no tiene ninguna cuenta para conectarse a MetaMask Institutional."
  },
  "allCustodianAccountsConnectedTitle": {
    "message": "No hay cuentas disponibles para conectarse"
  },
  "allOfYour": {
    "message": "Todo su $1",
    "description": "$1 is the symbol or name of the token that the user is approving spending"
  },
  "allPermissions": {
    "message": "Todos los permisos"
  },
  "allTimeHigh": {
    "message": "Punto más alto"
  },
  "allTimeLow": {
    "message": "Punto más bajo"
  },
  "allYourNFTsOf": {
    "message": "Todos sus NFT de $1",
    "description": "$1 is a link to contract on the block explorer when we're not able to retrieve a erc721 or erc1155 name"
  },
  "allow": {
    "message": "Permitir"
  },
  "allowMmiToConnectToCustodian": {
    "message": "Esto permitirá que MMI se conecte a $1 para importar sus cuentas."
  },
  "allowNotifications": {
    "message": "Permitir notificaciones"
  },
  "allowSpendToken": {
    "message": "¿Dar permiso para acceder a su $1?",
    "description": "$1 is the symbol of the token that are requesting to spend"
  },
  "allowWithdrawAndSpend": {
    "message": "Permitir que se retire $1 y gastar hasta el siguiente importe:",
    "description": "The url of the site that requested permission to 'withdraw and spend'"
  },
  "amount": {
    "message": "Importe"
  },
  "amountReceived": {
    "message": "Monto recibido"
  },
  "amountSent": {
    "message": "Monto enviado"
  },
  "andForListItems": {
    "message": "$1, y $2",
    "description": "$1 is the first item, $2 is the last item in a list of items. Used in Snap Install Warning modal."
  },
  "andForTwoItems": {
    "message": "$1 y $2",
    "description": "$1 is the first item, $2 is the second item. Used in Snap Install Warning modal."
  },
  "appDescription": {
    "message": "Un monedero de Ethereum en el explorador",
    "description": "The description of the application"
  },
  "appName": {
    "message": "MetaMask",
    "description": "The name of the application"
  },
  "appNameBeta": {
    "message": "MetaMask Beta",
    "description": "The name of the application (Beta)"
  },
  "appNameFlask": {
    "message": "MetaMask Flask",
    "description": "The name of the application (Flask)"
  },
  "appNameMmi": {
    "message": "MetaMask Institutional",
    "description": "The name of the application (MMI)"
  },
  "approve": {
    "message": "Aprobar límite de gastos"
  },
  "approveAllTokensTitle": {
    "message": "¿Dar permiso para acceder a todo su $1?",
    "description": "$1 is the symbol of the token for which the user is granting approval"
  },
  "approveAllTokensTitleWithoutSymbol": {
    "message": "¿Permitir acceder a y transferir todos sus NFT desde $1?",
    "description": "$1 a link to contract on the block explorer when we're not able to retrieve a erc721 or erc1155 name"
  },
  "approveButtonText": {
    "message": "Aprobar"
  },
  "approveIncreaseAllowance": {
    "message": "Aumentar el límite de gasto de $1",
    "description": "The token symbol that is being approved"
  },
  "approveSpendingCap": {
    "message": "Aprobar límite de gasto $1",
    "description": "The token symbol that is being approved"
  },
  "approveTokenDescription": {
    "message": "Esto permite que un tercero acceda y transfiera los siguientes NFT sin previo aviso hasta que usted revoque su acceso."
  },
  "approveTokenDescriptionWithoutSymbol": {
    "message": "Esto permite que un tercero acceda y transfiera todos sus NFT de $1 sin previo aviso hasta que usted revoque su acceso.",
    "description": "$1 is a link to contract on the block explorer when we're not able to retrieve a erc721 or erc1155 name"
  },
  "approveTokenTitle": {
    "message": "¿Permitir el acceso y la transferencia de su $1?",
    "description": "$1 is the symbol of the token for which the user is granting approval"
  },
  "approved": {
    "message": "Aprobado"
  },
  "approvedAsset": {
    "message": "Activo aprobado"
  },
  "approvedOn": {
    "message": "Aprobado el $1",
    "description": "$1 is the approval date for a permission"
  },
  "approvedOnForAccounts": {
    "message": "Aprobado el $1 por $2",
    "description": "$1 is the approval date for a permission. $2 is the AvatarGroup component displaying account images."
  },
  "areYouSure": {
    "message": "¿Está seguro?"
  },
  "asset": {
    "message": "Activo"
  },
  "assetOptions": {
    "message": "Opciones de activos"
  },
  "attemptSendingAssets": {
    "message": "Puede perder sus activos si intenta enviarlos desde otra red. Transfiera fondos de forma segura entre redes mediante el uso de un puente."
  },
  "attemptSendingAssetsWithPortfolio": {
    "message": "Puede perder sus activos si intenta enviarlos desde otra red. Transfiera fondos de forma segura entre redes usando un puente, como $1"
  },
  "attemptToCancelSwapForFree": {
    "message": "Intente cancelar el intercambio de forma gratuita"
  },
  "attributes": {
    "message": "Atributos"
  },
  "attributions": {
    "message": "Atribuciones"
  },
  "auroraRpcDeprecationMessage": {
    "message": "La URL de RPC de Infura ya no es compatible con Aurora."
  },
  "authorizedPermissions": {
    "message": "Ha autorizado los siguientes permisos"
  },
  "autoDetectTokens": {
    "message": "Detectar tokens automáticamente"
  },
  "autoDetectTokensDescription": {
    "message": "Usamos API de terceros para detectar y mostrar nuevos tokens enviados a su monedero. Desactive esta opción si no desea que la aplicación extraiga datos de esos servicios. $1",
    "description": "$1 is a link to a support article"
  },
  "autoLockTimeLimit": {
    "message": "Temporizador con bloqueo automático (minutos)"
  },
  "autoLockTimeLimitDescription": {
    "message": "Establezca el tiempo de inactividad en minutos antes de que se bloquee MetaMask."
  },
  "average": {
    "message": "Promedio"
  },
  "awaitingApproval": {
    "message": "Esperando aprobación..."
  },
  "back": {
    "message": "Volver"
  },
  "backupApprovalInfo": {
    "message": "Este código secreto es necesario para que recupere la cartera en caso de que pierda el dispositivo, olvide su contraseña, tenga que volver a instalar MetaMask o quiera acceder a su monedero en otro dispositivo."
  },
  "backupApprovalNotice": {
    "message": "Cree una copia de seguridad de su frase secreta de recuperación para mantener protegidos sus fondos y su monedero."
  },
  "backupKeyringSnapReminder": {
    "message": "Asegúrese de poder acceder a cualquier cuenta creada por este Snap por si mismo antes de eliminarlo"
  },
  "balance": {
    "message": "Saldo"
  },
  "balanceOutdated": {
    "message": "Es posible que el saldo esté desactualizado"
  },
  "baseFee": {
    "message": "Tarifa base"
  },
  "basic": {
    "message": "Básico"
  },
  "basicConfigurationBannerCTA": {
    "message": "Activar la funcionalidad básica"
  },
  "basicConfigurationBannerTitle": {
    "message": "La funcionalidad básica está desactivada"
  },
  "basicConfigurationDescription": {
    "message": "MetaMask ofrece funciones básicas como los detalles del token y la configuración de gas mediante servicios de Internet. Al utilizar los servicios de Internet, su dirección IP es compartida, en este caso con MetaMask. Es lo mismo que cuando visita cualquier página web. MetaMask utiliza estos datos temporalmente y nunca los vende. Puede utilizar una VPN o desactivar estos servicios, pero esto podría afectar su experiencia con MetaMask. Para saber más, consulte nuestra $1.",
    "description": "$1 is to be replaced by the message for privacyMsg, and will link to https://consensys.io/privacy-policy"
  },
  "basicConfigurationLabel": {
    "message": "Funcionalidad básica"
  },
  "basicConfigurationModalCheckbox": {
    "message": "Entiendo y deseo continuar"
  },
  "basicConfigurationModalDisclaimerOff": {
    "message": "Esto significa que no optimizará completamente su tiempo en MetaMask. Las funciones básicas (como los detalles de los tokens, la configuración óptima de gas y otras) no estarán disponibles para usted."
  },
  "basicConfigurationModalDisclaimerOn": {
    "message": "Para optimizar su tiempo en MetaMask, tendrá que activar esta función. Las funciones básicas (como los detalles de los tokens, la configuración óptima de gas y otras) son importantes para la experiencia Web3."
  },
  "basicConfigurationModalHeadingOff": {
    "message": "Desactivar la funcionalidad básica"
  },
  "basicConfigurationModalHeadingOn": {
    "message": "Activar la funcionalidad básica"
  },
  "beCareful": {
    "message": "Sea cuidadoso"
  },
  "beta": {
    "message": "Beta"
  },
  "betaHeaderText": {
    "message": "Esta es una versión beta. Por favor, comunique los errores $1",
    "description": "$1 represents the word 'here' in a hyperlink"
  },
  "betaMetamaskInstitutionalVersion": {
    "message": "Versión beta de MetaMask Institutional"
  },
  "betaMetamaskVersion": {
    "message": "Versión Beta de MetaMask"
  },
  "betaTerms": {
    "message": "Términos de uso de beta"
  },
  "betaWalletCreationSuccessReminder1": {
    "message": "MetaMask beta no puede recuperar su frase secreta de recuperación."
  },
  "betaWalletCreationSuccessReminder2": {
    "message": "MetaMask beta nunca le pedirá su frase secreta de recuperación."
  },
  "billionAbbreviation": {
    "message": "mm",
    "description": "Shortened form of 'billion'"
  },
  "bitcoinActivityNotSupported": {
    "message": "La actividad de Bitcoin no es compatible"
  },
  "bitcoinSupportSectionTitle": {
    "message": "Bitcoin"
  },
  "bitcoinSupportToggleDescription": {
    "message": "Activar esta función le dará la opción de añadir una cuenta de Bitcoin a su extensión MetaMask derivada de su frase secreta de recuperación existente. Esta es una característica Beta experimental, por lo que debe utilizarla bajo su propio riesgo. Para darnos su opinión sobre esta nueva experiencia Bitcoin, llene este $1.",
    "description": "$1 is the link to a product feedback form"
  },
  "bitcoinSupportToggleTitle": {
    "message": "Activar \"Añadir una nueva cuenta Bitcoin (Beta)\""
  },
  "bitcoinTestnetSupportToggleDescription": {
    "message": "La activación de esta función le dará la opción de añadir una cuenta de Bitcoin para la red de prueba."
  },
  "bitcoinTestnetSupportToggleTitle": {
    "message": "Activar \"Añadir una nueva cuenta Bitcoin (Testnet)\""
  },
  "blockExplorerAccountAction": {
    "message": "Cuenta",
    "description": "This is used with viewOnEtherscan and viewInExplorer e.g View Account in Explorer"
  },
  "blockExplorerAssetAction": {
    "message": "Activo",
    "description": "This is used with viewOnEtherscan and viewInExplorer e.g View Asset in Explorer"
  },
  "blockExplorerSwapAction": {
    "message": "Intercambiar",
    "description": "This is used with viewOnEtherscan e.g View Swap on Etherscan"
  },
  "blockExplorerUrl": {
    "message": "Dirección URL del explorador de bloques"
  },
  "blockExplorerUrlDefinition": {
    "message": "La dirección URL que se utiliza como explorador de bloques de esta red."
  },
  "blockExplorerView": {
    "message": "Ver cuenta en $1",
    "description": "$1 replaced by URL for custom block explorer"
  },
  "blockaid": {
    "message": "Blockaid"
  },
  "blockaidAlertInfo": {
    "message": "No le recomendamos que siga adelante con esta solicitud."
  },
  "blockaidDescriptionApproveFarming": {
    "message": "Si aprueba esta solicitud, un tercero conocido por realizar estafas podría tomar todos sus activos."
  },
  "blockaidDescriptionBlurFarming": {
    "message": "Si aprueba esta solicitud, alguien puede robar sus activos enlistados en Blur."
  },
  "blockaidDescriptionErrored": {
    "message": "Debido a un error, no pudimos comprobar si hay alertas de seguridad. Continúe solo si confía en todas las direcciones involucradas."
  },
  "blockaidDescriptionMaliciousDomain": {
    "message": "Está interactuando con un dominio malicioso. Si aprueba esta solicitud, podría perder sus activos."
  },
  "blockaidDescriptionMightLoseAssets": {
    "message": "Si aprueba esta solicitud, podría perder sus activos."
  },
  "blockaidDescriptionSeaportFarming": {
    "message": "Si aprueba esta solicitud, alguien puede robar sus activos enlistados en OpenSea."
  },
  "blockaidDescriptionTransferFarming": {
    "message": "Si aprueba esta solicitud, un tercero conocido por estafas tomará todos sus activos."
  },
  "blockaidDescriptionWarning": {
    "message": "Podría tratarse de una solicitud engañosa. Continúe solamente si confía en todas las direcciones implicadas."
  },
  "blockaidMessage": {
    "message": "Preservación de la privacidad: no se comparten datos con terceros. Disponible en Arbitrum, Avalanche, BNB Chain, la red principal de Ethereum, Linea, Optimism, Polygon, Base y Sepolia."
  },
  "blockaidTitleDeceptive": {
    "message": "Esta es una solicitud engañosa"
  },
  "blockaidTitleMayNotBeSafe": {
    "message": "Sea cuidadoso"
  },
  "blockaidTitleSuspicious": {
    "message": "Esta es una solicitud sospechosa"
  },
  "blockies": {
    "message": "Blockies"
  },
  "boughtFor": {
    "message": "Comprado para"
  },
  "bridge": {
    "message": "Puente"
  },
  "bridgeDontSend": {
    "message": "Puente, no enviar"
  },
  "browserNotSupported": {
    "message": "Su explorador no es compatible..."
  },
  "buildContactList": {
    "message": "Cree su lista de contactos"
  },
  "builtAroundTheWorld": {
    "message": "MetaMask está diseñado y construido en todo el mundo."
  },
  "busy": {
    "message": "Ocupado"
  },
  "buyAndSell": {
    "message": "Comprar y vender"
  },
  "buyAsset": {
    "message": "Comprar $1",
    "description": "$1 is the ticker symbol of a an asset the user is being prompted to purchase"
  },
  "buyMoreAsset": {
    "message": "Comprar más $1",
    "description": "$1 is the ticker symbol of a an asset the user is being prompted to purchase"
  },
  "buyNow": {
    "message": "Comprar ahora"
  },
  "buyToken": {
    "message": "Comprar $1",
    "description": "$1 is the token symbol"
  },
  "bytes": {
    "message": "Bytes"
  },
  "canToggleInSettings": {
    "message": "Puede volver a activar esta notificación desde Configuración > Alertas."
  },
  "cancel": {
    "message": "Cancelar"
  },
  "cancelPopoverTitle": {
    "message": "Cancelar transacción"
  },
  "cancelSpeedUp": {
    "message": "cancelar o acelerar una transacción."
  },
  "cancelSpeedUpLabel": {
    "message": "Esta tarifa de gas va a $1 el original.",
    "description": "$1 is text 'replace' in bold"
  },
  "cancelSpeedUpTransactionTooltip": {
    "message": "Para $1 una transacción, la tarifa de gas debe aumentar al menos un 10 % para que sea reconocida por la red.",
    "description": "$1 is string 'cancel' or 'speed up'"
  },
  "cancelled": {
    "message": "Cancelado"
  },
  "chainId": {
    "message": "Identificador de cadena"
  },
  "chainIdDefinition": {
    "message": "El identificador de cadena que se utiliza para firmar transacciones en esta red."
  },
  "chainIdExistsErrorMsg": {
    "message": "En este momento, la red $1 está utilizando este identificador de cadena."
  },
  "chainListReturnedDifferentTickerSymbol": {
    "message": "Este símbolo de token no coincide con el nombre de la red o el ID de cadena ingresados. Muchos tokens populares usan símbolos similares, que los estafadores pueden usar para engañarlo y enviarles a cambio un token más valioso. Verifique todo antes de continuar."
  },
  "chooseYourNetwork": {
    "message": "Elija su red"
  },
  "chooseYourNetworkDescription": {
    "message": "Usamos Infura como nuestro proveedor de llamada a procedimiento remoto (RPC) para ofrecer el acceso más confiable y privado posible a los datos de Ethereum. Puede elegir su propio RPC, pero recuerde que cualquier RPC recibirá su dirección IP y su monedero de Ethereum para realizar transacciones. Lea nuestra $1 para obtener más información sobre cómo Infura maneja los datos.",
    "description": "$1 is a link to the privacy policy"
  },
  "chromeRequiredForHardwareWallets": {
    "message": "Debe usar MetaMask en Google Chrome para poder conectarse a su monedero físico."
  },
  "circulatingSupply": {
    "message": "Suministro circulante"
  },
  "clear": {
    "message": "Borrar"
  },
  "clearActivity": {
    "message": "Borrar datos de actividad y nonce"
  },
  "clearActivityButton": {
    "message": "Borrar datos de la pestaña de actividad"
  },
  "clearActivityDescription": {
    "message": "Esto restablece el nonce de la cuenta y borra los datos de la pestaña de actividad en su monedero. Solo la cuenta actual y la red se verán afectadas. Sus saldos y transacciones entrantes no cambiarán."
  },
  "click": {
    "message": "Clic"
  },
  "clickToConnectLedgerViaWebHID": {
    "message": "Haga clic aquí para conectar su Ledger a través de WebHID",
    "description": "Text that can be clicked to open a browser popup for connecting the ledger device via webhid"
  },
  "clickToManuallyAdd": {
    "message": "Siempre puede agregar tókenes manualmente."
  },
  "close": {
    "message": "Cerrar"
  },
  "closeExtension": {
    "message": "Cerrar extensión"
  },
  "closeWindowAnytime": {
    "message": "Puede cerrar esta ventana en cualquier momento."
  },
  "coingecko": {
    "message": "CoinGecko"
  },
  "collectionName": {
    "message": "Nombre de la colección"
  },
  "comboNoOptions": {
    "message": "No se encontraron opciones",
    "description": "Default text shown in the combo field dropdown if no options."
  },
  "configureSnapPopupDescription": {
    "message": "Ahora está saliendo de MetaMask para configurar este snap."
  },
  "configureSnapPopupInstallDescription": {
    "message": "Ahora está saliendo de MetaMask para instalar este snap."
  },
  "configureSnapPopupInstallTitle": {
    "message": "Instalar snap"
  },
  "configureSnapPopupLink": {
    "message": "Haga clic para continuar:"
  },
  "configureSnapPopupTitle": {
    "message": "Configurar snap"
  },
  "confirm": {
    "message": "Confirmar"
  },
  "confirmAlertModalAcknowledgeMultiple": {
    "message": "Soy consciente de las alertas y aun así deseo continuar"
  },
  "confirmAlertModalAcknowledgeSingle": {
    "message": "Soy consciente de la alerta y aun así deseo continuar"
  },
  "confirmAlertModalDetails": {
    "message": "Si inicia sesión, un tercero conocido por estafas podría quedarse con todos sus activos. Revise las alertas antes de continuar."
  },
  "confirmAlertModalTitle": {
    "message": "Sus activos podrían estar en riesgo"
  },
  "confirmConnectCustodianRedirect": {
    "message": "Lo redirigiremos a $1 al hacer clic en continuar."
  },
  "confirmConnectCustodianText": {
    "message": "Para conectar sus cuentas, inicie sesión en su cuenta de $1 y haga clic en el botón 'conectar a MMI'."
  },
  "confirmConnectionTitle": {
    "message": "Confirmar conexión a $1"
  },
  "confirmDeletion": {
    "message": "Confirmar la eliminación"
  },
  "confirmFieldPaymaster": {
    "message": "Tarifa pagada por"
  },
  "confirmFieldTooltipPaymaster": {
    "message": "La tarifa de esta transacción la pagará el contrato inteligente del pagador."
  },
  "confirmPassword": {
    "message": "Confirmar contraseña"
  },
  "confirmRecoveryPhrase": {
    "message": "Confirmar frase secreta de recuperación"
  },
  "confirmRpcUrlDeletionMessage": {
    "message": "¿Está seguro de que desea eliminar la URL RPC? Su información no se guardará para esta red."
  },
  "confirmTitleDescPermitSignature": {
    "message": "Este sitio solicita permiso para gastar sus tokens."
  },
  "confirmTitleDescSIWESignature": {
    "message": "Un sitio quiere que inicie sesión para demostrar que es el propietario de esta cuenta."
  },
  "confirmTitleDescSignature": {
    "message": "Solo confirme este mensaje si aprueba el contenido y confía en el sitio solicitante."
  },
  "confirmTitlePermitSignature": {
    "message": "Solicitud de límite de gasto"
  },
  "confirmTitleSIWESignature": {
    "message": "Solicitud de inicio de sesión"
  },
  "confirmTitleSignature": {
    "message": "Solicitud de firma"
  },
  "confirmTitleTransaction": {
    "message": "Solicitud de transacción"
  },
  "confirmed": {
    "message": "Confirmado"
  },
  "confusableUnicode": {
    "message": "“$1” es similar a “$2”."
  },
  "confusableZeroWidthUnicode": {
    "message": "Se encontró un carácter de ancho cero."
  },
  "confusingEnsDomain": {
    "message": "Se detectó un carácter que puede confundirse con otro similar en el nombre de ENS. Verifique el nombre de ENS para evitar una posible estafa."
  },
  "connect": {
    "message": "Conectar"
  },
  "connectAccount": {
    "message": "Conectar cuenta"
  },
  "connectAccountOrCreate": {
    "message": "Conectar cuenta o crear nueva"
  },
  "connectAccounts": {
    "message": "Conectar cuentas"
  },
  "connectCustodialAccountMenu": {
    "message": "Conectar cuenta custodiada"
  },
  "connectCustodialAccountMsg": {
    "message": "Elija la cuenta custodiada que desea conectar para agregar o actualizar un token."
  },
  "connectCustodialAccountTitle": {
    "message": "Cuentas custodiadas"
  },
  "connectCustodianAccounts": {
    "message": "Conectar a cuentas de $1"
  },
  "connectManually": {
    "message": "Conectarse manualmente al sitio actual"
  },
  "connectMoreAccounts": {
    "message": "Conectar más cuentas"
  },
  "connectSnap": {
    "message": "Conectar $1",
    "description": "$1 is the snap for which a connection is being requested."
  },
  "connectWithMetaMask": {
    "message": "Conectarse con MetaMask"
  },
  "connectedAccounts": {
    "message": "Cuentas conectadas"
  },
  "connectedAccountsDescriptionPlural": {
    "message": "Tiene $1 cuentas conectadas a este sitio.",
    "description": "$1 is the number of accounts"
  },
  "connectedAccountsDescriptionSingular": {
    "message": "Tiene 1 cuenta conectada a este sitio."
  },
  "connectedAccountsEmptyDescription": {
    "message": "MetaMask no está conectado a este sitio. Para conectarse a un sitio de Web3, busque el botón de conexión en su sitio."
  },
  "connectedAccountsListTooltip": {
    "message": "$1 puede ver el saldo de la cuenta, la dirección, la actividad y sugerir transacciones para aprobar para las cuentas conectadas.",
    "description": "$1 is the origin name"
  },
  "connectedAccountsToast": {
    "message": "Se actualizaron las cuentas conectadas"
  },
  "connectedSites": {
    "message": "Sitios conectados"
  },
  "connectedSitesDescription": {
    "message": "$1 está conectado a estos sitios. Pueden ver la dirección de su cuenta.",
    "description": "$1 is the account name"
  },
  "connectedSitesEmptyDescription": {
    "message": "$1 no está conectado a ningún sitio.",
    "description": "$1 is the account name"
  },
  "connectedSnapAndNoAccountDescription": {
    "message": "MetaMask está conectado a este sitio, pero aún no hay cuentas conectadas"
  },
  "connectedWith": {
    "message": "Conectado con"
  },
  "connecting": {
    "message": "Conectando"
  },
  "connectingTo": {
    "message": "Estableciendo conexión a $1"
  },
  "connectingToDeprecatedNetwork": {
    "message": "'$1' se está eliminando gradualmente y es posible que no funcione. Pruebe con otra red."
  },
  "connectingToGoerli": {
    "message": "Estableciendo conexión a la red de prueba Goerli"
  },
  "connectingToLineaGoerli": {
    "message": "Conectando a la red de prueba Linea Goerli"
  },
  "connectingToLineaMainnet": {
    "message": "Estableciendo conexión a la red principal de Linea"
  },
  "connectingToLineaSepolia": {
    "message": "Estableciendo conexión a la red de prueba Linea Sepolia"
  },
  "connectingToMainnet": {
    "message": "Estableciendo conexión a la red principal de Ethereum"
  },
  "connectingToSepolia": {
    "message": "Conectando a la red de prueba Sepolia"
  },
  "connectionFailed": {
    "message": "Conexión fallida"
  },
  "connectionFailedDescription": {
    "message": "Error al obtener $1, verifique su red y vuelva a intentarlo.",
    "description": "$1 is the name of the snap being fetched."
  },
  "connectionRequest": {
    "message": "Solicitud de conexión"
  },
  "contactUs": {
    "message": "Contáctenos"
  },
  "contacts": {
    "message": "Contactos"
  },
  "contentFromSnap": {
    "message": "Contenido de $1",
    "description": "$1 represents the name of the snap"
  },
  "continue": {
    "message": "Continuar"
  },
  "continueMmiOnboarding": {
    "message": "Continuar con la incorporación de MetaMask Institutional"
  },
  "continueToWallet": {
    "message": "Continuar al monedero"
  },
  "contract": {
    "message": "Contrato"
  },
  "contractAddress": {
    "message": "Dirección de contrato"
  },
  "contractAddressError": {
    "message": "Está enviando tokens a la dirección de contrato del token. Esto puede provocar la pérdida de los tokens."
  },
  "contractDeployment": {
    "message": "Implementación de contrato"
  },
  "contractDescription": {
    "message": "Para protegerse contra estafadores, tómese un momento para verificar los detalles del tercero."
  },
  "contractInteraction": {
    "message": "Interacción con el contrato"
  },
  "contractNFT": {
    "message": "Contrato de NFT"
  },
  "contractRequestingAccess": {
    "message": "Tercero que solicita acceso"
  },
  "contractRequestingSignature": {
    "message": "Tercero que solicita firma"
  },
  "contractRequestingSpendingCap": {
    "message": "Tercero que solicita límite de gasto"
  },
  "contractTitle": {
    "message": "Detalles del tercero"
  },
  "contractToken": {
    "message": "Contrato del token"
  },
  "convertTokenToNFTDescription": {
    "message": "Hemos detectado que este activo es un NFT. MetaMask ahora tiene soporte nativo completo para NFT. ¿Quiere eliminarlo de su lista de tokens y añadirlo como un NFT?"
  },
  "convertTokenToNFTExistDescription": {
    "message": "Hemos detectado que este recurso se ha agregado como NFT. ¿Quiere eliminarlo de su lista de tokens?"
  },
  "coolWallet": {
    "message": "CoolWallet"
  },
  "copiedExclamation": {
    "message": "Copiado."
  },
  "copyAddress": {
    "message": "Copiar dirección al Portapapeles"
  },
  "copyPrivateKey": {
    "message": "Copiar clave privada"
  },
  "copyRawTransactionData": {
    "message": "Copiar los datos de las transacciones en bruto"
  },
  "copyToClipboard": {
    "message": "Copiar al Portapapeles"
  },
  "copyTransactionId": {
    "message": "Copiar ID de transacción"
  },
  "create": {
    "message": "Crear"
  },
  "createNewWallet": {
    "message": "Crear un monedero nuevo"
  },
  "createPassword": {
    "message": "Crear contraseña"
  },
  "createSnapAccountDescription": {
    "message": "$1 quiere agregar una nueva cuenta a MetaMask."
  },
  "createSnapAccountTitle": {
    "message": "Crear cuenta"
  },
  "creatorAddress": {
    "message": "Dirección del creador"
  },
  "crossChainSwapsLink": {
    "message": "Intercambie entre redes con MetaMask Portfolio"
  },
  "cryptoCompare": {
    "message": "CryptoCompare"
  },
  "currencyConversion": {
    "message": "Conversión de moneda"
  },
  "currencyRateCheckToggle": {
    "message": "Mostrar saldo y verificador de precios de tokens"
  },
  "currencyRateCheckToggleDescription": {
    "message": "Utilizamos API de $1 y $2 para mostrar su saldo y el precio del token. $3",
    "description": "$1 represents Coingecko, $2 represents CryptoCompare and $3 represents Privacy Policy"
  },
  "currencySymbol": {
    "message": "Símbolo de moneda"
  },
  "currencySymbolDefinition": {
    "message": "El símbolo bursátil que se muestra para la moneda de esta red."
  },
  "currentAccountNotConnected": {
    "message": "La cuenta actual no está conectada"
  },
  "currentExtension": {
    "message": "Página de extensión actual"
  },
  "currentLanguage": {
    "message": "Idioma actual"
  },
  "currentRpcUrlDeprecated": {
    "message": "La URL de rpc actual para esta red ha quedado obsoleta."
  },
  "currentTitle": {
    "message": "Actual:"
  },
  "currentlyUnavailable": {
    "message": "No disponible en esta red"
  },
  "curveHighGasEstimate": {
    "message": "Gráfico de estimación de gas alto"
  },
  "curveLowGasEstimate": {
    "message": "Gráfico de estimación de gas bajo"
  },
  "curveMediumGasEstimate": {
    "message": "Gráfico de estimación de gas de mercado"
  },
  "custodian": {
    "message": "Custodio"
  },
  "custodianAccountAddedDesc": {
    "message": "Ahora puede utilizar sus cuentas en MetaMask Institutional."
  },
  "custodianAccountAddedTitle": {
    "message": "Se agregaron cuentas seleccionadas de $1."
  },
  "custodianQRCodeScan": {
    "message": "Escanee el código QR con su aplicación móvil $1"
  },
  "custodianQRCodeScanDescription": {
    "message": "O inicie sesión en su cuenta de $1 y haga clic en el botón \"Conectar a MMI\""
  },
  "custodianReplaceRefreshTokenChangedFailed": {
    "message": "Por favor, vaya a $1 y haga clic en el botón 'Conectar a MMI' dentro de su interfaz de usuario para volver a conectar sus cuentas a MMI."
  },
  "custodianReplaceRefreshTokenChangedSubtitle": {
    "message": "Ahora ya puede usar sus cuentas custodiadas en MetaMask Institutional."
  },
  "custodianReplaceRefreshTokenChangedTitle": {
    "message": "Su token custodiado se ha actualizado"
  },
  "custodianReplaceRefreshTokenSubtitle": {
    "message": "Esto reemplazará el token custodiado de la siguiente dirección:"
  },
  "custodianReplaceRefreshTokenTitle": {
    "message": "Reemplazar token custodiado"
  },
  "custodyDeeplinkDescription": {
    "message": "Apruebe la transacción en la aplicación $1. Una vez que se hayan realizado todas las aprobaciones custodiadas requeridas, la transacción se completará. Verifique el estado en su aplicación $1."
  },
  "custodyRefreshTokenModalDescription": {
    "message": "Vaya a $1 y haga clic en el botón 'Conectar a MMI' dentro de su interfaz de usuario para volver a conectar sus cuentas a MMI."
  },
  "custodyRefreshTokenModalDescription1": {
    "message": "Su custodio emite un token que autentica la extensión MetaMask Institutional, lo que le permite conectar sus cuentas."
  },
  "custodyRefreshTokenModalDescription2": {
    "message": "Este token caduca después de un cierto período por razones de seguridad. Esto requiere que vuelva a conectarse a MMI."
  },
  "custodyRefreshTokenModalSubtitle": {
    "message": "¿Por qué estoy viendo esto?"
  },
  "custodyRefreshTokenModalTitle": {
    "message": "La sesión de su custodio ha expirado"
  },
  "custodySessionExpired": {
    "message": "Su sesión custodiada ha expirado."
  },
  "custodyWrongChain": {
    "message": "Esta cuenta no está configurada para utilizarla con $1"
  },
  "custom": {
    "message": "Avanzado"
  },
  "customContentSearch": {
    "message": "Buscar una red agregada anteriormente"
  },
  "customGasSettingToolTipMessage": {
    "message": "Use $1 para personalizar el precio de gas. Esto puede ser confuso si no está familiarizado. Interactúe bajo su propio riesgo.",
    "description": "$1 is key 'advanced' (text: 'Advanced') separated here so that it can be passed in with bold font-weight"
  },
  "customSpendLimit": {
    "message": "Límite de gastos personalizado"
  },
  "customSpendingCap": {
    "message": "Límite de gasto personalizado"
  },
  "customToken": {
    "message": "Token personalizado"
  },
  "customTokenWarningInNonTokenDetectionNetwork": {
    "message": "La detección de token aún no está disponible en esta red. Importe el token de forma manual y asegúrese de que confía en él. Más información sobre $1"
  },
  "customTokenWarningInTokenDetectionNetwork": {
    "message": "Cualquiera puede crear un token, incluida la creación de versiones falsas de tokens existentes. Aprenda más sobre $1"
  },
  "customTokenWarningInTokenDetectionNetworkWithTDOFF": {
    "message": "Asegúrese de confiar en un token antes de agregarlo. Aprenda cómo evitar $1. También puede habilitar la detección de tokens $2."
  },
  "customerSupport": {
    "message": "atención al cliente"
  },
  "customizeYourNotifications": {
    "message": "Personalice sus notificaciones"
  },
  "customizeYourNotificationsText": {
    "message": "Active los tipos de notificaciones que desea recibir:"
  },
  "dappRequestedSpendingCap": {
    "message": "Límite de gasto solicitado por el sitio"
  },
  "dappSuggested": {
    "message": "Sitio sugerido"
  },
  "dappSuggestedGasSettingToolTipMessage": {
    "message": "$1 ha sugerido este precio.",
    "description": "$1 is url for the dapp that has suggested gas settings"
  },
  "dappSuggestedHigh": {
    "message": "Sitio sugerido"
  },
  "dappSuggestedHighShortLabel": {
    "message": "Sitio (alto)"
  },
  "dappSuggestedShortLabel": {
    "message": "Sitio"
  },
  "dappSuggestedTooltip": {
    "message": "$1 ha recomendado este precio.",
    "description": "$1 represents the Dapp's origin"
  },
  "darkTheme": {
    "message": "Oscuro"
  },
  "data": {
    "message": "Datos"
  },
  "dataCollectionForMarketing": {
    "message": "Recopilación de datos para marketing"
  },
  "dataCollectionForMarketingDescription": {
    "message": "Usaremos MetaMetrics para saber cómo interactúa con nuestras comunicaciones de marketing. Es posible que compartamos noticias relevantes (como características del producto y otros materiales)."
  },
  "dataCollectionWarningPopoverButton": {
    "message": "Bien"
  },
  "dataCollectionWarningPopoverDescription": {
    "message": "Desactivó la recopilación de datos para nuestros fines de marketing. Esto solo se aplica a este dispositivo. Si utiliza MetaMask en otros dispositivos, asegúrese de desactivarlo allí también."
  },
  "dataHex": {
    "message": "Hex"
  },
  "dataUnavailable": {
    "message": "datos no disponibles"
  },
  "dateCreated": {
    "message": "Fecha de creación"
  },
  "dcent": {
    "message": "D'Cent"
  },
  "decimal": {
    "message": "Decimales del token"
  },
  "decimalsMustZerotoTen": {
    "message": "Los decimales deben ser al menos 0 y no más de 36."
  },
  "decrypt": {
    "message": "Descifrar"
  },
  "decryptCopy": {
    "message": "Copiar mensaje cifrado"
  },
  "decryptInlineError": {
    "message": "Este mensaje no se puede descifrar debido al error: $1",
    "description": "$1 is error message"
  },
  "decryptMessageNotice": {
    "message": "$1 quisiera leer este mensaje para completar la acción",
    "description": "$1 is the web3 site name"
  },
  "decryptMetamask": {
    "message": "Descifrar mensaje"
  },
  "decryptRequest": {
    "message": "Descifrar solicitud"
  },
  "defaultRpcUrl": {
    "message": "URL RPC por defecto"
  },
  "delete": {
    "message": "Eliminar"
  },
  "deleteContact": {
    "message": "Eliminar contacto"
  },
  "deleteNetwork": {
    "message": "¿Eliminar red?"
  },
  "deleteNetworkIntro": {
    "message": "Si elimina esta red, deberá volver a agregarla para ver sus activos en esta red"
  },
  "deleteNetworkTitle": {
    "message": "¿Eliminar la red de $1?",
    "description": "$1 represents the name of the network"
  },
  "deleteRpcUrl": {
    "message": "Eliminar URL RPC"
  },
  "deposit": {
    "message": "Depositar"
  },
  "deprecatedGoerliNtwrkMsg": {
    "message": "Debido a las actualizaciones del sistema Ethereum, la red de prueba Goerli se eliminará pronto."
  },
  "deprecatedNetwork": {
    "message": "Esta red está en desuso"
  },
  "deprecatedNetworkButtonMsg": {
    "message": "Entendido"
  },
  "deprecatedNetworkDescription": {
    "message": "La red a la que está intentando conectarse ya no es compatible con Metamask. $1"
  },
  "description": {
    "message": "Descripción"
  },
  "descriptionFromSnap": {
    "message": "Descripción de $1",
    "description": "$1 represents the name of the snap"
  },
  "details": {
    "message": "Detalles"
  },
  "developerOptions": {
    "message": "Opciones de desarrollador"
  },
  "disabledGasOptionToolTipMessage": {
    "message": "“$1” está desactivado porque no cumple el mínimo de un aumento del 10 % respecto a la tarifa de gas original.",
    "description": "$1 is gas estimate type which can be market or aggressive"
  },
  "disconnect": {
    "message": "Desconectar"
  },
  "disconnectAllAccounts": {
    "message": "Desconectar todas las cuentas"
  },
  "disconnectAllAccountsConfirmationDescription": {
    "message": "¿Está seguro de que se quiere desconectar? Podría perder la funcionalidad del sitio."
  },
  "disconnectAllAccountsText": {
    "message": "cuentas"
  },
  "disconnectAllSnapsText": {
    "message": "Snaps"
  },
  "disconnectAllText": {
    "message": "Si desconecta su $1 de su $2, tendrá que volver a conectarlos para usarlos nuevamente.",
    "description": "$1 will map to `disconnectAllAccountsText` or `disconnectAllSnapsText`, $2 represents the website hostname"
  },
  "disconnectAllTitle": {
    "message": "Desconectar todos/as $1",
    "description": "$1 will map to `disconnectAllAccountsText` or `disconnectAllSnapsText`"
  },
  "disconnectPrompt": {
    "message": "Desconectar $1"
  },
  "disconnectThisAccount": {
    "message": "Desconectar esta cuenta"
  },
  "disconnectedAllAccountsToast": {
    "message": "Todas las cuentas desconectadas de $1",
    "description": "$1 is name of the dapp`"
  },
  "disconnectedSingleAccountToast": {
    "message": "$1 desconectada de $2",
    "description": "$1 is name of the name and $2 represents the dapp name`"
  },
  "discoverSnaps": {
    "message": "Descubrir Snaps",
    "description": "Text that links to the Snaps website. Displayed in a banner on Snaps list page in settings."
  },
  "dismiss": {
    "message": "Ignorar"
  },
  "dismissReminderDescriptionField": {
    "message": "Active esta opción para ignorar el recordatorio de respaldo de la frase de recuperación. Le recomendamos que respalde la frase secreta de recuperación para evitar la pérdida de fondos."
  },
  "dismissReminderField": {
    "message": "Ignorar el recordatorio de respaldo de la frase de recuperación"
  },
  "displayNftMedia": {
    "message": "Mostrar medios NFT"
  },
  "displayNftMediaDescription": {
    "message": "Mostrar los medios y datos NFT expone su dirección IP a OpenSea u otros terceros. Esto puede permitir que los atacantes asocien su dirección IP con su dirección Ethereum. La detección automática de NFT se basa en esta configuración y no estará disponible cuando esté desactivada."
  },
  "doNotShare": {
    "message": "No comparta esto con nadie"
  },
  "domain": {
    "message": "Dominio"
  },
  "domainNotSupportedOnNetwork": {
    "message": "La red no admite la búsqueda de dominios"
  },
  "done": {
    "message": "Hecho"
  },
  "dontShowThisAgain": {
    "message": "No volver a mostrar"
  },
  "downArrow": {
    "message": "flecha hacia abajo"
  },
  "downloadGoogleChrome": {
    "message": "Descargar Google Chrome"
  },
  "downloadNow": {
    "message": "Descargar ahora"
  },
  "downloadStateLogs": {
    "message": "Descargar registros de estado"
  },
  "dragAndDropBanner": {
    "message": "Puede arrastrar redes para reordenarlas. "
  },
  "dropped": {
    "message": "Abandonado"
  },
  "edit": {
    "message": "Editar"
  },
  "editANickname": {
    "message": "Editar alias"
  },
  "editAddressNickname": {
    "message": "Editar apodo de dirección"
  },
  "editCancellationGasFeeModalTitle": {
    "message": "Editar tarifa de cancelación de gas"
  },
  "editContact": {
    "message": "Editar contacto"
  },
  "editGasFeeModalTitle": {
    "message": "Editar tarifa de gas"
  },
  "editGasLimitOutOfBounds": {
    "message": "El límite de gas debe ser al menos $1"
  },
  "editGasLimitOutOfBoundsV2": {
    "message": "El límite de gas debe ser superior a $1 e inferior a $2",
    "description": "$1 is the minimum limit for gas and $2 is the maximum limit"
  },
  "editGasLimitTooltip": {
    "message": "El límite de gas es el máximo de unidades de gas que está dispuesto a utilizar. Las unidades de gas son un multiplicador de la \"Tarifa de prioridad máxima\" y de la \"Tarifa máxima\"."
  },
  "editGasMaxBaseFeeGWEIImbalance": {
    "message": "La tarifa base máxima no puede ser inferior a la tarifa de prioridad"
  },
  "editGasMaxBaseFeeHigh": {
    "message": "La tarifa base máxima es más alta de lo necesario"
  },
  "editGasMaxBaseFeeLow": {
    "message": "La tarifa base máxima es baja para las condiciones actuales de la red"
  },
  "editGasMaxFeeHigh": {
    "message": "La tarifa base máxima es más alta de lo necesario"
  },
  "editGasMaxFeeLow": {
    "message": "Tarifa máxima demasiado baja para las condiciones de red"
  },
  "editGasMaxFeePriorityImbalance": {
    "message": "La tarifa base máxima no puede ser inferior a la tarifa de prioridad máxima"
  },
  "editGasMaxPriorityFeeBelowMinimum": {
    "message": "La tarifa de prioridad máxima debe ser superior a 0 GWEI"
  },
  "editGasMaxPriorityFeeBelowMinimumV2": {
    "message": "La tarifa de prioridad debe ser superior a 0."
  },
  "editGasMaxPriorityFeeHigh": {
    "message": "La tarifa de prioridad máxima es más alta de lo necesario. Es posible que pague más de lo necesario."
  },
  "editGasMaxPriorityFeeHighV2": {
    "message": "La tarifa de prioridad es más alta de lo necesario. Es posible que pague más de lo necesario"
  },
  "editGasMaxPriorityFeeLow": {
    "message": "La tarifa de prioridad máxima es baja para las condiciones actuales de la red"
  },
  "editGasMaxPriorityFeeLowV2": {
    "message": "La tarifa de prioridad es baja para las condiciones actuales de la red"
  },
  "editGasPriceTooLow": {
    "message": "El precio del gas debe ser superior a 0"
  },
  "editGasPriceTooltip": {
    "message": "Esta red requiere un campo \"Precio del gas\" cuando se envía una transacción. El precio del gas es la cantidad que se pagará por unidad de gas."
  },
  "editGasSubTextAmountLabel": {
    "message": "Cantidad máxima:",
    "description": "This is meant to be used as the $1 substitution editGasSubTextAmount"
  },
  "editGasSubTextFeeLabel": {
    "message": "Tarifa máxima:"
  },
  "editGasTitle": {
    "message": "Editar prioridad"
  },
  "editGasTooLow": {
    "message": "Se desconoce el tiempo de procesamiento"
  },
  "editNetworkLink": {
    "message": "editar la red original"
  },
  "editNonceField": {
    "message": "Editar nonce"
  },
  "editNonceMessage": {
    "message": "Esta es una función avanzada, úsela con precaución."
  },
  "editPermission": {
    "message": "Editar permiso"
  },
  "editSpeedUpEditGasFeeModalTitle": {
    "message": "Editar la tarifa de aceleración de gas"
  },
  "enable": {
    "message": "Habilitar"
  },
  "enableAutoDetect": {
    "message": " Activar autodetección"
  },
  "enableFromSettings": {
    "message": " Actívela en Configuración."
  },
  "enableSnap": {
    "message": "Activar"
  },
  "enableToken": {
    "message": "activar $1",
    "description": "$1 is a token symbol, e.g. ETH"
  },
  "enabled": {
    "message": "Activado"
  },
  "enabledNetworks": {
    "message": "Redes habilitadas"
  },
  "encryptionPublicKeyNotice": {
    "message": "$1 quisiera su clave pública de cifrado. Al aceptar, este sitio podrá redactar mensajes cifrados para usted.",
    "description": "$1 is the web3 site name"
  },
  "encryptionPublicKeyRequest": {
    "message": "Solicitar clave pública de cifrado"
  },
  "endpointReturnedDifferentChainId": {
    "message": "El punto de conexión devolvió un id. de cadena diferente: $1",
    "description": "$1 is the return value of eth_chainId from an RPC endpoint"
  },
  "enhancedTokenDetectionAlertMessage": {
    "message": "Actualmente, la detección mejorada de token se encuentra disponible en $1. $2"
  },
  "ensDomainsSettingDescriptionIntroduction": {
    "message": "MetaMask le permite ver los dominios de ENS directamente en la barra de direcciones de su navegador. Así es como funciona:"
  },
  "ensDomainsSettingDescriptionOutroduction": {
    "message": "Tenga en cuenta que el uso de esta función expone su dirección IP a servicios de terceros de IPFS."
  },
  "ensDomainsSettingDescriptionPart1": {
    "message": "MetaMask consulta el contrato ENS de Ethereum para encontrar el código conectado al nombre de ENS."
  },
  "ensDomainsSettingDescriptionPart2": {
    "message": "Si el código se vincula a IPFS, puede ver el contenido asociado a él (generalmente un sitio web)."
  },
  "ensDomainsSettingTitle": {
    "message": "Mostrar dominios ENS en la barra de direcciones"
  },
  "ensIllegalCharacter": {
    "message": "Caracter ilegal para ENS."
  },
  "ensRegistrationError": {
    "message": "Error en el registro del nombre de ENS"
  },
  "ensUnknownError": {
    "message": "Error al buscar ENS."
  },
  "enterANumber": {
    "message": "Ingrese un número"
  },
  "enterCustodianToken": {
    "message": "Ingrese su token $1 o agregue un token nuevo"
  },
  "enterMaxSpendLimit": {
    "message": "Escribir límite máximo de gastos"
  },
  "enterOptionalPassword": {
    "message": "Ingrese la contraseña opcional"
  },
  "enterPasswordContinue": {
    "message": "Escribir contraseña para continuar"
  },
  "enterTokenNameOrAddress": {
    "message": "Ingrese el nombre del token o pegue la dirección"
  },
  "enterYourPassword": {
    "message": "Ingrese su contraseña"
  },
  "errorCode": {
    "message": "Código: $1",
    "description": "Displayed error code for debugging purposes. $1 is the error code"
  },
  "errorDetails": {
    "message": "Detalles del error",
    "description": "Title for collapsible section that displays error details for debugging purposes"
  },
  "errorGettingSafeChainList": {
    "message": "Error al obtener la lista de cadenas seguras, por favor continúe con precaución."
  },
  "errorMessage": {
    "message": "Mensaje: $1",
    "description": "Displayed error message for debugging purposes. $1 is the error message"
  },
  "errorName": {
    "message": "Código: $1",
    "description": "Displayed error name for debugging purposes. $1 is the error name"
  },
  "errorPageMessage": {
    "message": "Vuelva a cargar la página para intentarlo de nuevo o comuníquese con soporte técnico $1.",
    "description": "Message displayed on generic error page in the fullscreen or notification UI, $1 is a clickable link with text defined by the 'here' key. The link will open to a form where users can file support tickets."
  },
  "errorPagePopupMessage": {
    "message": "Cierre la ventana emergente y vuelva a abrirla para intentarlo de nuevo o comuníquese con soporte técnico $1.",
    "description": "Message displayed on generic error page in the popup UI, $1 is a clickable link with text defined by the 'here' key. The link will open to a form where users can file support tickets."
  },
  "errorPageTitle": {
    "message": "MetaMask encontró un error",
    "description": "Title of generic error page"
  },
  "errorStack": {
    "message": "Pila:",
    "description": "Title for error stack, which is displayed for debugging purposes"
  },
  "errorWhileConnectingToRPC": {
    "message": "Error al conectarse a la red personalizada."
  },
  "errorWithSnap": {
    "message": "Error con $1",
    "description": "$1 represents the name of the snap"
  },
  "estimatedFee": {
    "message": "Tarifa estimada"
  },
  "estimatedFeeTooltip": {
    "message": "Monto pagado para procesar la transacción en la red."
  },
  "ethGasPriceFetchWarning": {
    "message": "Se muestra el precio del gas de respaldo, ya que el servicio para calcular el precio del gas principal no se encuentra disponible en este momento."
  },
  "ethereumProviderAccess": {
    "message": "Otorgar acceso al proveedor de Ethereum a $1",
    "description": "The parameter is the name of the requesting origin"
  },
  "ethereumPublicAddress": {
    "message": "Dirección pública de Ethereum"
  },
  "etherscan": {
    "message": "Etherscan"
  },
  "etherscanView": {
    "message": "Ver cuenta en Etherscan"
  },
  "etherscanViewOn": {
    "message": "Ver en Etherscan"
  },
  "existingChainId": {
    "message": "La información que ha ingresado está asociada con un ID de cadena existente."
  },
  "existingRequestsBannerAlertDesc": {
    "message": "Para ver y confirmar su solicitud más reciente, primero deberá aprobar o rechazar las solicitudes existentes."
  },
  "existingRpcUrl": {
    "message": "Esta URL está asociada a otro ID de cadena."
  },
  "expandView": {
    "message": "Expandir vista"
  },
  "experimental": {
    "message": "Experimental"
  },
  "extendWalletWithSnaps": {
    "message": "Explore los Snaps creados por la comunidad para personalizar su experiencia web3",
    "description": "Banner description displayed on Snaps list page in Settings when less than 6 Snaps is installed."
  },
  "extensionInsallCompleteDescription": {
    "message": "Regrese a la incorporación del producto MetaMask Institutional para conectar sus cuentas de custodia o de autocustodia."
  },
  "extensionInsallCompleteTitle": {
    "message": "Instalación de extensión completa"
  },
  "externalExtension": {
    "message": "Extensión externa"
  },
  "externalNameSourcesSetting": {
    "message": "Apodos propuestos"
  },
  "externalNameSourcesSettingDescription": {
    "message": "Obtendremos apodos propuestos para las direcciones con las que interactúa de fuentes de terceros como Etherscan, Infura y Lens Protocol. Estas fuentes podrán ver esas direcciones y su dirección IP. La dirección de su cuenta no estará expuesta a terceros."
  },
  "failed": {
    "message": "Con errores"
  },
  "failedToFetchChainId": {
    "message": "No se pudo capturar el id. de cadena. ¿La dirección URL de RPC es correcta?"
  },
  "failedToFetchTickerSymbolData": {
    "message": "Los datos de verificación del símbolo de teletipo no están disponibles actualmente, asegúrese de que el símbolo que ingresó sea correcto. Tendrá un impacto en las tasas de conversión que vea para esta red"
  },
  "failureMessage": {
    "message": "Se produjo un error y no pudimos completar la acción"
  },
  "fast": {
    "message": "Rápido"
  },
  "feeAssociatedRequest": {
    "message": "Esta solicitud tiene asociada una tarifa."
  },
  "feeDetails": {
    "message": "Detalles de la tarifa"
  },
  "fiat": {
    "message": "Fiduciaria",
    "description": "Exchange type"
  },
  "fileImportFail": {
    "message": "¿No funciona la importación del archivo? Haga clic aquí.",
    "description": "Helps user import their account from a JSON file"
  },
  "findTheRightChainId": {
    "message": "Encuentre el correcto en:"
  },
  "flaskWelcomeUninstall": {
    "message": "le recomendamos que desinstale esta extensión",
    "description": "This request is shown on the Flask Welcome screen. It is intended for non-developers, and will be bolded."
  },
  "flaskWelcomeWarning1": {
    "message": "Flask es para que los desarrolladores experimenten con nuevas API inestables. A menos que usted sea desarrollador o probador beta, $1.",
    "description": "This is a warning shown on the Flask Welcome screen, intended to encourage non-developers not to proceed any further. $1 is the bolded message 'flaskWelcomeUninstall'"
  },
  "flaskWelcomeWarning2": {
    "message": "No garantizamos la seguridad o estabilidad de esta extensión. Las nuevas API ofrecidas por Flask no están protegidas contra los ataques de phishing, lo que significa que cualquier sitio o snap que requiera Flask podría ser un intento malicioso de robar sus activos.",
    "description": "This explains the risks of using MetaMask Flask"
  },
  "flaskWelcomeWarning3": {
    "message": "Todas las API de Flask son experimentales. Se pueden cambiar o eliminadar sin previo aviso o pueden permanecer en Flask indefinidamente sin ser migradas a MetaMask estable. Úselas bajo su propia responsabilidad.",
    "description": "This message warns developers about unstable Flask APIs"
  },
  "flaskWelcomeWarning4": {
    "message": "Asegúrese de deshabilitar su extensión MetaMask recurrente cuando use Flask.",
    "description": "This message calls to pay attention about multiple versions of MetaMask running on the same site (Flask + Prod)"
  },
  "flaskWelcomeWarningAcceptButton": {
    "message": "Acepto los riesgos",
    "description": "this text is shown on a button, which the user presses to confirm they understand the risks of using Flask"
  },
  "floatAmountToken": {
    "message": "La cantidad de tokens debe ser un número entero"
  },
  "followUsOnTwitter": {
    "message": "Síganos en Twitter"
  },
  "forbiddenIpfsGateway": {
    "message": "Puerta de enlace de IPFS prohibida: especifique una puerta de enlace de CID"
  },
  "forgetDevice": {
    "message": "Olvidar este dispositivo"
  },
  "forgotPassword": {
    "message": "¿Olvidó su contraseña?"
  },
  "form": {
    "message": "formulario"
  },
  "from": {
    "message": "De"
  },
  "fromAddress": {
    "message": "De: $1",
    "description": "$1 is the address to include in the From label. It is typically shortened first using shortenAddress"
  },
  "fromTokenLists": {
    "message": "De las listas de tóken: $1"
  },
  "function": {
    "message": "Función: $1"
  },
  "functionApprove": {
    "message": "Función: Aprobar"
  },
  "functionSetApprovalForAll": {
    "message": "Función: SetApprovalForAll"
  },
  "functionType": {
    "message": "Tipo de función"
  },
  "fundYourWallet": {
    "message": "Agregar fondos a su monedero"
  },
  "fundYourWalletDescription": {
    "message": "Comience agregando $1 a su monedero.",
    "description": "$1 is the token symbol"
  },
  "gas": {
    "message": "Gas"
  },
  "gasDisplayAcknowledgeDappButtonText": {
    "message": "Editar tarifa de gas sugerida"
  },
  "gasDisplayDappWarning": {
    "message": "Esta tarifa de gas ha sido sugerida por $1. Anularla puede causar un problema con su transacción. Comuníquese con $1 si tiene preguntas.",
    "description": "$1 represents the Dapp's origin"
  },
  "gasIsETH": {
    "message": "El gas es $1 "
  },
  "gasLimit": {
    "message": "Límite de gas"
  },
  "gasLimitInfoTooltipContent": {
    "message": "El límite de gas es la cantidad máxima de unidades de gas que está dispuesto a gastar."
  },
  "gasLimitRecommended": {
    "message": "El límite de gas recomendado es de $1. Si el límite de gas está por debajo de ese nivel, puede fallar."
  },
  "gasLimitTooLow": {
    "message": "El límite de gas debe ser al menos 21 000"
  },
  "gasLimitTooLowWithDynamicFee": {
    "message": "El límite de gas debe ser al menos $1",
    "description": "$1 is the custom gas limit, in decimal."
  },
  "gasLimitV2": {
    "message": "Límite de gas"
  },
  "gasOption": {
    "message": "Opción de gas"
  },
  "gasPrice": {
    "message": "Precio de gas (GWEI)"
  },
  "gasPriceExcessive": {
    "message": "Su tarifa de gas es demasiado alta. Considere reducir el importe."
  },
  "gasPriceExcessiveInput": {
    "message": "El precio del gas es excesivo"
  },
  "gasPriceExtremelyLow": {
    "message": "Precio de gas extremadamente bajo"
  },
  "gasPriceFetchFailed": {
    "message": "Se produjo un error al calcular el precio del gas debido a una falla en la red."
  },
  "gasPriceInfoTooltipContent": {
    "message": "El precio de gas especifica la cantidad de ethers que está dispuesto a pagar por cada unidad de gas."
  },
  "gasTimingHoursShort": {
    "message": "$1 horas",
    "description": "$1 represents a number of hours"
  },
  "gasTimingLow": {
    "message": "Lento"
  },
  "gasTimingMinutesShort": {
    "message": "$1 min",
    "description": "$1 represents a number of minutes"
  },
  "gasTimingSecondsShort": {
    "message": "$1 s",
    "description": "$1 represents a number of seconds"
  },
  "gasUsed": {
    "message": "Gas usado"
  },
  "general": {
    "message": "General"
  },
  "generalCameraError": {
    "message": "No hemos podido acceder a su cámara. Por favor, inténtelo de nuevo."
  },
  "generalCameraErrorTitle": {
    "message": "Algo salió mal..."
  },
  "genericExplorerView": {
    "message": "Ver cuenta en $1"
  },
  "getStartedWithNFTs": {
    "message": "Obtenga $1 para comprar NFT",
    "description": "$1 is the token symbol"
  },
  "getStartedWithNFTsDescription": {
    "message": "Comience con los NFT agregando $1 a su monedero.",
    "description": "$1 is the token symbol"
  },
  "goBack": {
    "message": "Volver"
  },
  "goToSite": {
    "message": "Ir al sitio"
  },
  "goerli": {
    "message": "Red de prueba Goerli"
  },
  "gotIt": {
    "message": "Entendido"
  },
  "grantedToWithColon": {
    "message": "Concedido a:"
  },
  "gwei": {
    "message": "GWEI"
  },
  "hardware": {
    "message": "Hardware"
  },
  "hardwareWalletConnected": {
    "message": "Monedero físico conectado"
  },
  "hardwareWalletLegacyDescription": {
    "message": "(antiguo)",
    "description": "Text representing the MEW path"
  },
  "hardwareWalletSupportLinkConversion": {
    "message": "Haga clic aquí"
  },
  "hardwareWallets": {
    "message": "Conectar un monedero físico"
  },
  "hardwareWalletsInfo": {
    "message": "Las integraciones de monedero físico utilizan llamadas API a servidores externos, que pueden ver su dirección IP y las direcciones de contrato inteligente con las que interactúa."
  },
  "hardwareWalletsMsg": {
    "message": "Seleccione un monedero físico que desee usar con MetaMask."
  },
  "here": {
    "message": "aquí",
    "description": "as in -click here- for more information (goes with troubleTokenBalances)"
  },
  "hexData": {
    "message": "Datos hexadecimales"
  },
  "hiddenAccounts": {
    "message": "Cuentas ocultas"
  },
  "hide": {
    "message": "Ocultar"
  },
  "hideAccount": {
    "message": "Ocultar cuenta"
  },
  "hideFullTransactionDetails": {
    "message": "Esconder los detalles completos de la transacción"
  },
  "hideSeedPhrase": {
    "message": "Ocultar frase inicial"
  },
  "hideSentitiveInfo": {
    "message": "Ocultar información confidencial"
  },
  "hideToken": {
    "message": "Ocultar token"
  },
  "hideTokenPrompt": {
    "message": "¿Ocultar token?"
  },
  "hideTokenSymbol": {
    "message": "Ocultar $1",
    "description": "$1 is the symbol for a token (e.g. 'DAI')"
  },
  "hideZeroBalanceTokens": {
    "message": "Ocultar tokens sin saldo"
  },
  "high": {
    "message": "Agresivo"
  },
  "highGasSettingToolTipMessage": {
    "message": "Alta probabilidad, incluso en mercados volátiles. Use $1 para cubrir aumentos repentinos en el tráfico de la red debido a cosas como drops de NFT populares.",
    "description": "$1 is key 'high' (text: 'Aggressive') separated here so that it can be passed in with bold font-weight"
  },
  "highLowercase": {
    "message": "alto"
  },
  "highestCurrentBid": {
    "message": "Oferta actual más alta"
  },
  "highestFloorPrice": {
    "message": "Precio mínimo más alto"
  },
  "history": {
    "message": "Historial"
  },
  "holdToRevealContent1": {
    "message": "Su frase secreta de recuperación proporciona $1",
    "description": "$1 is a bolded text with the message from 'holdToRevealContent2'"
  },
  "holdToRevealContent2": {
    "message": "acceso completo a su monedero y fondos.",
    "description": "Is the bolded text in 'holdToRevealContent1'"
  },
  "holdToRevealContent3": {
    "message": "No comparta esto con nadie. $1 $2",
    "description": "$1 is a message from 'holdToRevealContent4' and $2 is a text link with the message from 'holdToRevealContent5'"
  },
  "holdToRevealContent4": {
    "message": "El soporte de MetaMask no solicitará esto,",
    "description": "Part of 'holdToRevealContent3'"
  },
  "holdToRevealContent5": {
    "message": "pero los defraudadores sí.",
    "description": "The text link in 'holdToRevealContent3'"
  },
  "holdToRevealContentPrivateKey1": {
    "message": "Su clave privada proporciona $1",
    "description": "$1 is a bolded text with the message from 'holdToRevealContentPrivateKey2'"
  },
  "holdToRevealContentPrivateKey2": {
    "message": "acceso completo a su monedero y a sus fondos.",
    "description": "Is the bolded text in 'holdToRevealContentPrivateKey2'"
  },
  "holdToRevealLockedLabel": {
    "message": "mantenga presionado para revelar el círculo bloqueado"
  },
  "holdToRevealPrivateKey": {
    "message": "Mantenga presionado para revelar su clave privada"
  },
  "holdToRevealPrivateKeyTitle": {
    "message": "Mantenga segura su clave privada"
  },
  "holdToRevealSRP": {
    "message": "Mantenga presionado para revelar su SRP"
  },
  "holdToRevealSRPTitle": {
    "message": "Mantenga segura su SRP"
  },
  "holdToRevealUnlockedLabel": {
    "message": "mantenga presionado para revelar el círculo desbloqueado"
  },
  "id": {
    "message": "ID"
  },
  "ignoreAll": {
    "message": "Ignorar todo"
  },
  "ignoreTokenWarning": {
    "message": "Si oculta tokens, estos no se mostrarán en su monedero. Sin embargo, aún puede agregarlos buscándolos."
  },
  "imToken": {
    "message": "imToken"
  },
  "import": {
    "message": "Importar",
    "description": "Button to import an account from a selected file"
  },
  "importAccount": {
    "message": "Importar cuenta"
  },
  "importAccountError": {
    "message": "Error al importar la cuenta."
  },
  "importAccountErrorIsSRP": {
    "message": "Ha ingresado una frase secreta de recuperación (o mnemotécnica). Para importar una cuenta aquí, debe ingresar una clave privada, que es una cadena hexadecimal de 64 caracteres."
  },
  "importAccountErrorNotAValidPrivateKey": {
    "message": "Esta no es una clave privada válida. Ha ingresado una cadena hexadecimal, pero debería tener 64 caracteres."
  },
  "importAccountErrorNotHexadecimal": {
    "message": "Esta no es una clave privada válida. Debe ingresar una cadena hexadecimal de 64 caracteres."
  },
  "importAccountJsonLoading1": {
    "message": "Considere que esta importación de JSON tomará unos minutos y congelerá su MetaMask."
  },
  "importAccountJsonLoading2": {
    "message": "Nos disculpamos, y lo haremos más rápido en un futuro."
  },
  "importAccountMsg": {
    "message": "Las cuentas importadas no se asociarán con su frase secreta de recuperación de MetaMask. Obtenga más información sobre las cuentas importadas"
  },
  "importMyWallet": {
    "message": "Importar mi monedero"
  },
  "importNFT": {
    "message": "Agregar NFT"
  },
  "importNFTAddressToolTip": {
    "message": "En OpenSea, por ejemplo, en la página de NFT en Detalles, hay un un vínculo azul etiquetado como 'Dirección del contrato'. Si haces clic en esto, te llevará a la dirección del contrato en Etherscan; en la parte superior izquierda de esa página, debe haber un icono etiquetado como 'Contrato' y, a la derecha, una larga cadena de letras y números. Esta es la dirección del contrato que creó tu NFT. Haz clic en el icono de 'copiar' que aparece a la derecha de la dirección, y la tendrás en el portapapeles."
  },
  "importNFTPage": {
    "message": "Importar página de NFT"
  },
  "importNFTTokenIdToolTip": {
    "message": "La ID de un NFT es un identificador único, ya que no hay dos NFT iguales. Nuevamente, en OpenSea, este número se encuentra en 'Detalles'. Tome nota de ello o cópielo en su portapapeles."
  },
  "importSelectedTokens": {
    "message": "¿Agregar los tokens seleccionados?"
  },
  "importSelectedTokensDescription": {
    "message": "Únicamente los tokens seleccionados aparecerán en su monedero. Siempre podrá agregar tokens ocultos más tarde realizando una búsqueda de los mismos."
  },
  "importTokenQuestion": {
    "message": "¿Desea importar el token?"
  },
  "importTokenWarning": {
    "message": "Toda persona puede crear un token con cualquier nombre, incluso versiones falsas de tokens existentes. ¡Agréguelo y realice transacciones bajo su propio riesgo!"
  },
  "importTokensCamelCase": {
    "message": "Importar tokens"
  },
  "importTokensError": {
    "message": "No pudimos importar los tokens. Por favor, inténtelo de nuevo más tarde."
  },
  "importWithCount": {
    "message": "Importar $1",
    "description": "$1 will the number of detected tokens that are selected for importing, if all of them are selected then $1 will be all"
  },
  "imported": {
    "message": "Importado",
    "description": "status showing that an account has been fully loaded into the keyring"
  },
  "inYourSettings": {
    "message": "en su Configuración"
  },
  "infuraBlockedNotification": {
    "message": "MetaMask no se pudo conectar al host de la cadena de bloques. Revise las razones posibles $1.",
    "description": "$1 is a clickable link with with text defined by the 'here' key"
  },
  "initialTransactionConfirmed": {
    "message": "La red confirmó la transacción inicial. Haga clic en Aceptar para volver."
  },
  "inputLogicEmptyState": {
    "message": "Ingrese solo una cantidad que esté dispuesto a gastar en el tercero ahora o en el futuro. Siempre puede aumentar el límite de gastos más adelante."
  },
  "inputLogicEqualOrSmallerNumber": {
    "message": "Esto permite que el tercero gaste $1 de su saldo actual.",
    "description": "$1 is the current token balance in the account and the name of the current token"
  },
  "inputLogicHigherNumber": {
    "message": "Esto permite que el tercero gaste todo su saldo de tokens hasta que alcance el límite o usted revoque el límite de gasto. Si esta no es su intención, considere establecer un límite de gasto más bajo."
  },
  "insightWarning": {
    "message": "advertencia"
  },
  "insightWarningCheckboxMessage": {
    "message": "$1 la solicitud por $2",
    "description": "$1 is the action i.e. sign, confirm. $2 is the origin making the request."
  },
  "insightWarningContentPlural": {
    "message": "Revise $1 antes de $2. Una vez realizada, la $3 es irreversible.",
    "description": "$1 the 'insightWarnings' message (2 warnings) representing warnings, $2 is the action (i.e. signing) and $3 is the result (i.e. signature, transaction)"
  },
  "insightWarningContentSingular": {
    "message": "Revise $1 antes de $2. Una vez realizada, la $3 es irreversible.",
    "description": "$1 is the 'insightWarning' message (1 warning), $2 is the action (i.e. signing) and $3 is the result (i.e. signature, transaction)"
  },
  "insightWarningHeader": {
    "message": "Esta solicitud puede ser riesgosa"
  },
  "insightWarnings": {
    "message": "advertencias"
  },
  "insightsFromSnap": {
    "message": "Perspectivas de $1",
    "description": "$1 represents the name of the snap"
  },
  "install": {
    "message": "Instalar"
  },
  "installExtension": {
    "message": "Instalar extensión"
  },
  "installExtensionDescription": {
    "message": "La versión compatible con instituciones de la billetera web3 líder en el mundo, MetaMask."
  },
  "installOrigin": {
    "message": "Instalar origen"
  },
  "installRequest": {
    "message": "Añadir a MetaMask"
  },
  "installedOn": {
    "message": "Instalado en $1",
    "description": "$1 is the date when the snap has been installed"
  },
  "insufficientBalance": {
    "message": "Saldo insuficiente."
  },
  "insufficientCurrencyBuyOrDeposit": {
    "message": "No tiene suficiente $1 en su cuenta para pagar las tarifas de transacción en la red de $2. $3 o deposite desde otra cuenta.",
    "description": "$1 is the native currency of the network, $2 is the name of the current network, $3 is the key 'buy' + the ticker symbol of the native currency of the chain wrapped in a button"
  },
  "insufficientCurrencyBuyOrReceive": {
    "message": "No tiene suficiente $1 en su cuenta para pagar las tarifas de transacción en la red de $2. $3 o $4 desde otra cuenta.",
    "description": "$1 is the native currency of the network, $2 is the name of the current network, $3 is the key 'buy' + the ticker symbol of the native currency of the chain wrapped in a button, $4 is the key 'deposit' button"
  },
  "insufficientCurrencyDeposit": {
    "message": "No tiene suficiente $1 en su cuenta para pagar las tarifas de transacción en la red de $2. Deposite $1 desde otra cuenta.",
    "description": "$1 is the native currency of the network, $2 is the name of the current network"
  },
  "insufficientFunds": {
    "message": "Fondos insuficientes."
  },
  "insufficientFundsForGas": {
    "message": "Fondos insuficientes para el gas"
  },
  "insufficientTokens": {
    "message": "Tokens insuficientes."
  },
  "interactingWith": {
    "message": "Interactuando con"
  },
  "interactingWithTransactionDescription": {
    "message": "Este es el contrato con el que está interactuando. Protéjase de los estafadores verificando los detalles."
  },
  "invalidAddress": {
    "message": "Dirección no válida"
  },
  "invalidAddressRecipient": {
    "message": "La dirección del destinatario no es válida"
  },
  "invalidAddressRecipientNotEthNetwork": {
    "message": "No es una red ETH; configurar en minúsculas"
  },
  "invalidAssetType": {
    "message": "Este activo es un NFT y debe volver a añadirse en la página de Importar NFTs que se encuentra en la pestaña de NFTs"
  },
  "invalidBlockExplorerURL": {
    "message": "Dirección URL del explorador de bloques no válida"
  },
  "invalidChainIdTooBig": {
    "message": "Identificador de cadena no válido. El identificador de cadena es demasiado grande."
  },
  "invalidCustomNetworkAlertContent1": {
    "message": "Es necesario volver a especificar el id. de la cadena para la red virtual “$1”.",
    "description": "$1 is the name/identifier of the network."
  },
  "invalidCustomNetworkAlertContent2": {
    "message": "Para protegerlo de proveedores de red malintencionados o defectuosos, ahora se requieren id. de cadena para todas las redes personalizadas."
  },
  "invalidCustomNetworkAlertContent3": {
    "message": "Vaya a Configuración > Red y especifique el id. de cadena. Puede encontrar los id. de cadena de las redes más populares en $1.",
    "description": "$1 is a link to https://chainid.network"
  },
  "invalidCustomNetworkAlertTitle": {
    "message": "Red personalizada no válida"
  },
  "invalidHexNumber": {
    "message": "Número hexadecimal no válido."
  },
  "invalidHexNumberLeadingZeros": {
    "message": "Número hexadecimal no válido. Quite todos los ceros iniciales."
  },
  "invalidIpfsGateway": {
    "message": "Puerta de enlace de IPFS no válida: el valor debe ser una dirección URL válida"
  },
  "invalidNumber": {
    "message": "Número no válido. Escriba un número decimal o un número hexadecimal con el prefijo “0x”."
  },
  "invalidNumberLeadingZeros": {
    "message": "Número no válido. Quite todos los ceros iniciales."
  },
  "invalidRPC": {
    "message": "Dirección URL de RPC no válida"
  },
  "invalidSeedPhrase": {
    "message": "Frase secreta de recuperación no válida"
  },
  "invalidSeedPhraseCaseSensitive": {
    "message": "¡Entrada inválida! La frase secreta de recuperación distingue entre mayúsculas y minúsculas."
  },
  "ipfsGateway": {
    "message": "Puerta de enlace de IPFS"
  },
  "ipfsGatewayDescription": {
    "message": "MetaMask utiliza servicios de terceros para mostrar imágenes de sus NFT almacenados en IPFS, mostrar información relacionada con las direcciones ENS ingresadas en la barra de direcciones de su navegador y obtener íconos para diferentes tokens. Su dirección IP puede estar expuesta a estos servicios cuando los está utilizando."
  },
  "ipfsToggleModalDescriptionOne": {
    "message": "Utilizamos servicios de terceros para mostrar imágenes de sus NFT almacenados en IPFS, mostrar información relacionada con las direcciones ENS ingresadas en la barra de direcciones de su navegador y obtener íconos para diferentes tokens. Su dirección IP puede estar expuesta a estos servicios cuando los está utilizando."
  },
  "ipfsToggleModalDescriptionTwo": {
    "message": "Al seleccionar Confirmar, se activa la resolución de IPFS. Puede desactivarlo en $1 en cualquier momento.",
    "description": "$1 is the method to turn off ipfs"
  },
  "ipfsToggleModalSettings": {
    "message": "Configuración > Seguridad y privacidad"
  },
  "isSigningOrSubmitting": {
    "message": "Aún se está firmando o enviando una transacción anterior"
  },
  "jazzAndBlockies": {
    "message": "Jazzicons y Blockies son dos estilos distintos de íconos únicos que pueden ayudarlo a identificar rápidamente una cuenta."
  },
  "jazzicons": {
    "message": "Jazzicons"
  },
  "jsDeliver": {
    "message": "jsDeliver"
  },
  "jsonFile": {
    "message": "Archivo JSON",
    "description": "format for importing an account"
  },
  "keyringAccountName": {
    "message": "Nombre de la cuenta"
  },
  "keyringAccountPublicAddress": {
    "message": "Dirección pública"
  },
  "keyringSnapRemovalResult1": {
    "message": "$1 eliminado $2",
    "description": "Displays the result after removal of a keyring snap. $1 is the snap name, $2 is whether it is successful or not"
  },
  "keyringSnapRemovalResultNotSuccessful": {
    "message": "no ",
    "description": "Displays the `not` word in $2."
  },
  "keyringSnapRemoveConfirmation": {
    "message": "Ingrese $1 para confirmar que desea eliminar este snap:",
    "description": "Asks user to input the name nap prior to deleting the snap. $1 is the snap name"
  },
  "keystone": {
    "message": "Keystone"
  },
  "knownAddressRecipient": {
    "message": "Dirección de contrato conocida."
  },
  "knownTokenWarning": {
    "message": "Esta acción editará tokens que ya estén enumerados en su monedero y que se pueden usar para engañarlo. Apruebe solo si está seguro de que quiere cambiar lo que representan estos tokens. Más información sobre $1"
  },
  "l1Fee": {
    "message": "Tarifa L1"
  },
  "l1FeeTooltip": {
    "message": "Tarifa de gas L1"
  },
  "l2Fee": {
    "message": "Tarifa L2"
  },
  "l2FeeTooltip": {
    "message": "Tarifa de gas L2"
  },
  "lastConnected": {
    "message": "Última conexión"
  },
  "lastSold": {
    "message": "Última venta"
  },
  "lavaDomeCopyWarning": {
    "message": "Por su seguridad, seleccionar este texto no está disponible en este momento."
  },
  "layer1Fees": {
    "message": "Tarifas de la capa 1"
  },
  "layer2Fees": {
    "message": "Tarifas de la capa 2"
  },
  "learnCancelSpeeedup": {
    "message": "Aprenda cómo $1",
    "description": "$1 is link to cancel or speed up transactions"
  },
  "learnMore": {
    "message": "Más información"
  },
  "learnMoreAboutGas": {
    "message": "¿Quiere $1 sobre gas?",
    "description": "$1 will be replaced by the learnMore translation key"
  },
  "learnMoreKeystone": {
    "message": "Más información"
  },
  "learnMoreUpperCase": {
    "message": "Más información"
  },
  "learnMoreUpperCaseWithDot": {
    "message": "Más información."
  },
  "learnScamRisk": {
    "message": "estafas y riesgos en seguridad."
  },
  "learnToBridge": {
    "message": "Aprenda a puentear"
  },
  "leaveMetaMask": {
    "message": "¿Dejar MetaMask?"
  },
  "leaveMetaMaskDesc": {
    "message": "Está a punto de visitar un sitio fuera de MetaMask. Vuelva a verificar la URL antes de continuar."
  },
  "ledgerAccountRestriction": {
    "message": "Debe usar su última cuenta antes de poder agregar una nueva."
  },
  "ledgerConnectionInstructionCloseOtherApps": {
    "message": "Cierre cualquier otro software conectado a su dispositivo y haga clic aquí para actualizar."
  },
  "ledgerConnectionInstructionHeader": {
    "message": "Antes de hacer clic en Confirmar:"
  },
  "ledgerConnectionInstructionStepFour": {
    "message": "Habilite \"datos de contrato inteligente\" o \"firma ciega\" en su dispositivo Ledger."
  },
  "ledgerConnectionInstructionStepThree": {
    "message": "Asegúrese de que su Ledger esté conectado y seleccione la aplicación Ethereum."
  },
  "ledgerDeviceOpenFailureMessage": {
    "message": "El dispositivo Ledger no pudo abrirse. Su Ledger podría estar conectado a otro software. Cierre Ledger Live u otras aplicaciones conectadas a su dispositivo Ledger, e intente conectarse de nuevo."
  },
  "ledgerErrorConnectionIssue": {
    "message": "Vuelva a conectar su Ledger, abra la aplicación ETH e inténtelo nuevamente."
  },
  "ledgerErrorDevicedLocked": {
    "message": "Su Ledger está bloqueado. Desbloquéelo y vuelve a intentarlo."
  },
  "ledgerErrorEthAppNotOpen": {
    "message": "Para resolver el problema, abra la aplicación ETH en su dispositivo y vuelva a intentarlo."
  },
  "ledgerErrorTransactionDataNotPadded": {
    "message": "Los datos de entrada de la transacción de Ethereum no están lo suficientemente completos."
  },
  "ledgerLiveApp": {
    "message": "Aplicación de Ledger Live"
  },
  "ledgerLocked": {
    "message": "No se pudo establecer la conexión con el dispositivo Ledger. Asegúrese de que el dispositivo está desbloqueado y que la aplicación de Ethereum está abierta."
  },
  "ledgerTimeout": {
    "message": "Ledger Live tardó mucho en responder o se excedió el tiempo de espera de la conexión. Asegúrese de que la aplicación de Ledger Live está abierta y que su dispositivo está desbloqueado."
  },
  "ledgerWebHIDNotConnectedErrorMessage": {
    "message": "El dispositivo Ledger no se ha conectado. Si desea conectar su Ledger, haga clic de nuevo en 'Continuar' y apruebe la conexión HID",
    "description": "An error message shown to the user during the hardware connect flow."
  },
  "levelArrow": {
    "message": "flecha de nivel"
  },
  "lightTheme": {
    "message": "Claro"
  },
  "likeToImportToken": {
    "message": "¿Le gustaría importar este token?"
  },
  "likeToImportTokens": {
    "message": "¿Le gustaría agregar estos tokens?"
  },
  "lineaGoerli": {
    "message": "Red de prueba Linea Goerli"
  },
  "lineaMainnet": {
    "message": "Red principal de Linea"
  },
  "lineaSepolia": {
    "message": "Red de prueba Linea Sepolia"
  },
  "link": {
    "message": "Vínculo"
  },
  "links": {
    "message": "Vínculos"
  },
  "loadMore": {
    "message": "Cargar más"
  },
  "loading": {
    "message": "Cargando…"
  },
  "loadingScreenHardwareWalletMessage": {
    "message": "Por favor, complete la transacción en el monedero físico."
  },
  "loadingScreenSnapMessage": {
    "message": "Por favor, complete la transacción en el Snap."
  },
  "loadingTokens": {
    "message": "Cargando tokens..."
  },
  "localhost": {
    "message": "Host local 8545"
  },
  "lock": {
    "message": "Bloquear"
  },
  "lockMetaMask": {
    "message": "Cerrar MetaMask"
  },
  "lockTimeInvalid": {
    "message": "El tiempo de bloqueo debe ser un número entre 0 y 10080"
  },
  "logo": {
    "message": "Logo de $1",
    "description": "$1 is the name of the ticker"
  },
  "low": {
    "message": "Bajo"
  },
  "lowGasSettingToolTipMessage": {
    "message": "Utilice $1 para esperar un precio más bajo. Las estimaciones de tiempo son mucho menos precisas ya que los precios son algo imprevisibles.",
    "description": "$1 is key 'low' separated here so that it can be passed in with bold font-weight"
  },
  "lowLowercase": {
    "message": "bajo"
  },
  "lowPriorityMessage": {
    "message": "Las transacciones futuras se pondrán en espera después de esta."
  },
  "mainnet": {
    "message": "Red principal de Ethereum"
  },
  "mainnetToken": {
    "message": "Esta dirección coincide con una dirección conocida de token en la red principal de Ethereum. Vuelve a comprobar la dirección del contrato y la red correspondiente al token que intentas añadir."
  },
  "makeAnotherSwap": {
    "message": "Crear un nuevo intercambio"
  },
  "makeSureNoOneWatching": {
    "message": "Asegúrese de que nadie esté mirando",
    "description": "Warning to users to be care while creating and saving their new Secret Recovery Phrase"
  },
  "marketCap": {
    "message": "Capitalización bursátil"
  },
  "marketDetails": {
    "message": "Detalles del mercado"
  },
  "max": {
    "message": "Máx."
  },
  "maxBaseFee": {
    "message": "Tarifa base máxima"
  },
  "maxFee": {
    "message": "Tarifa máxima"
  },
  "maxFeeTooltip": {
    "message": "Una tarifa máxima proporcionada para pagar la transacción."
  },
  "maxPriorityFee": {
    "message": "Tarifa de prioridad máxima"
  },
  "medium": {
    "message": "Mercado"
  },
  "mediumGasSettingToolTipMessage": {
    "message": "Utilice $1 para un procesamiento rápido al precio actual del mercado.",
    "description": "$1 is key 'medium' (text: 'Market') separated here so that it can be passed in with bold font-weight"
  },
  "memo": {
    "message": "memorándum"
  },
  "message": {
    "message": "Mensaje"
  },
  "metaMaskConnectStatusParagraphOne": {
    "message": "Ahora tiene más control sobre las conexiones de su cuenta en MetaMask."
  },
  "metaMaskConnectStatusParagraphThree": {
    "message": "Haga clic en él para administrar las cuentas conectadas."
  },
  "metaMaskConnectStatusParagraphTwo": {
    "message": "El botón de estado de la conexión muestra si el sitio web que visita está conectado a la cuenta seleccionada actualmente."
  },
  "metadataModalSourceTooltip": {
    "message": "$1 está alojado en npm y $2 es el identificador único de este Snap.",
    "description": "$1 is the snap name and $2 is the snap NPM id."
  },
  "metamaskInstitutionalVersion": {
    "message": "MetaMask Institutional"
  },
  "metamaskNotificationsAreOff": {
    "message": "Las notificaciones del monedero no están activas actualmente."
  },
  "metamaskPortfolio": {
    "message": "MetaMask Portfolio."
  },
  "metamaskSwapsOfflineDescription": {
    "message": "MetaMask Swaps está en mantenimiento. Vuelva a comprobarlo más tarde."
  },
  "metamaskVersion": {
    "message": "Versión de MetaMask"
  },
  "methodData": {
    "message": "Método"
  },
<<<<<<< HEAD
=======
  "methodDataTransactionDesc": {
    "message": "Función ejecutada en base a datos de entrada decodificados."
  },
>>>>>>> b960add2
  "methodNotSupported": {
    "message": "No compatible con esta cuenta."
  },
  "metrics": {
    "message": "Indicadores"
  },
  "millionAbbreviation": {
    "message": "m",
    "description": "Shortened form of 'million'"
  },
  "mismatchAccount": {
    "message": "Su cuenta seleccionada ($1) es diferente a la cuenta que intenta firmar ($2)"
  },
  "mismatchedChainLinkText": {
    "message": "verifique los detalles de la red",
    "description": "Serves as link text for the 'mismatchedChain' key. This text will be embedded inside the translation for that key."
  },
  "mismatchedChainRecommendation": {
    "message": "Recomendamos que usted $1 antes de proceder.",
    "description": "$1 is a clickable link with text defined by the 'mismatchedChainLinkText' key. The link will open to instructions for users to validate custom network details."
  },
  "mismatchedNetworkName": {
    "message": "Según nuestros registros, es posible que el nombre de la red no coincida correctamente con este ID de cadena."
  },
  "mismatchedNetworkSymbol": {
    "message": "El símbolo de moneda enviado no coincide con lo que esperamos para este ID de cadena."
  },
  "mismatchedRpcChainId": {
    "message": "El ID de cadena devuelto por la red personalizada no coincide con el ID de cadena enviado."
  },
  "mismatchedRpcUrl": {
    "message": "Según nuestros registros, el valor de la URL de RPC enviado no coincide con un proveedor conocido para este ID de cadena."
  },
  "missingSetting": {
    "message": "¿No puede encontrar un ajuste?"
  },
  "missingSettingRequest": {
    "message": "Solicítelo aquí"
  },
  "mmiBuiltAroundTheWorld": {
    "message": "MetaMask Institutional está diseñado y construido en todo el mundo."
  },
  "mmiNewNFTDetectedInNFTsTabMessage": {
    "message": "Deje que MetaMask Institutional detecte y muestre automáticamente NFT en su monedero."
  },
  "mmiPasswordSetupDetails": {
    "message": "Esta contraseña desbloqueará únicamente su extensión MetaMask Institutional."
  },
  "more": {
    "message": "más"
  },
  "multipleSnapConnectionWarning": {
    "message": "$1 quiere conectarse a $2",
    "description": "$1 is the dapp and $2 is the number of snaps it wants to connect to."
  },
  "mustSelectOne": {
    "message": "Debe seleccionar al menos 1 token."
  },
  "name": {
    "message": "Nombre"
  },
  "nameAddressLabel": {
    "message": "Dirección",
    "description": "Label above address field in name component modal."
  },
  "nameInstructionsNew": {
    "message": "Si conoce esta dirección, asígnele un apodo para reconocerla en el futuro.",
    "description": "Instruction text in name component modal when value is not recognised."
  },
  "nameInstructionsRecognized": {
    "message": "Esta dirección tiene un apodo predeterminado, pero puede editarlo o explorar otras sugerencias.",
    "description": "Instruction text in name component modal when value is recognized but not saved."
  },
  "nameInstructionsSaved": {
    "message": "Ya agregó un apodo para esta dirección anteriormente. Puede editar o ver otros apodos sugeridos.",
    "description": "Instruction text in name component modal when value is saved."
  },
  "nameLabel": {
    "message": "Apodo",
    "description": "Label above name input field in name component modal."
  },
  "nameModalMaybeProposedName": {
    "message": "Quizás: $1",
    "description": "$1 is the proposed name"
  },
  "nameModalTitleNew": {
    "message": "Dirección desconocida",
    "description": "Title of the modal created by the name component when value is not recognised."
  },
  "nameModalTitleRecognized": {
    "message": "Dirección reconocida",
    "description": "Title of the modal created by the name component when value is recognized but not saved."
  },
  "nameModalTitleSaved": {
    "message": "Dirección guardada",
    "description": "Title of the modal created by the name component when value is saved."
  },
  "nameProviderProposedBy": {
    "message": "Propuesto por $1",
    "description": "$1 is the name of the provider"
  },
  "nameProvider_ens": {
    "message": "Servicio de nombres de Ethereum (ENS)"
  },
  "nameProvider_etherscan": {
    "message": "Etherscan"
  },
  "nameProvider_lens": {
    "message": "Lens Protocol"
  },
  "nameProvider_token": {
    "message": "MetaMask"
  },
  "nameSetPlaceholder": {
    "message": "Elija un apodo...",
    "description": "Placeholder text for name input field in name component modal."
  },
  "nativeNetworkPermissionRequestDescription": {
    "message": "$1 solicita su aprobación para:",
    "description": "$1 represents dapp name"
  },
  "nativePermissionRequestDescription": {
    "message": "¿Desea que este sitio haga lo siguiente?",
    "description": "Description below header used on Permission Connect screen for native permissions."
  },
  "nativeToken": {
    "message": "El token nativo en esta red es de $1. Es el token utilizado para las tarifas de gas. ",
    "description": "$1 represents the name of the native token on the current network"
  },
  "nativeTokenScamWarningConversion": {
    "message": "Editar detalles de la red"
  },
  "nativeTokenScamWarningDescription": {
    "message": "Esta red no coincide con su ID de cadena o nombre asociado. Muchos tokens populares usan el nombre $1, lo que los convierte en blanco de estafas. Los estafadores pueden engañarlo para que les envíe dinero más valioso a cambio. Verifique todo antes de continuar.",
    "description": "$1 represents the currency name"
  },
  "nativeTokenScamWarningTitle": {
    "message": "Esto es una estafa potencial"
  },
  "needHelp": {
    "message": "¿Necesita ayuda? Comuníquese con $1",
    "description": "$1 represents `needHelpLinkText`, the text which goes in the help link"
  },
  "needHelpFeedback": {
    "message": "Comparta su opinión"
  },
  "needHelpLinkText": {
    "message": "Soporte de MetaMask"
  },
  "needHelpSubmitTicket": {
    "message": "Enviar un ticket"
  },
  "needImportFile": {
    "message": "Debe seleccionar un archivo para la importación.",
    "description": "User is important an account and needs to add a file to continue"
  },
  "negativeETH": {
    "message": "No se pueden enviar cantidades negativas de ETH."
  },
  "negativeOrZeroAmountToken": {
    "message": "No se pueden enviar montos negativos o nulos de activos."
  },
  "network": {
    "message": "Red:"
  },
  "networkAddedSuccessfully": {
    "message": "¡Red añadida exitosamente!"
  },
  "networkDetails": {
    "message": "Detalles de la red"
  },
  "networkIsBusy": {
    "message": "La red está ocupada. Los precios del gas son altos y las estimaciones son menos precisas."
  },
  "networkMenu": {
    "message": "Menú de red"
  },
  "networkMenuHeading": {
    "message": "Seleccionar una red"
  },
  "networkName": {
    "message": "Nombre de la red"
  },
  "networkNameArbitrum": {
    "message": "Arbitrum"
  },
  "networkNameAvalanche": {
    "message": "Avalanche"
  },
  "networkNameBSC": {
    "message": "BSC"
  },
  "networkNameBase": {
    "message": "Base"
  },
  "networkNameBitcoin": {
    "message": "Bitcoin"
  },
  "networkNameDefinition": {
    "message": "El nombre asociado a esta red."
  },
  "networkNameEthereum": {
    "message": "Ethereum"
  },
  "networkNameGoerli": {
    "message": "Goerli"
  },
  "networkNameLinea": {
    "message": "Linea"
  },
  "networkNameOpMainnet": {
    "message": "Red principal OP"
  },
  "networkNamePolygon": {
    "message": "Polygon"
  },
  "networkNameTestnet": {
    "message": "Red de prueba"
  },
  "networkNameZkSyncEra": {
    "message": "zkSync Era"
  },
  "networkOptions": {
    "message": "Opciones de red"
  },
  "networkProvider": {
    "message": "Proveedor de red"
  },
  "networkSettingsChainIdDescription": {
    "message": "El id. de la cadena se usa para firmar transacciones. Debe coincidir con el id. de la cadena que devuelve la red. Puede escribir un número decimal o un número hexadecimal con el prefijo “0x”, pero el número se mostrará en decimal."
  },
  "networkStatus": {
    "message": "Estado de la red"
  },
  "networkStatusBaseFeeTooltip": {
    "message": "La tarifa base la fija la red y cambia cada 13-14 segundos. Nuestras opciones $1 y $2 dan cuenta de los aumentos repentinos.",
    "description": "$1 and $2 are bold text for Medium and Aggressive respectively."
  },
  "networkStatusPriorityFeeTooltip": {
    "message": "Rango de tarifas de prioridad (también llamada “propina del minero”): esto va directamente a los mineros para incentivarlos a priorizar su transacción."
  },
  "networkStatusStabilityFeeTooltip": {
    "message": "Las tarifas de gas son de $1 en relación con las últimas 72 horas.",
    "description": "$1 is networks stability value - stable, low, high"
  },
  "networkSwitchConnectionError": {
    "message": "No podemos conectar a $1",
    "description": "$1 represents the network name"
  },
  "networkURL": {
    "message": "Dirección URL de la red"
  },
  "networkURLDefinition": {
    "message": "La dirección URL que se utilizó para acceder a esta red."
  },
  "networks": {
    "message": "Redes"
  },
  "nevermind": {
    "message": "No es importante"
  },
  "new": {
    "message": "¡Nuevo!"
  },
  "newAccount": {
    "message": "Cuenta nueva"
  },
  "newAccountNumberName": {
    "message": "Cuenta $1",
    "description": "Default name of next account to be created on create account screen"
  },
  "newContact": {
    "message": "Contacto nuevo"
  },
  "newContract": {
    "message": "Contrato nuevo"
  },
  "newNFTDetectedInImportNFTsMessageStrongText": {
    "message": "Configuración > Seguridad y privacidad"
  },
  "newNFTDetectedInImportNFTsMsg": {
    "message": "Para usar Opensea, para ver sus NFT, active 'Mostrar medios NFT' en $1.",
    "description": "$1 is used for newNFTDetectedInImportNFTsMessageStrongText"
  },
  "newNFTDetectedInNFTsTabMessage": {
    "message": "Deje que MetaMask detecte y muestre automáticamente los NFT en su monedero."
  },
  "newNFTsAutodetected": {
    "message": "Autodetección de NFT"
  },
  "newNetworkAdded": {
    "message": "¡\"$1\" se añadió con éxito!"
  },
  "newNetworkEdited": {
    "message": "¡\"$1\" se editó con éxito!"
  },
  "newNftAddedMessage": {
    "message": "¡NFT se agregó correctamente!"
  },
  "newPassword": {
    "message": "Contraseña nueva (mín. de 8 caracteres)"
  },
  "newPrivacyPolicyActionButton": {
    "message": "Leer más"
  },
  "newPrivacyPolicyTitle": {
    "message": "Hemos actualizado nuestra política de privacidad"
  },
  "newTokensImportedMessage": {
    "message": "Ha importado $1 exitosamente.",
    "description": "$1 is the string of symbols of all the tokens imported"
  },
  "newTokensImportedTitle": {
    "message": "Token importado"
  },
  "next": {
    "message": "Siguiente"
  },
  "nextNonceWarning": {
    "message": "El nonce es superior al nonce sugerido de $1",
    "description": "The next nonce according to MetaMask's internal logic"
  },
  "nftAddFailedMessage": {
    "message": "No se puede agregar el NFT porque los detalles de propiedad no coinciden. Asegúrese de haber ingresado la información correcta."
  },
  "nftAddressError": {
    "message": "Este token es un NFT. Añadir a $1",
    "description": "$1 is a clickable link with text defined by the 'importNFTPage' key"
  },
  "nftAlreadyAdded": {
    "message": "NFT ya ha sido añadido."
  },
  "nftAutoDetectionEnabled": {
    "message": "Autodetección de NFT habilitada"
  },
  "nftDisclaimer": {
    "message": "Descargo de responsabilidad: MetaMask extrae el archivo multimedia de la URL de origen. A veces, el mercado en el que se acuñó el NFT cambia esta URL."
  },
  "nftOptions": {
    "message": "Opciones de NFT"
  },
  "nftTokenIdPlaceholder": {
    "message": "Ingrese el id del token"
  },
  "nftWarningContent": {
    "message": "Está otorgando acceso a $1, incluidos los que pueda poseer en el futuro. La contraparte puede transferir estos NFT desde su billetera en cualquier momento sin preguntarle hasta que revoque esta aprobación. $2",
    "description": "$1 is nftWarningContentBold bold part, $2 is Learn more link"
  },
  "nftWarningContentBold": {
    "message": "todos sus NFT de $1",
    "description": "$1 is name of the collection"
  },
  "nftWarningContentGrey": {
    "message": "Proceda con precaución."
  },
  "nfts": {
    "message": "NFT"
  },
  "nftsPreviouslyOwned": {
    "message": "Poseído anteriormente"
  },
  "nickname": {
    "message": "Apodo"
  },
  "noAccountsFound": {
    "message": "No se encuentran cuentas para la consulta de búsqueda determinada"
  },
  "noAddressForName": {
    "message": "No se estableció ninguna dirección para este nombre."
  },
  "noConnectedAccountDescription": {
    "message": "Seleccione una cuenta que desee utilizar en este sitio para continuar."
  },
  "noConnectedAccountTitle": {
    "message": "MetaMask no está conectado a este sitio"
  },
  "noConversionDateAvailable": {
    "message": "No hay fecha de conversión de moneda disponible"
  },
  "noConversionRateAvailable": {
    "message": "No hay tasa de conversión disponible"
  },
  "noDomainResolution": {
    "message": "No se proporcionó resolución para el dominio."
  },
  "noHardwareWalletOrSnapsSupport": {
    "message": "Snaps, y la mayoría de los monederos físicos, no funcionarán con la versión actual de su navegador."
  },
  "noNFTs": {
    "message": "No hay ningún NFT aún"
  },
  "noNetworksFound": {
    "message": "No se encontraron redes para la consulta de búsqueda dada"
  },
  "noSnaps": {
    "message": "No tiene ningún snap instalado."
  },
  "noThanks": {
    "message": "No, gracias"
  },
  "noTransactions": {
    "message": "No tiene transacciones"
  },
  "noWebcamFound": {
    "message": "No se encontró la cámara web del equipo. Vuelva a intentarlo."
  },
  "noWebcamFoundTitle": {
    "message": "No se encontró cámara web"
  },
  "nonCustodialAccounts": {
    "message": "MetaMask Institutional le permite usar cuentas no custodiadas, si tiene previsto usar estas cuentas como respaldo de la frase secreta de recuperación."
  },
  "nonce": {
    "message": "Nonce"
  },
  "nonceField": {
    "message": "Personalizar nonce de transacción"
  },
  "nonceFieldDesc": {
    "message": "Active esta opción para cambiar el nonce (número de transacción) al enviar activos. Esta es una función avanzada, úsela con precaución."
  },
  "nonceFieldHeading": {
    "message": "Nonce personalizado"
  },
  "notBusy": {
    "message": "No ocupado"
  },
  "notCurrentAccount": {
    "message": "¿Esta es la cuenta correcta? Es distinta de la cuenta seleccionada actualmente en su monedero"
  },
  "notEnoughBalance": {
    "message": "Saldo insuficiente"
  },
  "notEnoughGas": {
    "message": "No hay gas suficiente"
  },
  "note": {
    "message": "Nota"
  },
  "notePlaceholder": {
    "message": "El verificador verá esta nota cuando apruebe la transacción en la cuenta custodiada."
  },
  "notificationDetail": {
    "message": "Detalles"
  },
  "notificationDetailBaseFee": {
    "message": "Tarifa base (GWEI)"
  },
  "notificationDetailGasLimit": {
    "message": "Límite de gas (unidades)"
  },
  "notificationDetailGasUsed": {
    "message": "Gas usado (unidades)"
  },
  "notificationDetailMaxFee": {
    "message": "Tarifa máxima por gas"
  },
  "notificationDetailNetwork": {
    "message": "Red"
  },
  "notificationDetailNetworkFee": {
    "message": "Tarifa de red"
  },
  "notificationDetailPriorityFee": {
    "message": "Tarifa de prioridad (GWEI)"
  },
  "notificationItemCheckBlockExplorer": {
    "message": "Verifique en el BlockExplorer"
  },
  "notificationItemCollection": {
    "message": "Colección"
  },
  "notificationItemConfirmed": {
    "message": "Confirmado"
  },
  "notificationItemError": {
    "message": "No se pueden obtener las tarifas en este momento"
  },
  "notificationItemFrom": {
    "message": "De"
  },
  "notificationItemLidoStakeReadyToBeWithdrawn": {
    "message": "Retiro listo"
  },
  "notificationItemLidoStakeReadyToBeWithdrawnMessage": {
    "message": "Ahora puede retirar sus $1 sin staking"
  },
  "notificationItemLidoWithdrawalRequestedMessage": {
    "message": "Se envió su solicitud para hacer unstaking de $1"
  },
  "notificationItemNFTReceivedFrom": {
    "message": "NFT recibido de"
  },
  "notificationItemNFTSentTo": {
    "message": "NFT enviado a"
  },
  "notificationItemNetwork": {
    "message": "Red"
  },
  "notificationItemRate": {
    "message": "Tasa (tarifa incluida)"
  },
  "notificationItemReceived": {
    "message": "Recibido"
  },
  "notificationItemReceivedFrom": {
    "message": "Recibido de"
  },
  "notificationItemSent": {
    "message": "Enviado"
  },
  "notificationItemSentTo": {
    "message": "Enviado a"
  },
  "notificationItemStakeCompleted": {
    "message": "Staking finalizado"
  },
  "notificationItemStaked": {
    "message": "Con staking"
  },
  "notificationItemStakingProvider": {
    "message": "Proveedor de staking"
  },
  "notificationItemStatus": {
    "message": "Estado"
  },
  "notificationItemSwapped": {
    "message": "Canjeado"
  },
  "notificationItemSwappedFor": {
    "message": "por"
  },
  "notificationItemTo": {
    "message": "Para"
  },
  "notificationItemTransactionId": {
    "message": "ID de transacción"
  },
  "notificationItemUnStakeCompleted": {
    "message": "Unstaking finalizado"
  },
  "notificationItemUnStaked": {
    "message": "Sin staking"
  },
  "notificationItemUnStakingRequested": {
    "message": "Unstaking solicitado"
  },
  "notificationTransactionFailedMessage": {
    "message": "¡La transacción $1 fallida! $2",
    "description": "Content of the browser notification that appears when a transaction fails"
  },
  "notificationTransactionFailedMessageMMI": {
    "message": "¡Transacción fallida! $1",
    "description": "Content of the browser notification that appears when a transaction fails in MMI"
  },
  "notificationTransactionFailedTitle": {
    "message": "Transacción fallida",
    "description": "Title of the browser notification that appears when a transaction fails"
  },
  "notificationTransactionSuccessMessage": {
    "message": "¡Transacción $1 confirmada!",
    "description": "Content of the browser notification that appears when a transaction is confirmed"
  },
  "notificationTransactionSuccessTitle": {
    "message": "Transacción confirmada",
    "description": "Title of the browser notification that appears when a transaction is confirmed"
  },
  "notificationTransactionSuccessView": {
    "message": "Ver en $1",
    "description": "Additional content in a notification that appears when a transaction is confirmed and has a block explorer URL."
  },
  "notifications": {
    "message": "Notificaciones"
  },
  "notificationsDropLedgerFirefoxDescription": {
    "message": "Firefox ya no es compatible con U2F, por lo que Ledger no funcionará con MetaMask en Firefox. En su lugar, pruebe MetaMask en Google Chrome.",
    "description": "Description of a notification in the 'See What's New' popup. Describes that ledger will not longer be supported for firefox users and they should use MetaMask on chrome for ledger support instead."
  },
  "notificationsDropLedgerFirefoxTitle": {
    "message": "Eliminación de la compatibilidad de Ledger para Firefox",
    "description": "Title for a notification in the 'See What's New' popup. Tells firefox users that ledger support is being dropped."
  },
  "notificationsFeatureToggle": {
    "message": "Habilitar notificaciones del monedero",
    "description": "Experimental feature title"
  },
  "notificationsFeatureToggleDescription": {
    "message": "Esto permite activar notificaciones del monedero como enviar/recibir fondos o NTF y anuncios de funciones.",
    "description": "Description of the experimental notifications feature"
  },
  "notificationsMarkAllAsRead": {
    "message": "Marcar todo como leído"
  },
  "notificationsPageEmptyTitle": {
    "message": "No hay nada que ver aquí"
  },
  "notificationsPageErrorContent": {
    "message": "Intente volver a visitar esta página."
  },
  "notificationsPageErrorTitle": {
    "message": "Hubo un error"
  },
  "notificationsPageNoNotificationsContent": {
    "message": "Aún no ha recibido ninguna notificación."
  },
  "notificationsSettingsBoxError": {
    "message": "Se produjo un error. Vuelva a intentarlo."
  },
  "notificationsSettingsPageAllowNotifications": {
    "message": "Manténgase informado sobre lo que sucede en su monedero con notificaciones. Para usar notificaciones, utilizamos un perfil para sincronizar algunas configuraciones en sus dispositivos. $1"
  },
  "notificationsSettingsPageAllowNotificationsLink": {
    "message": "Obtenga más información sobre cómo protegemos su privacidad mientras utiliza esta función."
  },
  "numberOfNewTokensDetectedPlural": {
    "message": "$1 nuevos tokens encontrados en esta cuenta",
    "description": "$1 is the number of new tokens detected"
  },
  "numberOfNewTokensDetectedSingular": {
    "message": "1 nuevo token encontrado en esta cuenta"
  },
  "numberOfTokens": {
    "message": "Número de tokens"
  },
  "ofTextNofM": {
    "message": "de"
  },
  "off": {
    "message": "Desactivado"
  },
  "offlineForMaintenance": {
    "message": "Sin conexión por mantenimiento"
  },
  "ok": {
    "message": "Aceptar"
  },
  "on": {
    "message": "Activado"
  },
  "onboardedMetametricsAccept": {
    "message": "Acepto"
  },
  "onboardedMetametricsDisagree": {
    "message": "No, gracias"
  },
  "onboardedMetametricsKey1": {
    "message": "Últimas novedades"
  },
  "onboardedMetametricsKey2": {
    "message": "Características de productos"
  },
  "onboardedMetametricsKey3": {
    "message": "Otros materiales promocionales relevantes"
  },
  "onboardedMetametricsLink": {
    "message": "MetaMetrics"
  },
  "onboardedMetametricsParagraph1": {
    "message": "Además de $1, nos gustaría utilizar datos para comprender cómo interactúa con las comunicaciones de marketing.",
    "description": "$1 represents the 'onboardedMetametricsLink' locale string"
  },
  "onboardedMetametricsParagraph2": {
    "message": "Esto nos ayuda a personalizar lo que compartimos con usted, como:"
  },
  "onboardedMetametricsParagraph3": {
    "message": "Recuerde, nunca vendemos los datos que usted proporciona y puede optar por no participar en cualquier momento."
  },
  "onboardedMetametricsTitle": {
    "message": "Ayúdenos a mejorar su experiencia"
  },
  "onboardingAdvancedPrivacyIPFSDescription": {
    "message": "La puerta de enlace de IPFS permite acceder y visualizar datos alojados por terceros. Puede agregar una puerta de enlace de IPFS personalizada o continuar usando la predeterminada."
  },
  "onboardingAdvancedPrivacyIPFSInvalid": {
    "message": "Ingrese una URL válida"
  },
  "onboardingAdvancedPrivacyIPFSTitle": {
    "message": "Agregar puerta de enlace de IPFS personalizada"
  },
  "onboardingAdvancedPrivacyIPFSValid": {
    "message": "La URL de la puerta de enlace de IPFS es válida"
  },
  "onboardingAdvancedPrivacyNetworkButton": {
    "message": "Agregar red personalizada"
  },
  "onboardingAdvancedPrivacyNetworkDescription": {
    "message": "Usamos Infura como nuestro proveedor de llamada a procedimiento remoto (RPC) para ofrecer el acceso más confiable y privado posible a los datos de Ethereum. Puede elegir su propio RPC, pero recuerde que cualquier RPC recibirá su dirección IP y su monedero de Ethereum para realizar transacciones. Lea nuestra $1 para obtener más información sobre cómo Infura maneja los datos."
  },
  "onboardingAdvancedPrivacyNetworkTitle": {
    "message": "Elija su red"
  },
  "onboardingCreateWallet": {
    "message": "Crear un monedero nuevo"
  },
  "onboardingImportWallet": {
    "message": "Importar un monedero existente"
  },
  "onboardingMetametricsAgree": {
    "message": "Acepto"
  },
  "onboardingMetametricsDescription": {
    "message": "Nos gustaría recopilar datos básicos de uso y diagnóstico para mejorar MetaMask. Tenga presente que nunca venderemos los datos que nos proporcione aquí."
  },
  "onboardingMetametricsDescription2": {
    "message": "Al recopilar métricas, siempre será..."
  },
  "onboardingMetametricsInfuraTerms": {
    "message": "Le informaremos si decidimos usar estos datos para otros fines. Puede consultar $1 para obtener más información. Recuerde que puede acceder a la configuración y excluirse en cualquier momento.",
    "description": "$1 represents `onboardingMetametricsInfuraTermsPolicy`"
  },
  "onboardingMetametricsInfuraTermsPolicy": {
    "message": "Política de privacidad"
  },
  "onboardingMetametricsModalTitle": {
    "message": "Agregar red personalizada"
  },
  "onboardingMetametricsNeverCollect": {
    "message": "Se almacenan los clics y las visualizaciones de $1 en la aplicación, pero no otros detalles (como su dirección pública).",
    "description": "$1 represents `onboardingMetametricsNeverCollectEmphasis`"
  },
  "onboardingMetametricsNeverCollectEmphasis": {
    "message": "Privadas:"
  },
  "onboardingMetametricsNeverCollectIP": {
    "message": "$1 usamos su dirección IP temporalmente para detectar una ubicación general (como su país o región), pero no la guardamos nunca.",
    "description": "$1 represents `onboardingMetametricsNeverCollectIPEmphasis`"
  },
  "onboardingMetametricsNeverCollectIPEmphasis": {
    "message": "Generales:"
  },
  "onboardingMetametricsNeverSellData": {
    "message": "$1 usted decide si desea compartir o eliminar sus datos de uso a través de la configuración en cualquier momento.",
    "description": "$1 represents `onboardingMetametricsNeverSellDataEmphasis`"
  },
  "onboardingMetametricsNeverSellDataEmphasis": {
    "message": "Opcionales:"
  },
  "onboardingMetametricsPrivacyDescription": {
    "message": "Descubra cómo protegemos su privacidad al recopilar datos de uso para su perfil."
  },
  "onboardingMetametricsTitle": {
    "message": "Ayúdenos a mejorar MetaMask"
  },
  "onboardingMetametricsUseDataCheckbox": {
    "message": "Utilizaremos estos datos para saber cómo interactúa con nuestras comunicaciones de marketing. Es posible que compartamos noticias relevantes (como características del producto)."
  },
  "onboardingPinExtensionBillboardAccess": {
    "message": "Acceso completo"
  },
  "onboardingPinExtensionBillboardDescription": {
    "message": "Estas extensiones pueden ver y cambiar la información"
  },
  "onboardingPinExtensionBillboardDescription2": {
    "message": "en este sitio."
  },
  "onboardingPinExtensionBillboardTitle": {
    "message": "Extensiones"
  },
  "onboardingPinExtensionChrome": {
    "message": "Haga clic en el icono de la extensión del navegador"
  },
  "onboardingPinExtensionDescription": {
    "message": "Ancle MetaMask en su navegador para que sea accesible y las confirmaciones de las transacciones se vean fácilmente."
  },
  "onboardingPinExtensionDescription2": {
    "message": "Para abrir MetaMask haga clic en la extensión y acceda a su monedero con 1 clic."
  },
  "onboardingPinExtensionDescription3": {
    "message": "Haga clic en el icono de la extensión del navegador para tener acceso instantáneo"
  },
  "onboardingPinExtensionLabel": {
    "message": "Ancle MetaMask"
  },
  "onboardingPinExtensionStep1": {
    "message": "1"
  },
  "onboardingPinExtensionStep2": {
    "message": "2"
  },
  "onboardingPinExtensionTitle": {
    "message": "¡Su instalación de MetaMask ha finalizado!"
  },
  "onboardingPinMmiExtensionLabel": {
    "message": "Fijar MetaMask Institutional"
  },
  "onboardingUsePhishingDetectionDescription": {
    "message": "Las alertas de detección de phishing se basan en la comunicación con $1. jsDeliver tendrá acceso a su dirección IP. Ver 2$.",
    "description": "The $1 is the word 'jsDeliver', from key 'jsDeliver' and $2 is the words Privacy Policy from key 'privacyMsg', both separated here so that it can be wrapped as a link"
  },
  "oneDayAbbreviation": {
    "message": "1 d",
    "description": "Shortened form of '1 day'"
  },
  "oneMonthAbbreviation": {
    "message": "1 m",
    "description": "Shortened form of '1 month'"
  },
  "oneWeekAbbreviation": {
    "message": "1 s",
    "description": "Shortened form of '1 week'"
  },
  "oneYearAbbreviation": {
    "message": "1 a",
    "description": "Shortened form of '1 year'"
  },
  "onekey": {
    "message": "OneKey"
  },
  "onlyAddTrustedNetworks": {
    "message": "Un proveedor de red malintencionado puede mentir sobre el estado de la cadena de bloques y registrar su actividad de red. Agregue solo redes personalizadas de confianza."
  },
  "onlyConnectTrust": {
    "message": "Conéctese solo con sitios de confianza. $1",
    "description": "Text displayed above the buttons for connection confirmation. $1 is the link to the learn more web page."
  },
  "openCustodianApp": {
    "message": "Abrir aplicación de $1",
    "description": "The $1 is the name of the Custodian that will be open"
  },
  "openFullScreenForLedgerWebHid": {
    "message": "Pase al modo de pantalla completa para conectar su Ledger.",
    "description": "Shown to the user on the confirm screen when they are viewing MetaMask in a popup window but need to connect their ledger via webhid."
  },
  "openInBlockExplorer": {
    "message": "Abrir en el explorador de bloques"
  },
  "openSeaNew": {
    "message": "OpenSea"
  },
  "operationFailed": {
    "message": "Operación fallida"
  },
  "optional": {
    "message": "Opcional"
  },
  "optionalWithParanthesis": {
    "message": "(Opcional)"
  },
  "options": {
    "message": "Opciones"
  },
  "or": {
    "message": "o"
  },
  "origin": {
    "message": "Origen"
  },
  "osTheme": {
    "message": "Sistema"
  },
  "otherSnaps": {
    "message": "otros snaps",
    "description": "Used in the 'permission_rpc' message."
  },
  "outdatedBrowserNotification": {
    "message": "Su navegador está desactualizado. Si no actualiza su navegador, no podrá obtener los parches de seguridad y las nuevas funciones de MetaMask."
  },
  "padlock": {
    "message": "Candado"
  },
  "parameters": {
    "message": "Parámetros"
  },
  "participateInMetaMetrics": {
    "message": "Participar en MetaMetrics"
  },
  "participateInMetaMetricsDescription": {
    "message": "Participe en MetaMetrics para ayudarnos a mejorar MetaMask"
  },
  "password": {
    "message": "Contraseña"
  },
  "passwordMmiTermsWarning": {
    "message": "Entiendo que MetaMask Institutional no puede recuperar esta contraseña por mí. $1"
  },
  "passwordNotLongEnough": {
    "message": "La contraseña no es suficientemente larga"
  },
  "passwordSetupDetails": {
    "message": "Esta contraseña desbloqueará su monedero MetaMask solo en este dispositivo. MetaMask no puede recuperar esta contraseña."
  },
  "passwordStrength": {
    "message": "Solidez de la contraseña: $1",
    "description": "Return password strength to the user when user wants to create password."
  },
  "passwordStrengthDescription": {
    "message": "Una contraseña segura puede mejorar la protección de su monedero en caso de que le roben el dispositivo o esté comprometido."
  },
  "passwordTermsWarning": {
    "message": "Entiendo que MetaMask no me puede recuperar esta contraseña. $1"
  },
  "passwordsDontMatch": {
    "message": "Las contraseñas no coinciden"
  },
  "pasteJWTToken": {
    "message": "Pegue o suelte su token aquí:"
  },
  "pastePrivateKey": {
    "message": "Pegue aquí la cadena de clave privada:",
    "description": "For importing an account from a private key"
  },
  "paymasterInUse": {
    "message": "El gas para esta transacción será cubierto por un pagador.",
    "description": "Alert shown in transaction confirmation if paymaster in use."
  },
  "pending": {
    "message": "Pendiente"
  },
  "pendingTransactionInfo": {
    "message": "Esta transacción no se procesará hasta que aquella haya finalizado."
  },
  "pendingTransactionMultiple": {
    "message": "Tiene ($1) transacciones pendientes."
  },
  "pendingTransactionSingle": {
    "message": "Tiene (1) transacción pendiente.",
    "description": "$1 is count of pending transactions"
  },
  "permissionDetails": {
    "message": "Detalles del permiso"
  },
  "permissionRequest": {
    "message": "Solicitud de permiso"
  },
  "permissionRequested": {
    "message": "Solicitado ahora"
  },
  "permissionRequestedForAccounts": {
    "message": "Solicitado ahora por $1",
    "description": "Permission cell status for requested permission including accounts, rendered as AvatarGroup which is $1."
  },
  "permissionRevoked": {
    "message": "Revocado en esta actualización"
  },
  "permissionRevokedForAccounts": {
    "message": "Revocado en esta actualización por $1",
    "description": "Permission cell status for revoked permission including accounts, rendered as AvatarGroup which is $1."
  },
  "permission_accessNamedSnap": {
    "message": "Conectarse a $1.",
    "description": "The description for the `wallet_snap` permission. $1 is the human-readable name of the snap."
  },
  "permission_accessNetwork": {
    "message": "Acceso a internet.",
    "description": "The description of the `endowment:network-access` permission."
  },
  "permission_accessNetworkDescription": {
    "message": "Permita que $1 tenga acceso a Internet. Esto se puede usar tanto para enviar como para recibir datos con servidores de terceros.",
    "description": "An extended description of the `endowment:network-access` permission. $1 is the snap name."
  },
  "permission_accessSnap": {
    "message": "Conéctese al snap de $1.",
    "description": "The description for the `wallet_snap` permission. $1 is the name of the snap."
  },
  "permission_accessSnapDescription": {
    "message": "Permita que el sitio web o el snap interactúen con $1.",
    "description": "The description for the `wallet_snap_*` permission. $1 is the name of the Snap."
  },
  "permission_cronjob": {
    "message": "Programar y ejecutar acciones periódicas.",
    "description": "The description for the `snap_cronjob` permission"
  },
  "permission_cronjobDescription": {
    "message": "Permita que $1 realice acciones que se ejecutan periódicamente en horas, fechas o intervalos fijos. Esto se puede usar para activar interacciones o notificaciones sensibles al tiempo.",
    "description": "An extended description for the `snap_cronjob` permission. $1 is the snap name."
  },
  "permission_dialog": {
    "message": "Mostrar ventanas de diálogo en MetaMask.",
    "description": "The description for the `snap_dialog` permission"
  },
  "permission_dialogDescription": {
    "message": "Permita que $1 muestre ventanas emergentes de MetaMask con texto personalizado, campo de entrada y botones para aprobar o rechazar una acción.\nSe puede usar para crear, p. ej. alertas, confirmaciones y flujos de suscripción para un snap.",
    "description": "An extended description for the `snap_dialog` permission. $1 is the snap name."
  },
  "permission_ethereumAccounts": {
    "message": "Ver las direcciones de las cuentas permitidas (requerido)",
    "description": "The description for the `eth_accounts` permission"
  },
  "permission_ethereumProvider": {
    "message": "Acceda al proveedor de Ethereum.",
    "description": "The description for the `endowment:ethereum-provider` permission"
  },
  "permission_ethereumProviderDescription": {
    "message": "Permita que $1 se comunique directamente con MetaMask para que lea datos de la cadena de bloques y sugiera mensajes y transacciones.",
    "description": "An extended description for the `endowment:ethereum-provider` permission. $1 is the snap name."
  },
  "permission_getEntropy": {
    "message": "Obtenga claves arbitrarias únicas para $1.",
    "description": "The description for the `snap_getEntropy` permission. $1 is the snap name."
  },
  "permission_getEntropyDescription": {
    "message": "Permita que $1 obtenga claves arbitrarias únicas para $1, sin exponerlas. Estas claves son independientes de su(s) cuenta(s) de MetaMask y no están relacionadas con sus claves privadas ni su frase secreta de recuperación. Otros snaps no pueden acceder a esta información.",
    "description": "An extended description for the `snap_getEntropy` permission. $1 is the snap name."
  },
  "permission_getLocale": {
    "message": "Vea su idioma preferido.",
    "description": "The description for the `snap_getLocale` permission"
  },
  "permission_getLocaleDescription": {
    "message": "Permita que $1 acceda a su idioma preferido desde la configuración de MetaMask. Esto se puede usar para localizar y mostrar el contenido de $1 usando su idioma.",
    "description": "An extended description for the `snap_getLocale` permission. $1 is the snap name."
  },
  "permission_homePage": {
    "message": "Mostrar una pantalla personalizada",
    "description": "The description for the `endowment:page-home` permission"
  },
  "permission_homePageDescription": {
    "message": "Permita que $1 muestre una pantalla de inicio personalizada en MetaMask. Esto se puede utilizar para interfaces de usuario, configuración y paneles.",
    "description": "An extended description for the `endowment:page-home` permission. $1 is the snap name."
  },
  "permission_keyring": {
    "message": "Permitir solicitudes para agregar y controlar cuentas Ethereum",
    "description": "The description for the `endowment:keyring` permission"
  },
  "permission_keyringDescription": {
    "message": "Permita que $1 reciba solicitudes para agregar o eliminar cuentas, además de firmar y realizar transacciones en nombre de estas cuentas.",
    "description": "An extended description for the `endowment:keyring` permission. $1 is the snap name."
  },
  "permission_lifecycleHooks": {
    "message": "Utilice ganchos de ciclo de vida.",
    "description": "The description for the `endowment:lifecycle-hooks` permission"
  },
  "permission_lifecycleHooksDescription": {
    "message": "Permita que $1 use ganchos de ciclo de vida para ejecutar código en momentos específicos durante su ciclo de vida.",
    "description": "An extended description for the `endowment:lifecycle-hooks` permission. $1 is the snap name."
  },
  "permission_manageAccounts": {
    "message": "Agregar y controlar cuentas de Ethereum",
    "description": "The description for `snap_manageAccounts` permission"
  },
  "permission_manageAccountsDescription": {
    "message": "Permita que $1 agregue o elimine cuentas de Ethereum, luego realice transacciones y firme con estas cuentas.",
    "description": "An extended description for the `snap_manageAccounts` permission. $1 is the snap name."
  },
  "permission_manageBip32Keys": {
    "message": "Administrar cuentas de $1.",
    "description": "The description for the `snap_getBip32Entropy` permission. $1 is a derivation path, e.g. 'm/44'/0'/0' (secp256k1)'."
  },
  "permission_manageBip44AndBip32KeysDescription": {
    "message": "Permita a $1 para administrar cuentas y activos en la red solicitada. Estas cuentas se derivan y se respaldan utilizando su frase de recuperación secreta (sin revelarla). Con el poder de derivar claves, $1 puede admitir una variedad de protocolos de cadenas de bloques más allá de Ethereum (EVM).",
    "description": "An extended description for the `snap_getBip44Entropy` and `snap_getBip44Entropy` permissions. $1 is the snap name."
  },
  "permission_manageBip44Keys": {
    "message": "Administrar cuentas de $1.",
    "description": "The description for the `snap_getBip44Entropy` permission. $1 is the name of a protocol, e.g. 'Filecoin'."
  },
  "permission_manageState": {
    "message": "Almacene y administre sus datos en su dispositivo.",
    "description": "The description for the `snap_manageState` permission"
  },
  "permission_manageStateDescription": {
    "message": "Permita que $1 almacene, actualice y recupere datos de forma segura con cifrado. Otros snaps no pueden acceder a esta información.",
    "description": "An extended description for the `snap_manageState` permission. $1 is the snap name."
  },
  "permission_nameLookup": {
    "message": "Proporcionar búsquedas de dominios y direcciones.",
    "description": "The description for the `endowment:name-lookup` permission."
  },
  "permission_nameLookupDescription": {
    "message": "Permita que el snap obtenga y muestre búsquedas de direcciones y dominios en diferentes partes de la interfaz de usuario de MetaMask.",
    "description": "An extended description for the `endowment:name-lookup` permission."
  },
  "permission_notifications": {
    "message": "Mostrar notificaciones.",
    "description": "The description for the `snap_notify` permission"
  },
  "permission_notificationsDescription": {
    "message": "Permita que $1 muestre notificaciones dentro de MetaMask. Se puede activar un breve texto de notificación con un snap para obtener información procesable o sensible al tiempo.",
    "description": "An extended description for the `snap_notify` permission. $1 is the snap name."
  },
  "permission_rpc": {
    "message": "Permitir que $1 se comunique directamente con $2.",
    "description": "The description for the `endowment:rpc` permission. $1 is 'other snaps' or 'websites', $2 is the snap name."
  },
  "permission_rpcDescription": {
    "message": "Permita que $1 envíe mensajes a $2 y reciba una respuesta de $2.",
    "description": "An extended description for the `endowment:rpc` permission. $1 is 'other snaps' or 'websites', $2 is the snap name."
  },
  "permission_rpcDescriptionOriginList": {
    "message": "$1 y $2",
    "description": "A list of allowed origins where $2 is the last origin of the list and $1 is the rest of the list separated by ','."
  },
  "permission_signatureInsight": {
    "message": "Mostrar modo de información de firma.",
    "description": "The description for the `endowment:signature-insight` permission"
  },
  "permission_signatureInsightDescription": {
    "message": "Permita que $1 muestre un modo con información sobre cualquier solicitud de firma antes de su aprobación. Esto se puede utilizar para soluciones de seguridad y antiphishing.",
    "description": "An extended description for the `endowment:signature-insight` permission. $1 is the snap name."
  },
  "permission_signatureInsightOrigin": {
    "message": "Vea los orígenes de los sitios web que inician una solicitud de firma",
    "description": "The description for the `signatureOrigin` caveat, to be used with the `endowment:signature-insight` permission"
  },
  "permission_signatureInsightOriginDescription": {
    "message": "Permita que $1 vea el origen (URI) de los sitios web que inician solicitudes de firma. Esto se puede utilizar para soluciones antiphishing y de seguridad.",
    "description": "An extended description for the `signatureOrigin` caveat, to be used with the `endowment:signature-insight` permission. $1 is the snap name."
  },
  "permission_transactionInsight": {
    "message": "Obtenga y muestre información de transacciones.",
    "description": "The description for the `endowment:transaction-insight` permission"
  },
  "permission_transactionInsightDescription": {
    "message": "Permita que $1 decodifique transacciones y muestre información dentro de la interfaz de usuario de MetaMask. Esto se puede utilizar para soluciones antiphishing y de seguridad.",
    "description": "An extended description for the `endowment:transaction-insight` permission. $1 is the snap name."
  },
  "permission_transactionInsightOrigin": {
    "message": "Ver los orígenes de los sitios web que sugieren transacciones",
    "description": "The description for the `transactionOrigin` caveat, to be used with the `endowment:transaction-insight` permission"
  },
  "permission_transactionInsightOriginDescription": {
    "message": "Permita que $1 vea el origen (URI) de los sitios web que sugieren transacciones. Esto se puede utilizar para soluciones antiphishing y de seguridad.",
    "description": "An extended description for the `transactionOrigin` caveat, to be used with the `endowment:transaction-insight` permission. $1 is the snap name."
  },
  "permission_unknown": {
    "message": "Permiso desconocido: $1",
    "description": "$1 is the name of a requested permission that is not recognized."
  },
  "permission_viewBip32PublicKeys": {
    "message": "Ver su clave pública para $1 ($2).",
    "description": "The description for the `snap_getBip32PublicKey` permission. $1 is a derivation path, e.g. 'm/44'/0'/0''. $2 is the elliptic curve name, e.g. 'secp256k1'."
  },
  "permission_viewBip32PublicKeysDescription": {
    "message": "Permita que $2 vea sus claves (y direcciones) públicas para $1. Esto no otorga ningún control de cuentas o activos.",
    "description": "An extended description for the `snap_getBip32PublicKey` permission. $1 is a derivation path (name). $2 is the snap name."
  },
  "permission_viewNamedBip32PublicKeys": {
    "message": "Vea su clave pública para $1.",
    "description": "The description for the `snap_getBip32PublicKey` permission. $1 is a name for the derivation path, e.g., 'Ethereum accounts'."
  },
  "permission_walletSwitchEthereumChain": {
    "message": "Cambie a la siguiente red y utilícela",
    "description": "The label for the `wallet_switchEthereumChain` permission"
  },
  "permission_webAssembly": {
    "message": "Soporte para WebAssembly.",
    "description": "The description of the `endowment:webassembly` permission."
  },
  "permission_webAssemblyDescription": {
    "message": "Permita que $1 acceda a entornos de ejecución de bajo nivel a través de WebAssembly.",
    "description": "An extended description of the `endowment:webassembly` permission. $1 is the snap name."
  },
  "permissions": {
    "message": "Permisos"
  },
  "permissionsPageEmptyContent": {
    "message": "Nada que ver aquí"
  },
  "permissionsPageEmptySubContent": {
    "message": "Aquí es donde puedes ver los permisos que has otorgado a los Snaps instalados o a los sitios conectados."
  },
  "permissionsPageTourDescription": {
    "message": "Este es su panel de control para administrar los permisos otorgados a los sitios conectados y los Snaps instalados."
  },
  "permissionsPageTourTitle": {
    "message": "Los sitios conectados ahora tienen permisos"
  },
  "permitSimulationDetailInfo": {
    "message": "Le está dando permiso al gastador para gastar esta cantidad de tokens de su cuenta."
  },
  "personalAddressDetected": {
    "message": "Se detectó una dirección personal. Ingrese la dirección de contrato del token."
  },
  "petnamesEnabledToggle": {
    "message": "Permitir apodos"
  },
  "petnamesEnabledToggleDescription": {
    "message": "Esto le permite asignar un apodo a cualquier dirección. Le sugeriremos nombres para las direcciones con las que interactúa cuando sea posible."
  },
  "pinExtensionDescription": {
    "message": "Navegue hasta el menú de extensión y fije MetaMask Institutional para un acceso perfecto."
  },
  "pinExtensionTitle": {
    "message": "Fije la extensión"
  },
  "pinToTop": {
    "message": "Anclar arriba"
  },
  "pleaseConfirm": {
    "message": "Confirmar"
  },
  "plusMore": {
    "message": "+ $1 más",
    "description": "$1 is the number of additional items"
  },
  "plusXMore": {
    "message": "+ $1 más",
    "description": "$1 is a number of additional but unshown items in a list- this message will be shown in place of those items"
  },
  "popularCustomNetworks": {
    "message": "Redes populares personalizadas"
  },
  "popularNetworkAddToolTip": {
    "message": "Algunas de estas redes dependen de terceros. Las conexiones pueden ser menos confiables o permitir que terceros realicen un seguimiento de la actividad. $1",
    "description": "$1 is Learn more link"
  },
  "portfolio": {
    "message": "Portafolio"
  },
  "portfolioDashboard": {
    "message": "Panel de cartera"
  },
  "preparingSwap": {
    "message": "Preparando intercambio..."
  },
  "prev": {
    "message": "Ant."
  },
  "price": {
    "message": "Precio"
  },
  "priceUnavailable": {
    "message": "precio no disponible"
  },
  "primaryCurrencySetting": {
    "message": "Moneda principal"
  },
  "primaryCurrencySettingDescription": {
    "message": "Seleccione Nativa para dar prioridad a mostrar los valores en la moneda nativa de la cadena (p. ej., ETH). Seleccione Fiduciaria para dar prioridad a mostrar los valores en la moneda fiduciaria seleccionada."
  },
  "primaryType": {
    "message": "Tipo principal"
  },
  "priorityFee": {
    "message": "Tarifa de prioridad"
  },
  "priorityFeeProperCase": {
    "message": "Tarifa de prioridad"
  },
  "privacy": {
    "message": "Privacidad"
  },
  "privacyMsg": {
    "message": "Política de privacidad"
  },
  "privateKey": {
    "message": "Clave privada",
    "description": "select this type of file to use to import an account"
  },
  "privateKeyCopyWarning": {
    "message": "Clave privada para $1",
    "description": "$1 represents the account name"
  },
  "privateKeyHidden": {
    "message": "La clave privada está oculta",
    "description": "Explains that the private key input is hidden"
  },
  "privateKeyShow": {
    "message": "Mostrar/ocultar la entrada de clave privada",
    "description": "Describes a toggle that is used to show or hide the private key input"
  },
  "privateKeyShown": {
    "message": "Esta clave privada se está mostrando",
    "description": "Explains that the private key input is being shown"
  },
  "privateKeyWarning": {
    "message": "Advertencia: No revele esta clave. Cualquier persona que tenga sus claves privadas podría robar los activos de su cuenta."
  },
  "privateNetwork": {
    "message": "Red privada"
  },
  "proceedWithTransaction": {
    "message": "Quiero continuar de todos modos"
  },
  "productAnnouncements": {
    "message": "Anuncios de productos"
  },
  "profileSync": {
    "message": "Sincronización del perfil"
  },
  "profileSyncConfirmation": {
    "message": "Si desactiva la sincronización del perfil, no podrá recibir notificaciones."
  },
  "profileSyncDescription": {
    "message": "Crea un perfil que MetaMask utiliza para sincronizar algunas configuraciones entre sus dispositivos. Esto es necesario para recibir notificaciones. $1."
  },
  "profileSyncPrivacyLink": {
    "message": "Obtenga información sobre cómo protegemos su privacidad"
  },
  "proposedApprovalLimit": {
    "message": "Límite de aprobación propuesto"
  },
  "provide": {
    "message": "Proporcionar"
  },
  "publicAddress": {
    "message": "Dirección pública"
  },
  "pushPlatformNotificationsFundsReceivedDescription": {
    "message": "Recibió $1 $2"
  },
  "pushPlatformNotificationsFundsReceivedDescriptionDefault": {
    "message": "Recibió algunos tokens"
  },
  "pushPlatformNotificationsFundsReceivedTitle": {
    "message": "Fondos recibidos"
  },
  "pushPlatformNotificationsFundsSentDescription": {
    "message": "Envió correctamente $1 $2"
  },
  "pushPlatformNotificationsFundsSentDescriptionDefault": {
    "message": "Envió correctamente algunos tokens"
  },
  "pushPlatformNotificationsFundsSentTitle": {
    "message": "Fondos enviados"
  },
  "pushPlatformNotificationsNftReceivedDescription": {
    "message": "Recibió nuevos NFT"
  },
  "pushPlatformNotificationsNftReceivedTitle": {
    "message": "NFT recibido"
  },
  "pushPlatformNotificationsNftSentDescription": {
    "message": "Envió correctamente un NFT"
  },
  "pushPlatformNotificationsNftSentTitle": {
    "message": "NFT enviado"
  },
  "pushPlatformNotificationsStakingLidoStakeCompletedDescription": {
    "message": "Su staking en Lido se realizó correctamente"
  },
  "pushPlatformNotificationsStakingLidoStakeCompletedTitle": {
    "message": "Staking finalizado"
  },
  "pushPlatformNotificationsStakingLidoStakeReadyToBeWithdrawnDescription": {
    "message": "Su staking en Lido ya está listo para retirarse"
  },
  "pushPlatformNotificationsStakingLidoStakeReadyToBeWithdrawnTitle": {
    "message": "Staking listo para retirarse"
  },
  "pushPlatformNotificationsStakingLidoWithdrawalCompletedDescription": {
    "message": "Su retiro en Lido se realizó correctamente"
  },
  "pushPlatformNotificationsStakingLidoWithdrawalCompletedTitle": {
    "message": "Retiro finalizado"
  },
  "pushPlatformNotificationsStakingLidoWithdrawalRequestedDescription": {
    "message": "Se envió su solicitud de retiro en Lido"
  },
  "pushPlatformNotificationsStakingLidoWithdrawalRequestedTitle": {
    "message": "Retiro solicitado"
  },
  "pushPlatformNotificationsStakingRocketpoolStakeCompletedDescription": {
    "message": "Su staking en RocketPool se realizó correctamente"
  },
  "pushPlatformNotificationsStakingRocketpoolStakeCompletedTitle": {
    "message": "Staking finalizado"
  },
  "pushPlatformNotificationsStakingRocketpoolUnstakeCompletedDescription": {
    "message": "Su unstaking en RocketPool se realizó correctamente"
  },
  "pushPlatformNotificationsStakingRocketpoolUnstakeCompletedTitle": {
    "message": "Unstaking finalizado"
  },
  "pushPlatformNotificationsSwapCompletedDescription": {
    "message": "Su intercambio en MetaMask se realizó correctamente"
  },
  "pushPlatformNotificationsSwapCompletedTitle": {
    "message": "Intercambio finalizado"
  },
  "queued": {
    "message": "En cola"
  },
  "quoteRate": {
    "message": "Tarifa de cotización"
  },
  "rank": {
    "message": "Rango"
  },
  "reAddAccounts": {
    "message": "volver a agregar cualquier otra cuenta"
  },
  "reAdded": {
    "message": "agregada nuevamente"
  },
  "readdToken": {
    "message": "Puede volver a agregar este token en el futuro desde “Agregar token” en el menú de opciones de las cuentas."
  },
  "receive": {
    "message": "Recibir"
  },
  "recipientAddressPlaceholder": {
    "message": "Ingrese la dirección pública (0x) o el nombre de ENS"
  },
  "recipientAddressPlaceholderFlask": {
    "message": "Ingrese la dirección pública (0x) o el nombre de dominio"
  },
  "recommendedGasLabel": {
    "message": "Recomendado"
  },
  "recoveryPhraseReminderBackupStart": {
    "message": "Iniciar aquí"
  },
  "recoveryPhraseReminderConfirm": {
    "message": "Entendido"
  },
  "recoveryPhraseReminderHasBackedUp": {
    "message": "Guarde siempre su frase secreta de recuperación en un lugar seguro y secreto."
  },
  "recoveryPhraseReminderHasNotBackedUp": {
    "message": "¿Necesita volver a crear una copia de seguridad de su frase secreta de recuperación?"
  },
  "recoveryPhraseReminderItemOne": {
    "message": "No comparta nunca su frase secreta de recuperación con nadie."
  },
  "recoveryPhraseReminderItemTwo": {
    "message": "El equipo de MetaMask nunca le pedirá su frase secreta de recuperación."
  },
  "recoveryPhraseReminderSubText": {
    "message": "Mediante su frase secreta de recuperación, se controlan todas sus cuentas."
  },
  "recoveryPhraseReminderTitle": {
    "message": "Proteja sus fondos."
  },
  "redesignedConfirmationsEnabledToggle": {
    "message": "Solicitudes de firma mejoradas"
  },
  "redesignedConfirmationsToggleDescription": {
    "message": "Active esta opción para ver las solicitudes de firma en un formato mejorado."
  },
  "redesignedTransactionsEnabledToggle": {
    "message": "Solicitudes de transacción mejoradas"
  },
  "redesignedTransactionsToggleDescription": {
    "message": "Active esta opción para ver las solicitudes de transacciones en un formato mejorado."
  },
  "refreshList": {
    "message": "Actualizar lista"
  },
  "reject": {
    "message": "Rechazar"
  },
  "rejectAll": {
    "message": "Rechazar todo"
  },
  "rejectRequestsDescription": {
    "message": "Está a punto de rechazar $1 solicitudes en lote."
  },
  "rejectRequestsN": {
    "message": "Rechazar $1 solicitudes"
  },
  "rejectTxsDescription": {
    "message": "Está a punto de rechazar $1 transacciones en lote."
  },
  "rejectTxsN": {
    "message": "Rechazar $1 transacciones"
  },
  "rejected": {
    "message": "Rechazado"
  },
  "remember": {
    "message": "Recuerde:"
  },
  "remove": {
    "message": "Quitar"
  },
  "removeAccount": {
    "message": "Quitar cuenta"
  },
  "removeAccountDescription": {
    "message": "Esta cuenta se eliminará de su monedero. Antes de continuar, asegúrese de tener la frase secreta de recuperación original o la clave privada de esta cuenta importada. Puede importar o crear cuentas nuevamente en la lista desplegable de la cuenta. "
  },
  "removeJWT": {
    "message": "Eliminar token custodiado"
  },
  "removeJWTDescription": {
    "message": "¿Está seguro de que desea eliminar este token? Todas las cuentas asignadas a este token también se eliminarán de la extensión: "
  },
  "removeKeyringSnap": {
    "message": "Al eliminar este Snap, se eliminan estas cuentas de MetaMask:"
  },
  "removeKeyringSnapToolTip": {
    "message": "El snap controla las cuentas y, al eliminarlo, las cuentas también se eliminarán de MetaMask, pero permanecerán en la cadena de bloques."
  },
  "removeNFT": {
    "message": "Eliminar NFT"
  },
  "removeNftErrorMessage": {
    "message": "No pudimos eliminar este NFT."
  },
  "removeNftMessage": {
    "message": "¡El NFT se eliminó con éxito!"
  },
  "removeSnap": {
    "message": "Eliminar snap"
  },
  "removeSnapAccountDescription": {
    "message": "Si continúa, esta cuenta ya no estará disponible en MetaMask."
  },
  "removeSnapAccountTitle": {
    "message": "Eliminar cuenta"
  },
  "removeSnapConfirmation": {
    "message": "¿Está seguro de que desea eliminar $1?",
    "description": "$1 represents the name of the snap"
  },
  "removeSnapDescription": {
    "message": "Esta acción eliminará el snap, sus datos y revocará los permisos otorgados."
  },
  "replace": {
    "message": "reemplazar"
  },
  "reportIssue": {
    "message": "Reportar un problema"
  },
  "requestFlaggedAsMaliciousFallbackCopyReason": {
    "message": "El proveedor de seguridad no ha compartido detalles adicionales"
  },
  "requestFlaggedAsMaliciousFallbackCopyReasonTitle": {
    "message": "Solicitud marcada como maliciosa"
  },
  "requestFrom": {
    "message": "Solicitud de"
  },
  "requestFromInfo": {
    "message": "Este es el sitio que solicita su firma."
  },
  "requestFromTransactionDescription": {
    "message": "Este es el sitio que le pide su confirmación."
  },
  "requestMayNotBeSafe": {
    "message": "Es posible que la solicitud no sea segura"
  },
  "requestMayNotBeSafeError": {
    "message": "El proveedor de seguridad no detectó ninguna actividad maliciosa conocida, pero es posible que no sea seguro continuar."
  },
  "requestNotVerified": {
    "message": "Solicitud no verificada"
  },
  "requestNotVerifiedError": {
    "message": "Debido a un error, el proveedor de seguridad no verificó esta solicitud. Proceda con precaución."
  },
  "requestsAwaitingAcknowledgement": {
    "message": "solicitudes en espera de confirmación"
  },
  "required": {
    "message": "Requerido"
  },
  "reset": {
    "message": "Restablecer"
  },
  "resetWallet": {
    "message": "Restablecer monedero"
  },
  "resetWalletSubHeader": {
    "message": "MetaMask no guarda una copia de su contraseña. Si tiene problemas para desbloquear su cuenta, deberá restablecer su monedero. Puede hacerlo proporcionando la frase secreta de recuperación que utilizó cuando configuró su monedero."
  },
  "resetWalletUsingSRP": {
    "message": "Esta acción eliminará su monedero actual y la frase secreta de recuperación de este dispositivo, junto con la lista de cuentas que ha seleccionado. Después de restablecer con una frase secreta de recuperación, verá una lista de cuentas basada en la frase secreta de recuperación que usa para restablecer. Esta nueva lista incluirá automáticamente las cuentas que tengan saldo. También podrá $1 creado anteriormente. Las cuentas personalizadas que haya importado deberán costar $2, y cualquier token personalizado que haya agregado a una cuenta también deberá costar $3."
  },
  "resetWalletWarning": {
    "message": "Asegúrese de usar la frase secreta de recuperación correcta antes de continuar. No podrá deshacer esto."
  },
  "restartMetamask": {
    "message": "Reiniciar MetaMask"
  },
  "restore": {
    "message": "Restaurar"
  },
  "restoreUserData": {
    "message": "Restaure sus datos de usuario"
  },
  "resultPageError": {
    "message": "Error"
  },
  "resultPageErrorDefaultMessage": {
    "message": "La operación falló."
  },
  "resultPageSuccess": {
    "message": "Éxito"
  },
  "resultPageSuccessDefaultMessage": {
    "message": "La operación se completó con éxito."
  },
  "retryTransaction": {
    "message": "Reintentar transacción"
  },
  "reusedTokenNameWarning": {
    "message": "Un token reutiliza un símbolo de otro token que se le muestra. Esto puede ser confuso o engañoso."
  },
  "revealSeedWords": {
    "message": "Revelar frase secreta de recuperación"
  },
  "revealSeedWordsDescription1": {
    "message": "La $1 proporciona la $2",
    "description": "This is a sentence consisting of link using 'revealSeedWordsSRPName' as $1 and bolded text using 'revealSeedWordsDescription3' as $2."
  },
  "revealSeedWordsDescription2": {
    "message": "MetaMask es un $1. Eso significa que usted es el propietario de su SRP.",
    "description": "$1 is text link with the message from 'revealSeedWordsNonCustodialWallet'"
  },
  "revealSeedWordsDescription3": {
    "message": "acceso completo a su monedero y fondos.\n"
  },
  "revealSeedWordsNonCustodialWallet": {
    "message": "monedero no custodiado"
  },
  "revealSeedWordsQR": {
    "message": "QR"
  },
  "revealSeedWordsSRPName": {
    "message": "Frase secreta de recuperación (SRP)"
  },
  "revealSeedWordsText": {
    "message": "Texto"
  },
  "revealSeedWordsWarning": {
    "message": "Asegúrese de que nadie esté mirando su pantalla. $1",
    "description": "$1 is bolded text using the message from 'revealSeedWordsWarning2'"
  },
  "revealSeedWordsWarning2": {
    "message": "El soporte técnico de MetaMask nunca se lo solicitará.",
    "description": "The bolded texted in the second part of 'revealSeedWordsWarning'"
  },
  "revealSensitiveContent": {
    "message": "Revelar contenido sensible"
  },
  "revealTheSeedPhrase": {
    "message": "Revelar frase semilla"
  },
  "reviewAlerts": {
    "message": "Revisar alertas"
  },
  "reviewPermissions": {
    "message": "Revisar permisos"
  },
  "revokeAllTokensTitle": {
    "message": "¿Revocar el permiso para acceder y transferir todos sus $1?",
    "description": "$1 is the symbol of the token for which the user is revoking approval"
  },
  "revokeAllTokensTitleWithoutSymbol": {
    "message": "¿Revocar el permiso para acceder y transferir todos sus NFT desde $1?",
    "description": "$1 is a link to contract on the block explorer when we're not able to retrieve a erc721 or erc1155 name"
  },
  "revokeApproveForAllDescription": {
    "message": "Esto revoca el permiso para que un tercero acceda y transfiera la totalidad de su $1 sin previo aviso.",
    "description": "$1 is either a string or link of a given token symbol or name"
  },
  "revokeApproveForAllDescriptionWithoutSymbol": {
    "message": "Esto revoca el permiso para que un tercero acceda y transfiera todos sus NFT desde $1 sin previo aviso.",
    "description": "$1 is a link to contract on the block explorer when we're not able to retrieve a erc721 or erc1155 name"
  },
  "revokePermission": {
    "message": "Revocar permiso"
  },
  "revokeSpendingCap": {
    "message": "Revocar un límite de gasto para su $1",
    "description": "$1 is a token symbol"
  },
  "revokeSpendingCapTooltipText": {
    "message": "Este tercero no podrá gastar más de sus tokens actuales o futuros."
  },
  "rpcUrl": {
    "message": "Nueva dirección URL de RPC"
  },
  "safeTransferFrom": {
    "message": "Transferencia segura desde"
  },
  "save": {
    "message": "Guardar"
  },
  "scanInstructions": {
    "message": "Ponga el código QR frente a la cámara"
  },
  "scanQrCode": {
    "message": "Escanear código QR"
  },
  "scrollDown": {
    "message": "Desplazarse hacia abajo"
  },
  "search": {
    "message": "Buscar"
  },
  "searchAccounts": {
    "message": "Buscar cuentas"
  },
  "searchNfts": {
    "message": "Buscar NFT"
  },
  "searchTokens": {
    "message": "Buscar tokens"
  },
  "secretRecoveryPhrase": {
    "message": "Frase secreta de recuperación"
  },
  "secureWallet": {
    "message": "Proteger monedero"
  },
  "security": {
    "message": "Seguridad"
  },
  "securityAlert": {
    "message": "Alerta de seguridad de $1 y $2"
  },
  "securityAlerts": {
    "message": "Alertas de seguridad"
  },
  "securityAlertsDescription": {
    "message": "Esta función le alerta sobre actividades maliciosas al revisar activamente las solicitudes de transacciones y firmas. $1",
    "description": "Link to learn more about security alerts"
  },
  "securityAndPrivacy": {
    "message": "Seguridad y privacidad"
  },
  "securityProviderPoweredBy": {
    "message": "Impulsado por $1",
    "description": "The security provider that is providing data"
  },
  "seeDetails": {
    "message": "Ver detalles"
  },
  "seedPhraseConfirm": {
    "message": "Confirmar frase secreta de recuperación"
  },
  "seedPhraseEnterMissingWords": {
    "message": "Confirmar frase secreta de recuperación"
  },
  "seedPhraseIntroNotRecommendedButtonCopy": {
    "message": "Recordarme más tarde (no recomendado)"
  },
  "seedPhraseIntroRecommendedButtonCopy": {
    "message": "Proteger mi monedero (recomendado)"
  },
  "seedPhraseIntroSidebarBulletOne": {
    "message": "Escríbala y guárdela en varios lugares secretos."
  },
  "seedPhraseIntroSidebarBulletTwo": {
    "message": "Guárdela en una caja fuerte."
  },
  "seedPhraseIntroSidebarCopyOne": {
    "message": "Su frase secreta de recuperación es una frase de 12 palabras que es la “clave maestra” de su monedero y sus fondos"
  },
  "seedPhraseIntroSidebarCopyThree": {
    "message": "Si alguien le pide su frase de recuperación, es posible que tenga intenciones de estafarlo."
  },
  "seedPhraseIntroSidebarCopyTwo": {
    "message": "Nunca comparta su frase secreta de recuperación, ni siquiera con MetaMask."
  },
  "seedPhraseIntroSidebarTitleOne": {
    "message": "¿Qué es una frase secreta de recuperación?"
  },
  "seedPhraseIntroSidebarTitleThree": {
    "message": "¿Debería compartir mi frase secreta de recuperación?"
  },
  "seedPhraseIntroSidebarTitleTwo": {
    "message": "¿Cómo guardo mi frase secreta de recuperación?"
  },
  "seedPhraseIntroTitle": {
    "message": "Proteger su cartera"
  },
  "seedPhraseIntroTitleCopy": {
    "message": "Antes de comenzar, mire este breve video para aprender sobre su frase de recuperación y sobre cómo mantener seguro su monedero."
  },
  "seedPhraseReq": {
    "message": "Las frases secretas de recuperación contienen 12, 15, 18, 21 o 24 palabras"
  },
  "seedPhraseWriteDownDetails": {
    "message": "Escriba esta frase secreta de recuperación de 12 palabras y guárdela en un lugar de confianza al que solo usted pueda acceder."
  },
  "seedPhraseWriteDownHeader": {
    "message": "Anote la frase secreta de recuperación"
  },
  "select": {
    "message": "Seleccionar"
  },
  "selectAccounts": {
    "message": "Seleccionar cuentas"
  },
  "selectAccountsForSnap": {
    "message": "Seleccione la(s) cuenta(s) para usar con este snap"
  },
  "selectAll": {
    "message": "Seleccionar todo"
  },
  "selectAllAccounts": {
    "message": "Seleccionar todas las cuentas"
  },
  "selectAnAccount": {
    "message": "Seleccionar una cuenta"
  },
  "selectAnAccountAlreadyConnected": {
    "message": "Esta cuenta ya se conectó a MetaMask."
  },
  "selectAnAccountHelp": {
    "message": "Seleccione las cuentas custodiadas para usar en MetaMask Institutional."
  },
  "selectEnableDisplayMediaPrivacyPreference": {
    "message": "Activar Mostrar medios NFT"
  },
  "selectHdPath": {
    "message": "Seleccione la ruta de acceso al disco duro"
  },
  "selectJWT": {
    "message": "Seleccionar token"
  },
  "selectNFTPrivacyPreference": {
    "message": "Habilite la autodetección de NFT"
  },
  "selectPathHelp": {
    "message": "Si no ve las cuentas previstas, intente cambiar la ruta HD o la red seleccionada actualmente."
  },
  "selectType": {
    "message": "Seleccionar tipo"
  },
  "selectingAllWillAllow": {
    "message": "Seleccionar todo permitirá que este sitio vea todas las cuentas actuales. Asegúrese de que este sitio sea de confianza."
  },
  "send": {
    "message": "Enviar"
  },
  "sendBugReport": {
    "message": "Envíenos un informe de error."
  },
  "sendNoContactsConversionText": {
    "message": "haga clic aquí"
  },
  "sendNoContactsDescription": {
    "message": "Los contactos le permiten enviar transacciones de forma segura a otra cuenta múltiples veces. Para crear un contacto, $1",
    "description": "$1 represents the action text 'click here'"
  },
  "sendNoContactsTitle": {
    "message": "Aún no tiene ningún contacto"
  },
  "sendSelectReceiveAsset": {
    "message": "Seleccione el activo a recibir"
  },
  "sendSelectSendAsset": {
    "message": "Seleccione el activo a enviar"
  },
  "sendSpecifiedTokens": {
    "message": "Enviar $1",
    "description": "Symbol of the specified token"
  },
  "sendSwapSubmissionWarning": {
    "message": "Al hacer clic en este botón se iniciará inmediatamente su transacción de canje. Revise los detalles de la transacción antes de continuar."
  },
  "sendTokenAsToken": {
    "message": "Enviar $1 como $2",
    "description": "Used in the transaction display list to describe a swap and send. $1 and $2 are the symbols of tokens in involved in the swap."
  },
  "sendingAsset": {
    "message": "Enviando $1"
  },
  "sendingDisabled": {
    "message": "Todavía no se admite el envío de activos NFT ERC-1155."
  },
  "sendingNativeAsset": {
    "message": "Enviando $1",
    "description": "$1 represents the native currency symbol for the current network (e.g. ETH or BNB)"
  },
  "sendingToTokenContractWarning": {
    "message": "Advertencia: está a punto de enviar un contrato de token que podría dar lugar a una pérdida de fondos. $1",
    "description": "$1 is a clickable link with text defined by the 'learnMoreUpperCase' key. The link will open to a support article regarding the known contract address warning"
  },
  "sendingZeroAmount": {
    "message": "Estás enviando 0 $1."
  },
  "sepolia": {
    "message": "Red de prueba Sepolia"
  },
  "setAdvancedPrivacySettingsDetails": {
    "message": "MetaMask utiliza estos servicios de terceros de confianza para mejorar la usabilidad y la seguridad de los productos."
  },
  "setApprovalForAll": {
    "message": "Establecer aprobación para todos"
  },
  "setApprovalForAllTitle": {
    "message": "Aprobar $1 sin límite preestablecido",
    "description": "The token symbol that is being approved"
  },
  "settingAddSnapAccount": {
    "message": "Añadir una cuenta Snap"
  },
  "settings": {
    "message": "Configuración"
  },
  "settingsSearchMatchingNotFound": {
    "message": "No se encontraron resultados coincidentes."
  },
  "settingsSubHeadingSignaturesAndTransactions": {
    "message": "Solicitudes de firmas y transacciones"
  },
  "show": {
    "message": "Mostrar"
  },
  "showAccount": {
    "message": "Mostrar cuenta"
  },
  "showExtensionInFullSizeView": {
    "message": "Mostrar extensión en vista de tamaño completo"
  },
  "showExtensionInFullSizeViewDescription": {
    "message": "Active esto para que la vista en tamaño completo sea por defecto cuando haga clic en el icono de extensión."
  },
  "showFiatConversionInTestnets": {
    "message": "Mostrar conversión en redes de prueba"
  },
  "showFiatConversionInTestnetsDescription": {
    "message": "Seleccione esta opción para mostrar la conversión de moneda fiduciaria en las redes de prueba"
  },
  "showHexData": {
    "message": "Mostrar datos hexadecimales"
  },
  "showHexDataDescription": {
    "message": "Seleccione esta opción para mostrar el campo de datos hexadecimales en la pantalla de envío"
  },
  "showIncomingTransactions": {
    "message": "Mostrar transacciones entrantes"
  },
  "showIncomingTransactionsDescription": {
    "message": "Seleccione esta opción para usar Etherscan para mostrar las transacciones entrantes en la lista de transacciones",
    "description": "$1 is the link to etherscan url and $2 is the link to the privacy policy of consensys APIs"
  },
  "showIncomingTransactionsExplainer": {
    "message": "Esto se basa en diferentes API de terceros para cada red, que exponen su dirección Ethereum y su dirección IP."
  },
  "showLess": {
    "message": "Mostrar menos"
  },
  "showMore": {
    "message": "Mostrar más"
  },
  "showNft": {
    "message": "Mostrar NFT"
  },
  "showPermissions": {
    "message": "Mostrar permisos"
  },
  "showPrivateKey": {
    "message": "Mostrar clave privada"
  },
  "showTestnetNetworks": {
    "message": "Mostrar redes de prueba"
  },
  "showTestnetNetworksDescription": {
    "message": "Seleccione esta opción para mostrar las redes de prueba en la lista de redes"
  },
  "sigRequest": {
    "message": "Solicitud de firma"
  },
  "sign": {
    "message": "Firmar"
  },
  "signatureRequest": {
    "message": "Solicitud de firma"
  },
  "signatureRequestGuidance": {
    "message": "Solo firme este mensaje si comprende completamente el contenido y confía en el sitio solicitante."
  },
  "signed": {
    "message": "Firmado"
  },
  "signin": {
    "message": "Iniciar sesión"
  },
  "signing": {
    "message": "Firmando"
  },
  "signingInWith": {
    "message": "Iniciar sesión con"
  },
  "simulationDetailsFailed": {
    "message": "Se produjo un error al cargar su estimación."
  },
  "simulationDetailsFiatNotAvailable": {
    "message": "No disponible"
  },
  "simulationDetailsIncomingHeading": {
    "message": "Usted recibe"
  },
  "simulationDetailsNoBalanceChanges": {
    "message": "No se prevén cambios para su monedero"
  },
  "simulationDetailsOutgoingHeading": {
    "message": "Envía"
  },
  "simulationDetailsTitle": {
    "message": "Cambios estimados"
  },
  "simulationDetailsTitleTooltip": {
    "message": "Los cambios estimados son los que podrían producirse si sigue adelante con esta transacción. Esto es solo una predicción, no una garantía."
  },
  "simulationDetailsTotalFiat": {
    "message": "Total = $1",
    "description": "$1 is the total amount in fiat currency on one side of the transaction"
  },
  "simulationDetailsTransactionReverted": {
    "message": "Es probable que esta transacción falle"
  },
  "simulationErrorMessageV2": {
    "message": "No pudimos estimar el gas. Podría haber un error en el contrato y esta transacción podría fallar."
  },
  "simulationsSettingDescription": {
    "message": "Active esta opción para estimar los cambios de saldo de las transacciones antes de confirmarlas. Esto no garantiza el resultado final de sus transacciones. $1"
  },
  "simulationsSettingSubHeader": {
    "message": "Estimar cambios de saldo"
  },
  "siweIssued": {
    "message": "Emitido"
  },
  "siweNetwork": {
    "message": "Red"
  },
  "siweRequestId": {
    "message": "Solicitar ID"
  },
  "siweResources": {
    "message": "Recursos"
  },
  "siweSignatureSimulationDetailInfo": {
    "message": "Está iniciando sesión en un sitio y no se prevén cambios en su cuenta."
  },
  "siweURI": {
    "message": "URL"
  },
  "skip": {
    "message": "Omitir"
  },
  "skipAccountSecurity": {
    "message": "¿Omitir la seguridad de la cuenta?"
  },
  "skipAccountSecurityDetails": {
    "message": "Entiendo que hasta que no haga una copia de seguridad de mi frase secreta de recuperación, puedo perder mis cuentas y todos los activos asociados."
  },
  "smartContracts": {
    "message": "Contratos inteligentes"
  },
  "smartSwapsErrorNotEnoughFunds": {
    "message": "No hay suficientes fondos para un intercambio inteligente."
  },
  "smartSwapsErrorUnavailable": {
    "message": "Los intercambios inteligentes no están disponibles temporalmente."
  },
  "smartTransactionCancelled": {
    "message": "Su transacción se canceló"
  },
  "smartTransactionCancelledDescription": {
    "message": "Su transacción no se pudo completa, así que se canceló para ahorrarle el pago de comisiones de gas innecesarias."
  },
  "smartTransactionError": {
    "message": "Su transacción falló"
  },
  "smartTransactionErrorDescription": {
    "message": "Los cambios repentinos en el mercado pueden causar fallos. Si el problema continúa, póngase en contacto con el soporte al cliente de MetaMask."
  },
  "smartTransactionPending": {
    "message": "Enviando su transacción"
  },
  "smartTransactionSuccess": {
    "message": "Su transacción está completa"
  },
  "smartTransactionTakingTooLong": {
    "message": "Disculpe la espera"
  },
  "smartTransactionTakingTooLongDescription": {
    "message": "Si su transacción no finaliza en $1, se cancelará y no se le cobrará el gas.",
    "description": "$1 is remaining time in seconds"
  },
  "smartTransactions": {
    "message": "Transacciones inteligentes"
  },
  "smartTransactionsBenefit1": {
    "message": "Índice de éxito del 99.5%"
  },
  "smartTransactionsBenefit2": {
    "message": "Le permite ahorrar dinero"
  },
  "smartTransactionsBenefit3": {
    "message": "Actualizaciones en tiempo real"
  },
  "smartTransactionsDescription": {
    "message": "Desbloquee índices de éxito más altos, protección contra frontrunning y mejor visibilidad con transacciones inteligentes."
  },
  "smartTransactionsDescription2": {
    "message": "Solo disponible en Ethereum. Active o desactive en cualquier momento en la configuración. $1",
    "description": "$1 is an external link to learn more about Smart Transactions"
  },
  "smartTransactionsOptItModalTitle": {
    "message": "Protección mejorada de transacciones"
  },
  "snapAccountCreated": {
    "message": "Cuenta creada"
  },
  "snapAccountCreatedDescription": {
    "message": "¡Su nueva cuenta está lista para usar!"
  },
  "snapAccountCreationFailed": {
    "message": "Error al crear la cuenta"
  },
  "snapAccountCreationFailedDescription": {
    "message": "$1 no logró crear una cuenta para usted.",
    "description": "$1 is the snap name"
  },
  "snapAccountRedirectFinishSigningTitle": {
    "message": "Terminar de firmar"
  },
  "snapAccountRedirectSiteDescription": {
    "message": "Siga las instrucciones desde $1"
  },
  "snapAccountRemovalFailed": {
    "message": "Error al eliminar la cuenta"
  },
  "snapAccountRemovalFailedDescription": {
    "message": "$1 no logró eliminar esta cuenta para usted.",
    "description": "$1 is the snap name"
  },
  "snapAccountRemoved": {
    "message": "Cuenta eliminada"
  },
  "snapAccountRemovedDescription": {
    "message": "Esta cuenta ya no estará disponible para su uso en MetaMask."
  },
  "snapAccounts": {
    "message": "Cuenta de Snaps"
  },
  "snapAccountsDescription": {
    "message": "Cuentas controladas por Snaps de terceros."
  },
  "snapConnectTo": {
    "message": "Conectarse a $1",
    "description": "$1 is the website URL or a Snap name. Used for Snaps pre-approved connections."
  },
  "snapConnectionPermissionDescription": {
    "message": "Permita que $1 se conecte automáticamente a $2 sin su aprobación.",
    "description": "Used for Snap pre-approved connections. $1 is the Snap name, $2 is a website URL."
  },
  "snapConnectionWarning": {
    "message": "$1 quiere conectarse a $2",
    "description": "$2 is the snap and $1 is the dapp requesting connection to the snap."
  },
  "snapContent": {
    "message": "Este contenido proviene de $1",
    "description": "This is shown when a snap shows transaction insight information in the confirmation UI. $1 is a link to the snap's settings page with the link text being the name of the snap."
  },
  "snapDetailWebsite": {
    "message": "Sitio web"
  },
  "snapHomeMenu": {
    "message": "Menú de inicio de Snap"
  },
  "snapInstallRequest": {
    "message": "Instalar $1 le otorga los siguientes permisos.",
    "description": "$1 is the snap name."
  },
  "snapInstallSuccess": {
    "message": "Instalación completa"
  },
  "snapInstallWarningCheck": {
    "message": "$1 quiere permiso para hacer lo siguiente:",
    "description": "Warning message used in popup displayed on snap install. $1 is the snap name."
  },
  "snapInstallWarningHeading": {
    "message": "Proceda con precaución"
  },
  "snapInstallWarningPermissionDescriptionForBip32View": {
    "message": "Permita que $1 vea sus claves (y direcciones) públicas. Esto no otorga ningún control de cuentas o activos.",
    "description": "An extended description for the `snap_getBip32PublicKey` permission used for tooltip on Snap Install Warning screen (popup/modal). $1 is the snap name."
  },
  "snapInstallWarningPermissionDescriptionForEntropy": {
    "message": "Permita que Snap $1 administre cuentas y activos en las red(es) solicitada(s). Estas cuentas se derivan y se respaldan utilizando su frase de recuperación secreta (sin revelarla). Con el poder de derivar claves, $1 puede admitir una variedad de protocolos blockchain más allá de Ethereum (EVM).",
    "description": "An extended description for the `snap_getBip44Entropy` and `snap_getBip44Entropy` permissions used for tooltip on Snap Install Warning screen (popup/modal). $1 is the snap name."
  },
  "snapInstallWarningPermissionNameForEntropy": {
    "message": "Administrar cuentas de $1",
    "description": "Permission name used for the Permission Cell component displayed on warning popup when installing a Snap. $1 is list of account types."
  },
  "snapInstallWarningPermissionNameForViewPublicKey": {
    "message": "Ver su clave pública para $1",
    "description": "Permission name used for the Permission Cell component displayed on warning popup when installing a Snap. $1 is list of account types."
  },
  "snapInstallationErrorDescription": {
    "message": "$1 no se pudo instalar.",
    "description": "Error description used when snap installation fails. $1 is the snap name."
  },
  "snapInstallationErrorTitle": {
    "message": "Instalación fallida",
    "description": "Error title used when snap installation fails."
  },
  "snapResultError": {
    "message": "Error"
  },
  "snapResultSuccess": {
    "message": "Éxito"
  },
  "snapResultSuccessDescription": {
    "message": "$1 está listo para usar"
  },
  "snapUpdateAlertDescription": {
    "message": "Obtenga la última versión de $1",
    "description": "Description used in Snap update alert banner when snap update is available. $1 is the Snap name."
  },
  "snapUpdateAvailable": {
    "message": "Actualización disponible"
  },
  "snapUpdateErrorDescription": {
    "message": "$1 no se pudo actualizar.",
    "description": "Error description used when snap update fails. $1 is the snap name."
  },
  "snapUpdateErrorTitle": {
    "message": "Actualización fallida",
    "description": "Error title used when snap update fails."
  },
  "snapUpdateRequest": {
    "message": "Actualizar $1 le otorga los siguientes permisos.",
    "description": "$1 is the Snap name."
  },
  "snapUpdateSuccess": {
    "message": "Actualización completa"
  },
  "snapUrlIsBlocked": {
    "message": "Este Snap quiere llevarlo a un sitio bloqueado. $1."
  },
  "snaps": {
    "message": "Snaps"
  },
  "snapsConnected": {
    "message": "Snaps conectados"
  },
  "snapsNoInsight": {
    "message": "El snap no devolvió ninguna información"
  },
  "snapsPrivacyWarningFirstMessage": {
    "message": "Usted reconoce que el snap que está a punto de instalar es un Servicio de terceros, menos que se identifique de otro modo, según se define en Consensys $1. El uso que haga de los Servicios de terceros se rige por términos y condiciones independientes establecidos por el proveedor de Servicios de terceros. Consensys no recomienda el uso de ningún snap a ninguna persona en particular por ningún motivo en particular. Usted accede, confía o utiliza el Servicio de terceros bajo su propio riesgo. Consensys se exime de toda responsabilidad por cualquier pérdida a causa del uso de los Servicios de terceros.",
    "description": "First part of a message in popup modal displayed when installing a snap for the first time. $1 is terms of use link."
  },
  "snapsPrivacyWarningSecondMessage": {
    "message": "Cualquier información que comparta con Servicios de terceros será recopilada directamente por dichos Servicios de terceros de acuerdo con sus políticas de privacidad. Consulte sus políticas de privacidad para obtener más información.",
    "description": "Second part of a message in popup modal displayed when installing a snap for the first time."
  },
  "snapsPrivacyWarningThirdMessage": {
    "message": "Consensys no tiene acceso a la información que usted comparte con servicios de terceros.",
    "description": "Third part of a message in popup modal displayed when installing a snap for the first time."
  },
  "snapsSettings": {
    "message": "Configuración de Snap"
  },
  "snapsTermsOfUse": {
    "message": "Términos de uso"
  },
  "snapsToggle": {
    "message": "Un snap solo se ejecutará si está habilitado"
  },
  "snapsUIError": {
    "message": "Póngase en contacto con los creadores de $1 para obtener más ayuda.",
    "description": "This is shown when the insight snap throws an error. $1 is the snap name"
  },
  "someNetworksMayPoseSecurity": {
    "message": "Algunas redes pueden presentar riesgos de seguridad y/o privacidad. Comprenda los riesgos antes de agregar y utilizar una red."
  },
  "somethingDoesntLookRight": {
    "message": "Algo no se ve bien, ¿cierto? $1",
    "description": "A false positive message for users to contact support. $1 is a link to the support page."
  },
  "somethingIsWrong": {
    "message": "Algo salió mal. Intente volver a cargar la página."
  },
  "somethingWentWrong": {
    "message": "Lo lamentamos, se produjo un error."
  },
  "source": {
    "message": "Fuente"
  },
  "speed": {
    "message": "Velocidad"
  },
  "speedUp": {
    "message": "Acelerar"
  },
  "speedUpCancellation": {
    "message": "Acelerar esta cancelación"
  },
  "speedUpExplanation": {
    "message": "Hemos actualizado la tarifa de gas en función de las condiciones actuales de la red y la hemos aumentado al menos un 10 % (exigido por la red)."
  },
  "speedUpPopoverTitle": {
    "message": "Acelerar la transacción"
  },
  "speedUpTooltipText": {
    "message": "Nueva tarifa de gas"
  },
  "speedUpTransaction": {
    "message": "Acelerar esta transacción"
  },
  "spendLimitInsufficient": {
    "message": "Límite de gastos insuficiente"
  },
  "spendLimitInvalid": {
    "message": "El límite de gastos no es válido, debe ser un número positivo"
  },
  "spendLimitPermission": {
    "message": "Permiso de límite de gastos"
  },
  "spendLimitRequestedBy": {
    "message": "Límite de gastos solicitado por $1",
    "description": "Origin of the site requesting the spend limit"
  },
  "spendLimitTooLarge": {
    "message": "El límite de gastos es demasiado alto"
  },
  "spender": {
    "message": "Gastador"
  },
  "spendingCap": {
    "message": "Límite de gasto"
  },
  "spendingCapError": {
    "message": "Error: ingrese solo números"
  },
  "spendingCapErrorDescription": {
    "message": "Ingrese solo una cantidad con la que se sienta cómodo para que $1 acceda ahora o en el futuro. Siempre puede aumentar el límite de tokens más tarde.",
    "description": "$1 is origin of the site requesting the token limit"
  },
  "spendingCapRequest": {
    "message": "Solicitud de límite de gastos para su $1"
  },
  "srpInputNumberOfWords": {
    "message": "Tengo una frase de $1 palabras",
    "description": "This is the text for each option in the dropdown where a user selects how many words their secret recovery phrase has during import. The $1 is the number of words (either 12, 15, 18, 21, or 24)."
  },
  "srpPasteFailedTooManyWords": {
    "message": "Pegar falló porque contenía más de 24 palabras. Una frase secreta de recuperación puede tener un máximo de 24 palabras.",
    "description": "Description of SRP paste error when the pasted content has too many words"
  },
  "srpPasteTip": {
    "message": "Puede pegar toda su frase secreta de recuperación en cualquier campo",
    "description": "Our secret recovery phrase input is split into one field per word. This message explains to users that they can paste their entire secrete recovery phrase into any field, and we will handle it correctly."
  },
  "srpSecurityQuizGetStarted": {
    "message": "Comenzar"
  },
  "srpSecurityQuizImgAlt": {
    "message": "Un ojo con un ojo de cerradura en el centro y tres campos de contraseña flotantes"
  },
  "srpSecurityQuizIntroduction": {
    "message": "Para revelar su frase secreta de recuperación, debe responder correctamente dos preguntas"
  },
  "srpSecurityQuizQuestionOneQuestion": {
    "message": "Si extravía su frase secreta de recuperación, MetaMask..."
  },
  "srpSecurityQuizQuestionOneRightAnswer": {
    "message": "No puede ayudarlo"
  },
  "srpSecurityQuizQuestionOneRightAnswerDescription": {
    "message": "Escríbalo, grábelo en metal o guárdelo en múltiples lugares secretos para que nunca lo pierda. Si lo pierde, lo ha perdido para siempre."
  },
  "srpSecurityQuizQuestionOneRightAnswerTitle": {
    "message": "¡Cierto! Nadie puede ayudarlo a recuperar su Frase secreta de recuperación"
  },
  "srpSecurityQuizQuestionOneWrongAnswer": {
    "message": "Puede recuperarla para usted"
  },
  "srpSecurityQuizQuestionOneWrongAnswerDescription": {
    "message": "Si pierde su frase secreta de recuperación, ésta se perderá para siempre. Nadie puede ayudarle a recuperarla, sin importar lo que digan."
  },
  "srpSecurityQuizQuestionOneWrongAnswerTitle": {
    "message": "¡Incorrecto! Nadie puede ayudarlo a recuperar su frase secreta de recuperación"
  },
  "srpSecurityQuizQuestionTwoQuestion": {
    "message": "Si alguien, incluso un agente de soporte, le pide su frase secreta de recuperación..."
  },
  "srpSecurityQuizQuestionTwoRightAnswer": {
    "message": "Lo están estafando"
  },
  "srpSecurityQuizQuestionTwoRightAnswerDescription": {
    "message": "Cualquiera que afirme necesitar su frase secreta de recuperación le está mintiendo. Si la comparte, le robarán sus activos."
  },
  "srpSecurityQuizQuestionTwoRightAnswerTitle": {
    "message": "¡Correcto! Compartir su frase secreta de recuperación nunca es una buena idea"
  },
  "srpSecurityQuizQuestionTwoWrongAnswer": {
    "message": "Debería dársela"
  },
  "srpSecurityQuizQuestionTwoWrongAnswerDescription": {
    "message": "Cualquiera que afirme necesitar su frase secreta de recuperación le está mintiendo. Si la comparte, le robarán sus activos."
  },
  "srpSecurityQuizQuestionTwoWrongAnswerTitle": {
    "message": "¡No! Nunca comparta su frase secreta de recuperación con nadie, nunca"
  },
  "srpSecurityQuizTitle": {
    "message": "Cuestionario de seguridad"
  },
  "srpToggleShow": {
    "message": "Mostrar/Ocultar esta palabra de la frase secreta de recuperación",
    "description": "Describes a toggle that is used to show or hide a single word of the secret recovery phrase"
  },
  "srpWordHidden": {
    "message": "Esta palabra está escondida",
    "description": "Explains that a word in the secret recovery phrase is hidden"
  },
  "srpWordShown": {
    "message": "Esta palabra se está mostrando",
    "description": "Explains that a word in the secret recovery phrase is being shown"
  },
  "stable": {
    "message": "Estable"
  },
  "stableLowercase": {
    "message": "estable"
  },
  "stake": {
    "message": "Staking"
  },
  "startYourJourney": {
    "message": "Comience su recorrido con $1",
    "description": "$1 is the token symbol"
  },
  "startYourJourneyDescription": {
    "message": "Comience con la web3 agregando $1 a su monedero.",
    "description": "$1 is the token symbol"
  },
  "stateLogError": {
    "message": "Error al recuperar los registros de estado."
  },
  "stateLogFileName": {
    "message": "Registros de estado de MetaMask"
  },
  "stateLogs": {
    "message": "Registros de estado"
  },
  "stateLogsDescription": {
    "message": "Los registros de estado contienen sus direcciones de cuentas públicas y las transacciones enviadas."
  },
  "status": {
    "message": "Estado"
  },
  "statusNotConnected": {
    "message": "No conectado"
  },
  "statusNotConnectedAccount": {
    "message": "No hay cuentas conectadas"
  },
  "step1LatticeWallet": {
    "message": "Conecte su Lattice1"
  },
  "step1LatticeWalletMsg": {
    "message": "Puede conectar MetaMask a su dispositivo Lattice1 una vez que esté configurado y en línea. Desbloquee su dispositivo y tenga a mano el ID correspondiente.",
    "description": "$1 represents the `hardwareWalletSupportLinkConversion` localization key"
  },
  "step1LedgerWallet": {
    "message": "Descargar la aplicación de Ledger"
  },
  "step1LedgerWalletMsg": {
    "message": "Descargue y configure la aplicación, e ingrese su contraseña para desbloquear $1.",
    "description": "$1 represents the `ledgerLiveApp` localization value"
  },
  "step1TrezorWallet": {
    "message": "Conecte su Trezor"
  },
  "step1TrezorWalletMsg": {
    "message": "Conecte su Trezor directamente al equipo y desbloquéelo. Asegúrese de utilizar la frase de contraseña correcta.",
    "description": "$1 represents the `hardwareWalletSupportLinkConversion` localization key"
  },
  "step2LedgerWallet": {
    "message": "Conecte su Ledger"
  },
  "step2LedgerWalletMsg": {
    "message": "Conecte su Ledger directamente a su equipo, desbloquéelo y abra la aplicación Ethereum.",
    "description": "$1 represents the `hardwareWalletSupportLinkConversion` localization key"
  },
  "stillGettingMessage": {
    "message": "¿Sigue recibiendo este mensaje?"
  },
  "strong": {
    "message": "Fuerte"
  },
  "stxCancelled": {
    "message": "El intercambio habría fallado"
  },
  "stxCancelledDescription": {
    "message": "Su transacción pudo haber fallado y fue cancelada para protegerlo de pagar comisiones de gas innecesarias."
  },
  "stxCancelledSubDescription": {
    "message": "Intente su swap nuevamente. Estaremos aquí para protegerlo contra riesgos similares la próxima vez."
  },
  "stxEstimatedCompletion": {
    "message": "Finalización estimada en < $1",
    "description": "$1 is remeaning time in minutes and seconds, e.g. 0:10"
  },
  "stxFailure": {
    "message": "Error al intercambiar"
  },
  "stxFailureDescription": {
    "message": "Los cambios repentinos del mercado pueden causar fallas. Si el problema persiste, comuníquese con $1.",
    "description": "This message is shown to a user if their swap fails. The $1 will be replaced by support.metamask.io"
  },
  "stxOptInDescription": {
    "message": "Active las transacciones inteligentes para realizar transacciones más confiables y seguras en la red principal de Ethereum. $1"
  },
  "stxPendingPrivatelySubmittingSwap": {
    "message": "Enviando su intercambio de forma privada..."
  },
  "stxPendingPubliclySubmittingSwap": {
    "message": "Enviando su intercambio de forma pública..."
  },
  "stxSuccess": {
    "message": "¡Intercambio finalizado!"
  },
  "stxSuccessDescription": {
    "message": "Su $1 ya está disponible.",
    "description": "$1 is a token symbol, e.g. ETH"
  },
  "stxSwapCompleteIn": {
    "message": "El intercambio finalizará en <",
    "description": "'<' means 'less than', e.g. Swap will complete in < 2:59"
  },
  "stxTryingToCancel": {
    "message": "Intentando cancelar su transacción..."
  },
  "stxUnknown": {
    "message": "Estado desconocido"
  },
  "stxUnknownDescription": {
    "message": "Una transacción se ha realizado correctamente, pero no estamos seguros de qué se trata. Esto puede deberse a que envió otra transacción mientras se procesaba este intercambio."
  },
  "stxUserCancelled": {
    "message": "Intercambio cancelado"
  },
  "stxUserCancelledDescription": {
    "message": "Su transacción ha sido cancelada y no pagó ninguna comisión de gas innecesaria."
  },
  "submit": {
    "message": "Enviar"
  },
  "submitted": {
    "message": "Enviado"
  },
  "suggestedBySnap": {
    "message": "Sugerido por $1",
    "description": "$1 is the snap name"
  },
  "suggestedTokenName": {
    "message": "Nombre sugerido:"
  },
  "suggestedTokenSymbol": {
    "message": "Símbolo de cotización sugerido:"
  },
  "support": {
    "message": "Soporte técnico"
  },
  "supportCenter": {
    "message": "Visite nuestro Centro de soporte técnico"
  },
  "surveyConversion": {
    "message": "Responda a nuestra encuesta"
  },
  "surveyTitle": {
    "message": "Dé forma al futuro de MetaMask"
  },
  "swap": {
    "message": "Intercambiar"
  },
  "swapAdjustSlippage": {
    "message": "Ajustar deslizamiento"
  },
  "swapAggregator": {
    "message": "Agregador"
  },
  "swapAllowSwappingOf": {
    "message": "Permitir intercambio de $1",
    "description": "Shows a user that they need to allow a token for swapping on their hardware wallet"
  },
  "swapAmountReceived": {
    "message": "Monto garantizado"
  },
  "swapAmountReceivedInfo": {
    "message": "Se refiere al monto mínimo que recibirá. Puede recibir más en función del deslizamiento."
  },
  "swapAndSend": {
    "message": "Canjear y enviar"
  },
  "swapAnyway": {
    "message": "Intercambiar de todos modos"
  },
  "swapApproval": {
    "message": "Aprobar $1 para intercambios",
    "description": "Used in the transaction display list to describe a transaction that is an approve call on a token that is to be swapped.. $1 is the symbol of a token that has been approved."
  },
  "swapApproveNeedMoreTokens": {
    "message": "Necesita $1 más $2 para completar este intercambio",
    "description": "Tells the user how many more of a given token they need for a specific swap. $1 is an amount of tokens and $2 is the token symbol."
  },
  "swapAreYouStillThere": {
    "message": "¿Sigue ahí?"
  },
  "swapAreYouStillThereDescription": {
    "message": "Estamos listos para mostrarle las últimas cotizaciones cuando desee continuar"
  },
  "swapBuildQuotePlaceHolderText": {
    "message": "No hay tokens disponibles que coincidan con $1",
    "description": "Tells the user that a given search string does not match any tokens in our token lists. $1 can be any string of text"
  },
  "swapConfirmWithHwWallet": {
    "message": "Confirmar con su monedero físico"
  },
  "swapContinueSwapping": {
    "message": "Continuar intercambiando"
  },
  "swapContractDataDisabledErrorDescription": {
    "message": "En la aplicación de Ethereum en su Ledger, diríjase a \"Configuración\" y habilite los datos de contrato. A continuación, vuelva a intentar su intercambio."
  },
  "swapContractDataDisabledErrorTitle": {
    "message": "Los datos de contrato no se habilitaron en su Ledger"
  },
  "swapCustom": {
    "message": "personalizado"
  },
  "swapDecentralizedExchange": {
    "message": "Cambio descentralizado"
  },
  "swapDirectContract": {
    "message": "Contrato directo"
  },
  "swapEditLimit": {
    "message": "Editar límite"
  },
  "swapEnableDescription": {
    "message": "Esta acción es obligatoria y le da permiso a MetaMask para intercambiar su $1.",
    "description": "Gives the user info about the required approval transaction for swaps. $1 will be the symbol of a token being approved for swaps."
  },
  "swapEnableTokenForSwapping": {
    "message": "Esto será $1 por intercambiar",
    "description": "$1 is for the 'enableToken' key, e.g. 'enable ETH'"
  },
  "swapEnterAmount": {
    "message": "Introduzca un importe"
  },
  "swapEstimatedNetworkFees": {
    "message": "Tarifas de red estimadas"
  },
  "swapEstimatedNetworkFeesInfo": {
    "message": "Un estimado de la tarifa de red que se usará para completar el intercambio. El monto real puede cambiar según las condiciones de la red."
  },
  "swapFailedErrorDescriptionWithSupportLink": {
    "message": "Pueden ocurrir fallas en las transacciones, por lo que estamos aquí para ayudarlo. Si el problema continúa, comuníquese con nuestro soporte al cliente al $1 para recibir ayuda adicional.",
    "description": "This message is shown to a user if their swap fails. The $1 will be replaced by support.metamask.io"
  },
  "swapFailedErrorTitle": {
    "message": "Error al intercambiar"
  },
  "swapFetchingQuote": {
    "message": "Obteniendo cotización"
  },
  "swapFetchingQuoteNofN": {
    "message": "Obtener cotización $1 de $2",
    "description": "A count of possible quotes shown to the user while they are waiting for quotes to be fetched. $1 is the number of quotes already loaded, and $2 is the total number of resources that we check for quotes. Keep in mind that not all resources will have a quote for a particular swap."
  },
  "swapFetchingQuotes": {
    "message": "Obteniendo cotizaciones..."
  },
  "swapFetchingQuotesErrorDescription": {
    "message": "Se produjo un error. Vuelva a intentarlo o, si el error persiste, póngase en contacto con el soporte al cliente."
  },
  "swapFetchingQuotesErrorTitle": {
    "message": "Error al capturar cotizaciones"
  },
  "swapFetchingTokens": {
    "message": "Capturando tokens…"
  },
  "swapFromTo": {
    "message": "El intercambio de $1 por $2",
    "description": "Tells a user that they need to confirm on their hardware wallet a swap of 2 tokens. $1 is a source token and $2 is a destination token"
  },
  "swapGasFeesDetails": {
    "message": "Las tarifas de gas son estimadas y fluctuarán en función del tráfico de la red y la complejidad de las transacciones."
  },
  "swapGasFeesLearnMore": {
    "message": "Obtenga más información sobre las tarifas de gas"
  },
  "swapGasFeesSplit": {
    "message": "Las tarifas de gas en la pantalla anterior se dividen entre estas dos transacciones."
  },
  "swapGasFeesSummary": {
    "message": "Las tarifas de gas se pagan a los mineros de criptomonedas que procesan transacciones en la red $1. MetaMask no se beneficia de las tarifas de gas.",
    "description": "$1 is the selected network, e.g. Ethereum or BSC"
  },
  "swapHighSlippage": {
    "message": "Deslizamiento alto"
  },
  "swapHighSlippageWarning": {
    "message": "El monto del deslizamiento es muy alto."
  },
  "swapIncludesMMFee": {
    "message": "Incluye una tasa de MetaMask del $1%.",
    "description": "Provides information about the fee that metamask takes for swaps. $1 is a decimal number."
  },
  "swapIncludesMMFeeAlt": {
    "message": "La cotización refleja la tarifa de MetaMask del $1 %",
    "description": "Provides information about the fee that metamask takes for swaps using the latest copy. $1 is a decimal number."
  },
  "swapIncludesMetaMaskFeeViewAllQuotes": {
    "message": "Incluye una tarifa MetaMask de $1% - $2",
    "description": "Provides information about the fee that metamask takes for swaps. $1 is a decimal number and $2 is a link to view all quotes."
  },
  "swapLearnMore": {
    "message": "Más información sobre los intercambios"
  },
  "swapLiquiditySourceInfo": {
    "message": "Buscamos varias fuentes de liquidez (sitios de cambio, agregadores y creadores de mercado profesionales) para comparar las mejores tasas de cambio y las tarifas de red."
  },
  "swapLowSlippage": {
    "message": "Deslizamiento bajo"
  },
  "swapLowSlippageError": {
    "message": "Es posible que la transacción tenga errores, el deslizamiento máximo es demasiado bajo."
  },
  "swapMaxSlippage": {
    "message": "Desfase máximo"
  },
  "swapMetaMaskFee": {
    "message": "Tarifa de MetaMask"
  },
  "swapMetaMaskFeeDescription": {
    "message": "La tarifa de $1% se incluye automáticamente en esta cotización. Lo paga a cambio de una licencia para usar el software de agregación de información del proveedor de liquidez de MetaMask.",
    "description": "Provides information about the fee that metamask takes for swaps. $1 is a decimal number."
  },
  "swapNQuotesWithDot": {
    "message": "$1 cotizaciones.",
    "description": "$1 is the number of quotes that the user can select from when opening the list of quotes on the 'view quote' screen"
  },
  "swapNewQuoteIn": {
    "message": "Cotizaciones nuevas en $1",
    "description": "Tells the user the amount of time until the currently displayed quotes are update. $1 is a time that is counting down from 1:00 to 0:00"
  },
  "swapNoTokensAvailable": {
    "message": "No hay tokens disponibles que coincidan con $1",
    "description": "Tells the user that a given search string does not match any tokens in our token lists. $1 can be any string of text"
  },
  "swapOnceTransactionHasProcess": {
    "message": "Su $1 se agregará a la cuenta una vez que se procese esta transacción.",
    "description": "This message communicates the token that is being transferred. It is shown on the awaiting swap screen. The $1 will be a token symbol."
  },
  "swapPriceDifference": {
    "message": "Está a punto de intercambiar $1 $2 (~$3) por $4 $5 (~$6).",
    "description": "This message represents the price slippage for the swap.  $1 and $4 are a number (ex: 2.89), $2 and $5 are symbols (ex: ETH), and $3 and $6 are fiat currency amounts."
  },
  "swapPriceDifferenceTitle": {
    "message": "Diferencia de precio de ~$1 %",
    "description": "$1 is a number (ex: 1.23) that represents the price difference."
  },
  "swapPriceImpactTooltip": {
    "message": "El impacto sobre el precio es la diferencia entre el precio actual del mercado y el monto recibido durante la ejecución de la transacción. El impacto sobre el precio es una función del tamaño de su transacción respecto de la dimensión del fondo de liquidez."
  },
  "swapPriceUnavailableDescription": {
    "message": "No se pudo determinar el impacto sobre el precio debido a la falta de datos de los precios del mercado. Antes de realizar el intercambio, confirme que está de acuerdo con la cantidad de tokens que está a punto de recibir."
  },
  "swapPriceUnavailableTitle": {
    "message": "Antes de continuar, verifique su tasa"
  },
  "swapProcessing": {
    "message": "Procesamiento"
  },
  "swapQuoteDetails": {
    "message": "Detalles de cotización"
  },
  "swapQuoteNofM": {
    "message": "$1 de $2",
    "description": "A count of possible quotes shown to the user while they are waiting for quotes to be fetched. $1 is the number of quotes already loaded, and $2 is the total number of resources that we check for quotes. Keep in mind that not all resources will have a quote for a particular swap."
  },
  "swapQuoteSource": {
    "message": "Fuente de la cotización"
  },
  "swapQuotesExpiredErrorDescription": {
    "message": "Solicite cotizaciones nuevas para tener los costos más recientes."
  },
  "swapQuotesExpiredErrorTitle": {
    "message": "Tiempo de espera de cotizaciones"
  },
  "swapQuotesNotAvailableDescription": {
    "message": "Reduzca el tamaño de su operación o utilice un token diferente."
  },
  "swapQuotesNotAvailableErrorDescription": {
    "message": "Intente ajustar la configuración de monto o deslizamiento y vuelva a intentarlo."
  },
  "swapQuotesNotAvailableErrorTitle": {
    "message": "No hay cotizaciones disponibles"
  },
  "swapRate": {
    "message": "Tarifa"
  },
  "swapReceiving": {
    "message": "Recibiendo"
  },
  "swapReceivingInfoTooltip": {
    "message": "Este es un valor estimado. El monto exacto depende del deslizamiento."
  },
  "swapRequestForQuotation": {
    "message": "Solicitud de cotización"
  },
  "swapReviewSwap": {
    "message": "Revisar intercambio"
  },
  "swapSearchNameOrAddress": {
    "message": "Buscar nombre o pegar dirección"
  },
  "swapSelect": {
    "message": "Seleccionar"
  },
  "swapSelectAQuote": {
    "message": "Seleccionar una cotización"
  },
  "swapSelectAToken": {
    "message": "Seleccionar token"
  },
  "swapSelectQuotePopoverDescription": {
    "message": "A continuación, se muestran todas las cotizaciones recopiladas de diversas fuentes de liquidez."
  },
  "swapSelectToken": {
    "message": "Seleccionar token"
  },
  "swapShowLatestQuotes": {
    "message": "Mostrar cotizaciones más recientes"
  },
  "swapSlippageHighDescription": {
    "message": "El deslizamiento ingresado ($1%) se considera muy alto y puede resultar en una mala tasa",
    "description": "$1 is the amount of % for slippage"
  },
  "swapSlippageHighTitle": {
    "message": "Deslizamiento alto"
  },
  "swapSlippageLowDescription": {
    "message": "Un valor tan bajo ($1%) puede resultar en un intercambio fallido",
    "description": "$1 is the amount of % for slippage"
  },
  "swapSlippageLowTitle": {
    "message": "Deslizamiento bajo"
  },
  "swapSlippageNegative": {
    "message": "El deslizamiento debe ser mayor o igual que cero"
  },
  "swapSlippageNegativeDescription": {
    "message": "El deslizamiento debe ser mayor o igual que cero"
  },
  "swapSlippageNegativeTitle": {
    "message": "Aumentar el deslizamiento para continuar"
  },
  "swapSlippageOverLimitDescription": {
    "message": "La tolerancia al deslizamiento debe ser del 15 % o menos. Cualquier cosa más alta resultará en una mala tasa."
  },
  "swapSlippageOverLimitTitle": {
    "message": "Reducir el deslizamiento para continuar"
  },
  "swapSlippagePercent": {
    "message": "$1%",
    "description": "$1 is the amount of % for slippage"
  },
  "swapSlippageTooltip": {
    "message": "Si el precio cambia entre el momento en que hace el pedido y cuando se confirma, se denomina \"deslizamiento\". El canje se cancelará automáticamente si el deslizamiento supera lo establecido en la configuración de la \"tolerancia de deslizamiento\"."
  },
  "swapSlippageZeroDescription": {
    "message": "Hay menos proveedores de cotizaciones de deslizamiento cero, lo que resultará en una cotización menos competitiva."
  },
  "swapSlippageZeroTitle": {
    "message": "Abastecimiento de proveedores de deslizamiento cero"
  },
  "swapSource": {
    "message": "Fuente de liquidez"
  },
  "swapSuggested": {
    "message": "Intercambio sugerido"
  },
  "swapSuggestedGasSettingToolTipMessage": {
    "message": "Los intercambios son transacciones complejas y urgentes. Recomendamos esta tarifa de gas para lograr un buen equilibrio entre el costo y la garantía de un intercambio exitoso."
  },
  "swapSwapFrom": {
    "message": "Intercambiar de"
  },
  "swapSwapSwitch": {
    "message": "Cambiar orden de los tokens"
  },
  "swapSwapTo": {
    "message": "Intercambiar a"
  },
  "swapToConfirmWithHwWallet": {
    "message": "para confirmar con su monedero físico"
  },
  "swapTokenAddedManuallyDescription": {
    "message": "Verifique este token en $1 y asegúrese de que sea el token que desea operar.",
    "description": "$1 points the user to etherscan as a place they can verify information about a token. $1 is replaced with the translation for \"etherscan\""
  },
  "swapTokenAddedManuallyTitle": {
    "message": "Token añadido manualmente"
  },
  "swapTokenAvailable": {
    "message": "Su $1 se agregó a la cuenta.",
    "description": "This message is shown after a swap is successful and communicates the exact amount of tokens the user has received for a swap. The $1 is a decimal number of tokens followed by the token symbol."
  },
  "swapTokenBalanceUnavailable": {
    "message": "No se pudo recuperar su saldo de $1",
    "description": "This message communicates to the user that their balance of a given token is currently unavailable. $1 will be replaced by a token symbol"
  },
  "swapTokenNotAvailable": {
    "message": "El token no está disponible para intercambiar en esta región"
  },
  "swapTokenToToken": {
    "message": "Intercambiar $1 por $2",
    "description": "Used in the transaction display list to describe a swap. $1 and $2 are the symbols of tokens in involved in a swap."
  },
  "swapTokenVerificationAddedManually": {
    "message": "Este token se añadió de forma manual."
  },
  "swapTokenVerificationMessage": {
    "message": "Siempre confirme la dirección del token en $1.",
    "description": "Points the user to Etherscan as a place they can verify information about a token. $1 is replaced with the translation for \"Etherscan\" followed by an info icon that shows more info on hover."
  },
  "swapTokenVerificationOnlyOneSource": {
    "message": "Solo se verificó en una fuente."
  },
  "swapTokenVerificationSources": {
    "message": "Verificar en $1 fuentes.",
    "description": "Indicates the number of token information sources that recognize the symbol + address. $1 is a decimal number."
  },
  "swapTokenVerifiedOn1SourceDescription": {
    "message": "$1 solo se verifica en 1 fuente. Considere verificarlo en $2 antes de continuar.",
    "description": "$1 is a token name, $2 points the user to etherscan as a place they can verify information about a token. $1 is replaced with the translation for \"etherscan\""
  },
  "swapTokenVerifiedOn1SourceTitle": {
    "message": "Token potencialmente falso"
  },
  "swapTooManyDecimalsError": {
    "message": "$1 permite hasta $2 decimales",
    "description": "$1 is a token symbol and $2 is the max. number of decimals allowed for the token"
  },
  "swapTransactionComplete": {
    "message": "Transacción completa"
  },
  "swapTwoTransactions": {
    "message": "2 transacciones"
  },
  "swapUnknown": {
    "message": "Desconocido"
  },
  "swapVerifyTokenExplanation": {
    "message": "Varios tokens pueden usar el mismo nombre y símbolo. Revise $1 para comprobar que este es el token que busca.",
    "description": "This appears in a tooltip next to the verifyThisTokenOn message. It gives the user more information about why they should check the token on a block explorer. $1 will be the name or url of the block explorer, which will be the translation of 'etherscan' or a block explorer url specified for a custom network."
  },
  "swapYourTokenBalance": {
    "message": "$1 $2 disponibles para intercambio",
    "description": "Tells the user how much of a token they have in their balance. $1 is a decimal number amount of tokens, and $2 is a token symbol"
  },
  "swapZeroSlippage": {
    "message": "0 % de deslizamiento"
  },
  "swapsAdvancedOptions": {
    "message": "Opciones avanzadas"
  },
  "swapsExcessiveSlippageWarning": {
    "message": "El monto del deslizamiento es muy alto, por lo que recibirá una tasa de conversión desfavorable. Disminuya su tolerancia de deslizamiento a un valor menor al 15 %."
  },
  "swapsMaxSlippage": {
    "message": "Tolerancia de deslizamiento"
  },
  "swapsNotEnoughForTx": {
    "message": "No hay $1 suficientes para completar esta transacción",
    "description": "Tells the user that they don't have enough of a token for a proposed swap. $1 is a token symbol"
  },
  "swapsNotEnoughToken": {
    "message": "No hay suficiente $1",
    "description": "Tells the user that they don't have enough of a token for a proposed swap. $1 is a token symbol"
  },
  "swapsViewInActivity": {
    "message": "Ver en actividad"
  },
  "switch": {
    "message": "Cambiar"
  },
  "switchEthereumChainConfirmationDescription": {
    "message": "Esto cambiará la red seleccionada en MetaMask por una red agregada con anterioridad:"
  },
  "switchEthereumChainConfirmationTitle": {
    "message": "¿Le permite a este sitio cambiar la red?"
  },
  "switchInputCurrency": {
    "message": "Cambiar moneda de entrada"
  },
  "switchNetwork": {
    "message": "Cambiar red"
  },
  "switchNetworks": {
    "message": "Cambiar redes"
  },
  "switchToNetwork": {
    "message": "Cambiar a $1",
    "description": "$1 represents the custom network that has previously been added"
  },
  "switchToThisAccount": {
    "message": "Cambiar a esta cuenta"
  },
  "switchedNetworkToastDecline": {
    "message": "No volver a mostrar"
  },
  "switchedNetworkToastMessage": {
    "message": "$1 ahora está activo en $2",
    "description": "$1 represents the account name, $2 represents the network name"
  },
  "switchedTo": {
    "message": "Ahora está usando"
  },
  "switchingNetworksCancelsPendingConfirmations": {
    "message": "Cambiar de red cancelará todas las confirmaciones pendientes"
  },
  "symbol": {
    "message": "Símbolo"
  },
  "symbolBetweenZeroTwelve": {
    "message": "El símbolo debe tener 11 caracteres o menos."
  },
  "tenPercentIncreased": {
    "message": "10 % de aumento"
  },
  "terms": {
    "message": "Términos de uso"
  },
  "termsOfService": {
    "message": "Términos de servicio"
  },
  "termsOfUseAgreeText": {
    "message": " Acepto los Términos de uso, que se aplican al uso que hago de MetaMask y de todas sus funcionalidades"
  },
  "termsOfUseFooterText": {
    "message": "Por favor, desplácese para leer todas las secciones"
  },
  "termsOfUseTitle": {
    "message": "Nuestros Términos de uso han sido actualizados"
  },
  "testNetworks": {
    "message": "Redes de prueba"
  },
  "theme": {
    "message": "Tema"
  },
  "themeDescription": {
    "message": "Elija su tema MetaMask preferido."
  },
  "thingsToKeep": {
    "message": "Tenga en cuenta:"
  },
  "thirdPartySoftware": {
    "message": "Aviso de software de terceros",
    "description": "Title of a popup modal displayed when installing a snap for the first time."
  },
  "thisCollection": {
    "message": "esta colección"
  },
  "threeMonthsAbbreviation": {
    "message": "3 m",
    "description": "Shortened form of '3 months'"
  },
  "time": {
    "message": "Tiempo"
  },
  "tips": {
    "message": "Sugerencias"
  },
  "to": {
    "message": "Para"
  },
  "toAddress": {
    "message": "Para: $1",
    "description": "$1 is the address to include in the To label. It is typically shortened first using shortenAddress"
  },
  "toggleRequestQueueDescription": {
    "message": "Esto le permite seleccionar una red para cada sitio en lugar de una única red seleccionada para todos los sitios. Esta función evitará que cambie de red manualmente, lo que puede afectar su experiencia de usuario en ciertos sitios."
  },
  "toggleRequestQueueField": {
    "message": "Seleccionar redes para cada sitio"
  },
  "toggleRequestQueueOff": {
    "message": "Desactivado"
  },
  "toggleRequestQueueOn": {
    "message": "Activado"
  },
  "token": {
    "message": "Token"
  },
  "tokenAddress": {
    "message": "Dirección del token"
  },
  "tokenAlreadyAdded": {
    "message": "Ya se agregó el token."
  },
  "tokenAutoDetection": {
    "message": "Detección automática de tokens"
  },
  "tokenContractAddress": {
    "message": "Dirección de contrato de token"
  },
  "tokenDecimal": {
    "message": "Decimales del token"
  },
  "tokenDecimalFetchFailed": {
    "message": "Se requiere decimal del token. Encuéntrelo en: $1"
  },
  "tokenDecimalTitle": {
    "message": "Decimales del token:"
  },
  "tokenDetails": {
    "message": "Detalles del token"
  },
  "tokenFoundTitle": {
    "message": "1 nuevo token encontrado"
  },
  "tokenId": {
    "message": "ID de token"
  },
  "tokenList": {
    "message": "Lista de tókenes"
  },
  "tokenScamSecurityRisk": {
    "message": "estafas de tokens y riesgos de seguridad"
  },
  "tokenShowUp": {
    "message": "Es posible que sus tókenes no aparezcan automáticamente en su monedero. "
  },
  "tokenStandard": {
    "message": "Estándar de tokenes"
  },
  "tokenSymbol": {
    "message": "Símbolo del token"
  },
  "tokens": {
    "message": "Tokens"
  },
  "tokensFoundTitle": {
    "message": "$1 nuevos tokens encontrados",
    "description": "$1 is the number of new tokens detected"
  },
  "tokensInCollection": {
    "message": "Tokens en la colección"
  },
  "tooltipApproveButton": {
    "message": "Comprendo"
  },
  "tooltipSatusConnected": {
    "message": "conectado"
  },
  "tooltipSatusConnectedUpperCase": {
    "message": "Conectado"
  },
  "tooltipSatusNotConnected": {
    "message": "no conectado"
  },
  "total": {
    "message": "Total"
  },
  "totalVolume": {
    "message": "Volúmen total"
  },
  "transaction": {
    "message": "transacción"
  },
  "transactionCancelAttempted": {
    "message": "Se intentó cancelar la transacción con una tarifa de gas de $1 en $2"
  },
  "transactionCancelSuccess": {
    "message": "La transacción de canceló correctamente en $2"
  },
  "transactionConfirmed": {
    "message": "La transacción de confirmó en $2."
  },
  "transactionCreated": {
    "message": "La transacción se creó con un valor de $1 en $2."
  },
  "transactionDataFunction": {
    "message": "Función"
  },
  "transactionDetailDappGasMoreInfo": {
    "message": "Sitio sugerido"
  },
  "transactionDetailDappGasTooltip": {
    "message": "Editar para utilizar la tarifa de gas recomendada por MetaMask según el último bloque."
  },
  "transactionDetailGasHeading": {
    "message": "Tarifa estimada de gas"
  },
  "transactionDetailGasTooltipConversion": {
    "message": "Obtenga más información sobre las tarifas de gas"
  },
  "transactionDetailGasTooltipExplanation": {
    "message": "Las tarifas de gas las establece la red y fluctúan según el tráfico y la complejidad de la transacción."
  },
  "transactionDetailGasTooltipIntro": {
    "message": "Las tarifas de gas se pagan a los mineros de criptomonedas que procesan transacciones en la red $1. MetaMask no se beneficia de las tarifas de gas."
  },
  "transactionDetailGasTotalSubtitle": {
    "message": "Cantidad + tarifa de gas"
  },
  "transactionDetailLayer2GasHeading": {
    "message": "Tarifa de gas de la capa 2"
  },
  "transactionDetailMultiLayerTotalSubtitle": {
    "message": "Monto + cargos"
  },
  "transactionDropped": {
    "message": "La transacción se abandonó en $2."
  },
  "transactionError": {
    "message": "Error de transacción. Excepción generada en el código de contrato."
  },
  "transactionErrorNoContract": {
    "message": "Intentando llamar a una función en una dirección sin contrato."
  },
  "transactionErrored": {
    "message": "La transacción encontró un error."
  },
  "transactionFailed": {
    "message": "Transacción fallida"
  },
  "transactionFee": {
    "message": "Tarifa de transacción"
  },
  "transactionHistoryBaseFee": {
    "message": "Tarifa base (GWEI)"
  },
  "transactionHistoryL1GasLabel": {
    "message": "Tarifa total de gas L1"
  },
  "transactionHistoryL2GasLimitLabel": {
    "message": "Límite de gas L2"
  },
  "transactionHistoryL2GasPriceLabel": {
    "message": "Precio de gas L2"
  },
  "transactionHistoryMaxFeePerGas": {
    "message": "Tarifa máxima por gas"
  },
  "transactionHistoryPriorityFee": {
    "message": "Tarifa de prioridad (GWEI)"
  },
  "transactionHistoryTotalGasFee": {
    "message": "Tarifa total de gas"
  },
  "transactionNote": {
    "message": "Nota de transacción"
  },
  "transactionResubmitted": {
    "message": "Transacción reenviada con la tarifa de gas aumentada a $1 en $2"
  },
  "transactionSettings": {
    "message": "Ajustes de la transacción"
  },
  "transactionSubmitted": {
    "message": "Transacción enviada con una tarifa de gas de $1 en $2."
  },
  "transactionUpdated": {
    "message": "La transacción se actualizó en $2."
  },
  "transactions": {
    "message": "Transacciones"
  },
  "transfer": {
    "message": "Transferir"
  },
  "transferFrom": {
    "message": "Transferir desde"
  },
  "trillionAbbreviation": {
    "message": "b",
    "description": "Shortened form of 'trillion'"
  },
  "troubleConnectingToLedgerU2FOnFirefox": {
    "message": "Tenemos problemas para conectarnos con su Ledger. $1",
    "description": "$1 is a link to the wallet connection guide;"
  },
  "troubleConnectingToLedgerU2FOnFirefox2": {
    "message": "Revise nuestra guía de conexión de monederos físicos y vuelva a intentarlo.",
    "description": "$1 of the ledger wallet connection guide"
  },
  "troubleConnectingToLedgerU2FOnFirefoxLedgerSolution": {
    "message": "Si tiene la última versión de Firefox, es posible que experimente un problema relacionado con la eliminación de la compatibilidad con U2F de Firefox. Aprenda a solucionar este problema $1.",
    "description": "It is a link to the ledger website for the workaround."
  },
  "troubleConnectingToLedgerU2FOnFirefoxLedgerSolution2": {
    "message": "aquí",
    "description": "Second part of the error message; It is a link to the ledger website for the workaround."
  },
  "troubleConnectingToWallet": {
    "message": "Tuvimos problemas al conectar su $1. Pruebe revisar $2 e inténtelo de nuevo.",
    "description": "$1 is the wallet device name; $2 is a link to wallet connection guide"
  },
  "troubleStarting": {
    "message": "MetaMask tuvo problemas para iniciar. Este error podría ser intermitente, así que intente reiniciar la extensión."
  },
  "trustSiteApprovePermission": {
    "message": "Al conceder el permiso, usted permite que los siguientes $1 tengan acceso a sus fondos"
  },
  "tryAgain": {
    "message": "Vuelva a intentarlo"
  },
  "turnOff": {
    "message": "Desactivar"
  },
  "turnOffMetamaskNotificationsError": {
    "message": "Hubo un error al desactivar las notificaciones. Vuelva a intentarlo más tarde."
  },
  "turnOn": {
    "message": "Activar"
  },
  "turnOnMetamaskNotifications": {
    "message": "Activar las notificaciones"
  },
  "turnOnMetamaskNotificationsButton": {
    "message": "Activar"
  },
  "turnOnMetamaskNotificationsError": {
    "message": "Hubo un error al crear las notificaciones. Vuelva a intentarlo más tarde."
  },
  "turnOnMetamaskNotificationsMessageFirst": {
    "message": "Manténgase informado sobre lo que sucede en su monedero con notificaciones."
  },
  "turnOnMetamaskNotificationsMessagePrivacyBold": {
    "message": "Configuración > Notificaciones."
  },
  "turnOnMetamaskNotificationsMessagePrivacyLink": {
    "message": "Obtenga más información sobre cómo protegemos su privacidad mientras utiliza esta función."
  },
  "turnOnMetamaskNotificationsMessageSecond": {
    "message": "Para usar las notificaciones del monedero, utilizamos un perfil para sincronizar algunas configuraciones en sus dispositivos. $1"
  },
  "turnOnMetamaskNotificationsMessageThird": {
    "message": "Puede desactivar las notificaciones en cualquier momento en $1"
  },
  "turnOnTokenDetection": {
    "message": "Activar la detección mejorada de tokens"
  },
  "tutorial": {
    "message": "Tutorial"
  },
  "twelveHrTitle": {
    "message": "12 horas:"
  },
  "typeYourSRP": {
    "message": "Escriba la frase secreta de recuperación"
  },
  "u2f": {
    "message": "U2F",
    "description": "A name on an API for the browser to interact with devices that support the U2F protocol. On some browsers we use it to connect MetaMask to Ledger devices."
  },
  "unMatchedChain": {
    "message": "Según nuestros registros, esta URL no coincide con un proveedor conocido para este ID de cadena."
  },
  "unapproved": {
    "message": "No aprobado"
  },
  "units": {
    "message": "unidades"
  },
  "unknown": {
    "message": "Desconocido"
  },
  "unknownCollection": {
    "message": "Colección sin nombre"
  },
  "unknownNetwork": {
    "message": "Red privada desconocida"
  },
  "unknownNetworkForKeyEntropy": {
    "message": "Red desconocida",
    "description": "Displayed on places like Snap install warning when regular name is not available."
  },
  "unknownQrCode": {
    "message": "Error: No se pudo identificar ese código QR"
  },
  "unlimited": {
    "message": "Ilimitado"
  },
  "unlock": {
    "message": "Desbloquear"
  },
  "unlockMessage": {
    "message": "La Web descentralizada espera"
  },
  "unpin": {
    "message": "Desanclar"
  },
  "unrecognizedChain": {
    "message": "No se reconoce esta red personalizada",
    "description": "$1 is a clickable link with text defined by the 'unrecognizedChanLinkText' key. The link will open to instructions for users to validate custom network details."
  },
  "unsendableAsset": {
    "message": "Actualmente no se admite el envío de tokens NFT (ERC-721)",
    "description": "This is an error message we show the user if they attempt to send an NFT asset type, for which currently don't support sending"
  },
  "unverifiedContractAddressMessage": {
    "message": "No podemos verificar este contrato. Asegúrese de que confía en esta dirección."
  },
  "upArrow": {
    "message": "flecha ascendente"
  },
  "update": {
    "message": "Actualizar"
  },
  "updateOrEditNetworkInformations": {
    "message": "Actualice su información o"
  },
  "updateRequest": {
    "message": "Solicitud de actualización"
  },
  "updatedWithDate": {
    "message": "$1 actualizado"
  },
  "uploadDropFile": {
    "message": "Ingrese su archivo aquí"
  },
  "uploadFile": {
    "message": "Cargar archivo"
  },
  "urlErrorMsg": {
    "message": "Las direcciones URL requieren el prefijo HTTP/HTTPS adecuado."
  },
  "urlExistsErrorMsg": {
    "message": "En este momento, la red $1 está utilizando esta dirección URL."
  },
  "use4ByteResolution": {
    "message": "Decodificar contratos inteligentes"
  },
  "use4ByteResolutionDescription": {
    "message": "Para mejorar la experiencia del usuario, personalizamos la pestaña de actividad con mensajes basados en los contratos inteligentes con los que interactúa. MetaMask usa un servicio llamado 4byte.directory para decodificar datos y mostrarle una versión de un contrato inteligente que es más fácil de leer. Esto ayuda a reducir sus posibilidades de aprobar acciones de contratos inteligentes maliciosos, pero puede resultar en que se comparta su dirección IP."
  },
  "useMultiAccountBalanceChecker": {
    "message": "Solicitudes de saldo de cuenta por lotes"
  },
  "useMultiAccountBalanceCheckerSettingDescription": {
    "message": "Obtenga actualizaciones de saldo más rápidas mediante el procesamiento por lotes de solicitudes de saldo de cuenta. Esto nos permite obtener los saldos de su cuenta juntos, para que obtenga actualizaciones más rápidas para una experiencia mejorada. Cuando esta función está desactivada, es menos probable que terceros logran asociar a sus cuentas entre sí."
  },
  "useNftDetection": {
    "message": "Detección automática de NFT"
  },
  "useNftDetectionDescriptionText": {
    "message": "Deje que MetaMask agregue los NFT de su propiedad mediante servicios de terceros. La detección automática de los NFT expone su IP y dirección de cuenta a estos servicios. Habilitar esta función podría asociar su dirección IP con su dirección de Ethereum y mostrar NFT falsos enviados mediante airdrop por estafadores. Puede agregar tókenes manualmente para evitar este riesgo."
  },
  "usePhishingDetection": {
    "message": "Usar detección de phishing"
  },
  "usePhishingDetectionDescription": {
    "message": "Mostrar una advertencia respecto de los dominios de phishing dirigidos a los usuarios de Ethereum"
  },
  "useSafeChainsListValidation": {
    "message": "Verificación de detalles de la red"
  },
  "useSafeChainsListValidationDescription": {
    "message": "MetaMask utiliza un servicio de terceros llamado $1 para mostrar detalles de red precisos y estandarizados. Esto reduce las posibilidades de conectarse a una red maliciosa o incorrecta. Al utilizar esta función, su dirección IP queda expuesta a chainid.network."
  },
  "useSafeChainsListValidationWebsite": {
    "message": "chainid.network",
    "description": "useSafeChainsListValidationWebsite is separated from the rest of the text so that we can bold the third party service name in the middle of them"
  },
  "useSiteSuggestion": {
    "message": "Usar sugerencia del sitio"
  },
  "useTokenDetectionPrivacyDesc": {
    "message": "La visualización automática de tokens enviados a su cuenta implica la comunicación con servidores de terceros para obtener imágenes de tokens. Esos servicios tendrán acceso a su dirección IP."
  },
  "usedByClients": {
    "message": "Usado por una variedad de clientes distintos"
  },
  "userName": {
    "message": "Nombre de usuario"
  },
  "userOpContractDeployError": {
    "message": "La implementación de contratos desde una cuenta de contrato inteligente no es compatible"
  },
  "verifyContractDetails": {
    "message": "Verificar detalles de terceros"
  },
  "verifyThisTokenOn": {
    "message": "Comprobar este token en $1",
    "description": "Points the user to etherscan as a place they can verify information about a token. $1 is replaced with the translation for \"etherscan\""
  },
  "verifyThisUnconfirmedTokenOn": {
    "message": "Verifique este token en $1 y asegúrese de que sea el token con el que quiere realizar la transacción.",
    "description": "Points the user to etherscan as a place they can verify information about a token. $1 is replaced with the translation for \"etherscan\""
  },
  "version": {
    "message": "Versión"
  },
  "view": {
    "message": "Ver"
  },
  "viewActivity": {
    "message": "Ver actividad"
  },
  "viewAllDetails": {
    "message": "Ver todos los detalles"
  },
  "viewAllQuotes": {
    "message": "ver todas las cotizaciones"
  },
  "viewContact": {
    "message": "Ver contacto"
  },
  "viewDetails": {
    "message": "Ver detalles"
  },
  "viewFullTransactionDetails": {
    "message": "Ver detalles completos de la transacción"
  },
  "viewMore": {
    "message": "Ver más"
  },
  "viewOnBlockExplorer": {
    "message": "Ver en el explorador de bloques"
  },
  "viewOnCustomBlockExplorer": {
    "message": "Ver $1 en $2",
    "description": "$1 is the action type. e.g (Account, Transaction, Swap) and $2 is the Custom Block Explorer URL"
  },
  "viewOnEtherscan": {
    "message": "Ver $1 en Etherscan",
    "description": "$1 is the action type. e.g (Account, Transaction, Swap)"
  },
  "viewOnExplorer": {
    "message": "Ver en el explorador"
  },
  "viewOnOpensea": {
    "message": "Ver en Opensea"
  },
  "viewTransaction": {
    "message": "Ver transacción"
  },
  "viewinCustodianApp": {
    "message": "Ver en la aplicación de custodia"
  },
  "viewinExplorer": {
    "message": "Ver $1 en el explorador",
    "description": "$1 is the action type. e.g (Account, Transaction, Swap)"
  },
  "visitSite": {
    "message": "Visitar sitio"
  },
  "visitWebSite": {
    "message": "Visite nuestro sitio web"
  },
  "wallet": {
    "message": "Monedero"
  },
  "walletConnectionGuide": {
    "message": "nuestra guía de conexión del monedero físico"
  },
  "walletCreationSuccessDetail": {
    "message": "Ha protegido con éxito su monedero. Mantenga su frase secreta de recuperación a salvo y en secreto: ¡es su responsabilidad!"
  },
  "walletCreationSuccessReminder1": {
    "message": "MetaMask no puede recuperar su frase secreta de recuperación."
  },
  "walletCreationSuccessReminder2": {
    "message": "MetaMask nunca le pedirá su frase secreta de recuperación."
  },
  "walletCreationSuccessReminder3": {
    "message": "$1 con nadie o se arriesga a que le roben los fondos",
    "description": "$1 is separated as walletCreationSuccessReminder3BoldSection so that we can bold it"
  },
  "walletCreationSuccessReminder3BoldSection": {
    "message": "Nunca comparta su frase secreta de recuperación",
    "description": "This string is localized separately from walletCreationSuccessReminder3 so that we can bold it"
  },
  "walletCreationSuccessTitle": {
    "message": "Creación exitosa del monedero"
  },
  "wantToAddThisNetwork": {
    "message": "¿Desea añadir esta red?"
  },
  "wantsToAddThisAsset": {
    "message": "$1 quiere agregar este activo a su monedero."
  },
  "warning": {
    "message": "Advertencia"
  },
  "warningFromSnap": {
    "message": "Advertencia de $1",
    "description": "$1 represents the name of the snap"
  },
  "warningTooltipText": {
    "message": "$1 El tercero podría gastar todo su saldo de tokens sin previo aviso o consentimiento. Protéjase personalizando un límite de gasto más bajo.",
    "description": "$1 is a warning icon with text 'Be careful' in 'warning' colour"
  },
  "weak": {
    "message": "Débil"
  },
  "web3": {
    "message": "Web3"
  },
  "web3ShimUsageNotification": {
    "message": "Parece que el sitio web actual intentó utilizar la API de window.web3 que se eliminó. Si el sitio no funciona, haga clic en $1 para obtener más información.",
    "description": "$1 is a clickable link."
  },
  "webhid": {
    "message": "WebHID",
    "description": "Refers to a interface for connecting external devices to the browser. Used for connecting ledger to the browser. Read more here https://developer.mozilla.org/en-US/docs/Web/API/WebHID_API"
  },
  "websites": {
    "message": "sitios web",
    "description": "Used in the 'permission_rpc' message."
  },
  "welcomeBack": {
    "message": "¡Bienvenido de nuevo!"
  },
  "welcomeExploreDescription": {
    "message": "Almacenar, enviar y gastar criptomonedas y activos."
  },
  "welcomeExploreTitle": {
    "message": "Explorar aplicaciones descentralizadas"
  },
  "welcomeLoginDescription": {
    "message": "Use su MetaMask para acceder a aplicaciones descentralizadas, sin necesidad de registrarse."
  },
  "welcomeLoginTitle": {
    "message": "Diga hola a su monedero"
  },
  "welcomeToMetaMask": {
    "message": "Comencemos"
  },
  "welcomeToMetaMaskIntro": {
    "message": "Con la confianza de millones de usuarios, MetaMask es un monedero seguro que permite que todos puedan acceder al mundo de Web3."
  },
  "whatsNew": {
    "message": "Novedades",
    "description": "This is the title of a popup that gives users notifications about new features and updates to MetaMask."
  },
  "whatsThis": {
    "message": "¿Qué es esto?"
  },
  "wrongChainId": {
    "message": "Este ID de cadena no coincide con el nombre de la red."
  },
  "wrongNetworkName": {
    "message": "Según nuestros registros, es posible que el nombre de la red no coincida correctamente con este ID de cadena."
  },
  "xOfYPending": {
    "message": "$1 de $2 están pendientes",
    "description": "$1 and $2 are intended to be two numbers, where $2 is a total number of pending confirmations, and $1 is a count towards that total"
  },
  "yes": {
    "message": "Sí"
  },
  "you": {
    "message": "Usted"
  },
  "youHaveAddedAll": {
    "message": "Ha agregado todas las redes populares. Puede descubrir más redes $1 o puede $2",
    "description": "$1 is a link with the text 'here' and $2 is a button with the text 'add more networks manually'"
  },
  "youNeedToAllowCameraAccess": {
    "message": "Necesita permitir el acceso a la cámara para usar esta función."
  },
  "youSign": {
    "message": "Está firmando"
  },
  "yourAccounts": {
    "message": "Sus cuentas"
  },
  "yourActivity": {
    "message": "Su actividad"
  },
  "yourBalance": {
    "message": "Su saldo"
  },
  "yourNFTmayBeAtRisk": {
    "message": "Sus NFT podrían estar en riesgo"
  },
  "yourPrivateSeedPhrase": {
    "message": "Su frase secreta de recuperación"
  },
  "yourTransactionConfirmed": {
    "message": "Transacción ya confirmada"
  },
  "yourTransactionJustConfirmed": {
    "message": "No pudimos cancelar su transacción antes de que se confirmara en la cadena de bloques."
  },
  "zeroGasPriceOnSpeedUpError": {
    "message": "No hay entradas sobre el precio del gas al acelerar la transacción"
  }
}<|MERGE_RESOLUTION|>--- conflicted
+++ resolved
@@ -2782,12 +2782,9 @@
   "methodData": {
     "message": "Método"
   },
-<<<<<<< HEAD
-=======
   "methodDataTransactionDesc": {
     "message": "Función ejecutada en base a datos de entrada decodificados."
   },
->>>>>>> b960add2
   "methodNotSupported": {
     "message": "No compatible con esta cuenta."
   },
