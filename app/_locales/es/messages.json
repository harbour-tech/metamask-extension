--- conflicted
+++ resolved
@@ -3167,15 +3167,12 @@
   "stxFallbackUnavailable": {
     "message": "Todavía puede intercambiar sus tokens incluso cuando las transacciones inteligentes no están disponibles."
   },
-<<<<<<< HEAD
-=======
   "stxPendingPrivatelySubmittingSwap": {
     "message": "Enviando su swap de forma privada..."
   },
   "stxPendingPubliclySubmittingSwap": {
     "message": "Enviando su swap de forma pública..."
   },
->>>>>>> afb3475d
   "stxSubDescription": {
     "message": "* Transacciones inteligentes intentará enviar su transacción de forma privada varias veces. Si todos los intentos fallan, la transacción se transmitirá públicamente para garantizar que su swap se realice con éxito."
   },
