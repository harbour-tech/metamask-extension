--- conflicted
+++ resolved
@@ -2785,12 +2785,9 @@
   "methodData": {
     "message": "Pamamaraan"
   },
-<<<<<<< HEAD
-=======
   "methodDataTransactionDesc": {
     "message": "Isinakatuparang function batay sa na-decode na input data."
   },
->>>>>>> b960add2
   "methodNotSupported": {
     "message": "Hindi suportado sa account na ito."
   },
