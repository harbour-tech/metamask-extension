--- conflicted
+++ resolved
@@ -349,7 +349,7 @@
     "message": "Panimula"
   },
   "betaMetamaskDescription": {
-    "message": "Ang MetaMask na pinagkakatiwalaan ng milyun-milyon ay isang ligtas na wallet na ginagawang accessible ang mundo ng web3 para sa lahat."
+    "message": "Ang Metamask na pinagkakatiwalaan ng milyun-milyon ay isang ligtas na wallet na ginagawang accessible ang mundo ng web3 para sa lahat."
   },
   "betaMetamaskDescriptionExplanation": {
     "message": "Gamitin ang bersyong ito para subukan ang mga paparating na feature bago ilabas ang mga ito. Ang iyong paggamit at feedback ay nakakatulong sa amin na bumuo ng posibleng pinakamahusay na bersyon ng MetaMask. Ang paggamit mo ng MetaMask Beta ay napapailalim sa aming karaniwang $1 gayundin sa aming $2. Bilang Beta, maaaring tumaas ang panganib ng mga bug. Sa pagpapatuloy, tinatanggap at kinikilala mo ang mga panganib na ito, gayundin ang mga panganib na makikita sa aming Mga Tuntunin at Mga Tuntunin ng Beta.",
@@ -438,11 +438,7 @@
     "message": "Bumili ng $1 gamit ang Wyre"
   },
   "buyWithWyreDescription": {
-<<<<<<< HEAD
-    "message": "Nagbibigay-daan sa iyo ang Wyre na gumamit ng debit card para mag-deposit ng $1 sa mismong MetaMask account mo."
-=======
     "message": "Madaling onboarding para sa mga pagbili hanggang $ 1000. Mabilis na interactive na high limit na pag-verify ng pagbili. Sinusuportahan ang Debit/Credit Card, Apple Pay, Bank Transfers. Available sa 100+ na mga bansa. Deposito ng mga token sa iyong MetaMask Account"
->>>>>>> afb3475d
   },
   "bytes": {
     "message": "Bytes"
@@ -3171,15 +3167,12 @@
   "stxFallbackUnavailable": {
     "message": "Maaari mo parin papalitan ang iyong mga token kahit na hindi available ang mga Smart Transaction."
   },
-<<<<<<< HEAD
-=======
   "stxPendingPrivatelySubmittingSwap": {
     "message": "Pribadong isinusumite ang iyong Swap..."
   },
   "stxPendingPubliclySubmittingSwap": {
     "message": "Pampublikong isinusumite ang iyong Swap..."
   },
->>>>>>> afb3475d
   "stxSubDescription": {
     "message": "* Susubukan ng mga Smart Transaction na isumite nang pribado ang iyong transaksyon, maraming beses. Kapag nabigo ang lahat ng pagsubok, ipapakita sa publiko ang transaksyon upang matiyak na ang Pagpapalit ay naging matagupay."
   },
@@ -4038,7 +4031,7 @@
     "message": "Magsimula na tayo"
   },
   "welcomeToMetaMaskIntro": {
-    "message": "Ang MetaMask na pinagkakatiwalaan ng milyun-milyon ay isang ligtas na wallet na ginagawang accessible ang mundo ng web3 para sa lahat."
+    "message": "Ang Metamask na pinagkakatiwalaan ng milyun-milyon ay isang ligtas na wallet na ginagawang accessible ang mundo ng web3 para sa lahat."
   },
   "whatsNew": {
     "message": "Ano'ng bago",
