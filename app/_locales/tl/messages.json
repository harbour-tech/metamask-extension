{
  "QRHardwareInvalidTransactionTitle": {
    "message": "Error"
  },
  "QRHardwareMismatchedSignId": {
    "message": "Hindi tugmang data ng transaksyon. Pakisuri ang mga detalye ng transaksyon."
  },
  "QRHardwarePubkeyAccountOutOfRange": {
    "message": "Wala nang mga account. Kung gusto mong mag-access ng iba pang account na hindi nakalista sa ibaba, pakikonektang muli ang wallet na hardware mo at piliin ito."
  },
  "QRHardwareScanInstructions": {
    "message": "Ilagay ang QR code sa harap ng iyong camera. Malabo ang screen, pero hindi ito makakaapekto sa pagbabasa."
  },
  "QRHardwareSignRequestCancel": {
    "message": "Tanggihan"
  },
  "QRHardwareSignRequestDescription": {
    "message": "Pagkatapos mong mag-sign sa iyong wallet, mag-click sa 'Kunin ang Lagda' para tanggapin ang lagda"
  },
  "QRHardwareSignRequestGetSignature": {
    "message": "Kumuha ng lagda"
  },
  "QRHardwareSignRequestSubtitle": {
    "message": "I-scan ang QR code gamit ang wallet mo"
  },
  "QRHardwareSignRequestTitle": {
    "message": "Humiling ng lagda"
  },
  "QRHardwareUnknownQRCodeTitle": {
    "message": "Error"
  },
  "QRHardwareUnknownWalletQRCode": {
    "message": "Di-wastong QR code. Paki-scan ang sync QR code ng wallet na hardware."
  },
  "QRHardwareWalletImporterTitle": {
    "message": "Mag-scan ng QR Code"
  },
  "QRHardwareWalletSteps1Description": {
    "message": "Maaari kang pumili mula sa isang listahan ng mga opisyal na ka-partner sa pagsuporta sa QR-code sa ibaba."
  },
  "QRHardwareWalletSteps1Title": {
    "message": "Ikonekta ang iyong QR na wallet na hardware"
  },
<<<<<<< HEAD
  "QRHardwareWalletSteps2Description": {
    "message": "Ngrave Zero"
  },
=======
>>>>>>> ad7a5462
  "SIWEAddressInvalid": {
    "message": "Ang address sa kahilingan sa pag-sign in ay hindi tugma sa address ng account na ginagamit mo sa pag-sign in."
  },
  "SIWEDomainInvalidText": {
    "message": "Ang site kung saan mo sinusubukang mag-sign in ay hindi tugma sa domain sa kahilingan. Magpatuloy nang may pag-iingat."
  },
  "SIWEDomainInvalidTitle": {
    "message": "Kahilingan ng mapanlinlang na site."
  },
  "SIWEDomainWarningBody": {
    "message": "Hinihiling sa iyo ng website ($1) na mag-sign in sa maling domain. Posibleng phishing na pag-atake ito.",
    "description": "$1 represents the website domain"
  },
  "SIWEDomainWarningLabel": {
    "message": "Hindi ligtas"
  },
  "SIWELabelChainID": {
    "message": "ID ng Chain:"
  },
  "SIWELabelExpirationTime": {
    "message": "Mag-e-expire sa:"
  },
  "SIWELabelIssuedAt": {
    "message": "Inisyu Sa:"
  },
  "SIWELabelMessage": {
    "message": "Mensahe:"
  },
  "SIWELabelNonce": {
    "message": "Nonce:"
  },
  "SIWELabelNotBefore": {
    "message": "Hindi Lalampas sa:"
  },
  "SIWELabelRequestID": {
    "message": "ID ng Kahilingan:"
  },
  "SIWELabelResources": {
    "message": "Resources: $1",
    "description": "$1 represents the number of resources"
  },
  "SIWELabelURI": {
    "message": "URl:"
  },
  "SIWELabelVersion": {
    "message": "Bersyon:"
  },
  "SIWESiteRequestSubtitle": {
    "message": "Hinihiling ng site na ito na mag-sign in gamit ang"
  },
  "SIWESiteRequestTitle": {
    "message": "Kahilingan sa pag-sign in"
  },
  "SIWEWarningSubtitle": {
    "message": "Para kumpirmahin na naiintindihan mo, lagyan ng tsek ang:"
  },
  "SIWEWarningTitle": {
    "message": "Sigurado ka ba?"
  },
  "about": {
    "message": "Tungkol Dito"
  },
  "accept": {
    "message": "Tanggapin"
  },
  "acceptTermsOfUse": {
    "message": "Nabasa ko at sumasang-ayon ako sa $1",
    "description": "$1 is the `terms` message"
  },
  "accessAndSpendNoticeNFT": {
    "message": "$1 maaaring i-access at gamitin ang asset na ito",
    "description": "$1 is the url of the site requesting ability to spend"
  },
  "accessYourWalletWithSRP": {
    "message": "I-access ang iyong wallet gamit ang iyong Lihim na Parirala sa Pagbawi"
  },
  "accessYourWalletWithSRPDescription": {
    "message": "Hindi mababawi ng MetaMask ang iyong password. Gagamitin namin ang iyong Lihim na Parirala sa Pagbawi upang patunayan ang iyong pagmamay-ari, ibalik ang iyong wallet at mag-set up ng bagong password. Una, ilagay ang Lihim na Parirala sa Pagbawi na ibinigay sa iyo noong ginawa mo ang iyong wallet. $1",
    "description": "$1 is the words 'Learn More' from key 'learnMore', separated here so that it can be added as a link"
  },
  "accessingYourCamera": {
    "message": "Ina-access ang iyong camera..."
  },
  "account": {
    "message": "Account"
  },
  "accountActivity": {
    "message": "Aktibidad ng account"
  },
  "accountActivityText": {
    "message": "Piliin ang mga account na nais mong makakuha ng abiso:"
  },
  "accountDetails": {
    "message": "Mga detalye ng account"
  },
  "accountIdenticon": {
    "message": "Identicon ng Account"
  },
  "accountIsntConnectedToastText": {
    "message": "Hindi nakakoneka ang $1 sa $2"
  },
  "accountName": {
    "message": "Pangalan ng Account"
  },
  "accountNameDuplicate": {
    "message": "May gumagamit na ng pangalan ng account na ito",
    "description": "This is an error message shown when the user enters a new account name that matches an existing account name"
  },
  "accountNameReserved": {
    "message": "Ang pangalan ng account na ito ay nakareserba",
    "description": "This is an error message shown when the user enters a new account name that is reserved for future use"
  },
  "accountOptions": {
    "message": "Mga Opsyon sa Account"
  },
  "accountSelectionRequired": {
    "message": "Kailangan mong pumili ng account!"
  },
  "accountTypeNotSupported": {
    "message": "Hindi suportado ang uri ng account"
  },
  "accounts": {
    "message": "Mga Account"
  },
  "accountsConnected": {
    "message": "Mga konektadong account"
  },
  "active": {
    "message": "Aktibo"
  },
  "activity": {
    "message": "Aktibidad"
  },
  "activityLog": {
    "message": "Log ng aktibidad"
  },
  "add": {
    "message": "Magdagdag"
  },
  "addANetwork": {
    "message": "Magdagdag ng network"
  },
  "addANickname": {
    "message": "Magdagdag ng palayaw"
  },
  "addAccount": {
    "message": "Magdagdag ng account"
  },
  "addAccountToMetaMask": {
    "message": "Idagdag ang account sa MetaMask"
  },
  "addAcquiredTokens": {
    "message": "Idagdag ang mga token na nakuha mo gamit ang MetaMask"
  },
  "addAlias": {
    "message": "Magdagdag ng alias"
  },
  "addBlockExplorer": {
    "message": "Magdagdag ng block explorer"
  },
  "addContact": {
    "message": "Magdagdag ng contact"
  },
  "addCustomNetwork": {
    "message": "Magdagdag ng custom na network"
  },
  "addEthereumChainConfirmationDescription": {
    "message": "Magpapahintulot ito sa network na ito na gamitin sa loob ng MetaMask."
  },
  "addEthereumChainConfirmationRisks": {
    "message": "Ang MetaMask ay hindi nagve-verify ng mga custom na network."
  },
  "addEthereumChainConfirmationRisksLearnMore": {
    "message": "Alamin ang tungkol sa $1.",
    "description": "$1 is a link with text that is provided by the 'addEthereumChainConfirmationRisksLearnMoreLink' key"
  },
  "addEthereumChainConfirmationRisksLearnMoreLink": {
    "message": "mga panloloko at panganib ng seguridad ng network",
    "description": "Link text for the 'addEthereumChainConfirmationRisksLearnMore' translation key"
  },
  "addEthereumChainConfirmationTitle": {
    "message": "Payagan ang site na ito na magdagdag ng network?"
  },
  "addEthereumChainWarningModalHeader": {
    "message": "Idagdag lamang ang RPC provider na ito kung sigurado kang mapagkakatiwalaan ito. $1",
    "description": "$1 is addEthereumChainWarningModalHeaderPartTwo passed separately so that it can be bolded"
  },
  "addEthereumChainWarningModalHeaderPartTwo": {
    "message": "Ang mga kahina-hinalang provider ay maaaring magsinungaling tungkol sa estado ng blockchain at magtala ng iyong aktibidad sa network."
  },
  "addEthereumChainWarningModalListHeader": {
    "message": "Importante na mapagkakatiwalaan ang iyong provider, dahil may kapangyarihan itong:"
  },
  "addEthereumChainWarningModalListPointOne": {
    "message": "Tingnan ang iyong mga account at IP address, at iugnay ang mga ito"
  },
  "addEthereumChainWarningModalListPointThree": {
    "message": "Ipakita ang mga balanse ng account at iba pang mga estadong nasa chain"
  },
  "addEthereumChainWarningModalListPointTwo": {
    "message": "I-broadcast ang iyong mga transaksyon"
  },
  "addEthereumChainWarningModalTitle": {
    "message": "Nagdaragdag ka ng bagong RPC provider para sa Mainnet ng Ethereum"
  },
  "addFriendsAndAddresses": {
    "message": "Magdagdag ng mga kaibigan at address na pinagkakatiwalaan mo"
  },
  "addHardwareWallet": {
    "message": "Magdagdag ng wallet na hardware"
  },
  "addIPFSGateway": {
    "message": "Idagdag ang mas gusto mong IPFS gateway"
  },
  "addImportAccount": {
    "message": "Magdagdag ng account o wallet na hardware"
  },
  "addMemo": {
    "message": "Magdagdag ng memo"
  },
  "addNetwork": {
    "message": "Magdagdag ng Network"
  },
  "addNewAccount": {
    "message": "Magdagdag ng bagong account sa Ethereum"
  },
  "addNewBitcoinAccount": {
    "message": "Magdagdag ng bagong account sa Bitcoin (Beta)"
  },
  "addNewBitcoinTestnetAccount": {
    "message": "Magdagdag ng bagong account sa Bitcoin (Testnet)"
  },
  "addNewToken": {
    "message": "Magdagdag ng bagong token"
  },
  "addNft": {
    "message": "Magdagdag ng NFT"
  },
  "addNfts": {
    "message": "Magdagdag ng mga NFT"
  },
  "addRpcUrl": {
    "message": "Magdagdag ng RPC URL"
  },
  "addSnapAccountToggle": {
    "message": "Paganahin ang \"Idagdag ang account Snap (Beta)\""
  },
  "addSnapAccountsDescription": {
    "message": "Ang pag-on sa feature na ito ay magbibigay sa iyo ng opsyong idagdag ang bagong Beta account Snaps mula mismo sa listahan ng iyong account. Kung nag-install ka ng account Snap, tandaan na ito ay isang serbisyo ng third-party."
  },
  "addSuggestedNFTs": {
    "message": "Magdagdag ng mga iminumungkahing NFT"
  },
  "addSuggestedTokens": {
    "message": "Magdagdag ng Mga Iminumungkahing Token"
  },
  "addToken": {
    "message": "Magdagdag ng Token"
  },
  "addTokenByContractAddress": {
    "message": "Hindi makahanap ng token? Maaari kang manu-manong magdagdag ng anumang token sa pamamagitan ng pag-paste ng address nito. Ang mga address ng kontrata ng token ay matatagpuan sa $1",
    "description": "$1 is a blockchain explorer for a specific network, e.g. Etherscan for Ethereum"
  },
  "addUrl": {
    "message": "Idagdag ang URL"
  },
<<<<<<< HEAD
=======
  "addingAccount": {
    "message": "Idinaragdag ang account"
  },
>>>>>>> ad7a5462
  "addingCustomNetwork": {
    "message": "Nagdaragdag ng Network"
  },
  "addingTokens": {
    "message": "Nagdaragdag ng mga token"
  },
  "additionalNetworks": {
    "message": "Mga karagdagang network"
  },
<<<<<<< HEAD
  "additionalRpcUrl": {
    "message": "Karagdagang RPC URL"
  },
=======
>>>>>>> ad7a5462
  "address": {
    "message": "Address"
  },
  "addressCopied": {
    "message": "Nakopya ang address!"
  },
  "advanced": {
    "message": "Makabago"
  },
  "advancedBaseGasFeeToolTip": {
    "message": "Kapag nakasama ang iyong transaksyon sa block, ire-refund ang anumang difference sa pagitan ng iyong pinakamataas na batayang bayad at ang aktwal na batayang bayad. Ang kabuuang halaga ay kinakalkula bilang pinakamataas na batayang bayad (sa GWEI) * ng limitasyon ng gas."
  },
  "advancedConfiguration": {
    "message": "Advanced na pagsasaayos"
  },
  "advancedDetailsDataDesc": {
    "message": "Data"
  },
  "advancedDetailsHexDesc": {
    "message": "Hex"
  },
  "advancedDetailsNonceDesc": {
    "message": "Nonce"
  },
  "advancedDetailsNonceTooltip": {
    "message": "Ito ang numero ng transaksyon ng account. Ang nonce para sa unang transaksyon ay 0 at nadaragdagan ito sa sunod-sunod na pagkakaayos."
  },
  "advancedGasFeeDefaultOptIn": {
    "message": "I-save ang mga value na ito bilang default ko para sa $1 network.",
    "description": "$1 is the current network name."
  },
  "advancedGasFeeModalTitle": {
    "message": "Advanced na bayad sa gas"
  },
  "advancedGasPriceTitle": {
    "message": "Presyo ng gas"
  },
  "advancedPriorityFeeToolTip": {
    "message": "Ang bayad sa priyoridad (kilala rin bilang “tip ng minero”) ay direktang napupunta sa mga minero at ginagawang insentibo ang mga ito upang unahin ang iyong mga transaksyon."
  },
  "agreeTermsOfUse": {
    "message": "Sumasang-ayon ako sa $1 ng MetaMask",
    "description": "$1 is the `terms` link"
  },
  "airgapVault": {
    "message": "AirGap Vault"
  },
  "alert": {
    "message": "Alerto"
  },
  "alertActionBuy": {
    "message": "Bumili ng ETH"
  },
  "alertActionUpdateGas": {
    "message": "I-update ang gas limit"
  },
  "alertActionUpdateGasFee": {
    "message": "I-update ang bayad"
  },
  "alertActionUpdateGasFeeLevel": {
    "message": "I-update ang mga opsyon sa gas"
  },
  "alertBannerMultipleAlertsDescription": {
    "message": "Kung aaprubahan mo ang kahilingang ito, maaaring kunin ng third party na kilala sa mga panloloko ang lahat asset mo."
  },
  "alertBannerMultipleAlertsTitle": {
    "message": "Iba't ibang alerto!"
  },
  "alertDisableTooltip": {
    "message": "Puwede itong baguhin sa \"Mga Setting > Mga Alerto\""
  },
  "alertMessageGasEstimateFailed": {
    "message": "Hindi kami makapagbigay ng tumpak na bayad at ang pagtantiya na ito ay maaaring mataas. Iminumungkahi namin na maglagay ka ng naka-custom na gas limit, ngunit may panganib na mabigo pa rin ang transaksyon."
  },
  "alertMessageGasFeeLow": {
    "message": "Kapag pumipili ng mababang bayad, asahan ang mas mabagal na mga transaksyon at mas matagal na paghihintay. Para sa mas mabilis na transaksyon, piliin ang Market o Aggressive na mga pagpipilian sa bayad."
  },
  "alertMessageGasTooLow": {
    "message": "Para magpatuloy sa transaksyong ito, kakailanganin mong dagdagan ang gas limit sa 21000 o mas mataas."
  },
  "alertMessageInsufficientBalance": {
    "message": "Wala kang sapat na ETH sa iyong account para bayaran ang mga bayad sa transaksyon."
  },
  "alertMessageNetworkBusy": {
    "message": "Ang mga presyo ng gas ay mataas at ang pagtantiya ay hindi gaanong tumpak."
  },
  "alertMessageNoGasPrice": {
    "message": "Hindi tayo makakapagpatuloy sa transaksyong ito hanggang sa manwal mong i-update ang bayad."
  },
  "alertMessagePendingTransactions": {
    "message": "Hindi magpapatuloy ang transaksyong ito hanggang makumpleto ang naunang transaksyon. Alamin kung paano kanselahin o pabilisin ang transaksyon."
  },
  "alertMessageSignInDomainMismatch": {
    "message": "Ang site na humihiling ay hindi ang site kung saan ka nagsa-signin. Ito ay maaring isang pagtatangka para nakawin ang iyong mga kredensiyal sa pag-login."
  },
  "alertMessageSignInWrongAccount": {
    "message": "Hinihingi sa iyo ng site na ito na mag-sign in gamit ang maling account."
  },
  "alertMessageSigningOrSubmitting": {
    "message": "Magpapatuloy lamang ang transaksyong ito kapag nakumpleto mo na ang naunang transaksyon."
  },
  "alertModalAcknowledge": {
    "message": "Kinikilala ko ang panganib at nais ko pa rin magpatuloy"
  },
  "alertModalDetails": {
    "message": "Mga Detalye ng Alerto"
  },
  "alertModalReviewAllAlerts": {
    "message": "Suriin ang lahat ng alerto"
  },
  "alertReasonGasEstimateFailed": {
    "message": "Hindi tumpak na bayad"
  },
  "alertReasonGasFeeLow": {
    "message": "Mabagal na bilis"
  },
  "alertReasonGasTooLow": {
    "message": "Mababang gas limit"
  },
  "alertReasonInsufficientBalance": {
    "message": "Hindi sapat ang pondo"
  },
  "alertReasonNetworkBusy": {
    "message": "Busy ang network"
  },
  "alertReasonNoGasPrice": {
    "message": "Hindi available ang pagtantiya sa bayad"
  },
  "alertReasonPendingTransactions": {
    "message": "Nakabinbin na transaksyon"
  },
  "alertReasonSignIn": {
    "message": "Kahina-hinalang hiling na pag-signin"
  },
  "alertReasonWrongAccount": {
    "message": "Maling account"
  },
  "alertSettingsUnconnectedAccount": {
    "message": "Nagba-browse sa isang website na may napiling hindi konektadong account"
  },
  "alertSettingsUnconnectedAccountDescription": {
    "message": "Ang alertong ito ay ipinapakita sa popup kapag nagba-browse ka ng konektadong web3 site, ngunit ang kasalukuyang napiling account ay hindi nakakonekta."
  },
  "alertSettingsWeb3ShimUsage": {
    "message": "Kapag sinubukan ng isang website na gamitin ang inalis na window.web3 API"
  },
  "alertSettingsWeb3ShimUsageDescription": {
    "message": "Ang alertong ito ay ipinapakita sa popup kapag nagba-browse ka sa isang site na sumusubok na gamitin ang inalis na window.web3 API, at maaaring masira bilang resulta."
  },
  "alerts": {
    "message": "Mga Alerto"
  },
  "all": {
    "message": "Lahat"
  },
  "allCustodianAccountsConnectedSubtitle": {
    "message": "Alinman sa nakakonekta na ang lahat ng iyong custodian account o wala kang anumang account na nakakonekta sa MetaMask Institutional."
  },
  "allCustodianAccountsConnectedTitle": {
    "message": "Walang mga account na available para ikonekta"
  },
  "allOfYour": {
    "message": "Lahat ng iyong $1",
    "description": "$1 is the symbol or name of the token that the user is approving spending"
  },
  "allPermissions": {
    "message": "Lahat ng Pahintulot"
  },
  "allTimeHigh": {
    "message": "All time high"
  },
  "allTimeLow": {
    "message": "All time low"
  },
  "allYourNFTsOf": {
    "message": "Lahat ng iyong NFT mula sa $1",
    "description": "$1 is a link to contract on the block explorer when we're not able to retrieve a erc721 or erc1155 name"
  },
  "allow": {
    "message": "Payagan"
  },
  "allowMmiToConnectToCustodian": {
    "message": "Papayagan nito ang MMI na kumonekto sa $1 para i-import ang iyong mga account."
  },
  "allowNotifications": {
    "message": "Payagan ang mga notipikasyon"
  },
  "allowSpendToken": {
    "message": "Magbigay ng pahintulot na ma-access ang iyong $1?",
    "description": "$1 is the symbol of the token that are requesting to spend"
  },
  "allowWithdrawAndSpend": {
    "message": "Payagan ang $1 na mag-withdraw at gastusin ang sumusunod na halaga:",
    "description": "The url of the site that requested permission to 'withdraw and spend'"
  },
  "amount": {
    "message": "Halaga"
  },
  "amountReceived": {
    "message": "Halagang Natanggap"
  },
  "amountSent": {
    "message": "Halagang Ipinadala"
  },
  "andForListItems": {
    "message": "$1, at $2",
    "description": "$1 is the first item, $2 is the last item in a list of items. Used in Snap Install Warning modal."
  },
  "andForTwoItems": {
    "message": "$1 at $2",
    "description": "$1 is the first item, $2 is the second item. Used in Snap Install Warning modal."
  },
  "appDescription": {
    "message": "Ethereum Wallet sa iyong Browser",
    "description": "The description of the application"
  },
  "appName": {
    "message": "MetaMask",
    "description": "The name of the application"
  },
  "appNameBeta": {
    "message": "MetaMask Beta",
    "description": "The name of the application (Beta)"
  },
  "appNameFlask": {
    "message": "MetaMask Flask",
    "description": "The name of the application (Flask)"
  },
  "appNameMmi": {
    "message": "MetaMask Institutional",
    "description": "The name of the application (MMI)"
  },
  "approve": {
    "message": "Aprubahan ang limitasyon sa paggastos"
  },
  "approveAllTokensTitle": {
    "message": "Payagan ang pag-access sa at paglilipat ng lahat ng iyong $1?",
    "description": "$1 is the symbol of the token for which the user is granting approval"
  },
  "approveAllTokensTitleWithoutSymbol": {
    "message": "Payagan ang pag-access sa at paglilipat ng lahat ng iyong NFT mula sa $1?",
    "description": "$1 a link to contract on the block explorer when we're not able to retrieve a erc721 or erc1155 name"
  },
  "approveButtonText": {
    "message": "Aprubahan"
  },
  "approveIncreaseAllowance": {
    "message": "Itaas ang limitasyon sa paggastos ng $1",
    "description": "The token symbol that is being approved"
  },
  "approveSpendingCap": {
    "message": "Aprubahan ang limitasyon sa paggastos ng $1",
    "description": "The token symbol that is being approved"
  },
  "approveTokenDescription": {
    "message": "Nagbibigay-daan ito sa third party na i-access at ilipat ang mga sumusunod na NFT nang walang karagdagang abiso hanggang sa bawiin mo ang pag-access nito."
  },
  "approveTokenDescriptionWithoutSymbol": {
    "message": "Nagbibigay-daan ito sa isang third party na i-access at ilipat ang lahat ng iyong NFT mula sa $1 nang walang karagdagang abiso hanggang sa bawiin mo ang pag-access nito.",
    "description": "$1 is a link to contract on the block explorer when we're not able to retrieve a erc721 or erc1155 name"
  },
  "approveTokenTitle": {
    "message": "Payagan ang pag-access sa at paglilipat ng iyong $1?",
    "description": "$1 is the symbol of the token for which the user is granting approval"
  },
  "approved": {
    "message": "Inaprubahan"
  },
  "approvedAsset": {
    "message": "Aprubadong asset"
  },
  "approvedOn": {
    "message": "Inaprubahan noong $1",
    "description": "$1 is the approval date for a permission"
  },
  "approvedOnForAccounts": {
    "message": "Inaprubahan sa $1 para sa $2",
    "description": "$1 is the approval date for a permission. $2 is the AvatarGroup component displaying account images."
  },
  "areYouSure": {
    "message": "Sigurado ka ba?"
  },
  "asset": {
    "message": "Asset"
  },
  "assetOptions": {
    "message": "Mga opsyon ng asset"
  },
  "attemptSendingAssets": {
    "message": "Maaari mong mawala ang mga asset kung susubukan mo itong ipadala mula sa isang network papunta sa isa pa. Ligtas ng maglipat ng pondo sa pagitan ng mga network sa pamamagitan ng paggamit ng bridge."
  },
  "attemptSendingAssetsWithPortfolio": {
    "message": "Maaaring mawala ang iyong mga asset kung susubukan mong ipadala ito mula sa ibang network. Ilipat ang mga pondo nang ligtas sa pagitan ng mga network gamit ang isang bridge, tulad ng $1"
  },
  "attemptToCancelSwapForFree": {
    "message": "Subukang kanselahin ang swap nang libre"
  },
  "attributes": {
    "message": "Mga Attribute"
  },
  "attributions": {
    "message": "Mga Attribution"
  },
  "auroraRpcDeprecationMessage": {
    "message": "Ang Infura RPC URL ay hindi na sinusuportahan ang Aurora."
  },
  "authorizedPermissions": {
    "message": "Inawtorisahan mo ang mga sumusunod na pahintulot"
  },
  "autoDetectTokens": {
    "message": "Awtomatikong tuklasin ang mga token"
  },
  "autoDetectTokensDescription": {
    "message": "Gumagamit kami ng mga third-party na API para tumuklas at magpakita ng mga bagong token na ipinadala sa iyong wallet. I-off kung ayaw mong awtomatikong kunin ng app ang datos mula sa mga serbisyong iyon. $1",
    "description": "$1 is a link to a support article"
  },
  "autoLockTimeLimit": {
    "message": "Timer sa Awtomatikong Pag-lock (minuto)"
  },
  "autoLockTimeLimitDescription": {
    "message": "Itakda ang oras ng pag-idle sa ilang minuto bago ma-lock ang MetaMask."
  },
  "average": {
    "message": "Average"
  },
  "awaitingApproval": {
    "message": "Naghihintay ng pahintulot..."
  },
  "back": {
    "message": "Bumalik"
  },
  "backupApprovalInfo": {
    "message": "Ang lihim na code na ito ay kinakailangan para ma-recover ang iyong wallet sakaling maiwala mo ang iyong device, makalimutan ang iyong password, kailanganin mong i-install ulit ang MetaMask, o gusto mong i-access ang iyong wallet sa ibang device."
  },
  "backupApprovalNotice": {
    "message": "I-back up ang iyong Lihim na Parirala sa Pagbawi para mapanatiling secure ang iyong wallet at mga pondo."
  },
  "backupKeyringSnapReminder": {
    "message": "Siguraduhin na maaari mong maakses ang anumang account na nilikha ng Snap na ito sa sarili mo bago ito alisin"
  },
  "backupNow": {
    "message": "I-back up na"
  },
  "balance": {
    "message": "Balanse"
  },
  "balanceOutdated": {
    "message": "Maaaring hindi updated ang balanse"
  },
  "baseFee": {
    "message": "Batayang bayad"
  },
  "basic": {
    "message": "Panimula"
  },
  "basicConfigurationBannerCTA": {
    "message": "I-on ang batayang kapakinabangan"
  },
  "basicConfigurationBannerTitle": {
    "message": "Naka-off ang batayang kapakinabangan"
  },
  "basicConfigurationDescription": {
    "message": "Nag-aalok ang MetaMask ng mga batayang tampok tulad ng mga detalye ng token at mga setting ng gas sa pamamagitan ng serbisyo sa internet. Kapag gumamit ka ng serbisyo sa internet, ibabahagi ang iyong IP address, sa kasong ito sa MetaMask. Tulad ito ng pagbisita mo sa anumang website. Ang MetaMask ay pansamantalang ginagamit ang datos na ito at hindi ibebenta ang iyong datos. Maaari kang gumamit ng VPN o i-off ang mga serbisyon ito, ngunit maaari itong makaapekto sa iyong karanasan sa MetaMask. Upang matuto pa basahin ang aming $1.",
    "description": "$1 is to be replaced by the message for privacyMsg, and will link to https://consensys.io/privacy-policy"
  },
  "basicConfigurationLabel": {
    "message": "Batayang kapakinabangan"
  },
  "basicConfigurationModalCheckbox": {
    "message": "Nauunawaan ko at nais kong magpatuloy"
  },
  "basicConfigurationModalDisclaimerOff": {
    "message": "Ibig sabihin nito hindi mo lubos na mao-optimize ang iyong oras sa MetaMask. Ang mga batayang tampok (tulad ng mga detalye ng token, optimal na settings ng gas, at iba pa) ay hindi magiging available para sa iyo."
  },
  "basicConfigurationModalDisclaimerOn": {
    "message": "Upang ma-optimize ang iyong oras sa MetaMask, kailangan mong i-on ang tampok na ito. Ang mga batayang function (tulad ng mga detalye ng token, optimal na settings ng gas, at iba pa) ay mahalaga sa karanasan sa web3."
  },
  "basicConfigurationModalHeadingOff": {
    "message": "I-off ang batayang kapakinabangan"
  },
  "basicConfigurationModalHeadingOn": {
    "message": "I-on ang batayang kapakinabangan"
  },
  "beCareful": {
    "message": "Mag-ingat"
  },
  "beta": {
    "message": "Beta"
  },
  "betaHeaderText": {
    "message": "Ito ay isang beta version. I-ulat ang mga bug $1",
    "description": "$1 represents the word 'here' in a hyperlink"
  },
  "betaMetamaskInstitutionalVersion": {
    "message": "Bersyong Beta ng MetaMask Institutional"
  },
  "betaMetamaskVersion": {
    "message": "Bersyon ng MetaMask Beta"
  },
  "betaTerms": {
    "message": "Mga tuntunin sa paggamit ng Beta"
  },
  "betaWalletCreationSuccessReminder1": {
    "message": "Hindi mabawi ng MetaMask Beta ang iyong Lihim na Parirala sa Pagbawi."
  },
  "betaWalletCreationSuccessReminder2": {
    "message": "Hindi kailanman hihingiin sa iyo ng MetaMask Beta ang iyong Lihim na Parirala sa Pagbawi."
  },
  "billionAbbreviation": {
    "message": "B",
    "description": "Shortened form of 'billion'"
  },
  "bitcoinActivityNotSupported": {
    "message": "Ang aktibidad ng Bitcoin ay hindi suportado"
  },
  "bitcoinSupportSectionTitle": {
    "message": "Bitcoin"
  },
  "bitcoinSupportToggleDescription": {
    "message": "Ang pag-on sa tampok na ito ay nagbibigay sa iyo ng opsyon na magdagdag ng Account sa Bitcoin sa iyong MetaMask Extension na nagmula sa iyong umiiral na Lihim na Parirala sa Pagbawi. Ito ay isang eksperimental na tampok sa Beta, kaya gamitin ito nang may-pag-iingat. Upang bigyan kami ng feedback sa bagong karanasan na ito sa Bitcoin, mangyaring sagutan ito $1.",
    "description": "$1 is the link to a product feedback form"
  },
  "bitcoinSupportToggleTitle": {
    "message": "Paganahin ang \"Magdagdag ng bagong account sa Bitcoin (Beta)\""
  },
  "bitcoinTestnetSupportToggleDescription": {
    "message": "Ang pag-on sa tampok na ito ay magbibigay sa iyo ng opsyon na magdagdag ng Account sa Bitcoin para sa test network."
  },
  "bitcoinTestnetSupportToggleTitle": {
    "message": "Paganahin ang \"Magdagdag ng bagong account sa Bitcoin (Testnet)\""
  },
  "blockExplorerAccountAction": {
    "message": "Account",
    "description": "This is used with viewOnEtherscan and viewInExplorer e.g View Account in Explorer"
  },
  "blockExplorerAssetAction": {
    "message": "Asset",
    "description": "This is used with viewOnEtherscan and viewInExplorer e.g View Asset in Explorer"
  },
  "blockExplorerSwapAction": {
    "message": "I-swap",
    "description": "This is used with viewOnEtherscan e.g View Swap on Etherscan"
  },
  "blockExplorerUrl": {
    "message": "URL ng block explorer"
  },
  "blockExplorerUrlDefinition": {
    "message": "Ang URL na ginamit bilang block explorer para sa network na ito."
  },
  "blockExplorerView": {
    "message": "Tingnan ang account sa $1",
    "description": "$1 replaced by URL for custom block explorer"
  },
  "blockaid": {
    "message": "Blockaid"
  },
  "blockaidAlertInfo": {
    "message": "Hindi namin inirerekomendang magpatuloy sa hiling na ito."
  },
  "blockaidDescriptionApproveFarming": {
    "message": "Kung aaprubahan mo ang kahilingang ito, posibleng kunin ng third party na kilala sa mga panloloko ang lahat ng asset mo."
  },
  "blockaidDescriptionBlurFarming": {
    "message": "Kung aaprubahan mo ang kahilingang ito, posibleng nakawin ng ibang tao ang mga asset mo na nakalista sa Blur."
  },
  "blockaidDescriptionErrored": {
    "message": "Dahil sa error, hindi namin masuri para sa alerto sa seguridad. Magpatuloy lamang kung pinagkakatiwalan mo ang kaugnay na address."
  },
  "blockaidDescriptionMaliciousDomain": {
    "message": "Nakikipag-ugnayan ka sa isang mapaminsalang domain. Kung aaprubahan mo ang kahilingang ito, posibleng mawala sa iyo ang mga asset mo."
  },
  "blockaidDescriptionMightLoseAssets": {
    "message": "Kung aaprubahan mo ang kahilingang ito, posibleng mawala sa iyo ang mga asset mo."
  },
  "blockaidDescriptionSeaportFarming": {
    "message": "Kung aaprubahan mo ang kahilingang ito, posibleng nakawin ng ibang tao ang mga asset mo na nakalista sa OpenSea."
  },
  "blockaidDescriptionTransferFarming": {
    "message": "Kung aaprubahan mo ang kahilingang ito, kukunin ng third party na kilala sa mga panloloko ang lahat ng asset mo."
  },
  "blockaidDescriptionWarning": {
    "message": "Maaaring ito ay isang mapanlinlang na hiling. Magpatuloy lang kung pinagkakatiwalaan mo ang bawat address na kaugnay."
  },
  "blockaidMessage": {
    "message": "Pagpapanatili ng privacy - walang data na ibinabahagi sa mga third party. Available sa Arbitrum, Avalanche, BNB chain, Ethereum Mainnet, Linea, Optimism, Polygon, Base at Sepolia."
  },
  "blockaidTitleDeceptive": {
    "message": "Ito ay mapanlinlang na kahilingan"
  },
  "blockaidTitleMayNotBeSafe": {
    "message": "Maging maingat"
  },
  "blockaidTitleSuspicious": {
    "message": "Ito ay kahina-hinalang kahilingan"
  },
  "blockies": {
    "message": "Mga Blocky"
  },
  "boughtFor": {
    "message": "Binili para sa/kay"
  },
  "bridge": {
    "message": "Bridge"
  },
  "bridgeDontSend": {
    "message": "Bridge, huwag ipadala"
  },
  "browserNotSupported": {
    "message": "Hindi sinusuportahan ang iyong browser..."
  },
  "buildContactList": {
    "message": "Buuin ang iyong listahan ng contact"
  },
  "builtAroundTheWorld": {
    "message": "Ang MetaMask ay dinisenyo at itinatag sa buong mundo."
  },
  "busy": {
    "message": "Busy"
  },
  "buyAndSell": {
    "message": "Bumili at Magbenta"
  },
  "buyAsset": {
    "message": "Bumili ng $1",
    "description": "$1 is the ticker symbol of a an asset the user is being prompted to purchase"
  },
  "buyMoreAsset": {
    "message": "Bumili pa ng $1",
    "description": "$1 is the ticker symbol of a an asset the user is being prompted to purchase"
  },
  "buyNow": {
    "message": "Bilhin Ngayon"
  },
  "buyToken": {
    "message": "Bumili ng $1",
    "description": "$1 is the token symbol"
  },
  "bytes": {
    "message": "Bytes"
  },
  "canToggleInSettings": {
    "message": "Maaari mong paganahin muli ang notipikasyong ito sa Settings -> Mga Alerto."
  },
  "cancel": {
    "message": "Kanselahin"
  },
  "cancelPopoverTitle": {
    "message": "Kanselahin ang transaksyon"
  },
  "cancelSpeedUp": {
    "message": "kanselahin o pabilisin ang transaksyon."
  },
  "cancelSpeedUpLabel": {
    "message": "$1 ng bayad sa gas na ito ang orihinal.",
    "description": "$1 is text 'replace' in bold"
  },
  "cancelSpeedUpTransactionTooltip": {
    "message": "Para $1 ang transaksyon, dapat itaas ang bayad sa gas nang kahit 10% man lang para matukoy ito ng network.",
    "description": "$1 is string 'cancel' or 'speed up'"
  },
  "cancelled": {
    "message": "Nakansela"
  },
  "chainId": {
    "message": "ID ng Chain"
  },
  "chainIdDefinition": {
    "message": "Ang ID ng chain na ginamit upang pumirma ng mga transaksyon para sa network na ito."
  },
  "chainIdExistsErrorMsg": {
    "message": "Ang ID ng Chain na ito ay kasalukuyang ginagamit ng $1 network."
  },
  "chainListReturnedDifferentTickerSymbol": {
    "message": "Ang simbolo ng token na ito ay hindi tugma sa pangalan ng network o chaid ID na inilagay. Maraming popular na token ang gumagamit ng magkakatulad ng simbolo, na maaaring gamitin ng mga scammer para lokohin ka na magpadala ka ng mas mahalagang token bilang kapalit. Beripikahin ang lahat bago ka magpatuloy."
  },
  "chooseYourNetwork": {
    "message": "Piliin ang iyong network"
  },
  "chooseYourNetworkDescription": {
    "message": "Gumagamit kami ng Infura bilang aming provider ng remote procedure call (RPC) para mag-alok ng pinakamaaasahan at pribadong access sa Ethereum data na kaya namin. Maaari kang pumili ng iyong sariling RPC, ngunit tandaan na ang anumang RPC ay makakatanggap ng iyong IP address at Ethereum wallet upang gumawa ng mga transaksyon. Basahin ang aming $1 para matuto pa tungkol sa kung paano pinangangasiwaan ng Infura ang datos.",
    "description": "$1 is a link to the privacy policy"
  },
  "chromeRequiredForHardwareWallets": {
    "message": "Kailangan mong gamitin ang MetaMask sa Google Chrome para maikonekta sa iyong Wallet na Hardware."
  },
  "circulatingSupply": {
    "message": "Umiikot na supply"
  },
  "clear": {
    "message": "I-clear"
  },
  "clearActivity": {
    "message": "I-clear ang aktibidad at datos ng nonce"
  },
  "clearActivityButton": {
    "message": "I-clear ang data ng tab ng aktibidad"
  },
  "clearActivityDescription": {
    "message": "Nire-reset nito ang nonce ng account at binubura ang data mula sa tab ng aktibidad sa iyong wallet. Tanging ang kasalukuyang account at network lamang ang maaapektuhan. Ang iyong mga balanse at mga papasok na transaksyon ay hindi magbabago."
  },
  "click": {
    "message": "I-click"
  },
  "clickToConnectLedgerViaWebHID": {
    "message": "Mag-click dito upang ikonekta ang iyong Ledger sa pamamagitan ng WebHID",
    "description": "Text that can be clicked to open a browser popup for connecting the ledger device via webhid"
  },
  "clickToManuallyAdd": {
    "message": "Maaari ka ring magdagdag ng mga token nang manu-mano."
  },
  "close": {
    "message": "Isara"
  },
  "closeExtension": {
    "message": "Isara ang extension"
  },
  "closeWindowAnytime": {
    "message": "Maaari mong isara ang window na ito anumang oras."
  },
  "coingecko": {
    "message": "CoinGecko"
  },
  "collectionName": {
    "message": "Pangalan ng koleksyon"
  },
  "comboNoOptions": {
    "message": "Walang opsyon na nahanap",
    "description": "Default text shown in the combo field dropdown if no options."
  },
  "configureSnapPopupDescription": {
    "message": "Papaalis ka na ngayon sa MetaMask para ma-configure ang snap na ito."
  },
  "configureSnapPopupInstallDescription": {
    "message": "Papaalis ka na ngayon sa MetaMask para ma-install ang snap na ito."
  },
  "configureSnapPopupInstallTitle": {
    "message": "I-install ang snap"
  },
  "configureSnapPopupLink": {
    "message": "I-click ang link na ito para magpatuloy:"
  },
  "configureSnapPopupTitle": {
    "message": "I-configure ang snap"
  },
  "confirm": {
    "message": "Kumpirmahin"
  },
  "confirmAlertModalAcknowledgeMultiple": {
    "message": "Kinikilala ko ang mga alerto at nais ko pa ring magpatuloy"
  },
  "confirmAlertModalAcknowledgeSingle": {
    "message": "Kinikilala ko ang mga alerto at nais ko pa rin magpatuloy"
  },
  "confirmAlertModalDetails": {
    "message": "Kung mag-sign in ka, maaaring kunin ng third party na kilala sa mga panloloko ang lahat ng iyong mga asset. Mangyaring suriin ang mga alerto bago ka magpatuloy."
  },
  "confirmAlertModalTitle": {
    "message": "Maaaring nasa panganib ang iyong mga asset"
  },
  "confirmConnectCustodianRedirect": {
    "message": "Ire-redirect ka namin sa $1 sa pagpindot ng magpatuloy."
  },
  "confirmConnectCustodianText": {
    "message": "Para ikonekta ang iyong mga account mag-log in sa iyong account sa $1 at pindutin ang button na 'kumonekta sa MMI'."
  },
  "confirmConnectionTitle": {
    "message": "Kumpirmahin ang koneksyon sa $1"
  },
<<<<<<< HEAD
  "confirmDeletion": {
    "message": "Kumpirmahin ang pagtanggal"
  },
=======
>>>>>>> ad7a5462
  "confirmFieldPaymaster": {
    "message": "Ang bayarin ay binayaran ni"
  },
  "confirmFieldTooltipPaymaster": {
    "message": "Ang bayarin para sa transaksyong ito ay babayaran ng paymaster smart contract."
  },
  "confirmPassword": {
    "message": "Kumpirmahin ang password"
  },
  "confirmRecoveryPhrase": {
    "message": "Kumpirmahin ang Lihim na Parirala sa Pagbawi"
  },
<<<<<<< HEAD
  "confirmRpcUrlDeletionMessage": {
    "message": "Sigurado ka ba na nais mong tanggalin ang RPC URL? Ang iyong impormasyon ay hindi mase-save sa network na ito."
  },
  "confirmTitleDescContractInteractionTransaction": {
    "message": "Kumpirmahin lamang ang transaksyong ito kung ganap mong nauunawaan ang nilalaman at nagtitiwala sa site na humihiling."
  },
  "confirmTitleDescPermitSignature": {
    "message": "Ang site na ito ay nais ng permiso para gamitin ang iyong mga token."
  },
  "confirmTitleDescSIWESignature": {
    "message": "Nais ng site na mag-sign in ka upang patunayan na pag-aari mo ang account na ito."
  },
  "confirmTitleDescSignature": {
    "message": "Kumpirmahin lamang ang mensaheng ito kung ganap mong nauunawaan ang nilalaman at nagtitiwala sa site na humihiling."
=======
  "confirmTitleDescPermitSignature": {
    "message": "Ang site na ito ay nais ng permiso para gamitin ang iyong mga token."
  },
  "confirmTitleDescSIWESignature": {
    "message": "Nais ng site na mag-sign in ka upang patunayan na pag-aari mo ang account na ito."
  },
  "confirmTitlePermitTokens": {
    "message": "Hiling sa limitasyon ng paggastos"
  },
  "confirmTitleSIWESignature": {
    "message": "Kahilingan sa pag-sign in"
>>>>>>> ad7a5462
  },
  "confirmTitlePermitSignature": {
    "message": "Hiling sa limitasyon ng paggastos"
  },
  "confirmTitleSIWESignature": {
    "message": "Kahilingan sa pag-sign in"
  },
  "confirmTitleSignature": {
    "message": "Kahilingan sa paglagda"
  },
  "confirmTitleTransaction": {
    "message": "Hiling na Transaksyon"
  },
  "confirmed": {
    "message": "Nakumpirma"
  },
  "confusableUnicode": {
    "message": "Ang '$1' ay katulad ng '$2'."
  },
  "confusableZeroWidthUnicode": {
    "message": "May nakitang karakter na zero ang luwang."
  },
  "confusingEnsDomain": {
    "message": "May na-detect kami na nakakalitong character sa pangalan ng ENS. Suriin ang pangalan ng ENS para maiwasan ang potensyal na panloloko."
  },
  "connect": {
    "message": "Kumonekta"
  },
  "connectAccount": {
    "message": "Ikonekta ang account"
  },
  "connectAccountOrCreate": {
    "message": "Ikonekta ang account o gumawa ng bago"
  },
  "connectAccounts": {
    "message": "Ikonekta ang mga account"
  },
  "connectCustodialAccountMenu": {
    "message": "Ikonekta ang Custodial Account"
  },
  "connectCustodialAccountMsg": {
    "message": "Pakipiliin ang custodian na gusto mong ikonekta para maidagdag o i-refresh ang token."
  },
  "connectCustodialAccountTitle": {
    "message": "Mga Custodial Account"
  },
  "connectCustodianAccounts": {
    "message": "Kumonekta sa $1 account"
  },
  "connectManually": {
    "message": "Manu-manong kumonekta sa kasalukuyang site"
  },
  "connectMoreAccounts": {
    "message": "Ikonekta ang higit pang mga account"
  },
  "connectSnap": {
    "message": "Ikonekta ang $1",
    "description": "$1 is the snap for which a connection is being requested."
  },
  "connectWithMetaMask": {
    "message": "Kumonekta sa MetaMask"
  },
  "connectedAccounts": {
    "message": "Mga konektadong account"
  },
  "connectedAccountsDescriptionPlural": {
    "message": "Mayroon kang $1 account na nakakonekta sa site na ito.",
    "description": "$1 is the number of accounts"
  },
  "connectedAccountsDescriptionSingular": {
    "message": "Mayroon kang 1 account na nakakonekta sa site na ito."
  },
  "connectedAccountsEmptyDescription": {
    "message": "Ang MetaMask ay hindi konektado sa site na ito. Upang kumonekta sa isang web3 site, hanapin at i-click ang button na kumonekta."
  },
  "connectedAccountsListTooltip": {
    "message": "Maaaring makita ng $1 ang balanse ng account, address, aktibidad, at magmungkahi ng mga transaksyon na aprubahan para sa mga konektadong account.",
    "description": "$1 is the origin name"
  },
  "connectedAccountsToast": {
    "message": "In-update ang mga konektadong account"
  },
  "connectedSites": {
    "message": "Mga konektadong site"
  },
  "connectedSitesDescription": {
    "message": "Ang $1 ay nakakonekta sa mga site na ito. Matitingnan nila ang address ng iyong account.",
    "description": "$1 is the account name"
  },
  "connectedSitesEmptyDescription": {
    "message": "Ang $1 ay hindi nakakonekta sa anumang site.",
    "description": "$1 is the account name"
  },
  "connectedSnapAndNoAccountDescription": {
    "message": "Konektado ang MetaMask sa site na ito, ngunit wala pang mga account ang konektado"
  },
  "connectedWith": {
    "message": "Nakakonekta sa"
  },
  "connecting": {
    "message": "Kumokonekta"
  },
  "connectingTo": {
    "message": "Kumokonekta sa $1"
  },
  "connectingToDeprecatedNetwork": {
    "message": "Ang '$1' ay itinitigil na at maaaring hindi gumana. Sumubok muli ng ibang network."
  },
  "connectingToGoerli": {
    "message": "Kumokonekta sa Goerli Test Network"
  },
  "connectingToLineaGoerli": {
    "message": "Kumokonekta sa Linea Goerli test network"
  },
  "connectingToLineaMainnet": {
    "message": "Kumokonekta sa Linea Mainnet"
  },
  "connectingToLineaSepolia": {
    "message": "Kumokonekta sa Linea Sepolia test network"
  },
  "connectingToMainnet": {
    "message": "Kumokonekta sa Mainnet ng Ethereum"
  },
  "connectingToSepolia": {
    "message": "Kumokonekta sa Sepolia test network"
  },
  "connectionFailed": {
    "message": "Nabigo ang koneksyon"
  },
  "connectionFailedDescription": {
    "message": "Nabigo ang pagkuha ng $1, suriin ang iyong network at subukan ulit.",
    "description": "$1 is the name of the snap being fetched."
  },
  "connectionRequest": {
    "message": "Kahilingan sa koneksyon"
  },
  "contactUs": {
    "message": "Makipag-ugnayan sa amin"
  },
  "contacts": {
    "message": "Mga Kontak"
  },
  "contentFromSnap": {
    "message": "Nilalaman mula sa $1",
    "description": "$1 represents the name of the snap"
  },
  "continue": {
    "message": "Magpatuloy"
  },
  "continueMmiOnboarding": {
    "message": "Magpatuloy sa onboarding sa MetaMask Institutional"
  },
  "continueToWallet": {
    "message": "Magpatuloy sa wallet"
  },
  "contract": {
    "message": "Kontrata"
  },
  "contractAddress": {
    "message": "Address ng kontrata"
  },
  "contractAddressError": {
    "message": "Nagpapadala ka ng mga token sa address ng kontrata ng token. Ito ay maaaring magresulta sa pagkawala ng mga token na ito."
  },
  "contractDeployment": {
    "message": "Deployment ng kontrata"
  },
  "contractDescription": {
    "message": "Para protektahan ang iyong sarili laban sa mga manloloko, maglaan ng ilang sandali upang i-verify ang mga detalye ng third-party."
  },
  "contractInteraction": {
    "message": "Interaksyon ng kontrata"
  },
  "contractNFT": {
    "message": "Kontrata ng NFT"
  },
  "contractRequestingAccess": {
    "message": "Third party na humihiling ng access"
  },
  "contractRequestingSignature": {
    "message": "Third party na humihiling ng lagda"
  },
  "contractRequestingSpendingCap": {
    "message": "Third party na humihiling ng limitasyon sa paggastos"
  },
  "contractTitle": {
    "message": "Mga detalye ng third-party"
  },
  "contractToken": {
    "message": "Kontrata ng token"
  },
  "convertTokenToNFTDescription": {
    "message": "Natukoy namin na ang asset na ito ay isang NFT. Ang MetaMask ay mayroon na ngayong ganap na native support para sa mga NFT. Gusto mo bang alisin ito sa iyong listahan ng token at idagdag ito bilang isang NFT?"
  },
  "convertTokenToNFTExistDescription": {
    "message": "Napansin namin na naidagdag ang asset na ito bilang NFT. Gusto mo ba itong alisin mula sa listahan ng iyong token?"
  },
  "coolWallet": {
    "message": "CoolWallet"
  },
  "copiedExclamation": {
    "message": "Nakopya na."
  },
  "copyAddress": {
    "message": "Kopyahin ang address sa clipboard"
  },
  "copyPrivateKey": {
    "message": "Kopyahin ang pribadong key"
  },
  "copyRawTransactionData": {
    "message": "Kopyahin ang raw na data ng transaksyon"
  },
  "copyToClipboard": {
    "message": "Kopyahin sa clipboard"
  },
  "copyTransactionId": {
    "message": "Kopyahin ang ID ng transaksyon"
  },
  "create": {
    "message": "Gumawa"
  },
  "createNewWallet": {
    "message": "Gumawa ng bagong wallet"
  },
  "createPassword": {
    "message": "Gumawa ng password"
  },
  "createSnapAccountDescription": {
    "message": "Ang $1 ay nais na magdagdag ng bagong account sa MetaMask."
  },
  "createSnapAccountTitle": {
    "message": "Gumawa ng account"
  },
  "creatorAddress": {
    "message": "Address ng creator"
  },
  "crossChainSwapsLink": {
    "message": "Mag-swap sa mga network gamit ang MetaMask Portfolio"
  },
  "cryptoCompare": {
    "message": "CryptoCompare"
  },
  "currencyConversion": {
    "message": "Palitan ng currency"
  },
  "currencyRateCheckToggle": {
    "message": "Ipakita ang balanse at ang tagasuri ng presyo ng token"
  },
  "currencyRateCheckToggleDescription": {
    "message": "Gumagamit kami ng $1 at $2 na API upang ipakita ang iyong balanse at presyo ng token. $3",
    "description": "$1 represents Coingecko, $2 represents CryptoCompare and $3 represents Privacy Policy"
  },
  "currencySymbol": {
    "message": "Simbolo ng currency"
  },
  "currencySymbolDefinition": {
    "message": "Ang simbolo ng ticker na ipinapakita para sa currency ng network na ito."
  },
  "currentAccountNotConnected": {
    "message": "Hindi nakakonekta ang kasalukuyan mong account"
  },
  "currentExtension": {
    "message": "Kasalukuyang extension page"
  },
  "currentLanguage": {
    "message": "Kasalukuyang wika"
  },
  "currentRpcUrlDeprecated": {
    "message": "Hindi na ginagamit ang kasalukuyang rpc url para sa network na ito."
  },
  "currentTitle": {
    "message": "Current:"
  },
  "currentlyUnavailable": {
    "message": "Hindi available sa network na ito"
  },
  "curveHighGasEstimate": {
    "message": "Agresibong grap ng pagtantiya sa gas"
  },
  "curveLowGasEstimate": {
    "message": "Mababang grap ng pagtantiya sa gas"
  },
  "curveMediumGasEstimate": {
    "message": "Grap ng Merkado sa pagtantiya sa gas"
  },
  "custodian": {
    "message": "Tagapangalaga"
  },
  "custodianAccountAddedDesc": {
    "message": "Maaari mo na ngayong gamitin ang iyong mga custodian account sa MetaMask Institutional."
  },
  "custodianAccountAddedTitle": {
    "message": "Naidagdag na ang mga napiling custodian account."
  },
  "custodianQRCodeScan": {
    "message": "I-scan ang QR code gamit ang iyong $1 mobile app"
  },
  "custodianQRCodeScanDescription": {
    "message": "O mag-login sa iyong $1 account at pindutin ang button na 'Kumonekta sa MMI'"
  },
  "custodianReplaceRefreshTokenChangedFailed": {
    "message": "Magpunta sa $1 at i-click ang button na 'Ikonekta sa MMI' sa loob ng kanilang user interface para ikonektang muli ang iyong mga account sa MMI."
  },
  "custodianReplaceRefreshTokenChangedSubtitle": {
    "message": "Maaari mo na ngayong gamitin ang mga custodian account mo sa MetaMask Institutional."
  },
  "custodianReplaceRefreshTokenChangedTitle": {
    "message": "Na-refresh na ang iyong custodian token"
  },
  "custodianReplaceRefreshTokenSubtitle": {
    "message": "Papalitan nito ang custodian token para sa mga sumusunod na address:"
  },
  "custodianReplaceRefreshTokenTitle": {
    "message": "Palitan ang custodian token"
  },
  "custodyDeeplinkDescription": {
    "message": "Aprubahan ang transaksyon sa $1 app. Kapag naisagawa na ang lahat ng kailangang pahintulot sa kustodiya ang transaksyon ay makukumpleto. Tingnan ang iyong $1 app para sa katayuan."
  },
  "custodyRefreshTokenModalDescription": {
    "message": "Mangyaring pumunta sa $1 at i-click ang button na 'Kumonekta sa MMI' sa loob ng kanilang user interface upang ikonekta muli ang iyong mga account sa MMI."
  },
  "custodyRefreshTokenModalDescription1": {
    "message": "Nag-isyu ng token ang iyong custodian na nagpapatotoo sa extension ng MetaMask Institutional, na nagbibigay-daan sa iyong ikonekta ang iyong mga account."
  },
  "custodyRefreshTokenModalDescription2": {
    "message": "Mapapaso ang token na ito pagkatapos ng isang partikular na panahon sa mga kadahilanang pangseguridad. Kinakailangan nitong kumonekta muli sa MMI."
  },
  "custodyRefreshTokenModalSubtitle": {
    "message": "Bakit nakikita ko ito?"
  },
  "custodyRefreshTokenModalTitle": {
    "message": "Napaso na ang iyong sesyon sa custodian"
  },
  "custodySessionExpired": {
    "message": "Nag-expire na ang sesyon ng custodian."
  },
  "custodyWrongChain": {
    "message": "Ang account na ito ay hindi naka-set up para gamitin sa $1"
  },
  "custom": {
    "message": "Makabago"
  },
  "customGasSettingToolTipMessage": {
    "message": "Gamitin ang $1 para i-customize ang presyo ng gas. Ito ay maaaring nakakalito kung hindi ka pamilyar. Harapin ang sarili mong panganib.",
    "description": "$1 is key 'advanced' (text: 'Advanced') separated here so that it can be passed in with bold font-weight"
  },
  "customSpendLimit": {
    "message": "Custom na Limitasyon sa Paggastos"
  },
  "customSpendingCap": {
    "message": "Custom na limitasyon sa paggastos"
  },
  "customToken": {
    "message": "Custom na Token"
  },
  "customTokenWarningInNonTokenDetectionNetwork": {
    "message": "Ang pagtuklas ng token ay hindi pa magagamit sa network na ito. Mangyaring manu-manong mag-import ng token at tiyaking pinagkakatiwalaan mo ito. Matuto tungkol sa $1"
  },
  "customTokenWarningInTokenDetectionNetwork": {
    "message": "Bago manu-manong mag-import ng token, tiyaking pinagkakatiwalaan mo ito. Matuto tungkol sa $1."
  },
  "customTokenWarningInTokenDetectionNetworkWithTDOFF": {
    "message": "Siguraduhing pinagkakatiwalaan mo ang isang token bago mo ito i-import. Alamin kung paano maiwasan ang $1. Maaari mo ring paganahin ang pagtuklas ng token $2."
  },
  "customerSupport": {
    "message": "suporta sa kostumer"
  },
  "customizeYourNotifications": {
    "message": "I-customize ang mga notipikasyon mo"
  },
  "customizeYourNotificationsText": {
    "message": "I-on ang mga uri ng notipikasyon na nais mong matanggap:"
  },
  "dappRequestedSpendingCap": {
    "message": "Humiling ang site ng limitasyon sa paggastos"
  },
  "dappSuggested": {
    "message": "Minungkahing site"
  },
  "dappSuggestedGasSettingToolTipMessage": {
    "message": "Minungkahi ng $1 ang presyong ito.",
    "description": "$1 is url for the dapp that has suggested gas settings"
  },
  "dappSuggestedHigh": {
    "message": "Iminungkahi ang site"
  },
  "dappSuggestedHighShortLabel": {
    "message": "Site (mataas)"
  },
  "dappSuggestedShortLabel": {
    "message": "Site"
  },
  "dappSuggestedTooltip": {
    "message": "Nirekomenda ng $1 ang presyong ito.",
    "description": "$1 represents the Dapp's origin"
  },
  "darkTheme": {
    "message": "Madilim"
  },
  "data": {
    "message": "Datos"
  },
  "dataCollectionForMarketing": {
    "message": "Koleksyon ng data para sa marketing"
  },
  "dataCollectionForMarketingDescription": {
    "message": "Gagamit kami ng MetaMetrics upang matutunan kung paano ka nakikipag-ugnayan sa aming komunikasyon sa marketing. Maaari naming ibahagi ang mga may kaugnayang balita (tulad ng mga tampok ng produkto at iba pang materyal)."
  },
  "dataCollectionWarningPopoverButton": {
    "message": "Okay"
  },
  "dataCollectionWarningPopoverDescription": {
    "message": "In-off mo ang koleksyon ng data para sa layunin sa marketing. Ito ay inilalapat lamang sa device na ito. Kung gumagamit ka ng MetaMask sa ibang mga device, siguraduhing mag-opt out din doon."
  },
  "dataHex": {
    "message": "Hex"
  },
  "dataUnavailable": {
    "message": "hindi available ang data"
  },
  "dateCreated": {
    "message": "Petsa ng paggawa"
  },
  "dcent": {
    "message": "D'Cent"
  },
  "decimal": {
    "message": "Decimal na token"
  },
  "decimalsMustZerotoTen": {
    "message": "Ang mga decimal ay dapat na hindi bababa sa 0, at hihigit sa 36."
  },
  "decrypt": {
    "message": "I-decrypt"
  },
  "decryptCopy": {
    "message": "Kopyahin ang naka-encrypt na mensahe"
  },
  "decryptInlineError": {
    "message": "Hindi made-decrypt ang mensaheng ito dahil sa error: $1",
    "description": "$1 is error message"
  },
  "decryptMessageNotice": {
    "message": "Gusto ng $1 na basahin ang mensaheng ito para makumpleto ang iyong aksyon",
    "description": "$1 is the web3 site name"
  },
  "decryptMetamask": {
    "message": "I-decrypt ang mensahe"
  },
  "decryptRequest": {
    "message": "Kahilingan sa pag-decrypt"
  },
  "defaultRpcUrl": {
    "message": "Default na RPC URL"
  },
  "delete": {
    "message": "Tanggalin"
  },
  "deleteContact": {
    "message": "Tanggalin ang kontak"
  },
  "deleteNetworkIntro": {
    "message": "Kapag tinanggal mo ang network na ito, kakailanganin mo itong idagdag muli para makita ang mga asset mo sa network na ito"
  },
  "deleteNetworkTitle": {
    "message": "Tanggalin ang $1 network?",
    "description": "$1 represents the name of the network"
  },
  "deleteRpcUrl": {
    "message": "Tanggalin ang RPC URL"
  },
  "deposit": {
    "message": "Deposito"
  },
  "deprecatedGoerliNtwrkMsg": {
    "message": "Dahil sa mga update sa sistema ng Ethereum, ang Goerli test network malapit nang itigil."
  },
  "deprecatedNetwork": {
    "message": "Ang network na ito ay hindi na suportado"
  },
  "deprecatedNetworkButtonMsg": {
    "message": "Nakuha ko"
  },
  "deprecatedNetworkDescription": {
    "message": "Ang network na sinusubukan mong ikonekta ay hindi na suportado ng Metamask. $1"
  },
  "description": {
    "message": "Deskripsyon"
  },
  "descriptionFromSnap": {
    "message": "Deskripsyon mula sa $1",
    "description": "$1 represents the name of the snap"
  },
  "details": {
    "message": "Mga Detalye"
  },
<<<<<<< HEAD
=======
  "developerOptions": {
    "message": "Mga Opsyon ng Developer"
  },
>>>>>>> ad7a5462
  "disabledGasOptionToolTipMessage": {
    "message": "Ang “$1” ay hindi pinagagana dahil hindi nito naabot ang pinakamababang 10% na dagdag mula sa orihinal na bayad sa gas.",
    "description": "$1 is gas estimate type which can be market or aggressive"
  },
  "disconnect": {
    "message": "Idiskonekta"
  },
  "disconnectAllAccounts": {
    "message": "Idiskonekta ang lahat ng account"
  },
  "disconnectAllAccountsConfirmationDescription": {
    "message": "Sigurado ka bang gusto mong idiskonekta? Maaaring mawala ang functionality ng site."
  },
  "disconnectAllAccountsText": {
    "message": "mga account"
  },
  "disconnectAllSnapsText": {
    "message": "Mga Snap"
  },
  "disconnectAllText": {
    "message": "Kapag idiniskonekta mo ang iyong $1 mula sa $2, kailangan mong muling ikonekta para gamitin muli.",
    "description": "$1 will map to `disconnectAllAccountsText` or `disconnectAllSnapsText`, $2 represents the website hostname"
  },
  "disconnectAllTitle": {
    "message": "Idiskonekta ang lahat ng $1",
    "description": "$1 will map to `disconnectAllAccountsText` or `disconnectAllSnapsText`"
  },
  "disconnectPrompt": {
    "message": "Idiskonekta $1"
  },
  "disconnectThisAccount": {
    "message": "Idiskonekta ang account na ito"
  },
  "disconnectedAllAccountsToast": {
    "message": "Nadiskonekta ang lahat ng account mula sa $1",
    "description": "$1 is name of the dapp`"
  },
  "disconnectedSingleAccountToast": {
    "message": "Ang $1 ay nadiskonekta mula sa $2",
    "description": "$1 is name of the name and $2 represents the dapp name`"
  },
  "discoverSnaps": {
    "message": "Diskubrehin ang mga Snap",
    "description": "Text that links to the Snaps website. Displayed in a banner on Snaps list page in settings."
  },
  "dismiss": {
    "message": "I-dismiss"
  },
  "dismissReminderDescriptionField": {
    "message": "I-on ito para balewalain ang backup na mensahe ng paalala ng Lihim na Parirala sa Pagbawi. Lubos naming inirerekomenda na i-back up mo ang iyong Lihim na Parirala sa Pagbawi upang maiwasan ang pagkawala ng mga pondo"
  },
  "dismissReminderField": {
    "message": "I-dismiss ang back up na paalala ng Lihim na Parirala sa Pagbawi"
  },
  "displayNftMedia": {
    "message": "Ipakita ang NFT media"
  },
  "displayNftMediaDescription": {
    "message": "Ang pagpapakita ng NFT media at data ay naglalantad sa iyong IP address sa OpenSea o sa ibang mga third party. Maaari nitong payagan ang mga umaatake na iugnay ang iyong IP address sa iyong Ethereum address. Umaasa ang awtomatikong pagtuklas ng NFT sa setting na ito, at hindi magagamit kapag naka-off ito."
  },
  "doNotShare": {
    "message": "Huwag ibahagi ito sa sinuman"
  },
  "domain": {
    "message": "Domain"
  },
  "done": {
    "message": "Tapos na"
  },
  "dontShowThisAgain": {
    "message": "Huwag itong ipaklita ulit"
  },
  "downArrow": {
    "message": "arrow pababa"
  },
  "downloadGoogleChrome": {
    "message": "I-download ang Google Chrome"
  },
  "downloadNow": {
    "message": "I-download Ngayon"
  },
  "downloadStateLogs": {
    "message": "I-download ang mga log ng estado"
  },
  "dragAndDropBanner": {
    "message": "Maaari mong i-drag ang mga network para isaayos ang mga ito. "
  },
  "dropped": {
    "message": "Binitawan"
  },
  "edit": {
    "message": "I-edit"
  },
  "editANickname": {
    "message": "I-edit ang palayaw"
  },
  "editAddressNickname": {
    "message": "I-edit ang address ng palayaw"
  },
  "editCancellationGasFeeModalTitle": {
    "message": "I-edit ang pagkansela ng bayad sa gas"
  },
  "editContact": {
    "message": "I-edit ang contact"
  },
  "editGasFeeModalTitle": {
    "message": "I-edit ang bayad sa gas"
  },
  "editGasLimitOutOfBounds": {
    "message": "Ang limitasyon ng gas ay dapat na $1 man lang"
  },
  "editGasLimitOutOfBoundsV2": {
    "message": "Ang limitasyon ng gas ay dapat na mas mataas sa $1 at hindi bababa sa $2",
    "description": "$1 is the minimum limit for gas and $2 is the maximum limit"
  },
  "editGasLimitTooltip": {
    "message": "Ang limitasyon ng gas ay ang pinakamataas na yunit ng gas na handa mong gamitin. Ang mga yunit ng gas ay isang multiplier sa “Pinakamataas na bayad sa priyoridad” at “Pinakamataas na bayad”."
  },
  "editGasMaxBaseFeeGWEIImbalance": {
    "message": "Ang pinakamataas na batayang bayad ay hindi dapat na mas mababa sa bayad sa priyoridad"
  },
  "editGasMaxBaseFeeHigh": {
    "message": "Ang pinakamataas na batayang bayad ay mas mataas kaysa kinakailangan"
  },
  "editGasMaxBaseFeeLow": {
    "message": "Ang pinakamataas na batayang bayad ay mababa para sa kasalukuyang mga kundisyon ng network"
  },
  "editGasMaxFeeHigh": {
    "message": "Ang pinakamataas na bayad ay mas mataas kaysa kinakailangan"
  },
  "editGasMaxFeeLow": {
    "message": "Ang pinakamataas na bayad ay napakababa para sa mga kundisyon ng network"
  },
  "editGasMaxFeePriorityImbalance": {
    "message": "Ang pinakamataas na bayad ay hindi dapat na mas mababa kaysa sa pinakamataas na bayad sa priyoridad"
  },
  "editGasMaxPriorityFeeBelowMinimum": {
    "message": "Ang pinakamataas na bayad sa priyoridad ay dapat na mas mataas sa 0 GWEI"
  },
  "editGasMaxPriorityFeeBelowMinimumV2": {
    "message": "Ang bayad sa priyoridad ay dapat na mas mataas sa 0."
  },
  "editGasMaxPriorityFeeHigh": {
    "message": "Ang pinakamataas na bayad sa priyoridad ay mas mataas sa kinakailangan. Maaari kang magbayad nang higit sa kinakailangan."
  },
  "editGasMaxPriorityFeeHighV2": {
    "message": "Ang bayad sa priyoridad ay mas mataas sa kinakailangan. Maaari kang magbayad nang higit sa kinakailangan"
  },
  "editGasMaxPriorityFeeLow": {
    "message": "Ang pinakamataas na bayad sa priyoridad ay mababa para sa kasalukuyang mga kundisyon ng network"
  },
  "editGasMaxPriorityFeeLowV2": {
    "message": "Ang bayad sa priyoridad ay mababa para sa kasalukuyang mga kundisyon ng network"
  },
  "editGasPriceTooLow": {
    "message": "Ang presyo ng gas ay dapat na mas mataas sa 0"
  },
  "editGasPriceTooltip": {
    "message": "Ang network na ito ay nangangailangan ng field ng “Presyo ng gas” kapag nagsusumite ng transaksyon. Ang presyo ng gas ay ang halaga na babayaran mo kada yunit ng gas."
  },
  "editGasSubTextAmountLabel": {
    "message": "Max na halaga:",
    "description": "This is meant to be used as the $1 substitution editGasSubTextAmount"
  },
  "editGasSubTextFeeLabel": {
    "message": "Pinakamataas na bayad:"
  },
  "editGasTitle": {
    "message": "I-edit ang priyoridad"
  },
  "editGasTooLow": {
    "message": "Hindi kilalang oras ng pagproseso"
  },
  "editNetworkLink": {
    "message": "i-edit ang orihinal na network"
  },
  "editNonceField": {
    "message": "I-edit sa Nonce"
  },
  "editNonceMessage": {
    "message": "Ito ay isang advanced feature, maingat na gamitin."
  },
  "editPermission": {
    "message": "Pahintulot sa pag-edit"
  },
  "editSpeedUpEditGasFeeModalTitle": {
    "message": "I-edit ang pagpapabilis ng bayad sa gas"
  },
  "enable": {
    "message": "Payagan"
  },
  "enableAutoDetect": {
    "message": " Paganahin ang autodetect"
  },
  "enableFromSettings": {
    "message": " Paganahin ito mula sa Mga Setting."
  },
  "enableSnap": {
    "message": "Paganahin"
  },
  "enableToken": {
    "message": "paganahin ang $1",
    "description": "$1 is a token symbol, e.g. ETH"
  },
  "enabled": {
    "message": "Pinagana"
  },
  "enabledNetworks": {
    "message": "Mga pinapaganang network"
  },
  "encryptionPublicKeyNotice": {
    "message": "Kailangan ng $1 ang iyong pampublikong encryption key. Sa pamamagitan ng pagbibigay ng pahintulot, makakagawa ang site na ito ng mga naka-encrypt na mensahe para sa iyo.",
    "description": "$1 is the web3 site name"
  },
  "encryptionPublicKeyRequest": {
    "message": "Humiling ng pampublikong encryption key"
  },
  "endpointReturnedDifferentChainId": {
    "message": "Nagbalik ang RPC URL na inilagay mo ng ibang ID ng chain ($1). I-update ang ID ng Chain para tumugma sa RPC URL ng network na sinusubukan mong idagdag.",
    "description": "$1 is the return value of eth_chainId from an RPC endpoint"
  },
  "enhancedTokenDetectionAlertMessage": {
    "message": "Ang pinahusay na pagtuklas ng token ay kasalukuyang magagamit sa $1. $2"
  },
  "ensDomainsSettingDescriptionIntroduction": {
    "message": "Pinahihintulutan ng MetaMask na makita mo ang mga ENS mula mismo sa address bar ng iyong browser. Here's how it works:"
  },
  "ensDomainsSettingDescriptionOutroduction": {
    "message": "Mangyaring tandaan na ang paggamit ng tampok na ito ay naglalantad sa iyong IP address sa serbisyong third party."
  },
  "ensDomainsSettingDescriptionPart1": {
    "message": "Sinusuri ng MetaMask ang kontrata ng ENS ng Ethereum para mahanap ang code na konektado sa pangalan ng ENS."
  },
  "ensDomainsSettingDescriptionPart2": {
    "message": "Kung ang code ay naka-link sa IPFS, maaari mong makita ang content na kaugnay rito (kadalasan ay website)."
  },
  "ensDomainsSettingTitle": {
    "message": "Ipinapakita ang mga ENS domain sa address bar"
  },
  "ensUnknownError": {
    "message": "Nabigong makita ang ENS."
  },
  "enterANumber": {
    "message": "Maglagay ng numero"
  },
  "enterCustodianToken": {
    "message": "Ilagay ang iyong $1 na token o magdagdag ng bagong token"
  },
  "enterMaxSpendLimit": {
    "message": "Ilagay ang max na limitasyon sa paggastos"
  },
  "enterOptionalPassword": {
    "message": "Ilagay ang opsyonal na password"
  },
  "enterPasswordContinue": {
    "message": "Ilagay ang password para magpatuloy"
  },
  "enterTokenNameOrAddress": {
    "message": "Ilagay ang pangalan ng token o i-paste ang address"
  },
  "enterYourPassword": {
    "message": "Ilagay ang iyong password"
  },
  "errorCode": {
    "message": "Code: $1",
    "description": "Displayed error code for debugging purposes. $1 is the error code"
  },
  "errorDetails": {
    "message": "Mga Detalye ng Error",
    "description": "Title for collapsible section that displays error details for debugging purposes"
  },
  "errorGettingSafeChainList": {
    "message": "May error habang kinukuha ang ligtas na chain list, mangyaring magpatuloy nang may pag-iingat."
  },
  "errorMessage": {
    "message": "Mensahe: $1",
    "description": "Displayed error message for debugging purposes. $1 is the error message"
  },
  "errorName": {
    "message": "Code: $1",
    "description": "Displayed error name for debugging purposes. $1 is the error name"
  },
  "errorPageMessage": {
    "message": "Subukang muling i-reload ang page, o kontakin ang support $1.",
    "description": "Message displayed on generic error page in the fullscreen or notification UI, $1 is a clickable link with text defined by the 'here' key. The link will open to a form where users can file support tickets."
  },
  "errorPagePopupMessage": {
    "message": "Subukan muli sa pamamagitan ng pagsasara o muling pagbubukas ng pop-up, kontakin ang support $1.",
    "description": "Message displayed on generic error page in the popup UI, $1 is a clickable link with text defined by the 'here' key. The link will open to a form where users can file support tickets."
  },
  "errorPageTitle": {
    "message": "Nagkaroon ng error sa MetaMask",
    "description": "Title of generic error page"
  },
  "errorStack": {
    "message": "Stack:",
    "description": "Title for error stack, which is displayed for debugging purposes"
  },
  "errorWhileConnectingToRPC": {
    "message": "Error habang kumokonekta sa custom na network."
  },
  "errorWithSnap": {
    "message": "Error sa $1",
    "description": "$1 represents the name of the snap"
  },
  "estimatedFee": {
    "message": "Tinatayang singil"
  },
  "estimatedFeeTooltip": {
    "message": "Halaga na binayaran para iproseso ang transaksyon sa network."
  },
  "ethGasPriceFetchWarning": {
    "message": "Ang backup na presyo ng gas ay ibinigay dahil ang pangunahing serbisyo ng pagtantya ng gas ay hindi available sa ngayon."
  },
  "ethereumProviderAccess": {
    "message": "Payagan ang pag-access sa Ethereum provider sa $1",
    "description": "The parameter is the name of the requesting origin"
  },
  "ethereumPublicAddress": {
    "message": "Pampublikong address ng Ethereum"
  },
  "etherscan": {
    "message": "Etherscan"
  },
  "etherscanView": {
    "message": "Tingnan ang account sa Etherscan"
  },
  "etherscanViewOn": {
    "message": "Tingnan sa Etherscan"
  },
  "existingChainId": {
    "message": "Ang impormasyon na iyong inilagay ay nauugnay sa isang umiiral na ID ng chain."
  },
<<<<<<< HEAD
  "existingRpcUrl": {
    "message": "Ang URL na ito ay nauugnay sa ibang ID ng chain."
=======
  "existingRequestsBannerAlertDesc": {
    "message": "Para tingnan at kumpirmahin ang iyong pinakabagong hiling, kailangan mo munang aprubahan o tanggihan ang mga umiiral na hiling."
>>>>>>> ad7a5462
  },
  "expandView": {
    "message": "I-expand ang view"
  },
  "experimental": {
    "message": "Eksperimental"
  },
  "extendWalletWithSnaps": {
    "message": "Tuklasin ang mga Snap na binuo ng komunidad para i-customize ang iyong karanasan sa web3",
    "description": "Banner description displayed on Snaps list page in Settings when less than 6 Snaps is installed."
  },
  "extensionInsallCompleteDescription": {
    "message": "Bumalik sa onboarding ng produkto ng MetaMask Institutional para ikonekta ang iyong custodial o self-custodial na mga account."
  },
  "extensionInsallCompleteTitle": {
    "message": "Kumpleto na ang pag-install ng extension"
  },
  "externalExtension": {
    "message": "External Extension"
  },
  "externalNameSourcesSetting": {
    "message": "Mga mungkahing palayaw"
  },
  "externalNameSourcesSettingDescription": {
    "message": "Kami ay kukuha ng ilang mungkahing palayaw para sa mga address na nakikipag-ugnayan ka mula sa mga third-party source tulad ng Etherscan, Infura, at Lens Protocol. Ang mga source na ito ay maaaring makita ang mga address na ito at ang iyong iyong IP address. Ang iyong address ay hindi ilalantad sa mga third party."
  },
  "failed": {
    "message": "Nabigo"
  },
  "failedToFetchChainId": {
    "message": "Hindi makuha ang ID ng chain. Tama ba ang iyong RPC URL?"
  },
  "failureMessage": {
    "message": "Nagkaproblema, at hindi namin makumpleto ang aksyon"
  },
  "fast": {
    "message": "Mabilis"
  },
  "feeAssociatedRequest": {
    "message": "May nauugnay na bayad para sa kahilingang ito."
  },
  "feeDetails": {
    "message": "Mga detalye ng singil"
  },
  "fiat": {
    "message": "Fiat",
    "description": "Exchange type"
  },
  "fileImportFail": {
    "message": "Hindi gumagana ang pag-import ng file? Mag-click dito!",
    "description": "Helps user import their account from a JSON file"
  },
  "findTheRightChainId": {
    "message": "Hanapin ang tama sa:"
  },
  "flaskWelcomeUninstall": {
    "message": "dapat mong i-uninstall ang extension na ito",
    "description": "This request is shown on the Flask Welcome screen. It is intended for non-developers, and will be bolded."
  },
  "flaskWelcomeWarning1": {
    "message": "Ang Flask ay para sa mga developer upang makapag-eksperimento sa mga bagong hindi matatag na API. Maliban kung ikaw ay developer o beta tester, $1.",
    "description": "This is a warning shown on the Flask Welcome screen, intended to encourage non-developers not to proceed any further. $1 is the bolded message 'flaskWelcomeUninstall'"
  },
  "flaskWelcomeWarning2": {
    "message": "Hindi namin ginagarantiya ang kaligtasan o katatagan ng extension na ito. Ang mga bagong API na inaalok ng Flask ay hindi pinatigtibay laban sa mga pag-atake ng phishing, ibig sabihin, ang anumang site o snap na nangangailangan ng Flask ay maaaring isang masamang pagtatangka na nakawin ang iyong mga asset.",
    "description": "This explains the risks of using MetaMask Flask"
  },
  "flaskWelcomeWarning3": {
    "message": "Ang lahat ng API ng Flask ay eksperimental. Maaaring baguhin o alisin ang mga ito nang walang abiso, o maaari silang manatili sa Flask nang walang katapusan nang hindi nalilipat sa matatag na MetaMask. Gamitin ang mga ito sa iyong sariling pananagutan.",
    "description": "This message warns developers about unstable Flask APIs"
  },
  "flaskWelcomeWarning4": {
    "message": "Siguraduhing hindi mo pagaganahin ang iyong regular na extension ng MetaMask kapag ginagamit ang Flask.",
    "description": "This message calls to pay attention about multiple versions of MetaMask running on the same site (Flask + Prod)"
  },
  "flaskWelcomeWarningAcceptButton": {
    "message": "Tinatanggap ko ang mga panganib",
    "description": "this text is shown on a button, which the user presses to confirm they understand the risks of using Flask"
  },
  "floatAmountToken": {
    "message": "Ang halaga ng token ay dapat isang integer"
  },
  "followUsOnTwitter": {
    "message": "I-follow kami sa Twitter"
  },
  "forbiddenIpfsGateway": {
    "message": "Forbidden IPFS Gateway: Tumukoy ng CID gateway"
  },
  "forgetDevice": {
    "message": "Kalimutan ang device na ito"
  },
  "forgotPassword": {
    "message": "Nakalimutan ang password?"
  },
  "form": {
    "message": "form"
  },
  "from": {
    "message": "Mula kay/sa"
  },
  "fromAddress": {
    "message": "Mula kay/sa: $1",
    "description": "$1 is the address to include in the From label. It is typically shortened first using shortenAddress"
  },
  "fromTokenLists": {
    "message": "Mula sa mga listahan ng token: $1"
  },
  "function": {
    "message": "Function: $1"
  },
  "functionApprove": {
    "message": "Function: Aprubahan"
  },
  "functionSetApprovalForAll": {
    "message": "Function: ItakdaAngPag-aprubaParaSaLahat"
  },
  "functionType": {
    "message": "Uri ng Function"
  },
  "fundYourWallet": {
    "message": "Pondohan ang iyong wallet"
  },
  "fundYourWalletDescription": {
    "message": "Magsimula sa pamamagitan ng pagdagdag ng $1 sa iyong wallet.",
    "description": "$1 is the token symbol"
  },
  "gas": {
    "message": "Gas"
  },
  "gasDisplayAcknowledgeDappButtonText": {
    "message": "I-edit ang iminungkahing bayad sa gas"
  },
  "gasDisplayDappWarning": {
    "message": "Ang bayad sa gas na ito ay iminungkahi ng $1. Ang pag-override dito ay maaaring magdulot ng problema sa iyong transaksyon. Mangyaring makipag-ugnayan sa $1 kung mayroon kang mga tanong.",
    "description": "$1 represents the Dapp's origin"
  },
  "gasIsETH": {
    "message": "Ang gas ay $1 "
  },
  "gasLimit": {
    "message": "Limitasyon ng gas"
  },
  "gasLimitInfoTooltipContent": {
    "message": "Ang limitasyon ng gas ay ang pinakamataas na halaga ng mga yunit ng gas na handa mong gastusin."
  },
  "gasLimitRecommended": {
    "message": "Ang inirerekomendang limitasyon ng gas ay $1. Kung mas mababa dito ang limitasyon ng gas, maaaring mabigo."
  },
  "gasLimitTooLow": {
    "message": "Ang limitasyon ng gas ay dapat na hindi bababa sa 21000"
  },
  "gasLimitTooLowWithDynamicFee": {
    "message": "Ang limitasyon ng gas ay dapat na hindi bababa sa $1",
    "description": "$1 is the custom gas limit, in decimal."
  },
  "gasLimitV2": {
    "message": "Limitasyon ng gas"
  },
  "gasOption": {
    "message": "Opsyon ng gas"
  },
  "gasPrice": {
    "message": "Presyo ng gas (GWEI)"
  },
  "gasPriceExcessive": {
    "message": "Masyadong mataas ang iyong itinakdang bayad sa gas. Pag-isipang ibaba ang halaga."
  },
  "gasPriceExcessiveInput": {
    "message": "Masyadong mataas presyo ng gas"
  },
  "gasPriceExtremelyLow": {
    "message": "Masyadong mababa ang presyo ng gas"
  },
  "gasPriceFetchFailed": {
    "message": "Ang pagtantya ng presyo ng gas ay nabigo dahil sa network error."
  },
  "gasPriceInfoTooltipContent": {
    "message": "Tinutukoy ng presyo ng gas ang halaga ng Ether na handa mong bayaran para sa bawat unit ng gas."
  },
  "gasTimingHoursShort": {
    "message": "$1 oras",
    "description": "$1 represents a number of hours"
  },
  "gasTimingLow": {
    "message": "Mabagal"
  },
  "gasTimingMinutesShort": {
    "message": "$1 min",
    "description": "$1 represents a number of minutes"
  },
  "gasTimingSecondsShort": {
    "message": "$1 seg",
    "description": "$1 represents a number of seconds"
  },
  "gasUsed": {
    "message": "Nagamit na Gas"
  },
  "general": {
    "message": "Pangkalahatan"
  },
  "generalCameraError": {
    "message": "Hindi namin ma-access ang iyong camera. Mangyaring subukan ulit."
  },
  "generalCameraErrorTitle": {
    "message": "Nagkaproblema...."
  },
  "genericExplorerView": {
    "message": "Tingnan ang account sa $1"
  },
  "getStartedWithNFTs": {
    "message": "Kumuha ng $1 para bumili ng mga NFT",
    "description": "$1 is the token symbol"
  },
  "getStartedWithNFTsDescription": {
    "message": "Magsimula sa mga NFT sa pamamagitan ng pagdagdag ng $1 sa iyong wallet.",
    "description": "$1 is the token symbol"
  },
  "goBack": {
    "message": "Bumalik"
  },
  "goToSite": {
    "message": "Magpunta sa site"
  },
  "goerli": {
    "message": "Goerli Test Network"
  },
  "gotIt": {
    "message": "Nakuha ko"
  },
  "grantedToWithColon": {
    "message": "Ipinagkaloob kay:"
  },
  "gwei": {
    "message": "GWEI"
  },
  "hardware": {
    "message": "Hardware"
  },
  "hardwareWalletConnected": {
    "message": "Nakakonekta ang wallet na hardware"
  },
  "hardwareWalletLegacyDescription": {
    "message": "(legacy)",
    "description": "Text representing the MEW path"
  },
  "hardwareWalletSupportLinkConversion": {
    "message": "mag-click dito"
  },
  "hardwareWallets": {
    "message": "Magkonekta ng wallet na hardware"
  },
  "hardwareWalletsInfo": {
    "message": "Gumagamit ng mga API call ang mga integration ng wallet na hardware sa mga external server, na nakakakita sa IP address mo at sa mga address ng smart na kontrata kung saan ka nakikipag-ugnayan."
  },
  "hardwareWalletsMsg": {
    "message": "Pumili ng wallet na hardware na gusto mong gamitin kasama ng MetaMask."
  },
  "here": {
    "message": "dito",
    "description": "as in -click here- for more information (goes with troubleTokenBalances)"
  },
  "hexData": {
    "message": "Hex na data"
  },
  "hiddenAccounts": {
    "message": "Nakatagong mga account"
  },
  "hide": {
    "message": "Itago"
  },
  "hideAccount": {
    "message": "Itago ang account"
  },
  "hideFullTransactionDetails": {
    "message": "Itago ang buong detalye ng transaksyon"
  },
  "hideSeedPhrase": {
    "message": "Itago ang pariralang binhi"
  },
  "hideSentitiveInfo": {
    "message": "Itago ang sensitibong impormasyon"
  },
  "hideToken": {
    "message": "Itago ang token"
  },
  "hideTokenPrompt": {
    "message": "Itago ang token?"
  },
  "hideTokenSymbol": {
    "message": "Itago ang $1",
    "description": "$1 is the symbol for a token (e.g. 'DAI')"
  },
  "hideZeroBalanceTokens": {
    "message": "Itago ang mga token na walang balanse"
  },
  "high": {
    "message": "Agresibo"
  },
  "highGasSettingToolTipMessage": {
    "message": "Gamitin ang $1 upang pagtakpan ang mga surge sa network traffic dahil sa mga bagay tulad ng popular na mga paglaglag ng NFT.",
    "description": "$1 is key 'high' (text: 'Aggressive') separated here so that it can be passed in with bold font-weight"
  },
  "highLowercase": {
    "message": "mataas"
  },
  "highestCurrentBid": {
    "message": "Pinakamataas na kasalukuyang bid"
  },
  "highestFloorPrice": {
    "message": "Pinakamataas na floor price"
  },
  "history": {
    "message": "History"
  },
  "holdToRevealContent1": {
    "message": "Ang iyong Lihim na Parirala sa Pagbawi ay nagbibigay ng $1",
    "description": "$1 is a bolded text with the message from 'holdToRevealContent2'"
  },
  "holdToRevealContent2": {
    "message": "buong access sa iyong wallet at pondo.",
    "description": "Is the bolded text in 'holdToRevealContent1'"
  },
  "holdToRevealContent3": {
    "message": "Huwag ibahagi ito sa sinuman. $1 $2",
    "description": "$1 is a message from 'holdToRevealContent4' and $2 is a text link with the message from 'holdToRevealContent5'"
  },
  "holdToRevealContent4": {
    "message": "Hindi ito hihilingin ng Suporta sa MetaMask,",
    "description": "Part of 'holdToRevealContent3'"
  },
  "holdToRevealContent5": {
    "message": "ngunit maaring hingin ng mga phisher.",
    "description": "The text link in 'holdToRevealContent3'"
  },
  "holdToRevealContentPrivateKey1": {
    "message": "Nagbibigay ang iyong Pribadong Key ng $1",
    "description": "$1 is a bolded text with the message from 'holdToRevealContentPrivateKey2'"
  },
  "holdToRevealContentPrivateKey2": {
    "message": "ganap na access sa iyong wallet at mga pondo.",
    "description": "Is the bolded text in 'holdToRevealContentPrivateKey2'"
  },
  "holdToRevealLockedLabel": {
    "message": "i-hold para ibunyag ang bilog na naka-lock"
  },
  "holdToRevealPrivateKey": {
    "message": "I-hold para ibunyag ang Pribadong Key"
  },
  "holdToRevealPrivateKeyTitle": {
    "message": "Ingatan ang iyong pribadong key"
  },
  "holdToRevealSRP": {
    "message": "I-hold para ibunyag ang SRP"
  },
  "holdToRevealSRPTitle": {
    "message": "Ingatan ang iyong SRP"
  },
  "holdToRevealUnlockedLabel": {
    "message": "i-hold para ibunyag ang bilog na naka-unlock"
  },
  "id": {
    "message": "Id"
  },
  "ignoreAll": {
    "message": "Huwag pansinin ang lahat"
  },
  "ignoreTokenWarning": {
    "message": "Kung itatago mo ang mga token, hindi ipapakita ang mga ito sa iyong wallet. Gayunpaman, maaari mo pa ring idagdag ang mga ito sa pamamagitan ng paghahanap sa kanila."
  },
  "imToken": {
    "message": "imToken"
  },
  "import": {
    "message": "Mag-import",
    "description": "Button to import an account from a selected file"
  },
  "importAccount": {
    "message": "Mag-import ng Account"
  },
  "importAccountError": {
    "message": "Error sa pag-import ng account."
  },
  "importAccountErrorIsSRP": {
    "message": "Naglagay ka ng Lihim na Parirala sa Pagbawi (o mnemonic). Para mag-import ng account dito, kailangan mong ilagay ang pribadong key, na isang hexadecimal string na may habang 64."
  },
  "importAccountErrorNotAValidPrivateKey": {
    "message": "Ito ay hindi wastong pribadong key. Naglagay ka ng hexadecimal string, ngunit dapat ito ay 64 na character ang haba."
  },
  "importAccountErrorNotHexadecimal": {
    "message": "Ito ay hindi wastong pribadong key. Dapat kang maglagay ng hexadecimal string na 64 ang haba."
  },
  "importAccountJsonLoading1": {
    "message": "Asahan ang pag-import ng JSON na ito ay tatagal ng ilang minuto at i-freeze ang MetaMask."
  },
  "importAccountJsonLoading2": {
    "message": "Humihingi kami ng paumanhin, at gagawin namin itong mas mabilis sa hinaharap."
  },
  "importAccountMsg": {
    "message": "Ang mga na-import na account ay hindi mauugnay sa iyong Lihim na Parirala sa Pagbawi ng MetaMask. Matuto pa tungkol sa mga na-import na account"
  },
  "importMyWallet": {
    "message": "I-import ang Wallet Ko"
  },
  "importNFT": {
    "message": "Mag-import ng NFT"
  },
  "importNFTAddressToolTip": {
    "message": "Sa OpenSea, halimbawa, sa pahina ng NFT sa ilalim ng Mga Detalye, mayroong asul na hyperlink na halaga na may label na 'Address ng Kontrata'. Kapag nag-click ka dito, dadalhin ka nito sa address ng kontrata sa Etherscan; sa kaliwang tuktok ng page na iyon, dapat ay mayroong icon na may label na 'Kontrata', at sa kanan, may mahabang sunod-sunod na letra at mga numero. Ito ang address ng kontrata na gumawa ng iyong NFT. Mag-click sa icon na 'kopyahin' sa kanan ng address, at makikita mo ito sa iyong clipboard."
  },
  "importNFTPage": {
    "message": "I-import ang pahina ng NFT"
  },
  "importNFTTokenIdToolTip": {
    "message": "Ang ID ng NFT ay isang natatanging pagkakakilanlan dahil walang dalawang NFT ang magkatulad. Muli, sa OpenSea ang numerong ito ay nasa ilalim ng 'Mga Detalye'. Itala ito, o kopyahin ito sa iyong clipboard."
  },
  "importSelectedTokens": {
    "message": "I-import ang mga napiling token?"
  },
  "importSelectedTokensDescription": {
    "message": "Tanging ang mga token na iyong pinili ang lalabas sa iyong wallet. Maaari kang palaging mag-import ng mga nakatagong token sa ibang pagkakataon sa pamamagitan ng paghahanap sa mga ito."
  },
  "importTokenQuestion": {
    "message": "I-import ang token?"
  },
  "importTokenWarning": {
    "message": "Sinumang ay maaaring gumawa ng token gamit ang alinmang pangalan, kabilang ang mga pekeng bersyon ng umiiral na mga token. Magdagdag at mag-trade sa sarili mong panganib!"
  },
  "importTokensCamelCase": {
    "message": "Mag-import ng mga token"
  },
  "importTokensError": {
    "message": "Hindi namin ma-import ang mga token. Pakisubukan ulit mamaya."
  },
  "importWithCount": {
    "message": "Mag-import ng $1",
    "description": "$1 will the number of detected tokens that are selected for importing, if all of them are selected then $1 will be all"
  },
  "imported": {
    "message": "Na-import",
    "description": "status showing that an account has been fully loaded into the keyring"
  },
  "inYourSettings": {
    "message": "sa iyong Mga Setting"
  },
  "infuraBlockedNotification": {
    "message": "Hindi makakonekta ang MetaMask sa blockchain host. I-review ang posibleng mga dahilan $1.",
    "description": "$1 is a clickable link with with text defined by the 'here' key"
  },
  "initialTransactionConfirmed": {
    "message": "Nakumpirma na ng network ang iyong inisyal na transaksyon. I-click ang OK para bumalik."
  },
  "inputLogicEmptyState": {
    "message": "Maglagay lamang ng numero na komportable ka sa paggastos ng third party ngayon o sa hinaharap. Maaari mong palaging taasan ang limitasyon sa paggastos sa ibang pagkakataon."
  },
  "inputLogicEqualOrSmallerNumber": {
    "message": "Nagbibigay-daan ito sa third party na gumastos ng $1 mula sa iyong kasalukuyang balanse.",
    "description": "$1 is the current token balance in the account and the name of the current token"
  },
  "inputLogicHigherNumber": {
    "message": "Pinapayagan nito ang third party na gastusin ang lahat ng balanse ng iyong token hanggang sa maabot nito ang limitasyon o bawiin mo ang limitasyon sa paggastos. Kung hindi ito nilayon, isaalang-alang ang pagtatakda ng mas mababang limitasyon sa paggastos."
  },
  "insightWarning": {
    "message": "babala"
  },
  "insightWarningCheckboxMessage": {
    "message": "$1 ang hiling ni $2",
    "description": "$1 is the action i.e. sign, confirm. $2 is the origin making the request."
  },
  "insightWarningContentPlural": {
    "message": "Suriin ang $1 bago ang $2. Kapag nagawa na, ang $3 ay hindi na mapapawalang-bisa.",
    "description": "$1 the 'insightWarnings' message (2 warnings) representing warnings, $2 is the action (i.e. signing) and $3 is the result (i.e. signature, transaction)"
  },
  "insightWarningContentSingular": {
    "message": "Suriin ang $1 bago ang $2. Kapag nagawa na, ang $3 ay hindi na mapapawalang-bisa.",
    "description": "$1 is the 'insightWarning' message (1 warning), $2 is the action (i.e. signing) and $3 is the result (i.e. signature, transaction)"
  },
  "insightWarningHeader": {
    "message": "Ang hiling na ito ay maaaring mapanganib"
  },
  "insightWarnings": {
    "message": "mga babala"
  },
  "insightsFromSnap": {
    "message": "Mga kaalaman mula sa $1",
    "description": "$1 represents the name of the snap"
  },
  "install": {
    "message": "I-install"
  },
  "installExtension": {
    "message": "I-install ang extension"
  },
  "installExtensionDescription": {
    "message": "Ang institution-compliant na bersyon ng nangungunang web3 wallet sa mundo, MetaMask."
  },
  "installOrigin": {
    "message": "I-install ang pinagmulan"
  },
  "installRequest": {
    "message": "Idagdag sa MetaMask"
  },
  "installedOn": {
    "message": "Na-install sa $1",
    "description": "$1 is the date when the snap has been installed"
  },
  "insufficientBalance": {
    "message": "Hindi sapat ang balanse."
  },
  "insufficientCurrencyBuyOrDeposit": {
    "message": "Wala kang sapat na $1 sa iyong account para bayaran ang mga transaksyon sa $2 network. $3 o magdeposito mula sa ibang account.",
    "description": "$1 is the native currency of the network, $2 is the name of the current network, $3 is the key 'buy' + the ticker symbol of the native currency of the chain wrapped in a button"
  },
  "insufficientCurrencyBuyOrReceive": {
    "message": "Wala kang sapat na $1 sa iyong account para mabayaran ang mga bayarin sa transaksyon sa $2 network. $3 o $4 mula sa ibang account.",
    "description": "$1 is the native currency of the network, $2 is the name of the current network, $3 is the key 'buy' + the ticker symbol of the native currency of the chain wrapped in a button, $4 is the key 'deposit' button"
  },
  "insufficientCurrencyDeposit": {
    "message": "Wala kang sapat na $1 sa iyong account para bayaran ang mga transaksyon sa $2 network. Magdeposito ng $1 mula sa ibang account.",
    "description": "$1 is the native currency of the network, $2 is the name of the current network"
  },
  "insufficientFunds": {
    "message": "Hindi sapat ang pondo."
  },
  "insufficientFundsForGas": {
    "message": "Di sapat na pondo para sa gas"
  },
  "insufficientTokens": {
    "message": "Hindi sapat ang token."
  },
  "interactingWith": {
    "message": "Nakikipag-ugnayan sa"
  },
  "interactingWithTransactionDescription": {
    "message": "Nakikipag-ugnayan ka sa kontrato na ito. Protektahan ang iyong sarili mula sa mga scammer sa pamamagitan ng pagberipika ng mga detalye."
  },
  "invalidAddress": {
    "message": "Di-wastong address"
  },
  "invalidAddressRecipient": {
    "message": "Ang address ng tatanggap ay hindi wasto"
  },
  "invalidAssetType": {
    "message": "Ang asset na ito ay isang NFT at kailangang idagdag muli sa pahina ng Mag-import ng mga NFT na matatagpuan sa ilalim ng tab ng mga NFT"
  },
  "invalidChainIdTooBig": {
    "message": "Di-wastong ID ng chain. Napakalaki ng ID ng chain."
  },
  "invalidCustomNetworkAlertContent1": {
    "message": "Kailangang ilagay ulit ang ID ng chain para sa custom na network na '$1'.",
    "description": "$1 is the name/identifier of the network."
  },
  "invalidCustomNetworkAlertContent2": {
    "message": "Para maprotektahan ka sa mga mapaminsala o palyadong network provider, kinakailangan na ngayon ang mga ID ng chain para sa lahat ng custom na network."
  },
  "invalidCustomNetworkAlertContent3": {
    "message": "Pumunta sa Mga Setting > Network at ilagay ang ID ng chain. Makikita mo ang mga ID ng chain ng mga pinakasikat na network sa $1.",
    "description": "$1 is a link to https://chainid.network"
  },
  "invalidCustomNetworkAlertTitle": {
    "message": "Di-wastong custom na network"
  },
  "invalidHexNumber": {
    "message": "Di-wastong hexadecimal number."
  },
  "invalidHexNumberLeadingZeros": {
    "message": "Di-wastong hexadecimal number. Alisin ang anumang zero sa unahan."
  },
  "invalidIpfsGateway": {
    "message": "Di-wastong IPFS Gateway: Ang value ay dapat na wastong URL"
  },
  "invalidNumber": {
    "message": "Di-wastong numero. Maglagay ng decimal o '0x'-prefixed hexadecimal number."
  },
  "invalidNumberLeadingZeros": {
    "message": "Di-wastong numero. Alisin ang anumang zero sa unahan."
  },
  "invalidRPC": {
    "message": "Di-wastong RPC URL"
  },
  "invalidSeedPhrase": {
    "message": "Di-wastong Lihim na Parirala sa Pagbawi"
  },
  "invalidSeedPhraseCaseSensitive": {
    "message": "Di-wastong input! Ang Lihim na Parirala sa Pagbawi ay case sensitive."
  },
  "ipfsGateway": {
    "message": "IPFS gateway"
  },
  "ipfsGatewayDescription": {
    "message": "Ang MetaMask ay gumagamit ng mga serbisyo ng third-party para ipakita ang mga imahe ng iyong mga NFT na nakaimbak sa IPFS, nagpapakita ng impormasyong nauugnay sa mga ENS address na ipinakita sa address bar ng iyong browser, at kinukuha ang mga icon para sa iba't ibang token. Ang iyong IP address ay maaaring ipakita sa mga serbisyong ito kapag ginagamit mo ang mga iyon."
  },
  "ipfsToggleModalDescriptionOne": {
    "message": "Gumagamit kami ng mga serbisyo ng third-party para ipakita ang imahe ng mga NFT na inimbak mo sa IPFS, nagpapakita ng impormasyong nauugnay sa mga ENS address na inilagay sa address bar ng browser mo, at kinukuha ang mga icon para sa iba't ibang token. Ang Iyong IP address ay maaaring makita ng iba sa mga serbisyong ito kapag ginagamit mo ang mga ito."
  },
  "ipfsToggleModalDescriptionTwo": {
    "message": "Ang pagpili sa Kumpirmahin ay nagbubukas sa IPFS resolution. Maaari mo itong isara sa loob ng $1 kahit anong oras.",
    "description": "$1 is the method to turn off ipfs"
  },
  "ipfsToggleModalSettings": {
    "message": "Mga Setting > Seguridad at pagkapribado"
  },
  "isSigningOrSubmitting": {
    "message": "Isang nakaraang transaksyon ay pinipirmahan o ipinapasa"
  },
  "jazzAndBlockies": {
    "message": "Ang mga Jazzicon at Blockies ay dalawang magkaibang istilo ng mga natatanging icon na makakatulong sa iyong makilala ang isang account sa isang sulyap."
  },
  "jazzicons": {
    "message": "Mga Jazzicon"
  },
  "jsDeliver": {
    "message": "jsDeliver"
  },
  "jsonFile": {
    "message": "File na JSON",
    "description": "format for importing an account"
  },
  "keyringAccountName": {
    "message": "Pangalan ng Account"
  },
  "keyringAccountPublicAddress": {
    "message": "Pampublikong Address"
  },
  "keyringSnapRemovalResult1": {
    "message": "Inalis ang $1 $2",
    "description": "Displays the result after removal of a keyring snap. $1 is the snap name, $2 is whether it is successful or not"
  },
  "keyringSnapRemovalResultNotSuccessful": {
    "message": "hindi ",
    "description": "Displays the `not` word in $2."
  },
  "keyringSnapRemoveConfirmation": {
    "message": "I-type ang $1 para kumpirmahin na nais mong alisin ang snap na ito:",
    "description": "Asks user to input the name nap prior to deleting the snap. $1 is the snap name"
  },
  "keystone": {
    "message": "Keystone"
  },
  "knownAddressRecipient": {
    "message": "Kilalang address ng kontrata."
  },
  "knownTokenWarning": {
    "message": "Mae-edit ng aksyong ito ang mga token na nakalista na sa iyong wallet, na puwedeng gamitin para i-phish ka. Aprubahan lang kung sigurado kang gusto mong baguhin kung ano ang kinakatawan ng mga token na ito. Alamin pa ang tungkol sa $1"
  },
  "l1Fee": {
    "message": "L1 na bayad"
  },
  "l1FeeTooltip": {
    "message": "L1 na bayad sa gas"
  },
  "l2Fee": {
    "message": "L2 na bayad"
  },
  "l2FeeTooltip": {
    "message": "L2 na bayad sa gas"
  },
  "lastConnected": {
    "message": "Huling Kumonekta"
  },
  "lastSold": {
    "message": "Huling naibenta"
  },
  "lavaDomeCopyWarning": {
    "message": "Para sa iyong kaligtasan, ang pagpil ng tekstong ito ay hindi available ngayon."
  },
  "layer1Fees": {
    "message": "Layer 1 na bayad"
  },
  "layer2Fees": {
    "message": "Layer 2 na bayad"
  },
  "learnCancelSpeeedup": {
    "message": "Alamin kung paano sa $1",
    "description": "$1 is link to cancel or speed up transactions"
  },
  "learnMore": {
    "message": "matuto pa"
  },
  "learnMoreAboutGas": {
    "message": "Gusto mo bang $1 tungkol sa gas?",
    "description": "$1 will be replaced by the learnMore translation key"
  },
  "learnMoreKeystone": {
    "message": "Matuto Pa"
  },
  "learnMoreUpperCase": {
    "message": "Matuto pa"
  },
  "learnMoreUpperCaseWithDot": {
    "message": "Matuto pa."
  },
  "learnScamRisk": {
    "message": "mga panloloko at panganib sa seguridad."
  },
  "learnToBridge": {
    "message": "Matutong mag-bridge"
  },
  "leaveMetaMask": {
    "message": "Umalis sa MetaMask?"
  },
  "leaveMetaMaskDesc": {
    "message": "Bibisita ka sa isang site sa labas ng MetaMask. I-double-check ang URL bago magpatuloy."
  },
  "ledgerAccountRestriction": {
    "message": "Kailangan mong gamitin ang huli mong account bago ka magdagdag ng panibago."
  },
  "ledgerConnectionInstructionCloseOtherApps": {
    "message": "Isara ang alinman sa iba pang software na konektado sa iyong device at pagkatapos ay mag-click dito para mag-refresh."
  },
  "ledgerConnectionInstructionHeader": {
    "message": "Bago ang pag-click ng kumpirmahin:"
  },
  "ledgerConnectionInstructionStepFour": {
    "message": "Paganahin ang \"data ng smart na kontrata\" o \"blind signing\" sa iyong Ledger device."
  },
  "ledgerConnectionInstructionStepThree": {
    "message": "Tiyaking naka-plug in ang iyong Ledger at piliin ang Ethereum app."
  },
  "ledgerDeviceOpenFailureMessage": {
    "message": "Nabigong mabuksan ang Ledger device. Ang iyong Ledger ay maaaring konektado sa ibang software. Pakisara ang Ledger Live o iba pang mga application na konektado sa iyong Ledger device, at subukan muling ikonekta."
  },
  "ledgerErrorConnectionIssue": {
    "message": "Muling ikonekta ang iyong ledger, buksan ang ETH app at subukan muli."
  },
  "ledgerErrorDevicedLocked": {
    "message": "Naka-lock ang iyong Ledger. I-unlock ito at pagkatapos ay subukan muli."
  },
  "ledgerErrorEthAppNotOpen": {
    "message": "Para malutas ang isyu, buksan ang ETH application sa iyong device at muling subukan."
  },
  "ledgerErrorTransactionDataNotPadded": {
    "message": "Ang input data ng transaksyon sa Ethereum ay hindi sapat na naka-pad."
  },
  "ledgerLiveApp": {
    "message": "Ledger Live App"
  },
  "ledgerLocked": {
    "message": "Hindi makakonekta sa Ledger device. Siguruhin na ang device mo ay naka-unlock at bukas ang Ethereum."
  },
  "ledgerTimeout": {
    "message": "Masyadong natatagalan ang Ledger Live upang tumugon o mag-timeout ng koneksyon. Tiyaking nakabukas ang Ledger Live app at naka-unlock ang iyong device."
  },
  "ledgerWebHIDNotConnectedErrorMessage": {
    "message": "Hindi nakakonekta ang ledger device. Kung nais mong ikonekta ang iyong Ledger, mangyaring i-click muli ang 'Magpatuloy' at aprubahan ang HID na koneksyon",
    "description": "An error message shown to the user during the hardware connect flow."
  },
  "levelArrow": {
    "message": "arrow ng level"
  },
  "lightTheme": {
    "message": "Maliwanag"
  },
  "likeToImportToken": {
    "message": "Gusto mo bang i-import ang token na ito?"
  },
  "likeToImportTokens": {
    "message": "Gusto mo bang i-import ang mga token na ito?"
  },
  "lineaGoerli": {
    "message": "Linea Goerli test network"
  },
  "lineaMainnet": {
    "message": "Linea Mainnet"
  },
  "lineaSepolia": {
    "message": "Linea Sepolia test network"
  },
  "link": {
    "message": "Link"
  },
  "links": {
    "message": "Mga Link"
  },
  "loadMore": {
    "message": "Matuto Pa"
  },
  "loading": {
    "message": "Nilo-load..."
  },
  "loadingScreenHardwareWalletMessage": {
    "message": "Mangyaring kumpletuhin ang transaksyon sa hardware wallet."
  },
  "loadingScreenSnapMessage": {
    "message": "Mangyaring kumpletuhin ang transaksyon sa Snap."
  },
  "loadingTokens": {
    "message": "Nilo-load ang Mga Token..."
  },
  "localhost": {
    "message": "Localhost 8545"
  },
  "lock": {
    "message": "I-lock"
  },
  "lockMetaMask": {
    "message": "I-lock ang MetaMask"
  },
  "lockTimeInvalid": {
    "message": "Ang lock time ay dapat na isang numero sa pagitan ng 0 at 10080"
  },
  "logo": {
    "message": "$1 logo",
    "description": "$1 is the name of the ticker"
  },
  "low": {
    "message": "Mababa"
  },
  "lowGasSettingToolTipMessage": {
    "message": "Gamitin ang $1 para maghintay ng mas murang presyo. Ang mga pagtatantya sa oras ay hindi gaanong tumpak dahil ang mga presyo ay medyo hindi mahuhulaan.",
    "description": "$1 is key 'low' separated here so that it can be passed in with bold font-weight"
  },
  "lowLowercase": {
    "message": "mababa"
  },
  "lowPriorityMessage": {
    "message": "Ang mga transaksyon sa hinaharap ay pipila pagkatapos nito. Ang presyong ito ay huling nakita noong nakaraan."
  },
  "mainnet": {
    "message": "Ethereum Mainnet"
  },
  "mainnetToken": {
    "message": "Ang address na ito ay tumutugma sa isang kilalang address ng token sa Mainnet ng Ethereum. Suriin muli ang address ng kontrata at network para sa token na sinusubukan mong idagdag."
  },
  "makeAnotherSwap": {
    "message": "Gumawa ng bagong pag-swap"
  },
  "makeSureNoOneWatching": {
    "message": "Siguraduhing walang tumitingin",
    "description": "Warning to users to be care while creating and saving their new Secret Recovery Phrase"
  },
  "marketCap": {
    "message": "Market cap"
  },
  "marketDetails": {
    "message": "Mga detalye ng market"
  },
  "max": {
    "message": "Max"
  },
  "maxBaseFee": {
    "message": "Pinakamataas na batayang bayad"
  },
  "maxFee": {
    "message": "Pinakamataas na bayad"
  },
  "maxFeeTooltip": {
    "message": "Ang pinakamalaking bayad na inilaan para bayaran ang transaksyon."
  },
  "maxPriorityFee": {
    "message": "Pinakamataas na bayad sa priyoridad"
  },
  "medium": {
    "message": "Market"
  },
  "mediumGasSettingToolTipMessage": {
    "message": "Gamitin ang $1 para sa pagproseso sa kasalukuyang market price.",
    "description": "$1 is key 'medium' (text: 'Market') separated here so that it can be passed in with bold font-weight"
  },
  "memo": {
    "message": "memo"
  },
  "message": {
    "message": "Mensahe"
  },
  "metaMaskConnectStatusParagraphOne": {
    "message": "Mas may kontrol ka na ngayon sa mga koneksyon ng iyong account sa MetaMask."
  },
  "metaMaskConnectStatusParagraphThree": {
    "message": "I-click ito para pamahalaan ang mga nakakonekta mong account."
  },
  "metaMaskConnectStatusParagraphTwo": {
    "message": "Makikita sa button ng katayuan ng koneksyon kung nakakonekta ang website na binibisita mo sa kasalukuyan mong napiling account."
  },
  "metadataModalSourceTooltip": {
    "message": "Ang $1 ay naka-host sa npm at $2 ang natatanging pagkakailanlan ng Snap.",
    "description": "$1 is the snap name and $2 is the snap NPM id."
  },
  "metamaskInstitutionalVersion": {
    "message": "Bersyon ng MetaMask Institutional"
  },
  "metamaskNotificationsAreOff": {
    "message": "Hindi active sa kasalukuyan ang mga notipikasyon sa wallet."
  },
  "metamaskPortfolio": {
    "message": "MetaMask Portfolio."
  },
  "metamaskSwapsOfflineDescription": {
    "message": "Kasalukuyang minementina ang MetaMask Swaps. Bumalik sa ibang pagkakataon."
  },
  "metamaskVersion": {
    "message": "Bersyon ng MetaMask"
  },
  "methodData": {
    "message": "Pamamaraan"
  },
  "methodDataTransactionDesc": {
    "message": "Isinakatuparang function batay sa na-decode na input data."
  },
  "methodNotSupported": {
    "message": "Hindi suportado sa account na ito."
  },
  "metrics": {
    "message": "Metrics"
  },
  "millionAbbreviation": {
    "message": "M",
    "description": "Shortened form of 'million'"
  },
  "mismatchAccount": {
    "message": "Ang pinili mong account na ($1) ay kakaiba sa account na sinusubukan mong mag-sign in ($2)"
  },
  "mismatchedChainLinkText": {
    "message": "i-verify ang mga detalye ng network",
    "description": "Serves as link text for the 'mismatchedChain' key. This text will be embedded inside the translation for that key."
  },
  "mismatchedChainRecommendation": {
    "message": "Inirerekomenda namin na $1 ka bago magpatuloy.",
    "description": "$1 is a clickable link with text defined by the 'mismatchedChainLinkText' key. The link will open to instructions for users to validate custom network details."
  },
  "mismatchedNetworkName": {
    "message": "Ayon sa aming talaan, ang pangalan ng network ay maaaring hindi tumugma nang tama sa ID ng chain na ito."
  },
  "mismatchedNetworkSymbol": {
    "message": "Ang isinumiteng simbolo ng currency ay hindi tumutugma sa inaasahan namin para sa ID ng chain na ito."
  },
  "mismatchedRpcChainId": {
    "message": "Ang ID ng chain na ibinalik ng custom na network ay hindi tumutugma sa isinumiteng ID ng chain."
  },
  "mismatchedRpcUrl": {
    "message": "Ayon sa aming mga talaan, ang isinumiteng RPC URL value ay hindi tumutugma sa isang kilalang provider para sa ID ng chain na ito."
  },
  "missingSetting": {
    "message": "Hindi makahanap ng setting?"
  },
  "missingSettingRequest": {
    "message": "Humiling dito"
  },
  "mmiBuiltAroundTheWorld": {
    "message": "Ang MetaMask Institutional ay dinisenyo at binuo sa buong mundo."
  },
  "mmiNewNFTDetectedInNFTsTabMessage": {
    "message": "Hayaan ang MetaMask Institutional na awtomatikong na detect ang mga NFT sa iyong wallet."
  },
  "mmiPasswordSetupDetails": {
    "message": "Ang password na ito ay maga-unlock sa iyong MetaMask Institutional extension lamang."
  },
  "more": {
    "message": "higit pa"
  },
  "multipleSnapConnectionWarning": {
    "message": "Si $1 ay gustong gumamit ng $2 Snaps",
    "description": "$1 is the dapp and $2 is the number of snaps it wants to connect to."
  },
  "mustSelectOne": {
    "message": "Dapat pumili ng kahit 1 token lang."
  },
  "name": {
    "message": "Pangalan"
  },
  "nameAddressLabel": {
    "message": "Address",
    "description": "Label above address field in name component modal."
  },
  "nameInstructionsNew": {
    "message": "Kung alam mo ang address na ito, bigyan ito ng palayaw para makilala ito sa hinaharap.",
    "description": "Instruction text in name component modal when value is not recognised."
  },
  "nameInstructionsRecognized": {
    "message": "Ang address na ito ay may default na palayaw, ngunit maaari mo itong i-edit o tuklasin ang iba pang mungkahi.",
    "description": "Instruction text in name component modal when value is recognized but not saved."
  },
  "nameInstructionsSaved": {
    "message": "Nagdagdag ka ng palayaw para sa address na ito noon. Maaari mong i-edit o tingnan ang iba pang mungkahing palayaw.",
    "description": "Instruction text in name component modal when value is saved."
  },
  "nameLabel": {
    "message": "Palayaw",
    "description": "Label above name input field in name component modal."
  },
  "nameModalMaybeProposedName": {
    "message": "Baka: $1",
    "description": "$1 is the proposed name"
  },
  "nameModalTitleNew": {
    "message": "Hindi kilalang address",
    "description": "Title of the modal created by the name component when value is not recognised."
  },
  "nameModalTitleRecognized": {
    "message": "Kilalang address",
    "description": "Title of the modal created by the name component when value is recognized but not saved."
  },
  "nameModalTitleSaved": {
    "message": "Nai-save na address",
    "description": "Title of the modal created by the name component when value is saved."
  },
  "nameProviderProposedBy": {
    "message": "Minungkahi ng $1",
    "description": "$1 is the name of the provider"
  },
  "nameProvider_ens": {
    "message": "Ethereum Name Service (ENS)"
  },
  "nameProvider_etherscan": {
    "message": "Etherscan"
  },
  "nameProvider_lens": {
    "message": "Lens Protocol"
  },
  "nameProvider_token": {
    "message": "MetaMask"
  },
  "nameSetPlaceholder": {
    "message": "Pumili ng palayaw...",
    "description": "Placeholder text for name input field in name component modal."
  },
  "nativeNetworkPermissionRequestDescription": {
    "message": "Ang $1 ay humihiling ng iyong pag-apruba para:",
    "description": "$1 represents dapp name"
  },
  "nativePermissionRequestDescription": {
    "message": "Gusto mo bang gawin ng site na ito ang mga sumusunod?",
    "description": "Description below header used on Permission Connect screen for native permissions."
  },
  "nativeToken": {
    "message": "Ang native token sa network na ito ay $1. Ito ang token na ginagamit para sa mga gas fee. ",
    "description": "$1 represents the name of the native token on the current network"
  },
  "nativeTokenScamWarningConversion": {
    "message": "I-edit ang mga detalye ng network"
  },
  "nativeTokenScamWarningDescription": {
    "message": "Ang network na ito ay hindi tugma sa kaugnay na chain ID o pangalan nito. Maraming popular na token ang gumagamit ng pangalang $1, kaya nagiging puntirya ito ng mga scam. Maaari kang linlangin ng mga scammer na magpadala sa kanila ng mas mahal na currency bilang kapalit. I-verify ang lahat bago magpatuloy.",
    "description": "$1 represents the currency name, $2 represents the expected currency symbol"
  },
  "nativeTokenScamWarningTitle": {
    "message": "Isa itong potensyal na scam",
    "description": "Title for nativeTokenScamWarningDescription"
  },
  "needHelp": {
    "message": "Kailangan ng tulong? Makipag-ugnayan sa $1",
    "description": "$1 represents `needHelpLinkText`, the text which goes in the help link"
  },
  "needHelpFeedback": {
    "message": "Ibahagi ang iyong Feedback"
  },
  "needHelpLinkText": {
    "message": "Suporta sa MetaMask"
  },
  "needHelpSubmitTicket": {
    "message": "Magsumite ng ticket"
  },
  "needImportFile": {
    "message": "Dapat kang pumili ng file na ii-import.",
    "description": "User is important an account and needs to add a file to continue"
  },
  "negativeETH": {
    "message": "Hindi makakapagpadala ng mga negatibong halaga ng ETH."
  },
  "negativeOrZeroAmountToken": {
    "message": "Hindi maaaring magpadala ng negatibo o zero na halaga ng asset."
  },
  "network": {
    "message": "Network:"
  },
  "networkDetails": {
    "message": "Mga Detalye ng Network"
  },
  "networkIsBusy": {
    "message": "Busy ang network. Ang presyo ng gas ay mataas at ang pagtantya ay hindi gaanong tumpak."
  },
  "networkMenu": {
    "message": "Network Menu"
  },
  "networkMenuHeading": {
    "message": "Pumili ng network"
  },
  "networkName": {
    "message": "Pangalan ng Network"
  },
  "networkNameArbitrum": {
    "message": "Arbitrum"
  },
  "networkNameAvalanche": {
    "message": "Avalanche"
  },
  "networkNameBSC": {
    "message": "BSC"
  },
  "networkNameBase": {
    "message": "Base"
  },
  "networkNameBitcoin": {
    "message": "Bitcoin"
  },
  "networkNameDefinition": {
    "message": "Ang pangalan ay nauugnay sa network na ito."
  },
  "networkNameEthereum": {
    "message": "Ethereum"
  },
  "networkNameGoerli": {
    "message": "Goerli"
  },
  "networkNameLinea": {
    "message": "Linea"
  },
  "networkNameOpMainnet": {
    "message": "OP Mainnet"
  },
  "networkNamePolygon": {
    "message": "Polygon"
  },
  "networkNameTestnet": {
    "message": "Testnet"
  },
  "networkNameZkSyncEra": {
    "message": "zkSync Era"
  },
  "networkOptions": {
    "message": "Mga pagpipilian na network"
  },
  "networkProvider": {
    "message": "Network provider"
  },
  "networkStatus": {
    "message": "Katayuan ng network"
  },
  "networkStatusBaseFeeTooltip": {
    "message": "Ang batayang bayad ay itinakda ng network at nagbabago kada 12-14 na segundo. Ang aming $1 at $2 na options account para sa biglaang pagtaas.",
    "description": "$1 and $2 are bold text for Medium and Aggressive respectively."
  },
  "networkStatusPriorityFeeTooltip": {
    "message": "Range ng bayad sa priyoridad (kilala rin bilang “tip ng minero”). Ito ay direktang napupunta sa mga minero at ginagawang insentibo ang mga ito upang unahin ang iyong transaksyon."
  },
  "networkStatusStabilityFeeTooltip": {
    "message": "Ang mga bayad sa gas na $1 ay nauugnay sa huling 72 oras.",
    "description": "$1 is networks stability value - stable, low, high"
  },
  "networkSwitchConnectionError": {
    "message": "Hindi kami makakonekta sa $1",
    "description": "$1 represents the network name"
  },
  "networkURL": {
    "message": "URL Network"
  },
  "networkURLDefinition": {
    "message": "Ang URL ay ginamit upang ma-access ang network na ito."
  },
  "networks": {
    "message": "Mga Network"
  },
  "nevermind": {
    "message": "Huwag na"
  },
  "new": {
    "message": "Bago!"
  },
  "newAccount": {
    "message": "Bagong Account"
  },
  "newAccountNumberName": {
    "message": "Account $1",
    "description": "Default name of next account to be created on create account screen"
  },
  "newContact": {
    "message": "Bagong Contact"
  },
  "newContract": {
    "message": "Bagong kontrata"
  },
  "newNFTDetectedInImportNFTsMessageStrongText": {
    "message": "Settings > Seguridad at pagkapribado"
  },
  "newNFTDetectedInImportNFTsMsg": {
    "message": "Upang gamitin ang Opensea para makita ang iyong NFT, i-on ang 'I-display ang NFT Media'' sa $1.",
    "description": "$1 is used for newNFTDetectedInImportNFTsMessageStrongText"
  },
  "newNFTDetectedInNFTsTabMessage": {
    "message": "Hayaan ang MetaMask na awtomatikong i-detect at magpakita ng mga NFT sa iyong wallet."
  },
  "newNFTsAutodetected": {
    "message": "NFT autodetection"
  },
  "newNetworkAdded": {
    "message": "Ang “$1” matagumpay na naidagdag!"
  },
  "newNetworkEdited": {
    "message": "Ang “$1” ay matagumpay na na-edit!"
  },
  "newNftAddedMessage": {
    "message": "Matagumpay na naidagdag ang NFT!"
  },
  "newPassword": {
    "message": "Bagong password (min na 8 char)"
  },
  "newPrivacyPolicyActionButton": {
    "message": "Magbasa pa"
  },
  "newPrivacyPolicyTitle": {
    "message": "Binago namin ang aming patakaran sa pagkapribado"
  },
  "newTokensImportedMessage": {
    "message": "Matagumpay mong na-import ang $1.",
    "description": "$1 is the string of symbols of all the tokens imported"
  },
  "newTokensImportedTitle": {
    "message": "Na-import ang token"
  },
  "next": {
    "message": "Susunod"
  },
  "nextNonceWarning": {
    "message": "Mas mataas ang noncesa iminumungkahing nonce na $1",
    "description": "The next nonce according to MetaMask's internal logic"
  },
  "nftAddFailedMessage": {
    "message": "Hindi maidaragdag ang NFT dahil hindi tumutugma ang mga detalye ng pagmamay-ari. Siguraduhing tamang impormasyon ang iyong nailagay."
  },
  "nftAddressError": {
    "message": "Ang token na ito ay isang NFT. Idagdag sa $1",
    "description": "$1 is a clickable link with text defined by the 'importNFTPage' key"
  },
  "nftAlreadyAdded": {
    "message": "Naidagdag na ang NFT."
  },
  "nftAutoDetectionEnabled": {
    "message": "Pinagana ang autodetection ng NFT"
  },
  "nftDisclaimer": {
    "message": "Disclaimer: Kinukuha ng MetaMask ang media file mula sa pinagmulang url. Ang url na ito kung minsan ay pinapalitan ng marketplace kung saan nalikha ang NFT."
  },
  "nftOptions": {
    "message": "Mga Pagpipilian sa NFT"
  },
  "nftTokenIdPlaceholder": {
    "message": "Ilagay ang id ng token"
  },
  "nftWarningContent": {
    "message": "Nagbibigay ka ng access sa $1, kabilang ang anumang maaaring maging pag-aari mo sa hinaharap. Ang partido sa kabilang panig ay maaaring maglipat ng mga NFT na ito mula sa iyong wallet sa anumang oras nang hindi ka tinatanong hanggang sa bawiin mo ang pag-aprubang ito. $2",
    "description": "$1 is nftWarningContentBold bold part, $2 is Learn more link"
  },
  "nftWarningContentBold": {
    "message": "ang lahat ng iyong $1 NFT",
    "description": "$1 is name of the collection"
  },
  "nftWarningContentGrey": {
    "message": "Magpatuloy nang may pag-iingat."
  },
  "nfts": {
    "message": "Mga NFT"
  },
  "nftsPreviouslyOwned": {
    "message": "Dating Pagmamay-ari"
  },
  "nickname": {
    "message": "Palayaw"
  },
  "noAccountsFound": {
    "message": "Walang nakitang account para sa ibinigay na query sa paghahanap"
  },
  "noConnectedAccountDescription": {
    "message": "Pumili ng account na gusto mong gamitin sa site na ito para magpatuloy."
  },
  "noConnectedAccountTitle": {
    "message": "Ang MetaMask ay hindi nakakonekta sa site na ito"
  },
  "noConversionDateAvailable": {
    "message": "Walang available na petsa sa pagpapapalit ng currency"
  },
  "noConversionRateAvailable": {
    "message": "Hindi available ang rate ng palitan"
  },
  "noDomainResolution": {
    "message": "Walang resolusyon para sa ibinigay na domain."
  },
  "noHardwareWalletOrSnapsSupport": {
    "message": "Ang mga Snap, at karamihan sa mga hardware wallet, ay hindi gagana sa iyong kasalukuyang bersyon ng browser."
  },
  "noNFTs": {
    "message": "Wala pang mga NFT"
  },
  "noNetworksFound": {
    "message": "Walang nakitang mga network para sa ibinigay na tanong ng paghahanap"
  },
  "noSnaps": {
    "message": "Wala kang naka-install na snaps."
  },
  "noThanks": {
    "message": "Salamat na lang"
  },
  "noTransactions": {
    "message": "Wala kang transaksyon"
  },
  "noWebcamFound": {
    "message": "Hindi nakita ang webcam ng iyong computer. Pakisubukan ulit."
  },
  "noWebcamFoundTitle": {
    "message": "Hindi nakita ang webcam"
  },
  "nonCustodialAccounts": {
    "message": "Pinapayagan ka ng MetaMask Institutional na gumamit ng mga non-custodial na account, kung plano mong gamitin ang mga account na ito na i-backup ang Lihim na Parirala sa Pagbawi."
  },
  "nonce": {
    "message": "Nonce"
  },
  "nonceField": {
    "message": "I-customize ang nonce ng transaksyon"
  },
  "nonceFieldDesc": {
    "message": "I-on ito para baguhin ang nonce (numero ng transaksyon) kapag nagpapadala ng mga asset. Ito ay isang advanced na feature, gamitin nang may pag-iingat."
  },
  "nonceFieldHeading": {
    "message": "I-custom ang nonce"
  },
  "notBusy": {
    "message": "Hindi busy"
  },
  "notCurrentAccount": {
    "message": "Ito ba ang tamang account? Iba ito sa kasalukuyang napiling account sa iyong wallet"
  },
  "notEnoughBalance": {
    "message": "Hindi sapat ang balanse"
  },
  "notEnoughGas": {
    "message": "Hindi Sapat ang Gas"
  },
  "note": {
    "message": "Tala"
  },
  "notePlaceholder": {
    "message": "Makikita ng nag-apruba ang tala na ito kapag inaprubahan ang transaksyon sa custodian."
  },
  "notificationDetail": {
    "message": "Mga detalye"
  },
  "notificationDetailBaseFee": {
    "message": "Batayang bayad (GWEI)"
  },
  "notificationDetailGasLimit": {
    "message": "Limitasyon ng gas (mga unit)"
  },
  "notificationDetailGasUsed": {
    "message": "Ginamit na gas (mga unit)"
  },
  "notificationDetailMaxFee": {
    "message": "Pinakamataas na bayad bawat gas"
  },
  "notificationDetailNetwork": {
    "message": "Network"
  },
  "notificationDetailNetworkFee": {
    "message": "Bayad sa network"
  },
  "notificationDetailPriorityFee": {
    "message": "Bayad sa priyoridad (GWEI)"
  },
  "notificationItemCheckBlockExplorer": {
    "message": "Tingnan sa Block Explorer"
  },
  "notificationItemCollection": {
    "message": "Koleksyon"
  },
  "notificationItemConfirmed": {
    "message": "Nakumpirma"
  },
  "notificationItemError": {
    "message": "Hindi mabawi ang mga bayarin sa kasalukuyan"
  },
  "notificationItemFrom": {
    "message": "Mula kay/sa"
  },
  "notificationItemLidoStakeReadyToBeWithdrawn": {
    "message": "Handa na ang Pag-withdraw"
  },
  "notificationItemLidoStakeReadyToBeWithdrawnMessage": {
    "message": "Maaari mo ng i-withdraw ang iyong in-unstake na $1"
  },
  "notificationItemLidoWithdrawalRequestedMessage": {
    "message": "Ang iyong hiling na i-unstake ang $1 ay naipadala na"
  },
  "notificationItemNFTReceivedFrom": {
    "message": "Nakatanggap ng NFT mula kay/sa"
  },
  "notificationItemNFTSentTo": {
    "message": "Ipinadala ang NFT kay/sa"
  },
  "notificationItemNetwork": {
    "message": "Network"
  },
  "notificationItemRate": {
    "message": "Halaga (kasama ang bayarin)"
  },
  "notificationItemReceived": {
    "message": "Natanggap"
  },
  "notificationItemReceivedFrom": {
    "message": "Natanggap mula kay/sa"
  },
  "notificationItemSent": {
    "message": "Ipinadala"
  },
  "notificationItemSentTo": {
    "message": "Ipinadala kay/sa"
  },
  "notificationItemStakeCompleted": {
    "message": "Nakumpleto ang pag-stake"
  },
  "notificationItemStaked": {
    "message": "Nai-stake"
  },
  "notificationItemStakingProvider": {
    "message": "Tagapagbigay ng Staking"
  },
  "notificationItemStatus": {
    "message": "Katayuan"
  },
  "notificationItemSwapped": {
    "message": "Nai-swap"
  },
  "notificationItemSwappedFor": {
    "message": "para kay/sa"
  },
  "notificationItemTo": {
    "message": "Sa/Kay"
  },
  "notificationItemTransactionId": {
    "message": "ID ng Transaksyon"
  },
  "notificationItemUnStakeCompleted": {
    "message": "Nakumpleto ang pag-unstake"
  },
  "notificationItemUnStaked": {
    "message": "Na-unstake"
  },
  "notificationItemUnStakingRequested": {
    "message": "Hiniling ang pag-unstake"
  },
  "notificationTransactionFailedMessage": {
    "message": "Nabigo ang transaksyon $1! $2",
    "description": "Content of the browser notification that appears when a transaction fails"
  },
  "notificationTransactionFailedMessageMMI": {
    "message": "Nabigo ang transaksyon! $1",
    "description": "Content of the browser notification that appears when a transaction fails in MMI"
  },
  "notificationTransactionFailedTitle": {
    "message": "Nabigong transaksyon",
    "description": "Title of the browser notification that appears when a transaction fails"
  },
  "notificationTransactionSuccessMessage": {
    "message": "Nakumpirma ang transaksyon $1!",
    "description": "Content of the browser notification that appears when a transaction is confirmed"
  },
  "notificationTransactionSuccessTitle": {
    "message": "Nakumpirmang transaksyon",
    "description": "Title of the browser notification that appears when a transaction is confirmed"
  },
  "notificationTransactionSuccessView": {
    "message": "Tingnan sa $1",
    "description": "Additional content in a notification that appears when a transaction is confirmed and has a block explorer URL."
  },
  "notifications": {
    "message": "Mga Abiso"
  },
  "notificationsDropLedgerFirefoxDescription": {
    "message": "Hindi na sinusuportahan ng Firefox ang U2F, kaya ang Ledger ay hindi gagana sa MetaMask sa Firefox. Subukan ang MetaMask sa Google Chrome.",
    "description": "Description of a notification in the 'See What's New' popup. Describes that ledger will not longer be supported for firefox users and they should use MetaMask on chrome for ledger support instead."
  },
  "notificationsDropLedgerFirefoxTitle": {
    "message": "Hindi na ipagpapatuloy ang Ledger Support para s Firefox",
    "description": "Title for a notification in the 'See What's New' popup. Tells firefox users that ledger support is being dropped."
  },
  "notificationsFeatureToggle": {
    "message": "Paganahin ang Mga Wallet Notification",
    "description": "Experimental feature title"
  },
  "notificationsFeatureToggleDescription": {
    "message": "Pinapagana nito ang mga notipikasyon sa wallet tulad ng pagpapadala/pagtanggap ng mga pondo o nft at anunsiyo sa mga tampok.",
    "description": "Description of the experimental notifications feature"
  },
  "notificationsMarkAllAsRead": {
    "message": "Markahan ang lahat bilang nabasa na"
  },
  "notificationsPageEmptyTitle": {
    "message": "Walang makikita rito"
  },
  "notificationsPageErrorContent": {
    "message": "Mangyaring subukang bisitahin muli ang pahinang ito."
  },
  "notificationsPageErrorTitle": {
    "message": "Mayroong naging error"
  },
  "notificationsPageNoNotificationsContent": {
    "message": "Hindi ka pa nakatanggap ng anumang notipikasyon."
  },
  "notificationsSettingsBoxError": {
    "message": "Nagkaproblema. Pakisubukan muli."
  },
  "notificationsSettingsPageAllowNotifications": {
    "message": "Manatiling may-alam sa nangyayari sa iyong wallet gamit ang mga notipikasyon. Para gamitin ang mga notipikasyon, gumagamit kami ng profile para i-sync ang ilang mga setting sa lahat ng iyong mga device. $1"
  },
  "notificationsSettingsPageAllowNotificationsLink": {
    "message": "Matutunan kung paano namin protektahan ang iyong pagkapribado habang gamit ang tampok na ito."
  },
  "numberOfNewTokensDetectedPlural": {
    "message": "$1 (na) bagong token ang nakita sa account na ito",
    "description": "$1 is the number of new tokens detected"
  },
  "numberOfNewTokensDetectedSingular": {
    "message": "1 bagong token ang nakita sa account na ito"
  },
  "numberOfTokens": {
    "message": "Bilang ng token"
  },
  "ofTextNofM": {
    "message": "ng"
  },
  "off": {
    "message": "Naka-off"
  },
  "offlineForMaintenance": {
    "message": "Offline para sa pagmamantini"
  },
  "ok": {
    "message": "Ok"
  },
  "on": {
    "message": "Naka-on"
  },
  "onboardedMetametricsAccept": {
    "message": "Sumasang-ayon ako"
  },
  "onboardedMetametricsDisagree": {
    "message": "Huwag na lang"
  },
  "onboardedMetametricsKey1": {
    "message": "Pinakabagong mga pagpapaunlad"
  },
  "onboardedMetametricsKey2": {
    "message": "Mga tampok ng produkto"
  },
  "onboardedMetametricsKey3": {
    "message": "Iba pang kaugnay na mga materyal sa promosyon"
  },
  "onboardedMetametricsLink": {
    "message": "MetaMetrics"
  },
  "onboardedMetametricsParagraph1": {
    "message": "Dagdag pa sa $1, nais naming gamitin ang data upang maunawaan kung paano ka nakikipag-ugnayan sa komunikasyon sa marketing.",
    "description": "$1 represents the 'onboardedMetametricsLink' locale string"
  },
  "onboardedMetametricsParagraph2": {
    "message": "Tumutulong ito sa amin na maiangkop ang aming ibinabahagi sa iyo, tulad ng:"
  },
  "onboardedMetametricsParagraph3": {
    "message": "Tandaan, hindi namin ibebenta ang data na iyong ibibigay at maaari kang mag-opt out anumang oras."
  },
  "onboardedMetametricsTitle": {
    "message": "Tulungan kami na paghusayin ang iyong karanasan"
  },
  "onboardingAdvancedPrivacyIPFSDescription": {
    "message": "Ginagawang posible ng IPFS gateway na ma-access at makita ang datos na pinangangasiwaan ng mga third party. Maaari kang magdagdag ng custom na IPFS gateway o magpatuloy sa paggamit ng default."
  },
  "onboardingAdvancedPrivacyIPFSInvalid": {
    "message": "Maglagay ng wastong URL"
  },
  "onboardingAdvancedPrivacyIPFSTitle": {
    "message": "Magdagdag ng custom na IPFS Gateway"
  },
  "onboardingAdvancedPrivacyIPFSValid": {
    "message": "Ang URL ng IPFS gateway ay wasto"
  },
  "onboardingAdvancedPrivacyNetworkDescription": {
    "message": "Gumagamit kami ng Infura bilang aming provider ng remote procedure call (RPC) para mag-alok ng pinakamaaasahan at pribadong access sa Ethereum data na kaya namin. Maaari kang pumili ng iyong sariling RPC, ngunit tandaan na ang anumang RPC ay makakatanggap ng iyong IP address at Ethereum wallet upang gumawa ng mga transaksyon. Basahin ang aming $1 para matuto pa tungkol sa kung paano pinangangasiwaan ng Infura ang data."
  },
  "onboardingAdvancedPrivacyNetworkTitle": {
    "message": "Piliin ang iyong network"
  },
  "onboardingCreateWallet": {
    "message": "Gumawa ng bagong wallet"
  },
  "onboardingImportWallet": {
    "message": "Mag-import ng umiiral na wallet"
  },
  "onboardingMetametricsAgree": {
    "message": "Sumasang-ayon ako"
  },
  "onboardingMetametricsDescription": {
    "message": "Nais naming mangalap ng data para sa batayang paggamit upang mapahusay ang MetaMask. Dapat mong malaman na hindi namin ibebenta ang data na iyong ibibigay rito."
  },
  "onboardingMetametricsDescription2": {
    "message": "Kapag kami ay nangangalap ng metrics, ito ay palaging..."
  },
  "onboardingMetametricsInfuraTerms": {
    "message": "Ipapaalam namin sa iyo kung magdesisyon kaming gamitin ang data na ito para sa ibang layunin. Maaari mong suriin ang aming $1 para sa karagdagang impormasyon. Tandaan, maaari kang magpunta sa mga setting at mag-opt out anumang oras.",
    "description": "$1 represents `onboardingMetametricsInfuraTermsPolicy`"
  },
  "onboardingMetametricsInfuraTermsPolicy": {
    "message": "Patakaran sa Pagkapribado"
  },
  "onboardingMetametricsNeverCollect": {
    "message": "$1 mga click at view sa app ay nakaimbak, ngunit ang ibang detalye (tulad ng iyong address) ay hindi.",
    "description": "$1 represents `onboardingMetametricsNeverCollectEmphasis`"
  },
  "onboardingMetametricsNeverCollectEmphasis": {
    "message": "Pribado:"
  },
  "onboardingMetametricsNeverCollectIP": {
    "message": "$1 pansamantala naming ginamit ang iyong IP address upang malaman ang pangkalahatang lokasyon (tulad ng iyong bansa o rehiyon), ngunit hindi ito iniimbak.",
    "description": "$1 represents `onboardingMetametricsNeverCollectIPEmphasis`"
  },
  "onboardingMetametricsNeverCollectIPEmphasis": {
    "message": "Pangkalahatan:"
  },
  "onboardingMetametricsNeverSellData": {
    "message": "$1 ikaw ang magdedesisyon kung nais mong ibahagi o burahin ang iyong data sa paggamit sa pamamagitan ng mga setting anumang oras.",
    "description": "$1 represents `onboardingMetametricsNeverSellDataEmphasis`"
  },
  "onboardingMetametricsNeverSellDataEmphasis": {
    "message": "Opsyonal:"
  },
  "onboardingMetametricsPrivacyDescription": {
    "message": "Matuto kung paano namin pinoprotektahan ang iyong pagkapribado habang kinokolekta ang data sa paggamit para sa iyong profile."
  },
  "onboardingMetametricsTitle": {
    "message": "Tulungan kaming mapahusay ang MetaMask"
  },
  "onboardingMetametricsUseDataCheckbox": {
    "message": "Gagamitin namin ang data na ito upang matutunan kung paano ka nakikipag-ugnayan sa aming mga komunikasyon sa marketing. Maaari kaming magbahagi ng kaugnay na balita (tulad ng mga tampok ng produkto)."
  },
  "onboardingPinExtensionBillboardAccess": {
    "message": "Buong Access"
  },
  "onboardingPinExtensionBillboardDescription": {
    "message": "Makikita ang mga extension na ito at mababago ang impormasyon"
  },
  "onboardingPinExtensionBillboardDescription2": {
    "message": "sa site na ito."
  },
  "onboardingPinExtensionBillboardTitle": {
    "message": "Mga extension"
  },
  "onboardingPinExtensionChrome": {
    "message": "Mag-click sa con ng browser extension"
  },
  "onboardingPinExtensionDescription": {
    "message": "I-pin ang MetaMask sa iyong browser para madali itong ma-access at madaling makita ang mga kumpirmasyon ng transaksyon."
  },
  "onboardingPinExtensionDescription2": {
    "message": "Maaari mong buksan ang MetaMask sa pamamagitan ng pag-click sa extension at pag-accesss sa wallet mo sa 1 click lang."
  },
  "onboardingPinExtensionDescription3": {
    "message": "Mag-click sa icon ng browser extension para agad itong ma-access"
  },
  "onboardingPinExtensionLabel": {
    "message": "I-pin ang MetaMask"
  },
  "onboardingPinExtensionStep1": {
    "message": "1"
  },
  "onboardingPinExtensionStep2": {
    "message": "2"
  },
  "onboardingPinExtensionTitle": {
    "message": "Ang pag-install ng iyong MetaMask ay kumpleto na!"
  },
  "onboardingPinMmiExtensionLabel": {
    "message": "I-pin ang MetaMask Institutional"
  },
  "onboardingUsePhishingDetectionDescription": {
    "message": "Ang mga alerto sa pagtuklas ng phishing ay umaasa sa komunikasyon sa $1. Ang jsDeliver ay magkakaroon ng access sa iyong IP address. Tingnan ang $2.",
    "description": "The $1 is the word 'jsDeliver', from key 'jsDeliver' and $2 is the words Privacy Policy from key 'privacyMsg', both separated here so that it can be wrapped as a link"
  },
  "oneDayAbbreviation": {
    "message": "1D",
    "description": "Shortened form of '1 day'"
  },
  "oneMonthAbbreviation": {
    "message": "1M",
    "description": "Shortened form of '1 month'"
  },
  "oneWeekAbbreviation": {
    "message": "1W",
    "description": "Shortened form of '1 week'"
  },
  "oneYearAbbreviation": {
    "message": "1Y",
    "description": "Shortened form of '1 year'"
  },
  "onekey": {
    "message": "OneKey"
  },
  "onlyConnectTrust": {
    "message": "Kumonekta lang sa mga site na pinagkakatiwalaan mo. $1",
    "description": "Text displayed above the buttons for connection confirmation. $1 is the link to the learn more web page."
  },
  "openCustodianApp": {
    "message": "Buksan ang $1 app",
    "description": "The $1 is the name of the Custodian that will be open"
  },
  "openFullScreenForLedgerWebHid": {
    "message": "Pumunta sa full screen para ikonekta ang iyong Ledger.",
    "description": "Shown to the user on the confirm screen when they are viewing MetaMask in a popup window but need to connect their ledger via webhid."
  },
  "openInBlockExplorer": {
    "message": "Buksan sa block explorer"
  },
  "openSeaNew": {
    "message": "OpenSea"
  },
  "operationFailed": {
    "message": "Nabigo ang Operasyon"
  },
  "optional": {
    "message": "Opsyonal"
  },
  "options": {
    "message": "Mga pagpipilian"
  },
  "or": {
    "message": "o"
  },
  "origin": {
    "message": "Pinagmulan"
  },
  "osTheme": {
    "message": "Sistema"
  },
  "otherSnaps": {
    "message": "iba pang mga snap",
    "description": "Used in the 'permission_rpc' message."
  },
  "outdatedBrowserNotification": {
    "message": "Hindi na updated ang iyong browser. Kapag hindi mo inupdate ang iyong browser, hindi ka makakakuha ng mga security patch at bagong feature mula sa MetaMask."
  },
  "padlock": {
    "message": "Padlock"
  },
  "parameters": {
    "message": "Mga Parameter"
  },
  "participateInMetaMetrics": {
    "message": "Sumali sa MetaMetrics"
  },
  "participateInMetaMetricsDescription": {
    "message": "Sumali sa MetaMetrics para mas mapahusay namin ang MetaMask"
  },
  "password": {
    "message": "Password"
  },
  "passwordMmiTermsWarning": {
    "message": "Nauunawaan kong hindi maaaring bawiin ng MetaMask Institutional ang password na ito para sa akin. $1"
  },
  "passwordNotLongEnough": {
    "message": "Hindi sapat ang haba ng password"
  },
  "passwordSetupDetails": {
    "message": "Ang password na ito ay magbubukas lamang ng iyong MetaMask wallet sa device na ito. Hindi matatakpan ng MetaMask ang password na ito."
  },
  "passwordStrength": {
    "message": "Tibay ng password: $1",
    "description": "Return password strength to the user when user wants to create password."
  },
  "passwordStrengthDescription": {
    "message": "Mapapabuti ng matibay na password ang seguridad ng iyong wallet kung sakaling manakaw o makompromiso ang iyong device."
  },
  "passwordTermsWarning": {
    "message": "Nauunawaan ko na hindi matatakpan ng MetaMask ang password na ito para sa akin. $1"
  },
  "passwordsDontMatch": {
    "message": "Hindi Magkatugma ang Mga Password"
  },
  "pasteJWTToken": {
    "message": "I-paste o i-drop ang iyong token dito:"
  },
  "pastePrivateKey": {
    "message": "I-paste ang string ng iyong pribadong key dito:",
    "description": "For importing an account from a private key"
  },
  "paymasterInUse": {
    "message": "Ang gas para sa transaksyon na ito ay babayaran ng isang paymaster.",
    "description": "Alert shown in transaction confirmation if paymaster in use."
  },
  "pending": {
    "message": "Nakabinbin"
  },
  "pendingTransactionInfo": {
    "message": "Hindi mapoproseso ang transaksyon na ito hangga't hindi nakukumpleto ang isang iyon."
  },
  "pendingTransactionMultiple": {
    "message": "Mayroon kang ($1) nakabinbin na mga transaksyon."
  },
  "pendingTransactionSingle": {
    "message": "Mayroon kang ($1) nakabinbin na transaksyon.",
    "description": "$1 is count of pending transactions"
  },
  "permissionDetails": {
    "message": "Mga detalye ng permiso"
  },
  "permissionRequest": {
    "message": "Kahilingan sa pahintulot"
  },
  "permissionRequested": {
    "message": "Hiniling ngayon"
  },
  "permissionRequestedForAccounts": {
    "message": "Hiniling ngayon para sa $1",
    "description": "Permission cell status for requested permission including accounts, rendered as AvatarGroup which is $1."
  },
  "permissionRevoked": {
    "message": "Pinawalang-bisa sa update na ito"
  },
  "permissionRevokedForAccounts": {
    "message": "Pinawalang-bisa sa update na ito para sa $1",
    "description": "Permission cell status for revoked permission including accounts, rendered as AvatarGroup which is $1."
  },
  "permission_accessNamedSnap": {
    "message": "Kumonekta sa $1.",
    "description": "The description for the `wallet_snap` permission. $1 is the human-readable name of the snap."
  },
  "permission_accessNetwork": {
    "message": "I-access ang Internet.",
    "description": "The description of the `endowment:network-access` permission."
  },
  "permission_accessNetworkDescription": {
    "message": "Payagan ang $1 na i-access ang internet. Maaari itong magamit kapwa sa pagpapadala at pagtanggap ng datos sa mga third-party server.",
    "description": "An extended description of the `endowment:network-access` permission. $1 is the snap name."
  },
  "permission_accessSnap": {
    "message": "Kumonekta sa $1 snap.",
    "description": "The description for the `wallet_snap` permission. $1 is the name of the snap."
  },
  "permission_accessSnapDescription": {
    "message": "Payagan ang website o snap na makipag-ugnayan sa $1.",
    "description": "The description for the `wallet_snap_*` permission. $1 is the name of the Snap."
  },
  "permission_cronjob": {
    "message": "Mag-iskedyul at magsagawa ng mga pana-panahong mga aksyon.",
    "description": "The description for the `snap_cronjob` permission"
  },
  "permission_cronjobDescription": {
    "message": "Payagan ang $1 na magsagawa ng mga aksyon na tumatakbo nang pana-panahon sa mga takdang oras, petsa, at agwat. Maaari itong gamitin para magpaumpisa ng sensitibo sa oras na mga interaksyon o notipikasyon.",
    "description": "An extended description for the `snap_cronjob` permission. $1 is the snap name."
  },
  "permission_dialog": {
    "message": "Ipakita ang mga dialog window sa MetaMask.",
    "description": "The description for the `snap_dialog` permission"
  },
  "permission_dialogDescription": {
    "message": "Payagan ang $1 na magpakita ng mga popup ng MetaMask na may custom na teksto, input field, at mga button para aprubahan o tanggihan ang isang aksyon. \nMaaaring gamitin para gumawa ng hal. mga alerto, kumpirmasyon, at opt-in flow para sa isang snap.",
    "description": "An extended description for the `snap_dialog` permission. $1 is the snap name."
  },
  "permission_ethereumAccounts": {
    "message": "Tingnan ang mga address, balanse ng account, aktibidad at simulan ang iyong mga transaksyon",
    "description": "The description for the `eth_accounts` permission"
  },
  "permission_ethereumProvider": {
    "message": "I-access ang provider ng Ethereum.",
    "description": "The description for the `endowment:ethereum-provider` permission"
  },
  "permission_ethereumProviderDescription": {
    "message": "Payagan ang $1 na makipag-ugnayan sa MetaMask nang direkta, para mabasa nito ang datos mula sa blockchain at makapagmungkahi ng mga mensahe at transaksyon.",
    "description": "An extended description for the `endowment:ethereum-provider` permission. $1 is the snap name."
  },
  "permission_getEntropy": {
    "message": "Humango ng mga arbitrary key na natatangi sa $1.",
    "description": "The description for the `snap_getEntropy` permission. $1 is the snap name."
  },
  "permission_getEntropyDescription": {
    "message": "Payagan ang $1 na humango ng mga arbitrary key na natatangi sa $1, nang hindi inilalantad ang mga ito. Ang mga key na ito ay hiwalay sa iyong (mga) MetaMask account at hindi nauugnay sa iyong mga pribadong key o Lihim na Parirala sa Pagbawi. Hindi maa-access ng ibang mga snap ang impormasyong ito.",
    "description": "An extended description for the `snap_getEntropy` permission. $1 is the snap name."
  },
  "permission_getLocale": {
    "message": "Tingnan ang napili mong wika.",
    "description": "The description for the `snap_getLocale` permission"
  },
  "permission_getLocaleDescription": {
    "message": "Payagan ang $1 na i-access ang iyong mas gustong wika mula sa iyong mga setting sa MetaMask. Maaari itong gamitin para i-localize at ipakita ang content ng $1 gamit ang iyong wika.",
    "description": "An extended description for the `snap_getLocale` permission. $1 is the snap name."
  },
  "permission_homePage": {
    "message": "Magpakita ng custom na screen",
    "description": "The description for the `endowment:page-home` permission"
  },
  "permission_homePageDescription": {
    "message": "Hayaan ang $1 na magpakita ng custom na home screen sa MetaMask. Maaari itong gamitin para sa mga user interface, configuration, at mga dashboard.",
    "description": "An extended description for the `endowment:page-home` permission. $1 is the snap name."
  },
  "permission_keyring": {
    "message": "Payagan ang mga kahilingan para sa pagdaragdag at pagkontrol ng mga Ethereum account",
    "description": "The description for the `endowment:keyring` permission"
  },
  "permission_keyringDescription": {
    "message": "Hayaan ang $1 na makatanggap ng mga kahilingan na magdagdag o mag-alis ng mga account, at pumirma at makipagtransaksyon sa ngalan ng mga account na ito.",
    "description": "An extended description for the `endowment:keyring` permission. $1 is the snap name."
  },
  "permission_lifecycleHooks": {
    "message": "Gumagamit ng mga lifecycle hook.",
    "description": "The description for the `endowment:lifecycle-hooks` permission"
  },
  "permission_lifecycleHooksDescription": {
    "message": "Payagan ang $1 na gumamit ng mga lifecycle hook para magpatakbo ng code sa mga partikular na oras sa panahon ng lifecycle nito.",
    "description": "An extended description for the `endowment:lifecycle-hooks` permission. $1 is the snap name."
  },
  "permission_manageAccounts": {
    "message": "Magdagdag at kontrolin ang mga Ethereum account",
    "description": "The description for `snap_manageAccounts` permission"
  },
  "permission_manageAccountsDescription": {
    "message": "Payagan ang $1 na magdagdag o mag-alis ng mga Ethereum account, at saka makipagtransaksyon at pumirma gamit ang mga account na ito.",
    "description": "An extended description for the `snap_manageAccounts` permission. $1 is the snap name."
  },
  "permission_manageBip32Keys": {
    "message": "Pamahalaan ang mga $1 account.",
    "description": "The description for the `snap_getBip32Entropy` permission. $1 is a derivation path, e.g. 'm/44'/0'/0' (secp256k1)'."
  },
  "permission_manageBip44AndBip32KeysDescription": {
    "message": "Payagan ang $1 na mamahala ng mga account at asset sa hiniling na network. Ang mga account na ito ay hinango at naka-back up gamit ang iyong lihim na parirala sa pagbawi (nang hindi ibinubunyag ito). Gamit ang kapangyarihan na maghango ng mga key, masusuportahan ng $1 ang iba't ibang blockchain protocol bukod sa Etheruem (mga EVM).",
    "description": "An extended description for the `snap_getBip44Entropy` and `snap_getBip44Entropy` permissions. $1 is the snap name."
  },
  "permission_manageBip44Keys": {
    "message": "Pamahalaan ang mga $1 account.",
    "description": "The description for the `snap_getBip44Entropy` permission. $1 is the name of a protocol, e.g. 'Filecoin'."
  },
  "permission_manageState": {
    "message": "Iimbak at pamahalaan ang datos nito sa iyong device.",
    "description": "The description for the `snap_manageState` permission"
  },
  "permission_manageStateDescription": {
    "message": "Payagan ang $1 na mag-imbak, mag-update, at mag-retrieve ng datos sa secure na paraan gamit ang pag-encrypt. Hindi maa-access ng ibang mga snap ang impormasyong ito.",
    "description": "An extended description for the `snap_manageState` permission. $1 is the snap name."
  },
  "permission_nameLookup": {
    "message": "Magbigay ng mga domain at address lookup.",
    "description": "The description for the `endowment:name-lookup` permission."
  },
  "permission_nameLookupDescription": {
    "message": "Payagan ang snap na kumuha at magpakita ng mga address at domain lookup sa iba't ibang bahagi ng MetaMask UI.",
    "description": "An extended description for the `endowment:name-lookup` permission."
  },
  "permission_notifications": {
    "message": "Ipakita ang mga notipikasyon.",
    "description": "The description for the `snap_notify` permission"
  },
  "permission_notificationsDescription": {
    "message": "Payagan ang $1 na magpakita ng mga notipikasyon sa loob ng MetaMask. Isang maikling tekstong notipikasyon ang maaaring mapaumpisa ng isang snap para sa naaaksyunan o sensitibo sa oras na impormasyon.",
    "description": "An extended description for the `snap_notify` permission. $1 is the snap name."
  },
  "permission_rpc": {
    "message": "Payagan ang $1 na makipag-ugnayan nang direkta sa $2.",
    "description": "The description for the `endowment:rpc` permission. $1 is 'other snaps' or 'websites', $2 is the snap name."
  },
  "permission_rpcDescription": {
    "message": "Payagan ang $1 na magpadala ng mga mensahe sa $2 at makatanggap ng sagot mula sa $2.",
    "description": "An extended description for the `endowment:rpc` permission. $1 is 'other snaps' or 'websites', $2 is the snap name."
  },
  "permission_rpcDescriptionOriginList": {
    "message": "$1 at $2",
    "description": "A list of allowed origins where $2 is the last origin of the list and $1 is the rest of the list separated by ','."
  },
  "permission_signatureInsight": {
    "message": "I-display ang signature insights modal.",
    "description": "The description for the `endowment:signature-insight` permission"
  },
  "permission_signatureInsightDescription": {
    "message": "Pahintulutan ang $1 na mag-display ng modal na may insight sa anumng hiling sa pirma bago aprubahan. Maaari itong gamitin para sa anti-phishing at solusyon sa seguridad.",
    "description": "An extended description for the `endowment:signature-insight` permission. $1 is the snap name."
  },
  "permission_signatureInsightOrigin": {
    "message": "Tingnan ang pinagmulan ng mga website ng nagsimula ng hiling na pirma",
    "description": "The description for the `signatureOrigin` caveat, to be used with the `endowment:signature-insight` permission"
  },
  "permission_signatureInsightOriginDescription": {
    "message": "Pahintulutan ang $1 na makita ang pinagmulan (URI) ng mga website na nagmumungkahi ng mga transaksyon. Maaari itong gamitin para sa anti-phishing at mga solusyon sa seguridad.",
    "description": "An extended description for the `signatureOrigin` caveat, to be used with the `endowment:signature-insight` permission. $1 is the snap name."
  },
  "permission_transactionInsight": {
    "message": "Kunin at ipakita ang mga insight sa transaksyon.",
    "description": "The description for the `endowment:transaction-insight` permission"
  },
  "permission_transactionInsightDescription": {
    "message": "Payagan ang $1 na mag-decode ng mga transaksyon at magpakita ng mga insight sa loob ng MetaMask UI. Maaari itong gamitin para sa anti-phishing at mga solusyon sa seguridad.",
    "description": "An extended description for the `endowment:transaction-insight` permission. $1 is the snap name."
  },
  "permission_transactionInsightOrigin": {
    "message": "Tingnan ang pinagmulan ng mga website na nagmumungkahi ng mga transaksyon",
    "description": "The description for the `transactionOrigin` caveat, to be used with the `endowment:transaction-insight` permission"
  },
  "permission_transactionInsightOriginDescription": {
    "message": "Payagan ang $1 na makita ang pinagmulan (URI) ng mga website na nagmumungkahi ng mga transaksyon. Maaari itong gamitin para sa anti-phishing at mga solusyon sa seguridad.",
    "description": "An extended description for the `transactionOrigin` caveat, to be used with the `endowment:transaction-insight` permission. $1 is the snap name."
  },
  "permission_unknown": {
    "message": "Hindi kilalang pahintulot: $1",
    "description": "$1 is the name of a requested permission that is not recognized."
  },
  "permission_viewBip32PublicKeys": {
    "message": "Tingnan ang iyong pampublikong key para sa $1 ($2).",
    "description": "The description for the `snap_getBip32PublicKey` permission. $1 is a derivation path, e.g. 'm/44'/0'/0''. $2 is the elliptic curve name, e.g. 'secp256k1'."
  },
  "permission_viewBip32PublicKeysDescription": {
    "message": "Payagan ang $2 na tingnan ang iyong mga pampublikong key (at mga address) para sa $1. Hindi ito nagkakaloob ng anumang kontrol ng mga account o asset.",
    "description": "An extended description for the `snap_getBip32PublicKey` permission. $1 is a derivation path (name). $2 is the snap name."
  },
  "permission_viewNamedBip32PublicKeys": {
    "message": "Tingnan ang iyong pampublikong key para sa $1.",
    "description": "The description for the `snap_getBip32PublicKey` permission. $1 is a name for the derivation path, e.g., 'Ethereum accounts'."
  },
  "permission_walletSwitchEthereumChain": {
    "message": "Lumipat sa at gamitin ang sumusunod na network",
    "description": "The label for the `wallet_switchEthereumChain` permission"
  },
  "permission_webAssembly": {
    "message": "Suporta para sa WebAssembly.",
    "description": "The description of the `endowment:webassembly` permission."
  },
  "permission_webAssemblyDescription": {
    "message": "Payagan ang $1 na ma-access ang mga low-level execution environment sa pamamagitan ng WebAssembly.",
    "description": "An extended description of the `endowment:webassembly` permission. $1 is the snap name."
  },
  "permissions": {
    "message": "Mga Pahintulot"
  },
  "permissionsPageEmptyContent": {
    "message": "Walang makikita dito"
  },
  "permissionsPageEmptySubContent": {
    "message": "Dito mo makikita ang mga pahintulot na iyong binigay sa mga naka-install na Snap o konektadong site."
  },
  "permissionsPageTourDescription": {
    "message": "Ito ang iyong control panel para pamahalaan ang mga permiso na ibinigay sa mga konektadong Snap."
  },
  "permissionsPageTourTitle": {
    "message": "Ang mga konektadong site ay pahintulot na ngayon"
  },
  "permitSimulationDetailInfo": {
    "message": "Binibigyan mo ang gumagastos ng permiso upang gumastos ng ganito karaming token mula sa iyong account."
  },
  "personalAddressDetected": {
    "message": "Natukoy ang personal na address. Ilagay ang address ng kontrata ng token."
  },
  "petnamesEnabledToggle": {
    "message": "Pahintulutan ang mga palayaw"
  },
  "petnamesEnabledToggleDescription": {
    "message": "Magbibigay-daan ito sa iyo na magtalaga ng palayaw sa anumang address. Magbibigay kami ng mungkahi para sa mga address na may ugnayan ka kapag posible."
  },
  "pinExtensionDescription": {
    "message": "Mag-navigate sa menu ng extension at i-pin ang MetaMask Institutional para sa maginhawang pag-akses."
  },
  "pinExtensionTitle": {
    "message": "I-pin ang extension"
  },
  "pinToTop": {
    "message": "I-pin sa itaas"
  },
  "pleaseConfirm": {
    "message": "Pakikumpirma"
  },
  "plusMore": {
    "message": "+ $1 pa",
    "description": "$1 is the number of additional items"
  },
  "plusXMore": {
    "message": "+ $1 pa",
    "description": "$1 is a number of additional but unshown items in a list- this message will be shown in place of those items"
  },
  "popularNetworkAddToolTip": {
    "message": "Ang ilan sa mga network na ito ay umaasa sa mga third party. Ang koneksyon na ito ay maaaring hindi gaanong maaasahan o binibigyang-daan ang mga third-party na mag-track ng aktibidad. $1",
    "description": "$1 is Learn more link"
  },
  "popularNetworkAddToolTip": {
    "message": "Ang ilan sa mga network na ito ay umaasa sa mga third party. Ang koneksyon na ito ay maaaring hindi gaanong maaasahan o binibigyang-daan ang mga third-party na mag-track ng aktibidad. $1",
    "description": "$1 is Learn more link"
  },
  "portfolio": {
    "message": "Portfolio"
  },
  "portfolioDashboard": {
    "message": "Dashboard ng Portfolio"
  },
  "preparingSwap": {
    "message": "Inihahanda ang pag-swap..."
  },
  "prev": {
    "message": "Nakaraan"
  },
  "price": {
    "message": "Presyo"
  },
  "priceUnavailable": {
    "message": "hindi available ang presyo"
  },
  "primaryCurrencySetting": {
    "message": "Pangunahing Currency"
  },
  "primaryCurrencySettingDescription": {
    "message": "Piliin ang native para maisapriyoridad ang pagpapakita ng mga value sa native na currency ng chain (hal. ETH). Piliin ang Fiat para maisapriyoridad ang pagpapakita ng mga value sa napili mong fiat na salapi."
  },
  "primaryType": {
    "message": "Pangunahing uri"
  },
  "priorityFee": {
    "message": "Bayad sa priyoridad"
  },
  "priorityFeeProperCase": {
    "message": "Bayad sa Priyoridad"
  },
  "privacy": {
    "message": "Pagkapribado"
  },
  "privacyMsg": {
    "message": "Patakaran sa pagkapribado"
  },
  "privateKey": {
    "message": "Pribadong Key",
    "description": "select this type of file to use to import an account"
  },
  "privateKeyCopyWarning": {
    "message": "Pribadong key para sa $1",
    "description": "$1 represents the account name"
  },
  "privateKeyHidden": {
    "message": "Ang pribadong key ay nakatago",
    "description": "Explains that the private key input is hidden"
  },
  "privateKeyShow": {
    "message": "Ipakita/Itago ang pribadong key input",
    "description": "Describes a toggle that is used to show or hide the private key input"
  },
  "privateKeyShown": {
    "message": "Ang pribadong key ay na ito ay ipinapakita",
    "description": "Explains that the private key input is being shown"
  },
  "privateKeyWarning": {
    "message": "Babala: Huwag ipaalam ang key na ito. Ang sinumang mayroon ng iyong mga pribadong key ay maaaring magnakaw ng anumang asset sa iyong account."
  },
  "privateNetwork": {
    "message": "Pribadong Network"
  },
  "proceedWithTransaction": {
    "message": "Gusto ko pa ring magpatuloy"
  },
  "productAnnouncements": {
    "message": "Mga anunsiyo ng produkto"
  },
  "profileSync": {
    "message": "Pag-sync ng Profile"
  },
  "profileSyncConfirmation": {
    "message": "Kapag in-off mo ang pag-sync ng profile, hindi ka makakatanggap ng mga notipikasyon."
  },
  "profileSyncDescription": {
    "message": "Lumikha ng profile na gagamitin ng MetaMask upang i-sync ang ilang mga setting sa iyong mga device. Kailangan ito para makakuha ng mga notipikasyon. $1."
  },
  "profileSyncPrivacyLink": {
    "message": "Matutunan kung paano namin protektahan ang iyong pagkapribado"
  },
  "proposedApprovalLimit": {
    "message": "Iminumungkahing Limitasyon sa Pag-apruba"
  },
  "provide": {
    "message": "Ibigay"
  },
  "publicAddress": {
    "message": "Pampublikong address"
  },
  "pushPlatformNotificationsFundsReceivedDescription": {
    "message": "Nakatanggap ka ng $1 $2"
  },
  "pushPlatformNotificationsFundsReceivedDescriptionDefault": {
    "message": "Nakatanggap ka ng ilang token"
  },
  "pushPlatformNotificationsFundsReceivedTitle": {
    "message": "Natanggap ang mga pondo"
  },
  "pushPlatformNotificationsFundsSentDescription": {
    "message": "Matagumpay kang nakapagpadala ng $1 $2"
  },
  "pushPlatformNotificationsFundsSentDescriptionDefault": {
    "message": "Matagumpay kang nakapagpadala ng ilang token"
  },
  "pushPlatformNotificationsFundsSentTitle": {
    "message": "Naipadala ang mga pondo"
  },
  "pushPlatformNotificationsNftReceivedDescription": {
    "message": "Nakatanggap ka ng mga bagong NFT"
  },
  "pushPlatformNotificationsNftReceivedTitle": {
    "message": "Natanggap ang NFT"
  },
  "pushPlatformNotificationsNftSentDescription": {
    "message": "Matagumpay kang nakapagpadala ng NFT"
  },
  "pushPlatformNotificationsNftSentTitle": {
    "message": "Naipadala ang NFT"
  },
  "pushPlatformNotificationsStakingLidoStakeCompletedDescription": {
    "message": "Matagumpay ang iyong Lido stake"
  },
  "pushPlatformNotificationsStakingLidoStakeCompletedTitle": {
    "message": "Nakumpleto ang pag-stake"
  },
  "pushPlatformNotificationsStakingLidoStakeReadyToBeWithdrawnDescription": {
    "message": "Handa ng i-withdraw ang iyong Lido stake"
  },
  "pushPlatformNotificationsStakingLidoStakeReadyToBeWithdrawnTitle": {
    "message": "Handa ng i-withdraw ang stake"
  },
  "pushPlatformNotificationsStakingLidoWithdrawalCompletedDescription": {
    "message": "Matagumpay ang pag-withdraw ng iyong Lido stake"
  },
  "pushPlatformNotificationsStakingLidoWithdrawalCompletedTitle": {
    "message": "Nakumpleto ang pag-withdraw"
  },
  "pushPlatformNotificationsStakingLidoWithdrawalRequestedDescription": {
    "message": "Ipinasa ang hiling na pag-withdraw ng iyong Lido"
  },
  "pushPlatformNotificationsStakingLidoWithdrawalRequestedTitle": {
    "message": "Hiniling ang pag-withdraw"
  },
  "pushPlatformNotificationsStakingRocketpoolStakeCompletedDescription": {
    "message": "Matagumpay ang iyong RocketPool stake"
  },
  "pushPlatformNotificationsStakingRocketpoolStakeCompletedTitle": {
    "message": "Nakumpleto ang pag-stake"
  },
  "pushPlatformNotificationsStakingRocketpoolUnstakeCompletedDescription": {
    "message": "Matagumpay ang iyong RocketPool unstake"
  },
  "pushPlatformNotificationsStakingRocketpoolUnstakeCompletedTitle": {
    "message": "Nakumpleto ang pag-unstake"
  },
  "pushPlatformNotificationsSwapCompletedDescription": {
    "message": "Matagumpay ang iyong MetaMask Swap"
  },
  "pushPlatformNotificationsSwapCompletedTitle": {
    "message": "Nakumpleto ang pag-swap"
  },
  "queued": {
    "message": "Naka-queue"
  },
  "quoteRate": {
    "message": "Quote rate"
  },
  "rank": {
    "message": "Rank"
  },
  "reAddAccounts": {
    "message": "idagdag muli ang anumang ibang mga account"
  },
  "reAdded": {
    "message": "idagdag muli"
  },
  "readdToken": {
    "message": "Puwede mong ibalik ang token na ito sa hinaharap sa pamamagitan ng pagpunta sa “Mag-import ng token” sa menu ng mga opsyon sa iyong account."
  },
  "receive": {
    "message": "Tumanggap"
  },
  "recommendedGasLabel": {
    "message": "Nirekomenda"
  },
  "recoveryPhraseReminderBackupStart": {
    "message": "Magsimula rito"
  },
  "recoveryPhraseReminderConfirm": {
    "message": "Nakuha ko"
  },
  "recoveryPhraseReminderHasBackedUp": {
    "message": "Palaging panatilihin ang iyong Lihim na Parirala sa Pagbawi sa isang ligtas at sikretong lugar"
  },
  "recoveryPhraseReminderHasNotBackedUp": {
    "message": "Kailangang i-backup muli ang iyong Lihim na Parirala sa Pagbawi?"
  },
  "recoveryPhraseReminderItemOne": {
    "message": "Huwag kailanman ibahagi ang iyong Lihim na Parirala sa Pagbawi sa sinuman"
  },
  "recoveryPhraseReminderItemTwo": {
    "message": "Hindi kailanman hihingin ng MetaMask team ang iyong Lihim na Parirala sa Pagbawi"
  },
  "recoveryPhraseReminderSubText": {
    "message": "Kinokontrol ng iyong Lihim na Parirala sa Pagbawi ang lahat ng iyong account."
  },
  "recoveryPhraseReminderTitle": {
    "message": "Protektahan ang iyong pondo"
  },
  "redesignedConfirmationsEnabledToggle": {
    "message": "Pinahusay na hiling sa pirma"
  },
  "redesignedConfirmationsToggleDescription": {
    "message": "I-on ito upang makita ang mga hiling sa pirma sa isang pinahusay na format."
  },
  "redesignedTransactionsEnabledToggle": {
    "message": "Pinahusay na mga hiling sa transaksyon"
  },
  "redesignedTransactionsToggleDescription": {
    "message": "I-on ito upang makita ang mga hiling sa transaksyon sa isang pinahusay na format."
  },
  "refreshList": {
    "message": "I-refresh ang listahan"
  },
  "reject": {
    "message": "Tanggihan"
  },
  "rejectAll": {
    "message": "Tanggihan Lahat"
  },
  "rejectRequestsDescription": {
    "message": "Maramihan mong tatanggihan ang $1 na kahilingan."
  },
  "rejectRequestsN": {
    "message": "Tanggihan ang $1 na kahilingan"
  },
  "rejectTxsDescription": {
    "message": "Maramihan mong tatanggihan ang $1 transaksyon."
  },
  "rejectTxsN": {
    "message": "Tanggihan ang $1 transaksyon"
  },
  "rejected": {
    "message": "Tinanggihan"
  },
  "remember": {
    "message": "Tandaan:"
  },
  "remove": {
    "message": "Alisin"
  },
  "removeAccount": {
    "message": "Alisin ang account"
  },
  "removeAccountDescription": {
    "message": "Aalisin ang account na ito sa iyong wallet. Tiyaking nasa iyo ang orihinal na Lihim na Parirala sa Pagbawi o pribadong key para sa na-import na account na ito bago magpatuloy. Puwede kang mag-import o gumawa ulit ng mga account mula sa drop-down ng account. "
  },
  "removeJWT": {
    "message": "Aalisin ang custodian token"
  },
  "removeJWTDescription": {
    "message": "Sigurado ka ba na gusto mong alisin ang token na ito? Ang lahat ng account na itinalaga sa token na ito ay aalisin din mula sa extension: "
  },
  "removeKeyringSnap": {
    "message": "Ang pag-alis ng Snap na ito ay nag-aalis sa mga account na ito sa MetaMask:"
  },
  "removeKeyringSnapToolTip": {
    "message": "Kinokontrol ng snap ang mga account, at sa pag-alis nito, ang mga account ay aalisin din sa MetaMask, ngunit mananatili ang mga ito sa blockchain."
  },
  "removeNFT": {
    "message": "Alisin ang NFT"
  },
  "removeNftErrorMessage": {
    "message": "Hindi namin maalis ang NFT na ito."
  },
  "removeNftMessage": {
    "message": "Matagumpay na naalis ang NFT!"
  },
  "removeSnap": {
    "message": "Alisin ang snap"
  },
  "removeSnapAccountDescription": {
    "message": "Kung magpatuloy ka, ang account na ito ay hindi na available sa MetaMask."
  },
  "removeSnapAccountTitle": {
    "message": "Alisin ang account"
  },
  "removeSnapConfirmation": {
    "message": "Sigurado ka bang gusto mong alisin ang $1?",
    "description": "$1 represents the name of the snap"
  },
  "removeSnapDescription": {
    "message": "Tatanggalin ng aksyon na ito ang snap, ang data nito at babawiin ang ibinigay mong mga pahintulot."
  },
  "replace": {
    "message": "palitan"
  },
  "reportIssue": {
    "message": "Mag-ulat ng isyu"
  },
  "requestFlaggedAsMaliciousFallbackCopyReason": {
    "message": "Ang tagapagbigay ng seguridad ay hindi nagbahagi ng mga karagdagang detalye"
  },
  "requestFlaggedAsMaliciousFallbackCopyReasonTitle": {
    "message": "Na-flag ang kahilingan bilang mapaminsala"
  },
  "requestFrom": {
    "message": "Hiling mula sa"
  },
  "requestFromInfo": {
    "message": "Ito ang site na humihiling ng iyong pirma."
  },
  "requestFromTransactionDescription": {
    "message": "Ito ang site na humihiling ng iyong kumpirmasyon."
  },
  "requestMayNotBeSafe": {
    "message": "Maaaring hindi ligtas ang kahilingan"
  },
  "requestMayNotBeSafeError": {
    "message": "Ang tagapagbigay ng seguridad ay walang nakitang anumang kilalang nakakahamak na aktibidad, ngunit maaaring hindi pa rin ito ligtas para magpatuloy."
  },
  "requestNotVerified": {
    "message": "Hindi na-verify ang kahilingan"
  },
  "requestNotVerifiedError": {
    "message": "Dahil sa isang error, ang kahilingang ito ay hindi na-verify ng tagapagbigay ng seguridad. Magpatuloy nang may pag-iingat."
  },
  "requestsAwaitingAcknowledgement": {
    "message": "mga kahilingang hinihintay na tanggapin"
  },
  "required": {
    "message": "Kinakailangan"
  },
  "reset": {
    "message": "I-reset"
  },
  "resetWallet": {
    "message": "I-reset ang wallet"
  },
  "resetWalletSubHeader": {
    "message": "Hindi nagpapanatili ang MetaMask ng kopya ng iyong password. Kung nagkakaproblema ka sa pag-unlock ng iyong account, kakailanganin mong i-reset ang iyong wallet. Magagawa mo ito sa pamamagitan ng pagbibigay ng Lihim na Parirala sa Pagbawi na ginamit mo noong mag-set up ka ng iyong wallet."
  },
  "resetWalletUsingSRP": {
    "message": "Tatanggalin ng aksyong ito mula sa iyong device ang iyong kasalukuyang wallet at Lihim na Parirala sa Pagbawi, kasama ang listahan ng mga account na isinaayos mo. Pagkatapos i-reset ang Lihim na Parirala sa Pagbawi, makikita mo ang listahan ng mga account batay sa Lihim na Parirala sa Pagbawi na ginamit mo para mag-reset. Awtomatikong kasama sa bagong listahan na ito ang mga account na may balanse. Magagawa mo ring $1 na ginawa dati. Ang mga custom account na iyong na-import ay kinakailangang $2, at ang alinmang mga custom token na idinagdag mo sa account ay kailangang $3 din."
  },
  "resetWalletWarning": {
    "message": "Tiyakin na ginagamit mo ang tamang Lihim na Parirala sa Pagbawi bago magpatuloy. Hindi mo na ito maaaring bawiin."
  },
  "restartMetamask": {
    "message": "I-restart ang MetaMask"
  },
  "restore": {
    "message": "Ibalik"
  },
  "restoreUserData": {
    "message": "Ibalik ang data ng user"
  },
  "resultPageError": {
    "message": "Error"
  },
  "resultPageErrorDefaultMessage": {
    "message": "Nabigo ang operasyon."
  },
  "resultPageSuccess": {
    "message": "Tagumpay"
  },
  "resultPageSuccessDefaultMessage": {
    "message": "Matagumpay na nakumpleto ang operasyon."
  },
  "retryTransaction": {
    "message": "Subukan ulit ang transaksyon"
  },
  "reusedTokenNameWarning": {
    "message": "Ang isang token dito ay muling ginagamit ang isang simbolo mula sa ibang token na tinitingnan mo, maaari itong maging nakakalito."
  },
  "revealSeedWords": {
    "message": "Ibunyag ang Lihim na Parirala sa Pagbawi"
  },
  "revealSeedWordsDescription1": {
    "message": "Ang $1 ay nagbibigay ng $2",
    "description": "This is a sentence consisting of link using 'revealSeedWordsSRPName' as $1 and bolded text using 'revealSeedWordsDescription3' as $2."
  },
  "revealSeedWordsDescription2": {
    "message": "Ang MetaMask ay isang $1. Nangangahulugan iyon na ikaw ang may-ari ng iyong SRP.",
    "description": "$1 is text link with the message from 'revealSeedWordsNonCustodialWallet'"
  },
  "revealSeedWordsDescription3": {
    "message": "buong access sa iyong wallet at pondo.\n"
  },
  "revealSeedWordsNonCustodialWallet": {
    "message": "non-custodial wallet"
  },
  "revealSeedWordsQR": {
    "message": "QR"
  },
  "revealSeedWordsSRPName": {
    "message": "Lihim na Parirala sa Pagbawi (Secret Recovery Phrase o SRP)"
  },
  "revealSeedWordsText": {
    "message": "Text"
  },
  "revealSeedWordsWarning": {
    "message": "Tiyaking walang tumitingin sa iyong screen. $1",
    "description": "$1 is bolded text using the message from 'revealSeedWordsWarning2'"
  },
  "revealSeedWordsWarning2": {
    "message": "Hindi ito kailanman hihilingin ng Suporta sa MetaMask.",
    "description": "The bolded texted in the second part of 'revealSeedWordsWarning'"
  },
  "revealSensitiveContent": {
    "message": "Ipakita ang sensitibong content"
  },
  "revealTheSeedPhrase": {
    "message": "Ibunyag ang pariralang binhi"
  },
  "reviewAlerts": {
    "message": "Suriin ang mga alerto"
  },
  "reviewPermissions": {
    "message": "Suriin ang mga pahintulot"
  },
  "revokeAllTokensTitle": {
    "message": "Bawiin ang pahintulot na i-access at ilipat ang lahat ng iyong $1?",
    "description": "$1 is the symbol of the token for which the user is revoking approval"
  },
  "revokeAllTokensTitleWithoutSymbol": {
    "message": "Bawiin ang pahintulot na i-access at ilipat ang lahat ng iyong NFT mula sa $1?",
    "description": "$1 is a link to contract on the block explorer when we're not able to retrieve a erc721 or erc1155 name"
  },
  "revokeApproveForAllDescription": {
    "message": "Binabawi nito ang pahintulot para sa isang third party na i-access at ilipat ang lahat ng iyong $1 nang walang karagdagang abiso.",
    "description": "$1 is either a string or link of a given token symbol or name"
  },
  "revokeApproveForAllDescriptionWithoutSymbol": {
    "message": "Binabawi nito ang pahintulot para sa isang third party na i-access at ilipat ang lahat ng iyong NFT mula sa $1 nang walang karagdagang abiso.",
    "description": "$1 is a link to contract on the block explorer when we're not able to retrieve a erc721 or erc1155 name"
  },
  "revokePermission": {
    "message": "Bawiin ang pahintulot"
  },
  "revokeSpendingCap": {
    "message": "Bawiin ang limitasyon sa paggastos para sa iyong $1",
    "description": "$1 is a token symbol"
  },
  "revokeSpendingCapTooltipText": {
    "message": "Ang third party na ito ay hindi na makakagastos pa sa iyong kasalukuyan o hinaharap na mga token."
  },
  "rpcUrl": {
    "message": "Bagong RPC URL"
  },
  "safeTransferFrom": {
    "message": "Ligtas na paglilipat mula"
  },
  "save": {
    "message": "I-save"
  },
  "scanInstructions": {
    "message": "Itapat ang QR code sa iyong camera"
  },
  "scanQrCode": {
    "message": "Mag-scan ng QR Code"
  },
  "scrollDown": {
    "message": "Mag-scroll pababa"
  },
  "search": {
    "message": "Maghanap"
  },
  "searchAccounts": {
    "message": "Maghanap ng mga account"
  },
  "searchNfts": {
    "message": "Hanapin ang mga NFT"
  },
  "searchTokens": {
    "message": "Maghanap ng mga token"
  },
  "secretRecoveryPhrase": {
    "message": "Lihim na Parirala sa Pagbawi"
  },
  "secureWallet": {
    "message": "Secure Wallet"
  },
  "security": {
    "message": "Seguridad"
  },
  "securityAlert": {
    "message": "Alerto ng seguridad mula sa $1 at $2"
  },
  "securityAlerts": {
    "message": "Mga alerto sa seguridad"
  },
  "securityAlertsDescription": {
    "message": "Ang tampok na ito ay nag-aalerto sa iyo ng masamang aktibidad sa pamamagitan ng aktibong pagsusuri ng mga hiling na transaksyon at pirma. $1",
    "description": "Link to learn more about security alerts"
  },
  "securityAndPrivacy": {
    "message": "Seguridad at pagkapribado"
  },
  "securityProviderPoweredBy": {
    "message": "Pinapagana ng $1",
    "description": "The security provider that is providing data"
  },
  "seeDetails": {
    "message": "Tingnan ang mga detalye"
  },
  "seedPhraseConfirm": {
    "message": "Kumpirmahin ang Lihim na Parirala sa Pagbawi"
  },
  "seedPhraseEnterMissingWords": {
    "message": "Kumpirmahin ang Lihim na Parirala sa Pagbawi"
  },
  "seedPhraseIntroNotRecommendedButtonCopy": {
    "message": "Ipaalala sa amin sa ibang pagkakataon (hindi inirerekomenda)"
  },
  "seedPhraseIntroRecommendedButtonCopy": {
    "message": "I-secure ang aking wallet (inirerekomenda)"
  },
  "seedPhraseIntroSidebarBulletOne": {
    "message": "Isulat at itago sa maraming sikretong lugar."
  },
  "seedPhraseIntroSidebarBulletTwo": {
    "message": "Itago sa safe-deposit box."
  },
  "seedPhraseIntroSidebarCopyOne": {
    "message": "Ang iyong Lihim na Parirala sa Pagbawi ay isang 12 salitang parirala na \"master key\" sa iyong wallet at sa iyong pondo"
  },
  "seedPhraseIntroSidebarCopyThree": {
    "message": "Kung may humingi ng iyong parirala sa pagbawi, malamang na sinusubukan ka nilang lokohin at nakawan ng mga pondo sa iyong wallet."
  },
  "seedPhraseIntroSidebarCopyTwo": {
    "message": "Huwag kailanman ibahagi ang iyong Lihim na Parirala sa Pagbawi, kahit sa MetaMask!"
  },
  "seedPhraseIntroSidebarTitleOne": {
    "message": "Ano ang Lihim na Parirala sa Pagbawi?"
  },
  "seedPhraseIntroSidebarTitleThree": {
    "message": "Maaari ko bang ibahagi ang aking Lihim na Parirala sa Pagbawi?"
  },
  "seedPhraseIntroSidebarTitleTwo": {
    "message": "Paano ko masi-save ang aking Lihim na Parirala sa Pagbawi?"
  },
  "seedPhraseIntroTitle": {
    "message": "I-secure ang wallet mo"
  },
  "seedPhraseIntroTitleCopy": {
    "message": "Bago magsimula, panoorin ang maikling video na ito upang malaman ang tungkol sa iyong Lihim na Parirala sa Pagbawi at paano mapapanatiling ligtas ang wallet mo."
  },
  "seedPhraseReq": {
    "message": "Ang mga Lihim na Parirala sa Pagbawi ay naglalaman ng 12, 15, 18, 21, o 24 na salita"
  },
  "seedPhraseWriteDownDetails": {
    "message": "Isulat ang 12 salita ng Lihim na Parirala sa Pagbawi at i-save sa lugar na pinagkakatiwalaan mo at ikaw lang ang makaka-access."
  },
  "seedPhraseWriteDownHeader": {
    "message": "Isulat ang iyong Lihim na Parirala sa Pagbawi"
  },
  "select": {
    "message": "Piliin ang"
  },
  "selectAccounts": {
    "message": "Pumili ng (mga) account"
  },
  "selectAccountsForSnap": {
    "message": "Piliin ang (mga) account para gamitin ang snap na ito"
  },
  "selectAll": {
    "message": "Piliin lahat"
  },
  "selectAllAccounts": {
    "message": "Piliin ang lahat ng mga account"
  },
  "selectAnAccount": {
    "message": "Pumili ng Account"
  },
  "selectAnAccountAlreadyConnected": {
    "message": "Ang acount na ito ay nakakonekta na sa MetaMask"
  },
  "selectAnAccountHelp": {
    "message": "Piliin ang mga custodian account para gamitin sa MetaMask Institutional."
  },
  "selectEnableDisplayMediaPrivacyPreference": {
    "message": "I-on ang Ipakita ang NFT media"
  },
  "selectHdPath": {
    "message": "Pumili ng HD Path"
  },
  "selectJWT": {
    "message": "Pumili ng token"
  },
  "selectNFTPrivacyPreference": {
    "message": "Paganahin ang autodetection ng NFT"
  },
  "selectPathHelp": {
    "message": "Kung hindi mo makita ang mga account na inaasahan mo, subukang lumipat ng HD path o kasalukuyang piniling network."
  },
  "selectType": {
    "message": "Pumili ng Uri"
  },
  "selectingAllWillAllow": {
    "message": "Kapag pinili lahat, mabibigyang-daan ang site na ito na makita ang lahat ng kasalukuyan mong account. Tiyaking pinagkakatiwalaan mo ang site na ito."
  },
  "send": {
    "message": "Magpadala"
  },
  "sendBugReport": {
    "message": "Padalhan kami ng ulat ng bug."
  },
  "sendNoContactsConversionText": {
    "message": "mag-click dito"
  },
  "sendNoContactsDescription": {
    "message": "Nagbibigay-daan sa iyo ang mga kontak na ligtas na magpadala ng mga transaksyon sa ibang account nang maraming beses. Para gumawa ng kontak, $1",
    "description": "$1 represents the action text 'click here'"
  },
  "sendNoContactsTitle": {
    "message": "Wala ka pang anumang mga kontak"
  },
  "sendSelectReceiveAsset": {
    "message": "Piliin ang asset na tatanggapin"
  },
  "sendSelectSendAsset": {
    "message": "Piliin ang asset na ipapadala"
  },
  "sendSpecifiedTokens": {
    "message": "Magpadala ng $1",
    "description": "Symbol of the specified token"
  },
  "sendSwapSubmissionWarning": {
    "message": "Ang pag-click sa button na ito ay kaagad na magpapasimula sa iyong swap na transaksyon. Mangyaring suriin ang detalye ng iyong mga transaksyon bago magpatuloy."
  },
  "sendTokenAsToken": {
    "message": "Ipadala ang $1 bilang $2",
    "description": "Used in the transaction display list to describe a swap and send. $1 and $2 are the symbols of tokens in involved in the swap."
  },
  "sendingAsset": {
    "message": "Ipinapadala ang $1"
  },
  "sendingDisabled": {
    "message": "Ang pagpapadala ng mga asset na ERC-1155 NFT ay hindi pa suportado."
  },
  "sendingNativeAsset": {
    "message": "Nagpapadala ng $1",
    "description": "$1 represents the native currency symbol for the current network (e.g. ETH or BNB)"
  },
  "sendingToTokenContractWarning": {
    "message": "Babala: magpapadala ka sa isang kontrata ng token na maaaring magresulta sa pagkawala ng mga pondo. $1",
    "description": "$1 is a clickable link with text defined by the 'learnMoreUpperCase' key. The link will open to a support article regarding the known contract address warning"
  },
  "sendingZeroAmount": {
    "message": "Ikaw ay nagpapadala ng 0 $1."
  },
  "sepolia": {
    "message": "Sepolia test network"
  },
  "setAdvancedPrivacySettingsDetails": {
    "message": "Ginagamit ng MetaMask ang mga pinagkakatiwalaang serbisyo ng third-party na ito para mapahusay ang kakayahang magamit at kaligtasan ng produkto."
  },
  "setApprovalForAll": {
    "message": "Itakda ang Pag-apruba para sa Lahat"
  },
  "setApprovalForAllTitle": {
    "message": "Aprubahan ang $1 nang walang limitasyon sa paggastos",
    "description": "The token symbol that is being approved"
  },
  "settingAddSnapAccount": {
    "message": "Magdagdag ng snap account"
  },
  "settings": {
    "message": "Mga Setting"
  },
  "settingsSearchMatchingNotFound": {
    "message": "Walang nakitang katugmang resulta."
  },
  "settingsSubHeadingSignaturesAndTransactions": {
    "message": "Lagda at hiling sa transaksyon"
  },
  "show": {
    "message": "Ipakita"
  },
  "showAccount": {
    "message": "Ipakita ang account"
  },
  "showExtensionInFullSizeView": {
    "message": "Ipakit ang extension sa full-size na view"
  },
  "showExtensionInFullSizeViewDescription": {
    "message": "I-on ito upang gawing default ang full-size view kapag pinindot mo ang extension icon."
  },
  "showFiatConversionInTestnets": {
    "message": "Ipakita ang palitan sa mga test network"
  },
  "showFiatConversionInTestnetsDescription": {
    "message": "Piliin ito para ipakita ang palitan ng fiat sa mga test network"
  },
  "showHexData": {
    "message": "Ipakita ang hex na data"
  },
  "showHexDataDescription": {
    "message": "Piliin ito para ipakita ang field ng hex na data sa screen ng pagpapadala"
  },
  "showIncomingTransactions": {
    "message": "Ipakita ang mga papasok na transaksyon"
  },
  "showIncomingTransactionsDescription": {
    "message": "Umaasa ito sa $1 na magkakaroon ng access sa iyong Ethereum address at sa iyong IP address. $2",
    "description": "$1 is the link to etherscan url and $2 is the link to the privacy policy of consensys APIs"
  },
  "showIncomingTransactionsExplainer": {
    "message": "Ito ay umaasa sa ibang third party na API para sa bawat network, na naglalantad sa iyong address sa Ethereum at iyong IP address."
  },
  "showLess": {
    "message": "Magpakita ng mas kaunti"
  },
  "showMore": {
    "message": "Ipakita ang iba pa"
  },
  "showNft": {
    "message": "Ipakita ang NFT"
  },
  "showPermissions": {
    "message": "Ipakita ang mga pahintulot"
  },
  "showPrivateKey": {
    "message": "Ipakita ang pribadong key"
  },
  "showTestnetNetworks": {
    "message": "Ipakita ang mga test network"
  },
  "showTestnetNetworksDescription": {
    "message": "Piliin ito upang ipakita ang mga test network sa listahan ng network"
  },
  "sigRequest": {
    "message": "Kahilingan sa paglagda"
  },
  "sign": {
    "message": "Pumirma"
  },
  "signatureRequest": {
    "message": "Kahilingan sa paglagda"
  },
  "signatureRequestGuidance": {
    "message": "Pirmahan lang ang mensaheng ito kung ganap mong nauunawaan ang nilalaman at nagtitiwala sa site na humihiling."
  },
  "signed": {
    "message": "Napirmahan"
  },
  "signin": {
    "message": "Mag-sign In"
  },
  "signing": {
    "message": "Pinipirmahan"
  },
  "signingInWith": {
    "message": "Nagsa-sign in gamit ang"
  },
  "simulationDetailsFailed": {
    "message": "Mayroong error sa pag-load ng iyong pagtataya."
  },
  "simulationDetailsFiatNotAvailable": {
    "message": "Hindi Available"
  },
  "simulationDetailsIncomingHeading": {
    "message": "Natanggap mo"
  },
  "simulationDetailsNoBalanceChanges": {
    "message": "Walang pagbabagong nahulaan para sa iyong wallet"
  },
  "simulationDetailsOutgoingHeading": {
    "message": "Nagpadala ka"
  },
  "simulationDetailsTitle": {
    "message": "Tinatayang mga pagbabago"
  },
  "simulationDetailsTitleTooltip": {
    "message": "Ang tinatayang mga pagbabago ay ang maaaring mangyaring kung magpapatuloy ka sa transaksyon ito. Ito ay isang prediksyon laman, hindi isang garantiya."
  },
  "simulationDetailsTotalFiat": {
    "message": "Kabuuan = $1",
    "description": "$1 is the total amount in fiat currency on one side of the transaction"
  },
  "simulationDetailsTransactionReverted": {
    "message": "Ang transaksyon na ito ay malamang na mabigo"
  },
  "simulationErrorMessageV2": {
    "message": "Hindi namin nagawang tantyahin ang gas. Maaaring may error sa kontrata at maaaring mabigo ang transaksyong ito."
  },
  "simulationsSettingDescription": {
    "message": "I-on ito para gumawa ng pagtataya sa mga pagbabago ng balanse ng mga transaksyon bago mo kumpirmahin ang mga iyon. Hindi nito iginagarantiya ang panghuling resulta ng iyong mga transaksyon. $1"
  },
  "simulationsSettingSubHeader": {
    "message": "Tinatayang mga pagbabago sa balanse"
  },
  "siweIssued": {
    "message": "Ibinigay"
  },
  "siweNetwork": {
    "message": "Network"
  },
  "siweRequestId": {
    "message": "Request ID"
  },
  "siweResources": {
    "message": "Mga Mapagkukunan"
  },
  "siweSignatureSimulationDetailInfo": {
    "message": "Ikaw ay nagsa-sign in sa isang site at walang mga inaasahang pagbabago sa iyong account."
  },
  "siweURI": {
    "message": "URL"
  },
  "skip": {
    "message": "Laktawan"
  },
  "skipAccountSecurity": {
    "message": "Laktawan ang Account Security?"
  },
  "skipAccountSecurityDetails": {
    "message": "Nauunawaan ko na hanggang sa i-back up ko ang aking Lihim na Parirala sa Pagbawi, maaaring mawala sa akin ang mga account ko at lahat ng asset ng mga ito."
  },
  "smartContracts": {
    "message": "Mga smart na kontrata"
  },
  "smartSwapsErrorNotEnoughFunds": {
    "message": "Hindi sapat ang pondo para sa smart swap."
  },
  "smartSwapsErrorUnavailable": {
    "message": "Pansamantalang hindi available ang mga Smart Swap."
  },
  "smartTransactionCancelled": {
    "message": "Nakansela ang transaksyon mo"
  },
  "smartTransactionCancelledDescription": {
    "message": "Hindi nakumpleto ang transaksyon mo, kaya kinansela ito para maiwasan mo ang pagbabayad ng mga hindi kinakailangang gas fee."
  },
  "smartTransactionError": {
    "message": "Nabigo ang transaksyon mo"
  },
  "smartTransactionErrorDescription": {
    "message": "Maaaring magdulot ng pagkabigo ang biglaang pagbabago sa merkado. Kung magpatuloy ang problema, makipag-ugnayan sa customer support ng MetaMask."
  },
  "smartTransactionPending": {
    "message": "Isinusumite ang iyong transaksyon"
  },
  "smartTransactionSuccess": {
    "message": "Nakumpleto ang transaksyon mo"
  },
  "smartTransactionTakingTooLong": {
    "message": "Paumanhin sa paghihintay"
  },
  "smartTransactionTakingTooLongDescription": {
    "message": "Kung ang transaksyon mo ay hindi natapos sa loob ng $1, ito ay kakanselahin at hindi ka sisingilin para sa gas.",
    "description": "$1 is remaining time in seconds"
  },
  "smartTransactions": {
    "message": "Mga Smart Transaction"
  },
  "smartTransactionsBenefit1": {
    "message": "99.5% tiyansa ng tagumpay"
  },
  "smartTransactionsBenefit2": {
    "message": "Makatitipid ng pera"
  },
  "smartTransactionsBenefit3": {
    "message": "Mga real-time na update"
  },
  "smartTransactionsDescription": {
    "message": "Mag-unlock na mas mataas na tiyansa ng tagumpay, proteksyon sa frontrunning, at mas mahusay na visibility sa mga Smart Transaction."
  },
  "smartTransactionsDescription2": {
    "message": "Available lamang sa Ethereum. I-enable o i-disable anumang oras sa mga setting. $1",
    "description": "$1 is an external link to learn more about Smart Transactions"
  },
  "smartTransactionsOptItModalTitle": {
    "message": "Pinahusay na Proteksyon sa Transaksyon"
  },
  "snapAccountCreated": {
    "message": "Nagawa ang account"
  },
  "snapAccountCreatedDescription": {
    "message": "Handa ng gamitin ang iyong bagong account!"
  },
  "snapAccountCreationFailed": {
    "message": "Nabigo ang paglikha ng account"
  },
  "snapAccountCreationFailedDescription": {
    "message": "Ang $1 ay hindi nagawang lumikha ng account para sa iyo.",
    "description": "$1 is the snap name"
  },
  "snapAccountRedirectFinishSigningTitle": {
    "message": "Tapusin ang pagpirma"
  },
  "snapAccountRedirectSiteDescription": {
    "message": "Sundin ang mga tagubilin mula sa $1"
  },
  "snapAccountRemovalFailed": {
    "message": "Nabigo ang pag-alis ng account"
  },
  "snapAccountRemovalFailedDescription": {
    "message": "Ang $1 ay hindi nagawang alisin ng account para sa iyo.",
    "description": "$1 is the snap name"
  },
  "snapAccountRemoved": {
    "message": "Naalis ang account"
  },
  "snapAccountRemovedDescription": {
    "message": "Ang account na ito ay hindi na magiging available para gamitin sa MetaMask."
  },
  "snapAccounts": {
    "message": "Mga Account Snap"
  },
  "snapAccountsDescription": {
    "message": "Mga account na kontrol lang ng mga third-party na Snap."
  },
  "snapConnectTo": {
    "message": "Kumonekta sa $1",
    "description": "$1 is the website URL or a Snap name. Used for Snaps pre-approved connections."
  },
  "snapConnectionPermissionDescription": {
    "message": "Hayaan ang $1 na awtomatikong kumonekta sa $2 nang wala ang iyong pag-apruba.",
    "description": "Used for Snap pre-approved connections. $1 is the Snap name, $2 is a website URL."
  },
  "snapConnectionWarning": {
    "message": "Si $1 ay gustong gumamit ng $2",
    "description": "$2 is the snap and $1 is the dapp requesting connection to the snap."
  },
  "snapContent": {
    "message": "Ang nilalamang ito ay nagmumula sa $1",
    "description": "This is shown when a snap shows transaction insight information in the confirmation UI. $1 is a link to the snap's settings page with the link text being the name of the snap."
  },
  "snapDetailWebsite": {
    "message": "Website"
  },
  "snapHomeMenu": {
    "message": "Snap Home Menu"
  },
  "snapInstallRequest": {
    "message": "Ang pag-install ng $1 ay nagbibigay ng mga sumusunod na pahintulot.",
    "description": "$1 is the snap name."
  },
  "snapInstallSuccess": {
    "message": "Tapos na ang pag-install"
  },
  "snapInstallWarningCheck": {
    "message": "Gusto ng $1 ng pahintulot na gawin ang mga sumusunod:",
    "description": "Warning message used in popup displayed on snap install. $1 is the snap name."
  },
  "snapInstallWarningHeading": {
    "message": "Magpatuloy nang may pag-iingat"
  },
  "snapInstallWarningPermissionDescriptionForBip32View": {
    "message": "Payagan ang $1 na tingnan ang iyong mga pambublikong key (at mga address). Hindi ito nagkakaloob ng anumang kontrol ng mga account o asset.",
    "description": "An extended description for the `snap_getBip32PublicKey` permission used for tooltip on Snap Install Warning screen (popup/modal). $1 is the snap name."
  },
  "snapInstallWarningPermissionDescriptionForEntropy": {
    "message": "Payagan ang $1 Snap na mamahala ng mga account at asset sa (mga) hiniling na network. Ang mga account na ito ay hinango at naka-back up gamit ang iyong lihim na parirala sa pagbawi (nang hindi ibinubunyag ito). Gamit ang kapangyarihan na maghango ng mga key, masusuportahan ng $1 ang iba't ibang blockchain protocol bukod sa Ethereum (mga EVM).",
    "description": "An extended description for the `snap_getBip44Entropy` and `snap_getBip44Entropy` permissions used for tooltip on Snap Install Warning screen (popup/modal). $1 is the snap name."
  },
  "snapInstallWarningPermissionNameForEntropy": {
    "message": "Pamahalaan ang mga $1 account",
    "description": "Permission name used for the Permission Cell component displayed on warning popup when installing a Snap. $1 is list of account types."
  },
  "snapInstallWarningPermissionNameForViewPublicKey": {
    "message": "Tingnan ang pampublikong key para sa $1",
    "description": "Permission name used for the Permission Cell component displayed on warning popup when installing a Snap. $1 is list of account types."
  },
  "snapInstallationErrorDescription": {
    "message": "Hindi ma-install ang $1.",
    "description": "Error description used when snap installation fails. $1 is the snap name."
  },
  "snapInstallationErrorTitle": {
    "message": "Nabigo ang pag-install",
    "description": "Error title used when snap installation fails."
  },
  "snapResultError": {
    "message": "Error"
  },
  "snapResultSuccess": {
    "message": "Tagumpay"
  },
  "snapResultSuccessDescription": {
    "message": "Handa nang gamitin ang $1"
  },
  "snapUpdateAlertDescription": {
    "message": "Kunin ang pinakabagong bersyon ng $1",
    "description": "Description used in Snap update alert banner when snap update is available. $1 is the Snap name."
  },
  "snapUpdateAvailable": {
    "message": "Available ang update"
  },
  "snapUpdateErrorDescription": {
    "message": "Hindi ma-update ang $1.",
    "description": "Error description used when snap update fails. $1 is the snap name."
  },
  "snapUpdateErrorTitle": {
    "message": "Nabigo ang pag-update",
    "description": "Error title used when snap update fails."
  },
  "snapUpdateRequest": {
    "message": "Ang pag-update ng $1 ay nagbibigay ng mga sumusunod na pahintulot.",
    "description": "$1 is the Snap name."
  },
  "snapUpdateSuccess": {
    "message": "Tapos na ang pag-update"
  },
  "snapUrlIsBlocked": {
    "message": "Gusto kang dalhin ng Snap na ito sa isang naka-block na site. $1."
  },
  "snaps": {
    "message": "Mga Snap"
  },
  "snapsConnected": {
    "message": "Nakonekta ang Snaps"
  },
  "snapsNoInsight": {
    "message": "Ang snap ay hindi nagbalik ng anumang insight"
  },
  "snapsPrivacyWarningFirstMessage": {
    "message": "Kinikilala mo na anumang snap na i-install mo ay isang Serbisyong Third Party, maliban kung tinukoy, ayon sa depenisyon sa $1 ng Consensys. Ang iyong paggamit ng mga Serbisyong Third Party ay pinapamahalaan ng hiwalay na mga tuntunin at kundisyon na itinakda ng tagapagbigay ng Serbisyong Third Party. Iyong ina-access, pinagbabatayan, o ginagamit mo ang Serbisyong Third Party sa sarili mong panganib. Itinatanggi ng Consensys ang lahat ng responsibilidad at pananagutan para sa anumang pagkalugi sa account dahil sa iyong paggamit ng mga Serbisyo ng Third Party.",
    "description": "First part of a message in popup modal displayed when installing a snap for the first time. $1 is terms of use link."
  },
  "snapsPrivacyWarningSecondMessage": {
    "message": "Ang anumang impormasyong ibinabahagi mo sa mga Serbisyo ng Third Party ay direktang kokolektahin ng mga Serbisyo ng Third Party na iyon alinsunod sa kanilang mga patakaran sa pagkapribado. Pakitingnan ang kanilang mga patakaran sa pagkapribado para sa higit pang impormasyon.",
    "description": "Second part of a message in popup modal displayed when installing a snap for the first time."
  },
  "snapsPrivacyWarningThirdMessage": {
    "message": "Walang access ang Consensys sa impormasyong ibinabahagi mo sa mga third party na ito.",
    "description": "Third part of a message in popup modal displayed when installing a snap for the first time."
  },
  "snapsSettings": {
    "message": "Mga settings sa Snap"
  },
  "snapsTermsOfUse": {
    "message": "Mga Tuntunin ng Paggamit"
  },
  "snapsToggle": {
    "message": "Tatakbo lamang ang snap kapag pinagana ito"
  },
  "snapsUIError": {
    "message": "Makipag-ugnayan sa mga tagalikha ng $1 para sa karagdagang suporta.",
    "description": "This is shown when the insight snap throws an error. $1 is the snap name"
  },
  "someNetworksMayPoseSecurity": {
    "message": "Maaaring magdulot ang ilang network ng mga panganib sa seguridad at/o pagkapribado. Unawain ang mga panganib bago idagdag o gamitin ang isang network."
  },
  "somethingDoesntLookRight": {
    "message": "Mayroon bang hindi tama? $1",
    "description": "A false positive message for users to contact support. $1 is a link to the support page."
  },
  "somethingIsWrong": {
    "message": "May nangyaring mali. Subukang muling i-load ang pahina."
  },
  "somethingWentWrong": {
    "message": "Oops! Nagkaproblema."
  },
  "source": {
    "message": "Pinagmulan"
  },
  "speed": {
    "message": "Bilis"
  },
  "speedUp": {
    "message": "Pabilisin"
  },
  "speedUpCancellation": {
    "message": "Pabilisin ang pagkanselang ito"
  },
  "speedUpExplanation": {
    "message": "Na-update na namin ang bayad sa gas batay sa kasalukuyang kundisyon ng network at tinaasan namin ito nang hindi bababa sa 10% (hinihingi ng network)."
  },
  "speedUpPopoverTitle": {
    "message": "Pabilisin ang transaksyon"
  },
  "speedUpTooltipText": {
    "message": "Bagong bayad sa gas"
  },
  "speedUpTransaction": {
    "message": "Pabilisin ang transaksyong ito"
  },
  "spendLimitInsufficient": {
    "message": "Hindi sapat ang limitasyon sa paggastos"
  },
  "spendLimitInvalid": {
    "message": "Di-wastong limitasyon sa paggastos; dapat ay positibong numero"
  },
  "spendLimitPermission": {
    "message": "Pahintulot sa limitasyon sa paggastos"
  },
  "spendLimitRequestedBy": {
    "message": "Limitasyon sa paggastos na hiniling ng $1",
    "description": "Origin of the site requesting the spend limit"
  },
  "spendLimitTooLarge": {
    "message": "Masyadong malaki ang limitasyon sa paggastos"
  },
  "spender": {
    "message": "Gumagastos"
  },
  "spendingCap": {
    "message": "Limitasyon sa paggastos"
  },
  "spendingCapError": {
    "message": "Error: Maglagay lamang ng mga numero"
  },
  "spendingCapErrorDescription": {
    "message": "Maglagay lamang ng numero na komportable kang i-access ng $1 ngayon o sa hinaharap. Palagi mong madadagdagan ang limitasyon ng token sa ibang pagkakataon.",
    "description": "$1 is origin of the site requesting the token limit"
  },
  "spendingCapRequest": {
    "message": "Kahilingan na limitasyon sa paggastos para sa iyong $1"
  },
  "srpInputNumberOfWords": {
    "message": "Mayroon akong word phrase ng $1",
    "description": "This is the text for each option in the dropdown where a user selects how many words their secret recovery phrase has during import. The $1 is the number of words (either 12, 15, 18, 21, or 24)."
  },
  "srpPasteFailedTooManyWords": {
    "message": "Nabigong i-paste dahil naglalaman ito ng higit sa 24 na salita. Ang lihim na parirala sa pagbawi ay mayroong hanggang 24 na salita lang.",
    "description": "Description of SRP paste error when the pasted content has too many words"
  },
  "srpPasteTip": {
    "message": "Maaari mong i-paste ang iyong buong lihim na parirala sa pagbawi sa alinmang patlang",
    "description": "Our secret recovery phrase input is split into one field per word. This message explains to users that they can paste their entire secrete recovery phrase into any field, and we will handle it correctly."
  },
  "srpSecurityQuizGetStarted": {
    "message": "Magsimula"
  },
  "srpSecurityQuizImgAlt": {
    "message": "Isang mata na may susian sa sentro, at tatlong lumulutang na password field"
  },
  "srpSecurityQuizIntroduction": {
    "message": "Upang ibunyag ang iyong Lihim na Parirala sa Pagbawi, kailangan mong sagutin nang tama ang dalawang tanong"
  },
  "srpSecurityQuizQuestionOneQuestion": {
    "message": "Kung mawala mo ang iyong Lihim na Parirala sa Pagbawi, ang MetaMask ay..."
  },
  "srpSecurityQuizQuestionOneRightAnswer": {
    "message": "Hindi ka matutulungan"
  },
  "srpSecurityQuizQuestionOneRightAnswerDescription": {
    "message": "Isulat ito, iukit sa metal, o itago ito sa maraming lihim na lugar upang hindi ito mawala. Kung nawala mo ito, wala na ito ng tuluyan."
  },
  "srpSecurityQuizQuestionOneRightAnswerTitle": {
    "message": "Tama! Walang makakatulong na maibalik ang iyong Lihim na Parirala sa Pagbawi"
  },
  "srpSecurityQuizQuestionOneWrongAnswer": {
    "message": "Maaari itong ibalik para sa iyo"
  },
  "srpSecurityQuizQuestionOneWrongAnswerDescription": {
    "message": "Kung nawala mo ang iyong Lihim na Parirala sa Pagbawi mawawala na ito nang tuluyan. Walang makakatulong sa iyo na maibalik ito, anuman ang sabihin nila."
  },
  "srpSecurityQuizQuestionOneWrongAnswerTitle": {
    "message": "Mali! Walang makakatulong na maibalik ang iyong Lihim na Parirala sa Pagbawi"
  },
  "srpSecurityQuizQuestionTwoQuestion": {
    "message": "Kung hihingin ng sinuman, kahit ng isang ahente ng suporta, ang iyong Lihim na Parirala sa Pagbawi..."
  },
  "srpSecurityQuizQuestionTwoRightAnswer": {
    "message": "Niloloko ka"
  },
  "srpSecurityQuizQuestionTwoRightAnswerDescription": {
    "message": "Sinumang nagsasabing nangangailangan ng iyong Lihim na Parirala sa Pagbawi ay nagsisinungaling sa iyo. Kung ibabahagi mo ito sa kanila, nanakawin nila ang iyong mga asset."
  },
  "srpSecurityQuizQuestionTwoRightAnswerTitle": {
    "message": "Tama! Ang pagbabahagi ng iyong Lihim na Parirala sa Pagbawi ay hindi kailanman isang magandang ideya"
  },
  "srpSecurityQuizQuestionTwoWrongAnswer": {
    "message": "Dapat mong ibigay sa kanila"
  },
  "srpSecurityQuizQuestionTwoWrongAnswerDescription": {
    "message": "Sinumang nagsasabing nangangailangan ng iyong Lihim na Parirala sa Pagbawi ay nagsisinungaling sa iyo. Kung ibabahagi mo ito sa kanila, nanakawin nila ang iyong mga asset."
  },
  "srpSecurityQuizQuestionTwoWrongAnswerTitle": {
    "message": "Hindi! Huwag kailanman ibahagi ang iyong Lihim na Parirala sa Pagbawi sa sinuman"
  },
  "srpSecurityQuizTitle": {
    "message": "Pagsusulit sa seguridad"
  },
  "srpToggleShow": {
    "message": "Ipakita/Itago ang salitang ito ng lihim na parirala sa pagbawi",
    "description": "Describes a toggle that is used to show or hide a single word of the secret recovery phrase"
  },
  "srpWordHidden": {
    "message": "Itinago ang salitang ito",
    "description": "Explains that a word in the secret recovery phrase is hidden"
  },
  "srpWordShown": {
    "message": "Ipinapakita ang salitang ito",
    "description": "Explains that a word in the secret recovery phrase is being shown"
  },
  "stable": {
    "message": "Stable"
  },
  "stableLowercase": {
    "message": "stable"
  },
  "stake": {
    "message": "Mag-stake"
  },
  "startYourJourney": {
    "message": "Simulan ang iyong paglalakbay sa $1",
    "description": "$1 is the token symbol"
  },
  "startYourJourneyDescription": {
    "message": "Magsimula sa web3 sa pamamagitan ng pagdagdag ng $1 sa iyong wallet.",
    "description": "$1 is the token symbol"
  },
  "stateLogError": {
    "message": "Error sa pagkuha ng mga log ng estado."
  },
  "stateLogFileName": {
    "message": "Mga log ng estado ng MetaMask"
  },
  "stateLogs": {
    "message": "Mga log ng estado"
  },
  "stateLogsDescription": {
    "message": "Naglalaman ang mga log ng estado ng iyong mga address ng pampublikong account at ipinadalang transaksyon."
  },
  "status": {
    "message": "Katayuan"
  },
  "statusNotConnected": {
    "message": "Hindi konektado"
  },
  "statusNotConnectedAccount": {
    "message": "Walang mga account na konektado"
  },
  "step1LatticeWallet": {
    "message": "Ikonekta ang iyong Lattice1"
  },
  "step1LatticeWalletMsg": {
    "message": "Maaari mong ikonekta ang MetaMask sa iyong Lattice1 device kapag na-set up na ito at online. I-unlock ang iyong device at ihanda ang iyong Device ID.",
    "description": "$1 represents the `hardwareWalletSupportLinkConversion` localization key"
  },
  "step1LedgerWallet": {
    "message": "Mag-download ng Ledger app"
  },
  "step1LedgerWalletMsg": {
    "message": "Mag-download, mag-set up, at maglagay ng password para ma-unlock ang $1.",
    "description": "$1 represents the `ledgerLiveApp` localization value"
  },
  "step1TrezorWallet": {
    "message": "Ikonekta ang iyong Trezor"
  },
  "step1TrezorWalletMsg": {
    "message": "Direktang ikonekta ang iyong Trezor sa iyong computer at i-unlock ito. Tiyaking ginagamit mo ang tamang passphrase.",
    "description": "$1 represents the `hardwareWalletSupportLinkConversion` localization key"
  },
  "step2LedgerWallet": {
    "message": "Ikonekta ang iyong Ledger"
  },
  "step2LedgerWalletMsg": {
    "message": "Direktang ikonekta ang iyong Ledger sa iyong computer, pagkatapos ay i-unlock ito at buksan ang Ethereum app.",
    "description": "$1 represents the `hardwareWalletSupportLinkConversion` localization key"
  },
  "stillGettingMessage": {
    "message": "Nakukuha pa rin ang mensaheng ito?"
  },
  "strong": {
    "message": "Mahirap"
  },
  "stxCancelled": {
    "message": "Nabigo sana ang pag-swap kung"
  },
  "stxCancelledDescription": {
    "message": "Maaaring nabigo at kinansela ang transaksyon para protektahan ka mula sa pagbabayad ng mga hindi kinakailangang bayad sa gas."
  },
  "stxCancelledSubDescription": {
    "message": "Subukan muli ang pag-swap. Narito kami para protektahan ka sa mga katulad na panganib sa susunod."
  },
  "stxEstimatedCompletion": {
    "message": "Tinatayang pagkumpleto sa loob ng < $1",
    "description": "$1 is remeaning time in minutes and seconds, e.g. 0:10"
  },
  "stxFailure": {
    "message": "Nabigo ang pag-swap"
  },
  "stxFailureDescription": {
    "message": "Ang biglaang pagbabago sa merkado ay maaaring maging sanhi ng pagkabigo. Kung magpatuloy ang problema, makipag-ugnyan sa $1.",
    "description": "This message is shown to a user if their swap fails. The $1 will be replaced by support.metamask.io"
  },
  "stxOptInDescription": {
    "message": "I-on ang mga Smart Transaction para sa mas maaasahan at ligtas na mga transaksyon sa Ethereum Mainnet. $1"
  },
  "stxPendingPrivatelySubmittingSwap": {
    "message": "Pribadong isinusumite ang iyong Swap..."
  },
  "stxPendingPubliclySubmittingSwap": {
    "message": "Pampublikong isinusumite ang iyong Swap..."
  },
  "stxSuccess": {
    "message": "Nakumpleto ang pag-swap!"
  },
  "stxSuccessDescription": {
    "message": "Ang iyong $1 ay available na ngayon.",
    "description": "$1 is a token symbol, e.g. ETH"
  },
  "stxSwapCompleteIn": {
    "message": "Matatapos ang Swap sa <",
    "description": "'<' means 'less than', e.g. Swap will complete in < 2:59"
  },
  "stxTryingToCancel": {
    "message": "Sinusubukang kanselahin ang iyong transaksyon..."
  },
  "stxUnknown": {
    "message": "Hindi alam ang katayuan"
  },
  "stxUnknownDescription": {
    "message": "Naging matagumpay ang transaksyon pero hindi kami sigurado kung ano ito. Dahil siguro ito sa pagsusumite ng isa pang transaksyon habang pinoproseso ang pag-swap na ito."
  },
  "stxUserCancelled": {
    "message": "Kinansela ang pag-swap"
  },
  "stxUserCancelledDescription": {
    "message": "Kinansela ang iyong transaksyon at hindi ka nagbayad para sa anumang mga hindi kinakailangang gas."
  },
  "submit": {
    "message": "Isumite"
  },
  "submitted": {
    "message": "Naisumite"
  },
  "suggestedBySnap": {
    "message": "Iminumungkahi ng $1",
    "description": "$1 is the snap name"
  },
  "suggestedTokenName": {
    "message": "Iminumungkahing pangalan:"
<<<<<<< HEAD
  },
  "suggestedTokenSymbol": {
    "message": "Iminumungkahing ticket symbol:"
=======
>>>>>>> ad7a5462
  },
  "support": {
    "message": "Humingi ng Tulong"
  },
  "supportCenter": {
    "message": "Bisitahin ang aming Sentro ng Suporta"
  },
  "surveyConversion": {
    "message": "Sagutan ang aming survey"
  },
  "surveyTitle": {
    "message": "Hubugin ang hinaharap ng MetaMask"
  },
  "swap": {
    "message": "I-swap"
  },
  "swapAdjustSlippage": {
    "message": "Ayusin ang slippage"
  },
  "swapAggregator": {
    "message": "Aggregator"
  },
  "swapAllowSwappingOf": {
    "message": "Payagan ang pag-swap ng $1",
    "description": "Shows a user that they need to allow a token for swapping on their hardware wallet"
  },
  "swapAmountReceived": {
    "message": "Garantisadong halaga"
  },
  "swapAmountReceivedInfo": {
    "message": "Ito ang minimum na halagang matatanggap mo. Maaari kang makatanggap ng mas malaki depende sa slippage."
  },
  "swapAndSend": {
    "message": "I-swap at Ipadala"
  },
  "swapAnyway": {
    "message": "I-swap pa rin"
  },
  "swapApproval": {
    "message": "Aprubahan ang $1 para sa mga pag-swap",
    "description": "Used in the transaction display list to describe a transaction that is an approve call on a token that is to be swapped.. $1 is the symbol of a token that has been approved."
  },
  "swapApproveNeedMoreTokens": {
    "message": "Kailangan mo ng $1 pa $2 para makumpleto ang pag-swap na ito",
    "description": "Tells the user how many more of a given token they need for a specific swap. $1 is an amount of tokens and $2 is the token symbol."
  },
  "swapAreYouStillThere": {
    "message": "Nandyan ka pa ba?"
  },
  "swapAreYouStillThereDescription": {
    "message": "Handa kaming ipakita sa iyo ang mga pinakabagong quote kapag gusto mo ng magpatuloy"
  },
  "swapBuildQuotePlaceHolderText": {
    "message": "Walang available na token na tumutugma sa $1",
    "description": "Tells the user that a given search string does not match any tokens in our token lists. $1 can be any string of text"
  },
  "swapConfirmWithHwWallet": {
    "message": "Kumpirmahin gamit ang iyong wallet na hardware"
  },
  "swapContinueSwapping": {
    "message": "Ituloy ang pag-swap"
  },
  "swapContractDataDisabledErrorDescription": {
    "message": "Sa Ethereum app sa iyong Ledger, magpunta sa \"Mga Setting\" at payagan ang data ng kontrata. Pagkatapos ay subukan muli ang iyong pag-swap."
  },
  "swapContractDataDisabledErrorTitle": {
    "message": "Ang data ng kontrata ay hindi pinagagana sa iyong Ledger"
  },
  "swapCustom": {
    "message": "custom"
  },
  "swapDecentralizedExchange": {
    "message": "Decentralized exchange"
  },
  "swapDirectContract": {
    "message": "Direktang kontrata"
  },
  "swapEditLimit": {
    "message": "I-edit ang limitasyon"
  },
  "swapEnableDescription": {
    "message": "Kinakailangan ito at nagbibigay ito ng pahintulot sa MetaMask na i-swap ang iyong $1.",
    "description": "Gives the user info about the required approval transaction for swaps. $1 will be the symbol of a token being approved for swaps."
  },
  "swapEnableTokenForSwapping": {
    "message": "Ito ay $1 para sa pag-swap",
    "description": "$1 is for the 'enableToken' key, e.g. 'enable ETH'"
  },
  "swapEnterAmount": {
    "message": "Ilagay ang halaga"
  },
  "swapEstimatedNetworkFees": {
    "message": "Mga tinantyang bayad sa network"
  },
  "swapEstimatedNetworkFeesInfo": {
    "message": "Ito ay pagtatantya ng bayad sa network na gagamitin para kumpletuhin ang iyong pag-swap. Maaaring magbago ang aktuwal na halaga ayon sa mga kundisyon ng network."
  },
  "swapFailedErrorDescriptionWithSupportLink": {
    "message": "Nangyayari ang mga pagkabigo sa transaksyon at narito kami upang tumulong. Kung magpapatuloy ang isyung ito, maaari kapag makipag-ugnay sa aming suporta sa customer sa $1 para sa karagdagang tulong.",
    "description": "This message is shown to a user if their swap fails. The $1 will be replaced by support.metamask.io"
  },
  "swapFailedErrorTitle": {
    "message": "Nabigo ang pag-swap"
  },
  "swapFetchingQuote": {
    "message": "Kinukuha ang mga quote"
  },
  "swapFetchingQuoteNofN": {
    "message": "Kinukuha ang quote $1 ng $2",
    "description": "A count of possible quotes shown to the user while they are waiting for quotes to be fetched. $1 is the number of quotes already loaded, and $2 is the total number of resources that we check for quotes. Keep in mind that not all resources will have a quote for a particular swap."
  },
  "swapFetchingQuotes": {
    "message": "Kinukuha ang mga quote..."
  },
  "swapFetchingQuotesErrorDescription": {
    "message": "Hmmm... nagkaproblema. Subukan ulit, o kung magpapatuloy ang mga error, makipag-ugnayan sa customer support."
  },
  "swapFetchingQuotesErrorTitle": {
    "message": "Nagka-error sa pagkuha ng mga quote"
  },
  "swapFetchingTokens": {
    "message": "Kinukuha ang mga token..."
  },
  "swapFromTo": {
    "message": "Ang pag-swap ng $1 sa $2",
    "description": "Tells a user that they need to confirm on their hardware wallet a swap of 2 tokens. $1 is a source token and $2 is a destination token"
  },
  "swapGasFeesDetails": {
    "message": "Ang mga bayad sa gas ay tinatantya at magbabago batay sa trapiko sa network at pagiging kumplikado ng transaksyon."
  },
  "swapGasFeesLearnMore": {
    "message": "Alamin pa ang tungkol sa mga bayad sa gas"
  },
  "swapGasFeesSplit": {
    "message": "Ang mga bayad sa gas sa nakaraang screen ay hinati sa dalawang transaksyon."
  },
  "swapGasFeesSummary": {
    "message": "Ang mga bayad sa gas ay binabayaran sa mga minero ng crypto na nagpoproseso ng mga transaksyon sa $1 na network. Ang MetaMask ay hindi kumikita mula sa mga bayad sa gas.",
    "description": "$1 is the selected network, e.g. Ethereum or BSC"
  },
  "swapHighSlippage": {
    "message": "Mataas na slippage"
  },
  "swapHighSlippageWarning": {
    "message": "Napakataas ng halaga ng slippage."
  },
  "swapIncludesMMFee": {
    "message": "Kasama ang $1% MetaMask fee.",
    "description": "Provides information about the fee that metamask takes for swaps. $1 is a decimal number."
  },
  "swapIncludesMMFeeAlt": {
    "message": "Kasama sa quote ang $1% bayad sa MetaMask",
    "description": "Provides information about the fee that metamask takes for swaps using the latest copy. $1 is a decimal number."
  },
  "swapIncludesMetaMaskFeeViewAllQuotes": {
    "message": "Kabilang ang $1% na bayad sa MetaMask – $2",
    "description": "Provides information about the fee that metamask takes for swaps. $1 is a decimal number and $2 is a link to view all quotes."
  },
  "swapLearnMore": {
    "message": "Alamin pa ang tungkol sa mga Swap"
  },
  "swapLiquiditySourceInfo": {
    "message": "Naghahanap kami sa iba't ibang pinagmumulan ng liquidity (mga exchange, aggregator at propesyonal na market maker) upang paghambingin ang mga halaga ng palitan at bayad sa network."
  },
  "swapLowSlippage": {
    "message": "Mababang slippage"
  },
  "swapLowSlippageError": {
    "message": "Maaaring hindi magtagumpay ang transaksyon, masyadong mababa ang max na slippage."
  },
  "swapMaxSlippage": {
    "message": "Max na slippage"
  },
  "swapMetaMaskFee": {
    "message": "Bayarin sa MetaMask"
  },
  "swapMetaMaskFeeDescription": {
    "message": "Ang bayad na $1% ay awtomatikong isinasali sa quote na ito. Babayaran mo ito bilang kapalit ng isang lisensya para gamitin ang software ng pagsasama-sama ng impormasyon ng tagapagbigay ng liquidity ng MetaMask.",
    "description": "Provides information about the fee that metamask takes for swaps. $1 is a decimal number."
  },
  "swapNQuotesWithDot": {
    "message": "$1 quote.",
    "description": "$1 is the number of quotes that the user can select from when opening the list of quotes on the 'view quote' screen"
  },
  "swapNewQuoteIn": {
    "message": "Mga bagong quote sa $1",
    "description": "Tells the user the amount of time until the currently displayed quotes are update. $1 is a time that is counting down from 1:00 to 0:00"
  },
  "swapNoTokensAvailable": {
    "message": "Walang available na token na tumutugma sa $1",
    "description": "Tells the user that a given search string does not match any tokens in our token lists. $1 can be any string of text"
  },
  "swapOnceTransactionHasProcess": {
    "message": "Idaragdag ang iyong $1 sa account mo sa oras na maiproseso ang transaksyong ito.",
    "description": "This message communicates the token that is being transferred. It is shown on the awaiting swap screen. The $1 will be a token symbol."
  },
  "swapPriceDifference": {
    "message": "Isa-swap mo na ang $1 $2 (~$3) sa $4 $5 (~$6).",
    "description": "This message represents the price slippage for the swap.  $1 and $4 are a number (ex: 2.89), $2 and $5 are symbols (ex: ETH), and $3 and $6 are fiat currency amounts."
  },
  "swapPriceDifferenceTitle": {
    "message": "Deperensya ng presyo ng ~$1%",
    "description": "$1 is a number (ex: 1.23) that represents the price difference."
  },
  "swapPriceImpactTooltip": {
    "message": "Ang price impact ay ang pagkakaiba sa pagitan ng kasalukuyang market price at ang halagang natanggap sa panahon ng pagpapatupad ng transaksyon. Ang price impact ay isang function ng laki ng iyong trade kaugnay sa laki ng pool ng liquidity."
  },
  "swapPriceUnavailableDescription": {
    "message": "Hindi matukoy ang price impact dahil sa kakulangan ng data ng market price. Pakikumpirma na komportable ka sa dami ng mga token na matatanggap mo bago mag-swap."
  },
  "swapPriceUnavailableTitle": {
    "message": "Tingnan ang iyong rate bago magpatuloy"
  },
  "swapProcessing": {
    "message": "Pagproseso"
  },
  "swapQuoteDetails": {
    "message": "Mga detalye ng quote"
  },
  "swapQuoteNofM": {
    "message": "$1 sa $2",
    "description": "A count of possible quotes shown to the user while they are waiting for quotes to be fetched. $1 is the number of quotes already loaded, and $2 is the total number of resources that we check for quotes. Keep in mind that not all resources will have a quote for a particular swap."
  },
  "swapQuoteSource": {
    "message": "Pinagmulan ng quote"
  },
  "swapQuotesExpiredErrorDescription": {
    "message": "Humiling ng mga bagong quote para makuha ang mga pinakabagong rate."
  },
  "swapQuotesExpiredErrorTitle": {
    "message": "Pag-timeout ng mga quote"
  },
  "swapQuotesNotAvailableDescription": {
    "message": "Bawasan ang laki ng iyong trade o gumamit ng ibang token."
  },
  "swapQuotesNotAvailableErrorDescription": {
    "message": "Subukang i-adjust ang halaga o mga setting ng slippage at subukan ulit."
  },
  "swapQuotesNotAvailableErrorTitle": {
    "message": "Walang available na quote"
  },
  "swapRate": {
    "message": "Singil"
  },
  "swapReceiving": {
    "message": "Pagtanggap"
  },
  "swapReceivingInfoTooltip": {
    "message": "Isang itong pagtatantya. Ang eksaktong halaga ay nakadepende sa slippage."
  },
  "swapRequestForQuotation": {
    "message": "Humiling ng quotation"
  },
  "swapReviewSwap": {
    "message": "I-review ang pag-swap"
  },
  "swapSearchNameOrAddress": {
    "message": "Hanapin ang pangalan o i-paste ang address"
  },
  "swapSelect": {
    "message": "Piliin"
  },
  "swapSelectAQuote": {
    "message": "Pumili ng quote"
  },
  "swapSelectAToken": {
    "message": "Pumili ng token"
  },
  "swapSelectQuotePopoverDescription": {
    "message": "Makikita sa ibaba ang lahat ng quote na nakuha mula sa maraming pinagmumulan ng liquidity."
  },
  "swapSelectToken": {
    "message": "Pumili ng token"
  },
  "swapShowLatestQuotes": {
    "message": "Ipakita ang mga pinakabagong quote"
  },
  "swapSlippageHighDescription": {
    "message": "Ang slippage na inilagay ($1%) ay itinuturing na napakataas at maaaring magresulta sa isang masamang rate",
    "description": "$1 is the amount of % for slippage"
  },
  "swapSlippageHighTitle": {
    "message": "Mataas na slippage"
  },
  "swapSlippageLowDescription": {
    "message": "Ang halaga na ganito kababa ($1%) ay maaaring magresulta sa isang nabigong pag-swap",
    "description": "$1 is the amount of % for slippage"
  },
  "swapSlippageLowTitle": {
    "message": "Mababang slippage"
  },
  "swapSlippageNegative": {
    "message": "Ang slippage ay dapat mas malaki o katumbas ng zero"
  },
  "swapSlippageNegativeDescription": {
    "message": "Dapat na mas malaki o katumbas ng zero ang slippage"
  },
  "swapSlippageNegativeTitle": {
    "message": "Dagdagan ang slippage para magpatuloy"
  },
  "swapSlippageOverLimitDescription": {
    "message": "Dapat na 15% o mas mababa ang slippage tolerance. Ang anumang mas mataas ay magreresulta sa hindi magandang rate."
  },
  "swapSlippageOverLimitTitle": {
    "message": "Napakataas na slippage"
  },
  "swapSlippagePercent": {
    "message": "$1%",
    "description": "$1 is the amount of % for slippage"
  },
  "swapSlippageTooltip": {
    "message": "Kung magbabago ang presyo sa pagitan ng oras na nailagay at nakumpirma ang iyong order, tinatawag itong \"slippage\". Awtomatikong makakansela ang iyong pag-swap kung lalampas ang slippage sa iyong setting ng “pagpapahintulot sa slippage”."
  },
  "swapSlippageZeroDescription": {
    "message": "Kakaunti ang mga tagapagbigay ng zero-slippage quote at maaari itong magresulta sa hindi gaanong mapagkumpitensyang quote."
  },
  "swapSlippageZeroTitle": {
    "message": "Nagso-source ng mga tagapagbigay ng zero-slippage"
  },
  "swapSource": {
    "message": "Pinagmumulan ng liquidity"
  },
  "swapSuggested": {
    "message": "Iminungkahi ang pag-swap"
  },
  "swapSuggestedGasSettingToolTipMessage": {
    "message": "Ang mga swap ay kumplikado at sensitibo sa oras na mga transaksyon. Inirerekomenda namin ang bayad sa gas na ito para sa magandang balanse sa pagitan ng halaga at kumpiyansa ng matagumpay na Swap."
  },
  "swapSwapFrom": {
    "message": "Mag-swap ng"
  },
  "swapSwapSwitch": {
    "message": "Mga token na papalitan o ipapalit"
  },
  "swapSwapTo": {
    "message": "I-swap sa"
  },
  "swapToConfirmWithHwWallet": {
    "message": "para kumpirmahin gamit ang iyong wallet na hardware"
  },
  "swapTokenAddedManuallyDescription": {
    "message": "I-verify ang token na ito sa $1 at siguraduhing ito ang token na gusto mong i-trade.",
    "description": "$1 points the user to etherscan as a place they can verify information about a token. $1 is replaced with the translation for \"etherscan\""
  },
  "swapTokenAddedManuallyTitle": {
    "message": "Mano-manong idinagdag ang token"
  },
  "swapTokenAvailable": {
    "message": "Naidagdag na ang $1 sa iyong account.",
    "description": "This message is shown after a swap is successful and communicates the exact amount of tokens the user has received for a swap. The $1 is a decimal number of tokens followed by the token symbol."
  },
  "swapTokenBalanceUnavailable": {
    "message": "Hindi namin nabawi ang iyong $1 na balanse",
    "description": "This message communicates to the user that their balance of a given token is currently unavailable. $1 will be replaced by a token symbol"
  },
  "swapTokenNotAvailable": {
    "message": "Hindi maaaring i-swap ang token sa rehiyon na ito"
  },
  "swapTokenToToken": {
    "message": "I-swap ang $1 sa $2",
    "description": "Used in the transaction display list to describe a swap. $1 and $2 are the symbols of tokens in involved in a swap."
  },
  "swapTokenVerificationAddedManually": {
    "message": "Manwal na naidagdag ang token na ito."
  },
  "swapTokenVerificationMessage": {
    "message": "Palaging kumpirmahin ang token address sa $1.",
    "description": "Points the user to Etherscan as a place they can verify information about a token. $1 is replaced with the translation for \"Etherscan\" followed by an info icon that shows more info on hover."
  },
  "swapTokenVerificationOnlyOneSource": {
    "message": "Na-verify sa 1 pinagmulan lang."
  },
  "swapTokenVerificationSources": {
    "message": "Na-verify sa $1 na source.",
    "description": "Indicates the number of token information sources that recognize the symbol + address. $1 is a decimal number."
  },
  "swapTokenVerifiedOn1SourceDescription": {
    "message": "Na-verify $1 sa 1 pinagmulan lang. Pag-isipang i-verify ito sa $2 bago magpatuloy.",
    "description": "$1 is a token name, $2 points the user to etherscan as a place they can verify information about a token. $1 is replaced with the translation for \"etherscan\""
  },
  "swapTokenVerifiedOn1SourceTitle": {
    "message": "Potensyal na hindi tunay na token"
  },
  "swapTooManyDecimalsError": {
    "message": "Ang $1 ay nagpapahintulot sa hanggang $2 na decimal",
    "description": "$1 is a token symbol and $2 is the max. number of decimals allowed for the token"
  },
  "swapTransactionComplete": {
    "message": "Nakumpleto ang transaksyon"
  },
  "swapTwoTransactions": {
    "message": "2 transaksyon"
  },
  "swapUnknown": {
    "message": "Hindi Alam"
  },
  "swapVerifyTokenExplanation": {
    "message": "Maaaring gamitin ng maraming token ang iisang pangalan at simbolo. Suriin ang $1 para ma-verify na ito ang token na hinahanap mo.",
    "description": "This appears in a tooltip next to the verifyThisTokenOn message. It gives the user more information about why they should check the token on a block explorer. $1 will be the name or url of the block explorer, which will be the translation of 'etherscan' or a block explorer url specified for a custom network."
  },
  "swapYourTokenBalance": {
    "message": "Available ang $1 $2 na i-swap",
    "description": "Tells the user how much of a token they have in their balance. $1 is a decimal number amount of tokens, and $2 is a token symbol"
  },
  "swapZeroSlippage": {
    "message": "0% Slippage"
  },
  "swapsAdvancedOptions": {
    "message": "Mga Advanced na Opsyon"
  },
  "swapsExcessiveSlippageWarning": {
    "message": "Masyadong mataas ang halaga ng slippage at magreresulta sa masamang rate. Mangyaring bawasan ang iyong slippage tolerance sa halagang mas mababa sa 15%."
  },
  "swapsMaxSlippage": {
    "message": "Slippage tolerance"
  },
  "swapsNotEnoughForTx": {
    "message": "Hindi sapat ang $1 para makumpleto ang transaksyong ito",
    "description": "Tells the user that they don't have enough of a token for a proposed swap. $1 is a token symbol"
  },
  "swapsNotEnoughToken": {
    "message": "Hindi sapat ang $1",
    "description": "Tells the user that they don't have enough of a token for a proposed swap. $1 is a token symbol"
  },
  "swapsViewInActivity": {
    "message": "Tingnan sa aktibidad"
  },
  "switch": {
    "message": "Lumipat"
  },
  "switchEthereumChainConfirmationDescription": {
    "message": "Dahil dito, lilipat sa dating idinagdag na network ang napiling network sa loob ng MetaMask:"
  },
  "switchEthereumChainConfirmationTitle": {
    "message": "Payagan ang site na ito para lumipat ng network?"
  },
  "switchInputCurrency": {
    "message": "Palitan ang input currency"
  },
  "switchNetwork": {
    "message": "Lumipat ng network"
  },
  "switchNetworks": {
    "message": "Lumipat ng network"
  },
  "switchToNetwork": {
    "message": "Lumipat sa $1",
    "description": "$1 represents the custom network that has previously been added"
  },
  "switchToThisAccount": {
    "message": "Lumipat sa account na ito"
  },
  "switchedNetworkToastDecline": {
    "message": "Huwag ipakita muli"
  },
  "switchedNetworkToastMessage": {
    "message": "Ang $1 ay aktibo ngayon sa $2",
    "description": "$1 represents the account name, $2 represents the network name"
  },
  "switchedTo": {
    "message": "Lumipat ka sa"
  },
  "switchingNetworksCancelsPendingConfirmations": {
    "message": "Ang paglipat ng network ay magkakansela ng lahat ng nakabinbing kumpirmasyon"
  },
  "symbol": {
    "message": "Simbolo"
  },
  "symbolBetweenZeroTwelve": {
    "message": "Dapat ay 11 character o mas kaunti ang simbolo."
  },
  "tenPercentIncreased": {
    "message": "10% na dagdag"
  },
  "terms": {
    "message": "Mga Tuntunin ng Paggamit"
  },
  "termsOfService": {
    "message": "Mga Tuntunin ng Serbisyo"
  },
  "termsOfUseAgreeText": {
    "message": " Sumasang-ayon ako sa Mga Tuntunin sa Paggamit, na nalalapat sa aking paggamit ng MetaMask at lahat ng feature nito"
  },
  "termsOfUseFooterText": {
    "message": "Mag-scroll upang basahin ang lahat ng seksyon"
  },
  "termsOfUseTitle": {
    "message": "Na-update ang aming Mga Tuntunin sa Paggamit"
  },
  "theme": {
    "message": "Tema"
  },
  "themeDescription": {
    "message": "Piliin ang mas gusto mong tema ng MetaMask."
  },
  "thingsToKeep": {
    "message": "Mga bagay na dapat tandaan:"
  },
  "thirdPartySoftware": {
    "message": "Paunawa ng third-party na software",
    "description": "Title of a popup modal displayed when installing a snap for the first time."
  },
  "thisCollection": {
    "message": "koleksyong ito"
  },
  "threeMonthsAbbreviation": {
    "message": "3M",
    "description": "Shortened form of '3 months'"
  },
  "time": {
    "message": "Oras"
  },
  "tips": {
    "message": "Mga Tip"
  },
  "to": {
    "message": "Para kay/sa"
  },
  "toAddress": {
    "message": "Para kay/sa: $1",
    "description": "$1 is the address to include in the To label. It is typically shortened first using shortenAddress"
  },
  "toggleRequestQueueDescription": {
    "message": "Pinahihintulutan ka nitong pumili ng network para sa bawat site sa halip na iisang piniling network para sa lahat ng site. Pipigilan ka ng feature na ito na magpalit ng network nang mano-mano, na maaaring makasira sa iyong karanasan bilang user sa ilang partikular na site."
  },
  "toggleRequestQueueField": {
    "message": "Piliin ang mga network para sa bawat site"
  },
  "toggleRequestQueueOff": {
    "message": "Naka-off"
  },
  "toggleRequestQueueOn": {
    "message": "Naka-on"
  },
  "token": {
    "message": "Token"
  },
  "tokenAddress": {
    "message": "Address ng token"
  },
  "tokenAlreadyAdded": {
    "message": "Naidagdag na ang token."
  },
  "tokenAutoDetection": {
    "message": "Awtomatikong pagtuklas ng token"
  },
  "tokenContractAddress": {
    "message": "Address ng kontrata ng token"
  },
  "tokenDecimal": {
    "message": "Decimal na token"
  },
  "tokenDecimalFetchFailed": {
    "message": "Kailangan ng decimal ng token. Hanapin ito sa: $1"
  },
  "tokenDecimalTitle": {
    "message": "Mga Decimal ng Katumpakan:"
  },
  "tokenDetails": {
    "message": "Mga detalye ng token"
  },
  "tokenFoundTitle": {
    "message": "1 bagong token ang nakita"
  },
  "tokenId": {
    "message": "ID ng Token"
  },
  "tokenList": {
    "message": "Mga listahan ng token"
  },
  "tokenScamSecurityRisk": {
    "message": "mga panloloko sa token at panganib sa seguridad"
  },
  "tokenShowUp": {
    "message": "Maaaring hindi awtomatikong lumabas ang iyong mga token sa iyong wallet. "
  },
  "tokenStandard": {
    "message": "Pamantayan ng token"
  },
  "tokenSymbol": {
    "message": "Simbolo ng token"
  },
  "tokens": {
    "message": "Mga Token"
  },
  "tokensFoundTitle": {
    "message": "$1 bagong token ang nakita",
    "description": "$1 is the number of new tokens detected"
  },
  "tokensInCollection": {
    "message": "Mga token sa koleksyon"
  },
  "tooltipApproveButton": {
    "message": "Nauunawaan ko"
  },
  "tooltipSatusConnected": {
    "message": "konektado"
  },
  "tooltipSatusConnectedUpperCase": {
    "message": "Nakakonekta"
  },
  "tooltipSatusNotConnected": {
    "message": "hindi konektado"
  },
  "total": {
    "message": "Kabuuan"
  },
  "totalVolume": {
    "message": "Kabuuang volume"
  },
  "transaction": {
    "message": "transaksyon"
  },
  "transactionCancelAttempted": {
    "message": "Sinubukang kanselahin ang transaksyon na may tinantyang bayad sa gas na $1 sa $2"
  },
  "transactionCancelSuccess": {
    "message": "Matagumpay na nakansela ang transaksyon sa $2"
  },
  "transactionConfirmed": {
    "message": "Nakumpirma ang transaksyon sa $2."
  },
  "transactionCreated": {
    "message": "Nagawa ang transaksyon na nagkakahalagang $1 sa $2."
  },
  "transactionDataFunction": {
    "message": "Function"
  },
  "transactionDetailDappGasMoreInfo": {
    "message": "Minungkahing site"
  },
  "transactionDetailDappGasTooltip": {
    "message": "I-edit upang magamit ang inirerekomendang bayad sa gas ng MetaMask batay sa pinakabagong block."
  },
  "transactionDetailGasHeading": {
    "message": "Tinantyang bayad sa gas"
  },
  "transactionDetailGasTooltipConversion": {
    "message": "Alamin pa ang tungkol sa mga bayad sa gas"
  },
  "transactionDetailGasTooltipExplanation": {
    "message": "Ang mga bayad sa gas ay itinakda ng network at nagbabago-bago batay sa network traffic at pagiging kumplikado ng transaksyon."
  },
  "transactionDetailGasTooltipIntro": {
    "message": "Ang mga bayad sa gas ay binabayaran sa mga minero ng crypto na nagpoproseso ng mga transaksyon sa $1 na network. Ang MetaMask ay hindi kumikita mula sa mga bayad sa gas."
  },
  "transactionDetailGasTotalSubtitle": {
    "message": "Halaga + bayad sa gas"
  },
  "transactionDetailLayer2GasHeading": {
    "message": "Layer 2 na bayad sa gas"
  },
  "transactionDetailMultiLayerTotalSubtitle": {
    "message": "Halaga + fees"
  },
  "transactionDropped": {
    "message": "Tinanggihan ang transaksyon sa $2."
  },
  "transactionError": {
    "message": "Error sa transaksyon. Nagkaroon ng exception sa code ng kontrata."
  },
  "transactionErrorNoContract": {
    "message": "Sinusubukang i-call ang isang function sa isang address na hindi kontrata."
  },
  "transactionErrored": {
    "message": "Nagkaroon ng error sa transaksyon."
  },
  "transactionFailed": {
    "message": "Nabigo ang Transaksyon"
  },
  "transactionFee": {
    "message": "Bayad sa transaksyon"
  },
  "transactionHistoryBaseFee": {
    "message": "Batayang bayad (GWEI)"
  },
  "transactionHistoryL1GasLabel": {
    "message": "Kabuuang L1 na bayad sa gas"
  },
  "transactionHistoryL2GasLimitLabel": {
    "message": "L2 na limitasyon ng gas"
  },
  "transactionHistoryL2GasPriceLabel": {
    "message": "L2 na presyo ng gas"
  },
  "transactionHistoryMaxFeePerGas": {
    "message": "Pinakamataas na bayad bawat gas"
  },
  "transactionHistoryPriorityFee": {
    "message": "Bayad sa priyoridad (GWEI)"
  },
  "transactionHistoryTotalGasFee": {
    "message": "Kabuuang Bayad sa Gas"
  },
  "transactionNote": {
    "message": "Tala ng transaksyon"
  },
  "transactionResubmitted": {
    "message": "Isinumite ulit ang transaksyon na may tinantyang bayad sa gas na itinaas sa $1 sa $2"
  },
  "transactionSettings": {
    "message": "Mga setting ng transaksyon"
  },
  "transactionSubmitted": {
    "message": "Isinumite ang transaksyon na may tinantyang bayad sa gas na $1 sa $2."
  },
  "transactionUpdated": {
    "message": "Na-update ang transaksyon sa $2."
  },
  "transactions": {
    "message": "Mga Transaksyon"
  },
  "transfer": {
    "message": "Maglipat"
  },
  "transferFrom": {
    "message": "Maglipat mula kay/sa"
  },
  "trillionAbbreviation": {
    "message": "T",
    "description": "Shortened form of 'trillion'"
  },
  "troubleConnectingToLedgerU2FOnFirefox": {
    "message": "Nagkakaproblema kami sa pagkonekta ng iyong Ledger. $1",
    "description": "$1 is a link to the wallet connection guide;"
  },
  "troubleConnectingToLedgerU2FOnFirefox2": {
    "message": "I-review ang gabay sa pagkonekta ng aming wallet na hardware at subukan muli.",
    "description": "$1 of the ledger wallet connection guide"
  },
  "troubleConnectingToLedgerU2FOnFirefoxLedgerSolution": {
    "message": "Kung ikaw ay nasa pinakabagong bersyon ng Firefox, maaari kang makaranas ng isyu na nauugnay sa Firefox dropping U2F support. Alamin kung paano aayusin ang isyung ito $1.",
    "description": "It is a link to the ledger website for the workaround."
  },
  "troubleConnectingToLedgerU2FOnFirefoxLedgerSolution2": {
    "message": "dito",
    "description": "Second part of the error message; It is a link to the ledger website for the workaround."
  },
  "troubleConnectingToWallet": {
    "message": "Nagkaproblema kami sa pagkonekta sa iyong $1, subukang suriin ang $2 at subukan ulit.",
    "description": "$1 is the wallet device name; $2 is a link to wallet connection guide"
  },
  "troubleStarting": {
    "message": "Nagkaproblema ang MetaMask sa pagsisimula. Maaaring paulit-ulit ang error na ito, kaya subukang i-restart ang extension."
  },
  "trustSiteApprovePermission": {
    "message": "Sa pamamagitan ng pagbibigay ng pahintulot, pinapayagan mo ang sumusunod na $1 para ma-access ang pondo mo"
  },
  "tryAgain": {
    "message": "Subukan ulit"
  },
  "turnOff": {
    "message": "I-off"
  },
  "turnOffMetamaskNotificationsError": {
    "message": "Nagkaroon ng error sa pag-disable ng mga notipikasyon. Pakisubukan muli mamaya."
  },
  "turnOn": {
    "message": "I-on"
  },
  "turnOnMetamaskNotifications": {
    "message": "I-on ang mga notipikasyon"
  },
  "turnOnMetamaskNotificationsButton": {
    "message": "I-on"
  },
  "turnOnMetamaskNotificationsError": {
    "message": "Nagkaroon ng error sa paglikha ng mga notipikasyon. Pakisubukan muli mamaya."
  },
  "turnOnMetamaskNotificationsMessageFirst": {
    "message": "Manatiling may-alam sa nangyayari sa iyong wallet gamit ang mga notipikasyon."
  },
  "turnOnMetamaskNotificationsMessagePrivacyBold": {
    "message": "Mga Setting > Mga notipikasyon."
  },
  "turnOnMetamaskNotificationsMessagePrivacyLink": {
    "message": "Matutunan kung paano namin protektahan ang iyong pagkapribado habang gamit ang tampok na ito."
  },
  "turnOnMetamaskNotificationsMessageSecond": {
    "message": "Para magamit ang mga notipikasyon sa wallet, gumagamit kami ng profile para i-sync ang ilang mga setting sa iyong mga device. $1"
  },
  "turnOnMetamaskNotificationsMessageThird": {
    "message": "Maaari mong i-off ang mga notipikasypon anumang oras sa $1"
  },
  "turnOnTokenDetection": {
    "message": "I-on ang pinahusay na pag-detect ng token"
  },
  "tutorial": {
    "message": "Pagtuturo"
  },
  "twelveHrTitle": {
    "message": "12 oras:"
  },
  "typeYourSRP": {
    "message": "I-type ang iyong Lihim na Parirala sa Pagbawi"
  },
  "u2f": {
    "message": "U2F",
    "description": "A name on an API for the browser to interact with devices that support the U2F protocol. On some browsers we use it to connect MetaMask to Ledger devices."
  },
  "unMatchedChain": {
    "message": "Ayon sa aming mga talaan, ang URL na ito ay hindi tumutugma sa isang kilalang provider para sa ID ng chain na ito."
  },
  "unapproved": {
    "message": "Hindi inaprubahan"
  },
  "units": {
    "message": "mga unit"
  },
  "unknown": {
    "message": "Hindi Alam"
  },
  "unknownCollection": {
    "message": "Walang pangalang koleksyon"
  },
  "unknownNetwork": {
    "message": "Hindi kilalang pribadong network"
  },
  "unknownNetworkForKeyEntropy": {
    "message": "Hindi kilalang network",
    "description": "Displayed on places like Snap install warning when regular name is not available."
  },
  "unknownQrCode": {
    "message": "Error: Hindi namin matukoy ang QR code na iyon"
  },
  "unlimited": {
    "message": "Walang Limitasyon"
  },
  "unlock": {
    "message": "I-unlock"
  },
  "unlockMessage": {
    "message": "Naghihintay ang desentralisadong web"
  },
  "unpin": {
    "message": "I-unpin"
  },
  "unrecognizedChain": {
    "message": "Hindi nakikilala ang custom network na ito. Nirerekomenda namin na ikaw ay $1 bago magpatuloy",
    "description": "$1 is a clickable link with text defined by the 'unrecognizedChanLinkText' key. The link will open to instructions for users to validate custom network details."
  },
  "unsendableAsset": {
    "message": "Ang pagpapadala ng mga token ng NFT (ERC-721) ay kasalukuyang hindi suportado",
    "description": "This is an error message we show the user if they attempt to send an NFT asset type, for which currently don't support sending"
  },
  "unverifiedContractAddressMessage": {
    "message": "Hindi namin ma-verify ang kontratang ito. Tiyaking pinagkakatiwalaan mo ang address na ito."
  },
  "upArrow": {
    "message": "arrow pataas"
  },
  "update": {
    "message": "I-update"
  },
  "updateOrEditNetworkInformations": {
    "message": "I-update ang iyong impormasyon o"
  },
  "updateRequest": {
    "message": "Hiling sa pag-update"
  },
  "updatedWithDate": {
    "message": "Na-update noong $1"
  },
  "uploadDropFile": {
    "message": "I-drop ang file mo rito"
  },
  "uploadFile": {
    "message": "I-upload ang file"
  },
  "urlErrorMsg": {
    "message": "Kinakailangan ng mga URL ang naaangkop na HTTP/HTTPS prefix."
  },
  "use4ByteResolution": {
    "message": "I-decode ang mga smart na kontrata"
  },
  "use4ByteResolutionDescription": {
    "message": "Upang mapabuti ang karanasan ng user, kino-customize namin ang tab ng mga aktibidad gamit ang mga mensahe ayon sa mga smart na kontrata kung saan ka nakikipag-ugnayan. Gumagamit ang MetaMask ng serbisyong tinatawag na 4byte.directory para i-decode ang datos at ipakita sa iyo ang bersyon ng smart na kontrata na mas madaling basahin. Tumutulong ito na bawasan ang pagkakataon na aprubahan mo ang mga mapaminsalang aksyon sa smart na kontrata, ngunit maaaring magresulta sa pagbabahagi ng iyong IP address."
  },
  "useMultiAccountBalanceChecker": {
    "message": "Maramihang kahilingan sa balanse ng account"
  },
  "useMultiAccountBalanceCheckerSettingDescription": {
    "message": "Makakuha ng mas mabibilis na update sa balanse sa pamamagitan ng maramihang paghiling sa balanse ng account. Nagpapahintulot ito sa amin na makuha nang sama-sama ang iyong mga balanse ng account, para makakuha ka ng mas mabibilis na update para sa inaprubahang kasanayan. Kapag naka-off ang feature na ito, posibleng hindi maiugnay ng mga third party ang iyong mga account sa isa't isa."
  },
  "useNftDetection": {
    "message": "Awtomatikong tuklasin ang mga NFT"
  },
  "useNftDetectionDescriptionText": {
    "message": "Hayaan ang MetaMask na magdagdag ng mga NFT na iyong pag-aari gamit ang mga third-party na serbisyo. Ang awtomatikong pagtuklas ng mga NFT ay naglalantad sa iyong IP at address ng account sa mga serbisyong ito. Ang pag-enable sa tampok na ito ay maaaring mag-ugnay sa iyong IP sa iyong Ethereum address at magpakita ng pekeng NFT na in-airdrop ng mga scammer. Maaari kang magdagdag ng token sa manu-manong paraan para iwasan ang panganib na ito."
  },
  "usePhishingDetection": {
    "message": "Gumamit ng phishing detection"
  },
  "usePhishingDetectionDescription": {
    "message": "Magpakita ng babala para sa mga phishing domain na nagta-target sa mga user ng Ethereum"
  },
  "useSafeChainsListValidation": {
    "message": "Suriin ang mga Detalye ng Network"
  },
  "useSafeChainsListValidationDescription": {
    "message": "Ang MetaMask ay gumagamit ng serbisyong third-party na tinatawag na $1 para magpakita ng tumpak at naka-standardized na detalye ng network. Binabawasan nito ang iyong tiyansa sa pagkonekta sa malisiyoso o malitang network. Kapag ginagamit ang tampok na ito, ang iyong IP address ay nakalantad sa chainid.network."
  },
  "useSafeChainsListValidationWebsite": {
    "message": "chainid.network",
    "description": "useSafeChainsListValidationWebsite is separated from the rest of the text so that we can bold the third party service name in the middle of them"
  },
  "useSiteSuggestion": {
    "message": "Gamitin ang mungkahi ng site"
  },
  "useTokenDetectionPrivacyDesc": {
    "message": "Awtomatikong ipinapakita ang mga token na ipinadala sa iyong account na nakapaloob sa komunikasyon ng mga server ng third party para makuha ang mga larawan ng token. Ang mga server na iyon ay magkakaroon ng access sa iyong IP address."
  },
  "usedByClients": {
    "message": "Ginagamit ng iba't ibang kliyente"
  },
  "userName": {
    "message": "Username"
  },
  "userOpContractDeployError": {
    "message": "Ang paglalabas ng kontrata mula sa isang account ng smart contract ay hindi suportado"
  },
  "verifyContractDetails": {
    "message": "I-verify ang mga detalye ng third-party"
  },
  "verifyThisTokenOn": {
    "message": "I-verify ang token na ito sa $1",
    "description": "Points the user to etherscan as a place they can verify information about a token. $1 is replaced with the translation for \"etherscan\""
  },
  "verifyThisUnconfirmedTokenOn": {
    "message": "I-verify ang token na ito sa $1 at siguruhin na ito ang token na gusto mong i-trade.",
    "description": "Points the user to etherscan as a place they can verify information about a token. $1 is replaced with the translation for \"etherscan\""
  },
  "version": {
    "message": "Bersyon"
  },
  "view": {
    "message": "Tingnan"
  },
  "viewActivity": {
    "message": "Tingnan ang aktibidad"
  },
  "viewAllDetails": {
    "message": "Tingnan ang lahat ng detalye"
  },
  "viewAllQuotes": {
    "message": "tingnan ang lahat ng quote"
  },
  "viewContact": {
    "message": "Tingnan ang Contact"
  },
  "viewDetails": {
    "message": "Tingnan ang mga detalye"
  },
  "viewFullTransactionDetails": {
    "message": "Tingnan ang buong detalye ng transaksyon"
  },
  "viewMore": {
    "message": "Tingnan Pa"
  },
  "viewOnBlockExplorer": {
    "message": "Tingnan sa block explorer"
  },
  "viewOnCustomBlockExplorer": {
    "message": "Tingnan ang $1 sa $2",
    "description": "$1 is the action type. e.g (Account, Transaction, Swap) and $2 is the Custom Block Explorer URL"
  },
  "viewOnEtherscan": {
    "message": "Tingnan ang $1 sa Etherscan",
    "description": "$1 is the action type. e.g (Account, Transaction, Swap)"
  },
  "viewOnExplorer": {
    "message": "Tingnan sa explorer"
  },
  "viewOnOpensea": {
    "message": "Tingnan sa Opensea"
  },
  "viewTransaction": {
    "message": "Tingnan ang transaksyon"
  },
  "viewinCustodianApp": {
    "message": "Tingnan sa app custodian"
  },
  "viewinExplorer": {
    "message": "Tingnan ang $1 sa Explorer",
    "description": "$1 is the action type. e.g (Account, Transaction, Swap)"
  },
  "visitSite": {
    "message": "Bisitahin ang site"
  },
  "visitWebSite": {
    "message": "Bisitahin ang aming website"
  },
  "wallet": {
    "message": "Wallet"
  },
  "walletConnectionGuide": {
    "message": "ang aming gabay sa pagkonekta ng wallet na hardware"
  },
  "walletCreationSuccessDetail": {
    "message": "Matagumpay mong naprotektahan ang iyong wallet. Panatilihing ligtas at sikreto ang iyong Lihim na Parirala sa Pagbawi - pananagutan mo ito!"
  },
  "walletCreationSuccessReminder1": {
    "message": "Di mababawi ng MetaMask ang iyong Lihim na Parirala sa Pagbawi."
  },
  "walletCreationSuccessReminder2": {
    "message": "Kailanman ay hindi hihingin ng MetaMask ang iyong Lihim na Parirala sa Pagbawi."
  },
  "walletCreationSuccessReminder3": {
    "message": "$1 sa sinuman o panganib na manakaw ang iyong pondo",
    "description": "$1 is separated as walletCreationSuccessReminder3BoldSection so that we can bold it"
  },
  "walletCreationSuccessReminder3BoldSection": {
    "message": "Huwag kailanman ibahagi ang iyong Lihim na Parirala sa Pagbawi",
    "description": "This string is localized separately from walletCreationSuccessReminder3 so that we can bold it"
  },
  "walletCreationSuccessTitle": {
    "message": "Matagumpay ang paggawa ng wallet"
  },
  "wantToAddThisNetwork": {
    "message": "Gusto mo bang idagdag ang network na ito?"
  },
  "wantsToAddThisAsset": {
    "message": "Gustong idagdag ng $1 ang asset na ito sa iyong wallet"
  },
  "warning": {
    "message": "Babala"
  },
  "warningFromSnap": {
    "message": "Babala mula sa $1",
    "description": "$1 represents the name of the snap"
  },
  "warningTooltipText": {
    "message": "$1 Maaaring gastusin ng third party ang iyong buong balanse ng token nang walang karagdagang abiso o pahintulot. Protektahan ang iyong sarili sa pamamagitan ng pag-customize ng mas mababang limitasyon sa paggastos.",
    "description": "$1 is a warning icon with text 'Be careful' in 'warning' colour"
  },
  "weak": {
    "message": "Madali"
  },
  "web3": {
    "message": "Web3"
  },
  "web3ShimUsageNotification": {
    "message": "Napansin namin na sinubukan ng kasalukuyang website na gamitin ang inalis na window.web3 API. Kung mukhang sira ang site, paki-click ang $1 para sa karagdagang impormasyon.",
    "description": "$1 is a clickable link."
  },
  "webhid": {
    "message": "WebHID",
    "description": "Refers to a interface for connecting external devices to the browser. Used for connecting ledger to the browser. Read more here https://developer.mozilla.org/en-US/docs/Web/API/WebHID_API"
  },
  "websites": {
    "message": "mga website",
    "description": "Used in the 'permission_rpc' message."
  },
  "welcomeBack": {
    "message": "Maligayang Pagbabalik!"
  },
  "welcomeExploreDescription": {
    "message": "Mag-imbak, magpadala at gumastos ng mga cryto currency at asset."
  },
  "welcomeExploreTitle": {
    "message": "Magsaliksik sa mga decentralized app"
  },
  "welcomeLoginDescription": {
    "message": "Gamitin ang iyong MetaMask para mag-log in sa mga decentralized app, hindi na kailangang mag-sign up."
  },
  "welcomeLoginTitle": {
    "message": "Mag-hello sa iyong wallet"
  },
  "welcomeToMetaMask": {
    "message": "Magsimula na tayo"
  },
  "welcomeToMetaMaskIntro": {
    "message": "Ang MetaMask na pinagkakatiwalaan ng milyun-milyon ay isang ligtas na wallet na ginagawang accessible ang mundo ng web3 para sa lahat."
  },
  "whatsNew": {
    "message": "Ano'ng bago",
    "description": "This is the title of a popup that gives users notifications about new features and updates to MetaMask."
  },
  "whatsThis": {
    "message": "Ano ito?"
  },
<<<<<<< HEAD
  "wrongChainId": {
    "message": "Ang ID ng chain na ito ay hindi tugma sa pangalan ng network."
  },
=======
>>>>>>> ad7a5462
  "wrongNetworkName": {
    "message": "Ayon sa aming mga talaan, ang pangalan ng network ay maaaring hindi tumugma nang tama sa ID ng chain na ito."
  },
  "xOfYPending": {
    "message": "$1 ng $2 ang nakabinbin",
    "description": "$1 and $2 are intended to be two numbers, where $2 is a total number of pending confirmations, and $1 is a count towards that total"
  },
  "yes": {
    "message": "Oo"
  },
  "you": {
    "message": "Ikaw"
  },
  "youNeedToAllowCameraAccess": {
    "message": "Kailangan mong payagan ang pag-access sa camera para magamit ang feature na ito."
  },
  "youSign": {
    "message": "Pinipirmahan mo ang"
  },
  "yourAccounts": {
    "message": "Mga account mo"
  },
  "yourActivity": {
    "message": "Iyong aktibidad"
  },
  "yourBalance": {
    "message": "Iyong balanse"
  },
  "yourNFTmayBeAtRisk": {
    "message": "Maaaring nasa panganib ang iyong NFT"
  },
  "yourPrivateSeedPhrase": {
    "message": "Ang Iyong Lihim na Parirala sa Pagbawi"
  },
  "yourTransactionConfirmed": {
    "message": "Nakumpirma na ang transaksyon"
  },
  "yourTransactionJustConfirmed": {
    "message": "Hindi namin makansela ang iyong transaksyon bago ito nakumpirma sa blockchain."
  },
  "zeroGasPriceOnSpeedUpError": {
    "message": "Walang presyo ng gas sa pagpapabilis"
  }
}<|MERGE_RESOLUTION|>--- conflicted
+++ resolved
@@ -41,12 +41,6 @@
   "QRHardwareWalletSteps1Title": {
     "message": "Ikonekta ang iyong QR na wallet na hardware"
   },
-<<<<<<< HEAD
-  "QRHardwareWalletSteps2Description": {
-    "message": "Ngrave Zero"
-  },
-=======
->>>>>>> ad7a5462
   "SIWEAddressInvalid": {
     "message": "Ang address sa kahilingan sa pag-sign in ay hindi tugma sa address ng account na ginagamit mo sa pag-sign in."
   },
@@ -313,12 +307,9 @@
   "addUrl": {
     "message": "Idagdag ang URL"
   },
-<<<<<<< HEAD
-=======
   "addingAccount": {
     "message": "Idinaragdag ang account"
   },
->>>>>>> ad7a5462
   "addingCustomNetwork": {
     "message": "Nagdaragdag ng Network"
   },
@@ -328,12 +319,6 @@
   "additionalNetworks": {
     "message": "Mga karagdagang network"
   },
-<<<<<<< HEAD
-  "additionalRpcUrl": {
-    "message": "Karagdagang RPC URL"
-  },
-=======
->>>>>>> ad7a5462
   "address": {
     "message": "Address"
   },
@@ -1002,12 +987,6 @@
   "confirmConnectionTitle": {
     "message": "Kumpirmahin ang koneksyon sa $1"
   },
-<<<<<<< HEAD
-  "confirmDeletion": {
-    "message": "Kumpirmahin ang pagtanggal"
-  },
-=======
->>>>>>> ad7a5462
   "confirmFieldPaymaster": {
     "message": "Ang bayarin ay binayaran ni"
   },
@@ -1020,36 +999,13 @@
   "confirmRecoveryPhrase": {
     "message": "Kumpirmahin ang Lihim na Parirala sa Pagbawi"
   },
-<<<<<<< HEAD
-  "confirmRpcUrlDeletionMessage": {
-    "message": "Sigurado ka ba na nais mong tanggalin ang RPC URL? Ang iyong impormasyon ay hindi mase-save sa network na ito."
-  },
-  "confirmTitleDescContractInteractionTransaction": {
-    "message": "Kumpirmahin lamang ang transaksyong ito kung ganap mong nauunawaan ang nilalaman at nagtitiwala sa site na humihiling."
-  },
   "confirmTitleDescPermitSignature": {
     "message": "Ang site na ito ay nais ng permiso para gamitin ang iyong mga token."
   },
   "confirmTitleDescSIWESignature": {
     "message": "Nais ng site na mag-sign in ka upang patunayan na pag-aari mo ang account na ito."
   },
-  "confirmTitleDescSignature": {
-    "message": "Kumpirmahin lamang ang mensaheng ito kung ganap mong nauunawaan ang nilalaman at nagtitiwala sa site na humihiling."
-=======
-  "confirmTitleDescPermitSignature": {
-    "message": "Ang site na ito ay nais ng permiso para gamitin ang iyong mga token."
-  },
-  "confirmTitleDescSIWESignature": {
-    "message": "Nais ng site na mag-sign in ka upang patunayan na pag-aari mo ang account na ito."
-  },
   "confirmTitlePermitTokens": {
-    "message": "Hiling sa limitasyon ng paggastos"
-  },
-  "confirmTitleSIWESignature": {
-    "message": "Kahilingan sa pag-sign in"
->>>>>>> ad7a5462
-  },
-  "confirmTitlePermitSignature": {
     "message": "Hiling sa limitasyon ng paggastos"
   },
   "confirmTitleSIWESignature": {
@@ -1516,9 +1472,6 @@
     "message": "Tanggalin ang $1 network?",
     "description": "$1 represents the name of the network"
   },
-  "deleteRpcUrl": {
-    "message": "Tanggalin ang RPC URL"
-  },
   "deposit": {
     "message": "Deposito"
   },
@@ -1544,12 +1497,9 @@
   "details": {
     "message": "Mga Detalye"
   },
-<<<<<<< HEAD
-=======
   "developerOptions": {
     "message": "Mga Opsyon ng Developer"
   },
->>>>>>> ad7a5462
   "disabledGasOptionToolTipMessage": {
     "message": "Ang “$1” ay hindi pinagagana dahil hindi nito naabot ang pinakamababang 10% na dagdag mula sa orihinal na bayad sa gas.",
     "description": "$1 is gas estimate type which can be market or aggressive"
@@ -1883,13 +1833,8 @@
   "existingChainId": {
     "message": "Ang impormasyon na iyong inilagay ay nauugnay sa isang umiiral na ID ng chain."
   },
-<<<<<<< HEAD
-  "existingRpcUrl": {
-    "message": "Ang URL na ito ay nauugnay sa ibang ID ng chain."
-=======
   "existingRequestsBannerAlertDesc": {
     "message": "Para tingnan at kumpirmahin ang iyong pinakabagong hiling, kailangan mo munang aprubahan o tanggihan ang mga umiiral na hiling."
->>>>>>> ad7a5462
   },
   "expandView": {
     "message": "I-expand ang view"
@@ -1942,9 +1887,6 @@
     "message": "Hindi gumagana ang pag-import ng file? Mag-click dito!",
     "description": "Helps user import their account from a JSON file"
   },
-  "findTheRightChainId": {
-    "message": "Hanapin ang tama sa:"
-  },
   "flaskWelcomeUninstall": {
     "message": "dapat mong i-uninstall ang extension na ito",
     "description": "This request is shown on the Flask Welcome screen. It is intended for non-developers, and will be bolded."
@@ -3961,10 +3903,6 @@
     "message": "Ang ilan sa mga network na ito ay umaasa sa mga third party. Ang koneksyon na ito ay maaaring hindi gaanong maaasahan o binibigyang-daan ang mga third-party na mag-track ng aktibidad. $1",
     "description": "$1 is Learn more link"
   },
-  "popularNetworkAddToolTip": {
-    "message": "Ang ilan sa mga network na ito ay umaasa sa mga third party. Ang koneksyon na ito ay maaaring hindi gaanong maaasahan o binibigyang-daan ang mga third-party na mag-track ng aktibidad. $1",
-    "description": "$1 is Learn more link"
-  },
   "portfolio": {
     "message": "Portfolio"
   },
@@ -5296,12 +5234,6 @@
   },
   "suggestedTokenName": {
     "message": "Iminumungkahing pangalan:"
-<<<<<<< HEAD
-  },
-  "suggestedTokenSymbol": {
-    "message": "Iminumungkahing ticket symbol:"
-=======
->>>>>>> ad7a5462
   },
   "support": {
     "message": "Humingi ng Tulong"
@@ -6102,9 +6034,6 @@
     "message": "U2F",
     "description": "A name on an API for the browser to interact with devices that support the U2F protocol. On some browsers we use it to connect MetaMask to Ledger devices."
   },
-  "unMatchedChain": {
-    "message": "Ayon sa aming mga talaan, ang URL na ito ay hindi tumutugma sa isang kilalang provider para sa ID ng chain na ito."
-  },
   "unapproved": {
     "message": "Hindi inaprubahan"
   },
@@ -6383,12 +6312,6 @@
   "whatsThis": {
     "message": "Ano ito?"
   },
-<<<<<<< HEAD
-  "wrongChainId": {
-    "message": "Ang ID ng chain na ito ay hindi tugma sa pangalan ng network."
-  },
-=======
->>>>>>> ad7a5462
   "wrongNetworkName": {
     "message": "Ayon sa aming mga talaan, ang pangalan ng network ay maaaring hindi tumugma nang tama sa ID ng chain na ito."
   },
