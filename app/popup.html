<!doctype html>
<html style="width:357px; height:600px;" dir="ltr">
  <head>
    <meta charset="utf-8">
    <meta name="viewport" content="width=device-width, initial-scale=1, user-scalable=no">
    <title>MetaMask</title>
    <link rel="stylesheet" href="../ui/css/index.scss" />
  </head>
  <body style="width:357px; height:600px;">
    <div id="app-content">
      <img class="loading-logo" src="./images/logo/metamask-fox.svg" alt="" loading="lazy" />
      <img class="loading-spinner" src="./images/spinner.gif" alt="" loading="lazy" />
    </div>
    <div id="popover-content"></div>
<<<<<<< HEAD
    <script src="./scripts/load/ui.ts" async></script>
=======
    <script src="./load-app.js" defer></script>
>>>>>>> 535c139b
  </body>
</html><|MERGE_RESOLUTION|>--- conflicted
+++ resolved
@@ -12,10 +12,6 @@
       <img class="loading-spinner" src="./images/spinner.gif" alt="" loading="lazy" />
     </div>
     <div id="popover-content"></div>
-<<<<<<< HEAD
-    <script src="./scripts/load/ui.ts" async></script>
-=======
-    <script src="./load-app.js" defer></script>
->>>>>>> 535c139b
+    <script src="./scripts/load/ui.ts" defer></script>
   </body>
 </html>