import EventEmitter from 'events';
import pump from 'pump';
import { ObservableStore } from '@metamask/obs-store';
import { storeAsStream } from '@metamask/obs-store/dist/asStream';
import { JsonRpcEngine } from 'json-rpc-engine';
import { createEngineStream } from 'json-rpc-middleware-stream';
import { providerAsMiddleware } from '@metamask/eth-json-rpc-middleware';
import { debounce } from 'lodash';
import {
  KeyringController,
  keyringBuilderFactory,
} from '@metamask/eth-keyring-controller';
import createFilterMiddleware from 'eth-json-rpc-filters';
import createSubscriptionManager from 'eth-json-rpc-filters/subscriptionManager';
import { errorCodes as rpcErrorCodes, EthereumRpcError } from 'eth-rpc-errors';
import { Mutex } from 'await-semaphore';
import log from 'loglevel';
import TrezorKeyring from '@metamask/eth-trezor-keyring';
import LedgerBridgeKeyring from '@metamask/eth-ledger-bridge-keyring';
import LatticeKeyring from 'eth-lattice-keyring';
import { MetaMaskKeyring as QRHardwareKeyring } from '@keystonehq/metamask-airgapped-keyring';
import EthQuery from 'eth-query';
import nanoid from 'nanoid';
import { captureException } from '@sentry/browser';
import { AddressBookController } from '@metamask/address-book-controller';
import {
  ApprovalController,
  ApprovalRequestNotFoundError,
} from '@metamask/approval-controller';
import { ControllerMessenger } from '@metamask/base-controller';
import {
  CurrencyRateController,
  TokenListController,
  TokensController,
  TokenRatesController,
  NftController,
  AssetsContractController,
  NftDetectionController,
} from '@metamask/assets-controllers';
import { PhishingController } from '@metamask/phishing-controller';
import { AnnouncementController } from '@metamask/announcement-controller';
import { GasFeeController } from '@metamask/gas-fee-controller';
import {
  PermissionController,
  PermissionsRequestNotFoundError,
} from '@metamask/permission-controller';
import {
  SubjectMetadataController,
  SubjectType,
} from '@metamask/subject-metadata-controller';
///: BEGIN:ONLY_INCLUDE_IN(snaps)
import { encrypt, decrypt } from '@metamask/browser-passworder';
import { RateLimitController } from '@metamask/rate-limit-controller';
import { NotificationController } from '@metamask/notification-controller';
///: END:ONLY_INCLUDE_IN
import SmartTransactionsController from '@metamask/smart-transactions-controller';
///: BEGIN:ONLY_INCLUDE_IN(snaps)
import {
  CronjobController,
  JsonSnapsRegistry,
  SnapController,
  IframeExecutionService,
} from '@metamask/snaps-controllers';
///: END:ONLY_INCLUDE_IN

<<<<<<< HEAD
=======
import { SignatureController } from '@metamask/signature-controller';
>>>>>>> 45c833d8
import { ApprovalType } from '@metamask/controller-utils';
import {
  AssetType,
  TransactionStatus,
  TransactionType,
  TokenStandard,
} from '../../shared/constants/transaction';
import {
  GAS_API_BASE_URL,
  GAS_DEV_API_BASE_URL,
  SWAPS_CLIENT_ID,
} from '../../shared/constants/swaps';
import {
  CHAIN_IDS,
  NETWORK_TYPES,
  NetworkStatus,
} from '../../shared/constants/network';
import { HardwareDeviceNames } from '../../shared/constants/hardware-wallets';
import { KeyringType } from '../../shared/constants/keyring';
import {
  CaveatTypes,
  RestrictedMethods,
  ///: BEGIN:ONLY_INCLUDE_IN(snaps)
  EndowmentPermissions,
  ExcludedSnapPermissions,
  ExcludedSnapEndowments,
  ///: END:ONLY_INCLUDE_IN
} from '../../shared/constants/permissions';
import { UI_NOTIFICATIONS } from '../../shared/notifications';
import { MILLISECOND, SECOND } from '../../shared/constants/time';
import {
  ORIGIN_METAMASK,
<<<<<<< HEAD
  ///: BEGIN:ONLY_INCLUDE_IN(flask)
=======
  ///: BEGIN:ONLY_INCLUDE_IN(snaps)
>>>>>>> 45c833d8
  SNAP_DIALOG_TYPES,
  ///: END:ONLY_INCLUDE_IN
  POLLING_TOKEN_ENVIRONMENT_TYPES,
} from '../../shared/constants/app';
import {
  MetaMetricsEventCategory,
  MetaMetricsEventName,
} from '../../shared/constants/metametrics';

import {
  getTokenIdParam,
  fetchTokenBalance,
} from '../../shared/lib/token-util.ts';
import { isEqualCaseInsensitive } from '../../shared/modules/string-utils';
import { parseStandardTokenTransactionData } from '../../shared/modules/transaction.utils';
import { STATIC_MAINNET_TOKEN_LIST } from '../../shared/constants/tokens';
import { getTokenValueParam } from '../../shared/lib/metamask-controller-utils';
import { isManifestV3 } from '../../shared/modules/mv3.utils';
import { hexToDecimal } from '../../shared/modules/conversion.utils';
///: BEGIN:ONLY_INCLUDE_IN(desktop)
// eslint-disable-next-line import/order
import { DesktopController } from '@metamask/desktop/dist/controllers/desktop';
///: END:ONLY_INCLUDE_IN
import { ACTION_QUEUE_METRICS_E2E_TEST } from '../../shared/constants/test-flags';
import {
  onMessageReceived,
  checkForMultipleVersionsRunning,
} from './detect-multiple-instances';
import ComposableObservableStore from './lib/ComposableObservableStore';
import AccountTracker from './lib/account-tracker';
import createDupeReqFilterMiddleware from './lib/createDupeReqFilterMiddleware';
import createLoggerMiddleware from './lib/createLoggerMiddleware';
import {
  createMethodMiddleware,
  ///: BEGIN:ONLY_INCLUDE_IN(snaps)
  createSnapMethodMiddleware,
  ///: END:ONLY_INCLUDE_IN
} from './lib/rpc-method-middleware';
import createOriginMiddleware from './lib/createOriginMiddleware';
import createTabIdMiddleware from './lib/createTabIdMiddleware';
import createOnboardingMiddleware from './lib/createOnboardingMiddleware';
import { setupMultiplex } from './lib/stream-utils';
import EnsController from './controllers/ens';
import {
  NetworkController,
  NetworkControllerEventType,
} from './controllers/network';
import PreferencesController from './controllers/preferences';
import AppStateController from './controllers/app-state';
import CachedBalancesController from './controllers/cached-balances';
import AlertController from './controllers/alert';
import OnboardingController from './controllers/onboarding';
import BackupController from './controllers/backup';
import IncomingTransactionsController from './controllers/incoming-transactions';
import DecryptMessageController from './controllers/decrypt-message';
import TransactionController from './controllers/transactions';
import DetectTokensController from './controllers/detect-tokens';
import SwapsController from './controllers/swaps';
import accountImporter from './account-import-strategies';
import seedPhraseVerifier from './lib/seed-phrase-verifier';
import MetaMetricsController from './controllers/metametrics';
import { segment } from './lib/segment';
import createMetaRPCHandler from './lib/createMetaRPCHandler';
import { previousValueComparator } from './lib/util';
import createMetamaskMiddleware from './lib/createMetamaskMiddleware';
import EncryptionPublicKeyController from './controllers/encryption-public-key';

import {
  CaveatMutatorFactories,
  getCaveatSpecifications,
  getChangedAccounts,
  getPermissionBackgroundApiMethods,
  getPermissionSpecifications,
  getPermittedAccountsByOrigin,
  NOTIFICATION_NAMES,
  PermissionLogController,
  unrestrictedMethods,
  ///: BEGIN:ONLY_INCLUDE_IN(snaps)
  buildSnapEndowmentSpecifications,
  buildSnapRestrictedMethodSpecifications,
  ///: END:ONLY_INCLUDE_IN
} from './controllers/permissions';
import createRPCMethodTrackingMiddleware from './lib/createRPCMethodTrackingMiddleware';
import { securityProviderCheck } from './lib/security-provider-helpers';

export const METAMASK_CONTROLLER_EVENTS = {
  // Fired after state changes that impact the extension badge (unapproved msg count)
  // The process of updating the badge happens in app/scripts/background.js.
  UPDATE_BADGE: 'updateBadge',
  // TODO: Add this and similar enums to the `controllers` repo and export them
  APPROVAL_STATE_CHANGE: 'ApprovalController:stateChange',
};

// stream channels
const PHISHING_SAFELIST = 'metamask-phishing-safelist';

export default class MetamaskController extends EventEmitter {
  /**
   * @param {object} opts
   */
  constructor(opts) {
    super();

    const { isFirstMetaMaskControllerSetup } = opts;

    this.defaultMaxListeners = 20;

    this.sendUpdate = debounce(
      this.privateSendUpdate.bind(this),
      MILLISECOND * 200,
    );
    this.opts = opts;
    this.extension = opts.browser;
    this.platform = opts.platform;
    this.notificationManager = opts.notificationManager;
    const initState = opts.initState || {};
    const version = this.platform.getVersion();
    this.recordFirstTimeInfo(initState);

    // this keeps track of how many "controllerStream" connections are open
    // the only thing that uses controller connections are open metamask UI instances
    this.activeControllerConnections = 0;

    this.getRequestAccountTabIds = opts.getRequestAccountTabIds;
    this.getOpenMetamaskTabsIds = opts.getOpenMetamaskTabsIds;

    this.controllerMessenger = new ControllerMessenger();

    // instance of a class that wraps the extension's storage local API.
    this.localStoreApiWrapper = opts.localStore;

    // observable state store
    this.store = new ComposableObservableStore({
      state: initState,
      controllerMessenger: this.controllerMessenger,
      persist: true,
    });

    // external connections by origin
    // Do not modify directly. Use the associated methods.
    this.connections = {};

    // lock to ensure only one vault created at once
    this.createVaultMutex = new Mutex();

    this.extension.runtime.onInstalled.addListener((details) => {
      if (details.reason === 'update' && version === '8.1.0') {
        this.platform.openExtensionInBrowser();
      }
    });

    // next, we will initialize the controllers
    // controller initialization order matters

    this.approvalController = new ApprovalController({
      messenger: this.controllerMessenger.getRestricted({
        name: 'ApprovalController',
      }),
      showApprovalRequest: opts.showUserConfirmation,
      typesExcludedFromRateLimiting: [
        ApprovalType.EthSign,
        ApprovalType.PersonalSign,
        ApprovalType.EthSignTypedData,
        ApprovalType.Transaction,
        ApprovalType.WatchAsset,
        ApprovalType.EthGetEncryptionPublicKey,
        ApprovalType.EthDecrypt,
      ],
    });

    const networkControllerMessenger = this.controllerMessenger.getRestricted({
      name: 'NetworkController',
      allowedEvents: Object.values(NetworkControllerEventType),
    });
    this.networkController = new NetworkController({
      messenger: networkControllerMessenger,
      state: initState.NetworkController,
      infuraProjectId: opts.infuraProjectId,
      trackMetaMetricsEvent: (...args) =>
        this.metaMetricsController.trackEvent(...args),
    });
    this.networkController.initializeProvider();
    this.provider =
      this.networkController.getProviderAndBlockTracker().provider;
    this.blockTracker =
      this.networkController.getProviderAndBlockTracker().blockTracker;

    const tokenListMessenger = this.controllerMessenger.getRestricted({
      name: 'TokenListController',
    });

    this.tokenListController = new TokenListController({
      chainId: hexToDecimal(
        this.networkController.store.getState().providerConfig.chainId,
      ),
      preventPollingOnNetworkRestart: initState.TokenListController
        ? initState.TokenListController.preventPollingOnNetworkRestart
        : true,
      onNetworkStateChange: (cb) => {
        this.networkController.store.subscribe((networkState) => {
          const modifiedNetworkState = {
            ...networkState,
            providerConfig: {
              ...networkState.providerConfig,
              chainId: hexToDecimal(networkState.providerConfig.chainId),
            },
          };
          return cb(modifiedNetworkState);
        });
      },
      messenger: tokenListMessenger,
      state: initState.TokenListController,
    });

    this.preferencesController = new PreferencesController({
      initState: initState.PreferencesController,
      initLangCode: opts.initLangCode,
      onInfuraIsBlocked: networkControllerMessenger.subscribe.bind(
        networkControllerMessenger,
        NetworkControllerEventType.InfuraIsBlocked,
      ),
      onInfuraIsUnblocked: networkControllerMessenger.subscribe.bind(
        networkControllerMessenger,
        NetworkControllerEventType.InfuraIsUnblocked,
      ),
      tokenListController: this.tokenListController,
      provider: this.provider,
    });

    this.tokensController = new TokensController({
      onPreferencesStateChange: this.preferencesController.store.subscribe.bind(
        this.preferencesController.store,
      ),
      onNetworkStateChange: (cb) =>
        this.networkController.store.subscribe((networkState) => {
          const modifiedNetworkState = {
            ...networkState,
            providerConfig: {
              ...networkState.providerConfig,
            },
          };
          return cb(modifiedNetworkState);
        }),
      config: { provider: this.provider },
      state: initState.TokensController,
      messenger: this.controllerMessenger.getRestricted({
        name: 'TokensController',
        allowedActions: [
          `${this.approvalController.name}:addRequest`,
          `${this.approvalController.name}:acceptRequest`,
          `${this.approvalController.name}:rejectRequest`,
        ],
      }),
    });

    this.assetsContractController = new AssetsContractController(
      {
        onPreferencesStateChange: (listener) =>
          this.preferencesController.store.subscribe(listener),
        // This handler is misnamed, and is a known issue that will be resolved
        // by planned refactors. It should be onNetworkDidChange which happens
        // AFTER the provider in the network controller is updated to reflect
        // the new state of the network controller. In #18041 we changed this
        // handler to be triggered by the change in the network state because
        // that is what the handler name implies, but this triggers too soon
        // causing the provider of the AssetsContractController to trail the
        // network provider by one update.
        onNetworkStateChange: (cb) =>
          networkControllerMessenger.subscribe(
            NetworkControllerEventType.NetworkDidChange,
            () => {
              const networkState = this.networkController.store.getState();
              const modifiedNetworkState = {
                ...networkState,
                providerConfig: {
                  ...networkState.providerConfig,
                  chainId: hexToDecimal(networkState.providerConfig.chainId),
                },
              };
              return cb(modifiedNetworkState);
            },
          ),
      },
      {
        provider: this.provider,
      },
      initState.AssetsContractController,
    );

    this.nftController = new NftController(
      {
        onPreferencesStateChange:
          this.preferencesController.store.subscribe.bind(
            this.preferencesController.store,
          ),
        onNetworkStateChange: (cb) =>
          this.networkController.store.subscribe((networkState) => {
            const modifiedNetworkState = {
              ...networkState,
              providerConfig: {
                ...networkState.providerConfig,
                chainId: hexToDecimal(networkState.providerConfig.chainId),
              },
            };
            return cb(modifiedNetworkState);
          }),
        getERC721AssetName:
          this.assetsContractController.getERC721AssetName.bind(
            this.assetsContractController,
          ),
        getERC721AssetSymbol:
          this.assetsContractController.getERC721AssetSymbol.bind(
            this.assetsContractController,
          ),
        getERC721TokenURI: this.assetsContractController.getERC721TokenURI.bind(
          this.assetsContractController,
        ),
        getERC721OwnerOf: this.assetsContractController.getERC721OwnerOf.bind(
          this.assetsContractController,
        ),
        getERC1155BalanceOf:
          this.assetsContractController.getERC1155BalanceOf.bind(
            this.assetsContractController,
          ),
        getERC1155TokenURI:
          this.assetsContractController.getERC1155TokenURI.bind(
            this.assetsContractController,
          ),
        onNftAdded: ({ address, symbol, tokenId, standard, source }) =>
          this.metaMetricsController.trackEvent({
            event: MetaMetricsEventName.NftAdded,
            category: MetaMetricsEventCategory.Wallet,
            properties: {
              token_contract_address: address,
              token_symbol: symbol,
              asset_type: AssetType.NFT,
              token_standard: standard,
              source,
            },
            sensitiveProperties: {
              tokenId,
            },
          }),
      },
      {},
      initState.NftController,
    );

    this.nftController.setApiKey(process.env.OPENSEA_KEY);

    this.nftDetectionController = new NftDetectionController({
      onNftsStateChange: (listener) => this.nftController.subscribe(listener),
      onPreferencesStateChange: this.preferencesController.store.subscribe.bind(
        this.preferencesController.store,
      ),
      onNetworkStateChange: (cb) =>
        this.networkController.store.subscribe((networkState) => {
          const modifiedNetworkState = {
            ...networkState,
            providerConfig: {
              ...networkState.providerConfig,
              chainId: hexToDecimal(networkState.providerConfig.chainId),
            },
          };
          return cb(modifiedNetworkState);
        }),
      getOpenSeaApiKey: () => this.nftController.openSeaApiKey,
      getBalancesInSingleCall:
        this.assetsContractController.getBalancesInSingleCall.bind(
          this.assetsContractController,
        ),
      addNft: this.nftController.addNft.bind(this.nftController),
      getNftState: () => this.nftController.state,
    });

    this.metaMetricsController = new MetaMetricsController({
      segment,
      preferencesStore: this.preferencesController.store,
      onNetworkDidChange: networkControllerMessenger.subscribe.bind(
        networkControllerMessenger,
        NetworkControllerEventType.NetworkDidChange,
      ),
      getNetworkIdentifier: () => {
        const { type, rpcUrl } =
          this.networkController.store.getState().providerConfig;
        return type === NETWORK_TYPES.RPC ? rpcUrl : type;
      },
      getCurrentChainId: () =>
        this.networkController.store.getState().providerConfig.chainId,
      version: this.platform.getVersion(),
      environment: process.env.METAMASK_ENVIRONMENT,
      extension: this.extension,
      initState: initState.MetaMetricsController,
      captureException,
    });

    this.on('update', (update) => {
      this.metaMetricsController.handleMetaMaskStateUpdate(update);
    });

    const gasFeeMessenger = this.controllerMessenger.getRestricted({
      name: 'GasFeeController',
    });

    const gasApiBaseUrl = process.env.SWAPS_USE_DEV_APIS
      ? GAS_DEV_API_BASE_URL
      : GAS_API_BASE_URL;

    this.gasFeeController = new GasFeeController({
      state: initState.GasFeeController,
      interval: 10000,
      messenger: gasFeeMessenger,
      clientId: SWAPS_CLIENT_ID,
      getProvider: () =>
        this.networkController.getProviderAndBlockTracker().provider,
      // NOTE: This option is inaccurately named; it should be called
      // onNetworkDidChange
      onNetworkStateChange: networkControllerMessenger.subscribe.bind(
        networkControllerMessenger,
        NetworkControllerEventType.NetworkDidChange,
      ),
      getCurrentNetworkEIP1559Compatibility:
        this.networkController.getEIP1559Compatibility.bind(
          this.networkController,
        ),
      getCurrentAccountEIP1559Compatibility:
        this.getCurrentAccountEIP1559Compatibility.bind(this),
      legacyAPIEndpoint: `${gasApiBaseUrl}/networks/<chain_id>/gasPrices`,
      EIP1559APIEndpoint: `${gasApiBaseUrl}/networks/<chain_id>/suggestedGasFees`,
      getCurrentNetworkLegacyGasAPICompatibility: () => {
        const { chainId } =
          this.networkController.store.getState().providerConfig;
        return process.env.IN_TEST || chainId === CHAIN_IDS.MAINNET;
      },
      getChainId: () => {
        return process.env.IN_TEST
          ? CHAIN_IDS.MAINNET
          : this.networkController.store.getState().providerConfig.chainId;
      },
    });

    this.qrHardwareKeyring = new QRHardwareKeyring();

    this.appStateController = new AppStateController({
      addUnlockListener: this.on.bind(this, 'unlock'),
      isUnlocked: this.isUnlocked.bind(this),
      initState: initState.AppStateController,
      onInactiveTimeout: () => this.setLocked(),
      preferencesStore: this.preferencesController.store,
      qrHardwareStore: this.qrHardwareKeyring.getMemStore(),
      messenger: this.controllerMessenger.getRestricted({
        name: 'AppStateController',
        allowedActions: [
          `${this.approvalController.name}:addRequest`,
          `${this.approvalController.name}:acceptRequest`,
        ],
      }),
    });

    const currencyRateMessenger = this.controllerMessenger.getRestricted({
      name: 'CurrencyRateController',
    });
    this.currencyRateController = new CurrencyRateController({
      includeUsdRate: true,
      messenger: currencyRateMessenger,
      state: {
        ...initState.CurrencyController,
        nativeCurrency:
          this.networkController.store.getState().providerConfig.ticker,
      },
    });

    this.phishingController = new PhishingController(
      {},
      initState.PhishingController,
    );

    this.phishingController.maybeUpdateState();

    if (process.env.IN_TEST) {
      this.phishingController.setHotlistRefreshInterval(5 * SECOND);
      this.phishingController.setStalelistRefreshInterval(30 * SECOND);
    }

    const announcementMessenger = this.controllerMessenger.getRestricted({
      name: 'AnnouncementController',
    });
    this.announcementController = new AnnouncementController({
      messenger: announcementMessenger,
      allAnnouncements: UI_NOTIFICATIONS,
      state: initState.AnnouncementController,
    });

    // token exchange rate tracker
    this.tokenRatesController = new TokenRatesController(
      {
        onTokensStateChange: (listener) =>
          this.tokensController.subscribe(listener),
        onCurrencyRateStateChange: (listener) =>
          this.controllerMessenger.subscribe(
            `${this.currencyRateController.name}:stateChange`,
            listener,
          ),
        onNetworkStateChange: (cb) =>
          this.networkController.store.subscribe((networkState) => {
            const modifiedNetworkState = {
              ...networkState,
              providerConfig: {
                ...networkState.providerConfig,
                chainId: hexToDecimal(networkState.providerConfig.chainId),
              },
            };
            return cb(modifiedNetworkState);
          }),
      },
      {
        disabled:
          !this.preferencesController.store.getState().useCurrencyRateCheck,
      },
      initState.TokenRatesController,
    );
    this.preferencesController.store.subscribe(
      previousValueComparator((prevState, currState) => {
        const { useCurrencyRateCheck: prevUseCurrencyRateCheck } = prevState;
        const { useCurrencyRateCheck: currUseCurrencyRateCheck } = currState;
        if (currUseCurrencyRateCheck && !prevUseCurrencyRateCheck) {
          this.currencyRateController.start();
          this.tokenRatesController.configure(
            { disabled: false },
            false,
            false,
          );
        } else if (!currUseCurrencyRateCheck && prevUseCurrencyRateCheck) {
          this.currencyRateController.stop();
          this.tokenRatesController.configure({ disabled: true }, false, false);
        }
      }, this.preferencesController.store.getState()),
    );

    this.ensController = new EnsController({
      provider: this.provider,
      getCurrentChainId: () =>
        this.networkController.store.getState().providerConfig.chainId,
      onNetworkDidChange: networkControllerMessenger.subscribe.bind(
        networkControllerMessenger,
        NetworkControllerEventType.NetworkDidChange,
      ),
    });

    this.onboardingController = new OnboardingController({
      initState: initState.OnboardingController,
    });

    this.incomingTransactionsController = new IncomingTransactionsController({
      blockTracker: this.blockTracker,
      onNetworkDidChange: networkControllerMessenger.subscribe.bind(
        networkControllerMessenger,
        NetworkControllerEventType.NetworkDidChange,
      ),
      getCurrentChainId: () =>
        this.networkController.store.getState().providerConfig.chainId,
      preferencesController: this.preferencesController,
      onboardingController: this.onboardingController,
      initState: initState.IncomingTransactionsController,
    });

    // account tracker watches balances, nonces, and any code at their address
    this.accountTracker = new AccountTracker({
      provider: this.provider,
      blockTracker: this.blockTracker,
      getCurrentChainId: () =>
        this.networkController.store.getState().providerConfig.chainId,
      getNetworkIdentifier: () => {
        const { type, rpcUrl } =
          this.networkController.store.getState().providerConfig;
        return type === NETWORK_TYPES.RPC ? rpcUrl : type;
      },
      preferencesController: this.preferencesController,
      onboardingController: this.onboardingController,
      initState:
        isManifestV3 &&
        isFirstMetaMaskControllerSetup === false &&
        initState.AccountTracker?.accounts
          ? { accounts: initState.AccountTracker.accounts }
          : { accounts: {} },
    });

    // start and stop polling for balances based on activeControllerConnections
    this.on('controllerConnectionChanged', (activeControllerConnections) => {
      const { completedOnboarding } =
        this.onboardingController.store.getState();
      if (activeControllerConnections > 0 && completedOnboarding) {
        this.triggerNetworkrequests();
      } else {
        this.stopNetworkRequests();
      }
    });

    this.onboardingController.store.subscribe(
      previousValueComparator(async (prevState, currState) => {
        const { completedOnboarding: prevCompletedOnboarding } = prevState;
        const { completedOnboarding: currCompletedOnboarding } = currState;
        if (!prevCompletedOnboarding && currCompletedOnboarding) {
          this.triggerNetworkrequests();
        }
      }, this.onboardingController.store.getState()),
    );

    this.cachedBalancesController = new CachedBalancesController({
      accountTracker: this.accountTracker,
      getCurrentChainId: () =>
        this.networkController.store.getState().providerConfig.chainId,
      initState: initState.CachedBalancesController,
    });

    let additionalKeyrings = [keyringBuilderFactory(QRHardwareKeyring)];

    if (this.canUseHardwareWallets()) {
      const keyringOverrides = this.opts.overrides?.keyrings;

      const additionalKeyringTypes = [
        keyringOverrides?.trezor || TrezorKeyring,
        keyringOverrides?.ledger || LedgerBridgeKeyring,
        keyringOverrides?.lattice || LatticeKeyring,
        QRHardwareKeyring,
      ];
      additionalKeyrings = additionalKeyringTypes.map((keyringType) =>
        keyringBuilderFactory(keyringType),
      );
    }

    this.keyringController = new KeyringController({
      keyringBuilders: additionalKeyrings,
      initState: initState.KeyringController,
      encryptor: opts.encryptor || undefined,
      cacheEncryptionKey: isManifestV3,
    });

    this.keyringController.memStore.subscribe((state) =>
      this._onKeyringControllerUpdate(state),
    );

    this.keyringController.on('unlock', () => this._onUnlock());
    this.keyringController.on('lock', () => this._onLock());

    const getIdentities = () =>
      this.preferencesController.store.getState().identities;

    this.permissionController = new PermissionController({
      messenger: this.controllerMessenger.getRestricted({
        name: 'PermissionController',
        allowedActions: [
          `${this.approvalController.name}:addRequest`,
          `${this.approvalController.name}:hasRequest`,
          `${this.approvalController.name}:acceptRequest`,
          `${this.approvalController.name}:rejectRequest`,
          `SnapController:getPermitted`,
          `SnapController:install`,
          `SubjectMetadataController:getSubjectMetadata`,
        ],
      }),
      state: initState.PermissionController,
      caveatSpecifications: getCaveatSpecifications({ getIdentities }),
      permissionSpecifications: {
        ...getPermissionSpecifications({
          getIdentities,
          getAllAccounts: this.keyringController.getAccounts.bind(
            this.keyringController,
          ),
          captureKeyringTypesWithMissingIdentities: (
            identities = {},
            accounts = [],
          ) => {
            const accountsMissingIdentities = accounts.filter(
              (address) => !identities[address],
            );
            const keyringTypesWithMissingIdentities =
              accountsMissingIdentities.map(
                (address) =>
                  this.keyringController.getKeyringForAccount(address)?.type,
              );

            const identitiesCount = Object.keys(identities || {}).length;

            const accountTrackerCount = Object.keys(
              this.accountTracker.store.getState().accounts || {},
            ).length;

            captureException(
              new Error(
                `Attempt to get permission specifications failed because their were ${accounts.length} accounts, but ${identitiesCount} identities, and the ${keyringTypesWithMissingIdentities} keyrings included accounts with missing identities. Meanwhile, there are ${accountTrackerCount} accounts in the account tracker.`,
              ),
            );
          },
        }),
        ///: BEGIN:ONLY_INCLUDE_IN(snaps)
        ...this.getSnapPermissionSpecifications(),
        ///: END:ONLY_INCLUDE_IN
      },
      unrestrictedMethods,
    });

    this.permissionLogController = new PermissionLogController({
      restrictedMethods: new Set(Object.keys(RestrictedMethods)),
      initState: initState.PermissionLogController,
    });

    this.subjectMetadataController = new SubjectMetadataController({
      messenger: this.controllerMessenger.getRestricted({
        name: 'SubjectMetadataController',
        allowedActions: [`${this.permissionController.name}:hasPermissions`],
      }),
      state: initState.SubjectMetadataController,
      subjectCacheLimit: 100,
    });

    ///: BEGIN:ONLY_INCLUDE_IN(snaps)
    const snapExecutionServiceArgs = {
      iframeUrl: new URL(process.env.IFRAME_EXECUTION_ENVIRONMENT_URL),
      messenger: this.controllerMessenger.getRestricted({
        name: 'ExecutionService',
      }),
      setupSnapProvider: this.setupSnapProvider.bind(this),
    };
    this.snapExecutionService =
      this.opts.overrides?.createSnapExecutionService?.(
        snapExecutionServiceArgs,
      ) || new IframeExecutionService(snapExecutionServiceArgs);

    const snapControllerMessenger = this.controllerMessenger.getRestricted({
      name: 'SnapController',
      allowedEvents: [
        'ExecutionService:unhandledError',
        'ExecutionService:outboundRequest',
        'ExecutionService:outboundResponse',
      ],
      allowedActions: [
        `${this.permissionController.name}:getEndowments`,
        `${this.permissionController.name}:getPermissions`,
        `${this.permissionController.name}:hasPermission`,
        `${this.permissionController.name}:hasPermissions`,
        `${this.permissionController.name}:requestPermissions`,
        `${this.permissionController.name}:revokeAllPermissions`,
        `${this.permissionController.name}:revokePermissions`,
        `${this.permissionController.name}:revokePermissionForAllSubjects`,
        `${this.permissionController.name}:getSubjectNames`,
        `${this.permissionController.name}:updateCaveat`,
        `${this.approvalController.name}:addRequest`,
        `${this.approvalController.name}:updateRequestState`,
        `${this.permissionController.name}:grantPermissions`,
        `${this.subjectMetadataController.name}:getSubjectMetadata`,
        'ExecutionService:executeSnap',
        'ExecutionService:getRpcRequestHandler',
        'ExecutionService:terminateSnap',
        'ExecutionService:terminateAllSnaps',
        'ExecutionService:handleRpcRequest',
        'SnapsRegistry:get',
        'SnapsRegistry:getMetadata',
      ],
    });

    const allowLocalSnaps = process.env.ALLOW_LOCAL_SNAPS;
    const requireAllowlist = process.env.REQUIRE_SNAPS_ALLOWLIST;

    this.snapController = new SnapController({
      environmentEndowmentPermissions: Object.values(EndowmentPermissions),
      excludedPermissions: {
        ...ExcludedSnapPermissions,
        ...ExcludedSnapEndowments,
      },
      closeAllConnections: this.removeAllConnections.bind(this),
      state: initState.SnapController,
      messenger: snapControllerMessenger,
      featureFlags: {
        dappsCanUpdateSnaps: true,
        allowLocalSnaps,
        requireAllowlist,
      },
    });

    this.notificationController = new NotificationController({
      messenger: this.controllerMessenger.getRestricted({
        name: 'NotificationController',
      }),
      state: initState.NotificationController,
    });

    this.rateLimitController = new RateLimitController({
      state: initState.RateLimitController,
      messenger: this.controllerMessenger.getRestricted({
        name: 'RateLimitController',
      }),
      implementations: {
        showNativeNotification: (origin, message) => {
          const subjectMetadataState = this.controllerMessenger.call(
            'SubjectMetadataController:getState',
          );

          const originMetadata = subjectMetadataState.subjectMetadata[origin];

          this.platform
            ._showNotification(originMetadata?.name ?? origin, message)
            .catch((error) => {
              log.error('Failed to create notification', error);
            });

          return null;
        },
        showInAppNotification: (origin, message) => {
          this.controllerMessenger.call(
            'NotificationController:show',
            origin,
            message,
          );

          return null;
        },
      },
    });
    const cronjobControllerMessenger = this.controllerMessenger.getRestricted({
      name: 'CronjobController',
      allowedEvents: [
        'SnapController:snapInstalled',
        'SnapController:snapUpdated',
        'SnapController:snapRemoved',
      ],
      allowedActions: [
        `${this.permissionController.name}:getPermissions`,
        'SnapController:handleRequest',
        'SnapController:getAll',
      ],
    });
    this.cronjobController = new CronjobController({
      state: initState.CronjobController,
      messenger: cronjobControllerMessenger,
    });

    const snapsRegistryMessenger = this.controllerMessenger.getRestricted({
      name: 'SnapsRegistry',
      allowedEvents: [],
      allowedActions: [],
    });
    this.snapsRegistry = new JsonSnapsRegistry({
      state: initState.SnapsRegistry,
      messenger: snapsRegistryMessenger,
      refetchOnAllowlistMiss: requireAllowlist,
      failOnUnavailableRegistry: requireAllowlist,
      url: {
        registry: 'https://acl.execution.metamask.io/latest/registry.json',
        signature: 'https://acl.execution.metamask.io/latest/signature.json',
      },
      publicKey:
        '0x025b65308f0f0fb8bc7f7ff87bfc296e0330eee5d3c1d1ee4a048b2fd6a86fa0a6',
    });

    ///: END:ONLY_INCLUDE_IN

    ///: BEGIN:ONLY_INCLUDE_IN(desktop)
    this.desktopController = new DesktopController({
      initState: initState.DesktopController,
    });
    ///: END:ONLY_INCLUDE_IN

    this.detectTokensController = new DetectTokensController({
      preferences: this.preferencesController,
      tokensController: this.tokensController,
      assetsContractController: this.assetsContractController,
      network: this.networkController,
      keyringMemStore: this.keyringController.memStore,
      tokenList: this.tokenListController,
      trackMetaMetricsEvent: this.metaMetricsController.trackEvent.bind(
        this.metaMetricsController,
      ),
    });

    this.addressBookController = new AddressBookController(
      undefined,
      initState.AddressBookController,
    );

    this.alertController = new AlertController({
      initState: initState.AlertController,
      preferencesStore: this.preferencesController.store,
    });

    this.backupController = new BackupController({
      preferencesController: this.preferencesController,
      addressBookController: this.addressBookController,
      networkController: this.networkController,
      trackMetaMetricsEvent: this.metaMetricsController.trackEvent.bind(
        this.metaMetricsController,
      ),
    });

    this.txController = new TransactionController({
      initState:
        initState.TransactionController || initState.TransactionManager,
      getPermittedAccounts: this.getPermittedAccounts.bind(this),
      getProviderConfig: () =>
        this.networkController.store.getState().providerConfig,
      getCurrentNetworkEIP1559Compatibility:
        this.networkController.getEIP1559Compatibility.bind(
          this.networkController,
        ),
      getCurrentAccountEIP1559Compatibility:
        this.getCurrentAccountEIP1559Compatibility.bind(this),
      getNetworkId: () => this.networkController.store.getState().networkId,
      getNetworkStatus: () =>
        this.networkController.store.getState().networkStatus,
      onNetworkStateChange: (listener) => {
        let previousNetworkId =
          this.networkController.store.getState().networkId;
        this.networkController.store.subscribe((state) => {
          if (previousNetworkId !== state.networkId) {
            listener();
            previousNetworkId = state.networkId;
          }
        });
      },
      getCurrentChainId: () =>
        this.networkController.store.getState().providerConfig.chainId,
      preferencesStore: this.preferencesController.store,
      txHistoryLimit: 60,
      signTransaction: this.keyringController.signTransaction.bind(
        this.keyringController,
      ),
      provider: this.provider,
      blockTracker: this.blockTracker,
      createEventFragment: this.metaMetricsController.createEventFragment.bind(
        this.metaMetricsController,
      ),
      updateEventFragment: this.metaMetricsController.updateEventFragment.bind(
        this.metaMetricsController,
      ),
      finalizeEventFragment:
        this.metaMetricsController.finalizeEventFragment.bind(
          this.metaMetricsController,
        ),
      getEventFragmentById:
        this.metaMetricsController.getEventFragmentById.bind(
          this.metaMetricsController,
        ),
      trackMetaMetricsEvent: this.metaMetricsController.trackEvent.bind(
        this.metaMetricsController,
      ),
      getParticipateInMetrics: () =>
        this.metaMetricsController.state.participateInMetaMetrics,
      getEIP1559GasFeeEstimates:
        this.gasFeeController.fetchGasFeeEstimates.bind(this.gasFeeController),
      getExternalPendingTransactions:
        this.getExternalPendingTransactions.bind(this),
      getAccountType: this.getAccountType.bind(this),
      getDeviceModel: this.getDeviceModel.bind(this),
      getTokenStandardAndDetails: this.getTokenStandardAndDetails.bind(this),
      securityProviderRequest: this.securityProviderRequest.bind(this),
      messenger: this.controllerMessenger.getRestricted({
        name: 'TransactionController',
        allowedActions: [
          `${this.approvalController.name}:addRequest`,
          `${this.approvalController.name}:acceptRequest`,
          `${this.approvalController.name}:rejectRequest`,
        ],
      }),
    });

    this.txController.on(`tx:status-update`, async (txId, status) => {
      if (
        status === TransactionStatus.confirmed ||
        status === TransactionStatus.failed
      ) {
        const txMeta = this.txController.txStateManager.getTransaction(txId);
        let rpcPrefs = {};
        if (txMeta.chainId) {
          const { networkConfigurations } =
            this.networkController.store.getState();
          const matchingNetworkConfig = Object.values(
            networkConfigurations,
          ).find(
            (networkConfiguration) =>
              networkConfiguration.chainId === txMeta.chainId,
          );
          rpcPrefs = matchingNetworkConfig?.rpcPrefs ?? {};
        }

        try {
          await this.platform.showTransactionNotification(txMeta, rpcPrefs);
        } catch (error) {
          log.error('Failed to create transaction notification', error);
        }

        const { txReceipt } = txMeta;

        // if this is a transferFrom method generated from within the app it may be an NFT transfer transaction
        // in which case we will want to check and update ownership status of the transferred NFT.
        if (
          txMeta.type === TransactionType.tokenMethodTransferFrom &&
          txMeta.txParams !== undefined
        ) {
          const {
            data,
            to: contractAddress,
            from: userAddress,
          } = txMeta.txParams;
          const { chainId } = txMeta;
          const transactionData = parseStandardTokenTransactionData(data);
          // Sometimes the tokenId value is parsed as "_value" param. Not seeing this often any more, but still occasionally:
          // i.e. call approve() on BAYC contract - https://etherscan.io/token/0xbc4ca0eda7647a8ab7c2061c2e118a18a936f13d#writeContract, and tokenId shows up as _value,
          // not sure why since it doesn't match the ERC721 ABI spec we use to parse these transactions - https://github.com/MetaMask/metamask-eth-abis/blob/d0474308a288f9252597b7c93a3a8deaad19e1b2/src/abis/abiERC721.ts#L62.
          const transactionDataTokenId =
            getTokenIdParam(transactionData) ??
            getTokenValueParam(transactionData);
          const { allNfts } = this.nftController.state;

          const chainIdAsDecimal = hexToDecimal(chainId);
          // check if its a known NFT
          const knownNft = allNfts?.[userAddress]?.[chainIdAsDecimal]?.find(
            ({ address, tokenId }) =>
              isEqualCaseInsensitive(address, contractAddress) &&
              tokenId === transactionDataTokenId,
          );

          // if it is we check and update ownership status.
          if (knownNft) {
            this.nftController.checkAndUpdateSingleNftOwnershipStatus(
              knownNft,
              false,
              { userAddress, chainId: chainIdAsDecimal },
            );
          }
        }

        const metamaskState = this.getState();

        if (txReceipt && txReceipt.status === '0x0') {
          this.metaMetricsController.trackEvent(
            {
              event: 'Tx Status Update: On-Chain Failure',
              category: MetaMetricsEventCategory.Background,
              properties: {
                action: 'Transactions',
                errorMessage: txMeta.simulationFails?.reason,
                numberOfTokens: metamaskState.tokens.length,
                numberOfAccounts: Object.keys(metamaskState.accounts).length,
              },
            },
            {
              matomoEvent: true,
            },
          );
        }
      }
    });

    networkControllerMessenger.subscribe(
      NetworkControllerEventType.NetworkDidChange,
      async () => {
        const { ticker } =
          this.networkController.store.getState().providerConfig;
        try {
          await this.currencyRateController.setNativeCurrency(ticker);
        } catch (error) {
          // TODO: Handle failure to get conversion rate more gracefully
          console.error(error);
        }
      },
    );

    this.networkController.lookupNetwork();
    this.decryptMessageController = new DecryptMessageController({
      getState: this.getState.bind(this),
      keyringController: this.keyringController,
      messenger: this.controllerMessenger.getRestricted({
        name: 'DecryptMessageController',
        allowedActions: [
          `${this.approvalController.name}:addRequest`,
          `${this.approvalController.name}:acceptRequest`,
          `${this.approvalController.name}:rejectRequest`,
        ],
      }),
      metricsEvent: this.metaMetricsController.trackEvent.bind(
        this.metaMetricsController,
      ),
    });

    this.encryptionPublicKeyController = new EncryptionPublicKeyController({
      messenger: this.controllerMessenger.getRestricted({
        name: 'EncryptionPublicKeyController',
        allowedActions: [
          `${this.approvalController.name}:addRequest`,
          `${this.approvalController.name}:acceptRequest`,
          `${this.approvalController.name}:rejectRequest`,
        ],
      }),
      keyringController: this.keyringController,
      getState: this.getState.bind(this),
      metricsEvent: this.metaMetricsController.trackEvent.bind(
        this.metaMetricsController,
      ),
    });

    this.signatureController = new SignatureController({
      messenger: this.controllerMessenger.getRestricted({
        name: 'SignatureController',
        allowedActions: [
          `${this.approvalController.name}:addRequest`,
          `${this.approvalController.name}:acceptRequest`,
          `${this.approvalController.name}:rejectRequest`,
        ],
      }),
      keyringController: this.keyringController,
      isEthSignEnabled: () =>
        this.preferencesController.store.getState()
          ?.disabledRpcMethodPreferences?.eth_sign,
      getAllState: this.getState.bind(this),
      securityProviderRequest: this.securityProviderRequest.bind(this),
<<<<<<< HEAD
      metricsEvent: this.metaMetricsController.trackEvent.bind(
        this.metaMetricsController,
      ),
      getCurrentChainId: () =>
        this.networkController.store.getState().provider.chainId,
=======
      getCurrentChainId: () =>
        this.networkController.store.getState().providerConfig.chainId,
    });

    this.signatureController.hub.on('cancelWithReason', (message, reason) => {
      this.metaMetricsController.trackEvent({
        event: reason,
        category: MetaMetricsEventCategory.Transactions,
        properties: {
          action: 'Sign Request',
          type: message.type,
        },
      });
>>>>>>> 45c833d8
    });

    this.swapsController = new SwapsController({
      getBufferedGasLimit: this.txController.txGasUtil.getBufferedGasLimit.bind(
        this.txController.txGasUtil,
      ),
      networkController: this.networkController,
      onNetworkStateChange: (listener) =>
        this.networkController.store.subscribe(listener),
      provider: this.provider,
      getProviderConfig: () =>
        this.networkController.store.getState().providerConfig,
      getTokenRatesState: () => this.tokenRatesController.state,
      getCurrentChainId: () =>
        this.networkController.store.getState().providerConfig.chainId,
      getEIP1559GasFeeEstimates:
        this.gasFeeController.fetchGasFeeEstimates.bind(this.gasFeeController),
    });
    this.smartTransactionsController = new SmartTransactionsController(
      {
        onNetworkStateChange: (cb) => {
          this.networkController.store.subscribe((networkState) => {
            const modifiedNetworkState = {
              ...networkState,
              providerConfig: {
                ...networkState.providerConfig,
              },
            };
            return cb(modifiedNetworkState);
          });
        },
        getNetwork: () =>
          this.networkController.store.getState().networkId ?? 'loading',
        getNonceLock: this.txController.nonceTracker.getNonceLock.bind(
          this.txController.nonceTracker,
        ),
        confirmExternalTransaction:
          this.txController.confirmExternalTransaction.bind(this.txController),
        provider: this.provider,
        trackMetaMetricsEvent: this.metaMetricsController.trackEvent.bind(
          this.metaMetricsController,
        ),
      },
      {
        supportedChainIds: [CHAIN_IDS.MAINNET, CHAIN_IDS.GOERLI],
      },
      initState.SmartTransactionsController,
    );

    // ensure accountTracker updates balances after network change
    networkControllerMessenger.subscribe(
      NetworkControllerEventType.NetworkDidChange,
      () => {
        this.accountTracker._updateAccounts();
      },
    );

    // clear unapproved transactions and messages when the network will change
    networkControllerMessenger.subscribe(
      NetworkControllerEventType.NetworkWillChange,
      () => {
        this.txController.txStateManager.clearUnapprovedTxs();
        this.encryptionPublicKeyController.clearUnapproved();
        this.decryptMessageController.clearUnapproved();
        this.signatureController.clearUnapproved();
      },
    );

    if (isManifestV3 && globalThis.isFirstTimeProfileLoaded === undefined) {
      const { serviceWorkerLastActiveTime } =
        this.appStateController.store.getState();
      const metametricsPayload = {
        category: MetaMetricsEventCategory.ServiceWorkers,
        event: MetaMetricsEventName.ServiceWorkerRestarted,
        properties: {
          service_worker_restarted_time:
            Date.now() - serviceWorkerLastActiveTime,
        },
      };

      try {
        this.metaMetricsController.trackEvent(metametricsPayload);
      } catch (e) {
        log.warn('Failed to track service worker restart metric:', e);
      }
    }

    this.metamaskMiddleware = createMetamaskMiddleware({
      static: {
        eth_syncing: false,
        web3_clientVersion: `MetaMask/v${version}`,
      },
      version,
      // account mgmt
      getAccounts: async (
        { origin: innerOrigin },
        { suppressUnauthorizedError = true } = {},
      ) => {
        if (innerOrigin === ORIGIN_METAMASK) {
          const selectedAddress =
            this.preferencesController.getSelectedAddress();
          return selectedAddress ? [selectedAddress] : [];
        } else if (this.isUnlocked()) {
          return await this.getPermittedAccounts(innerOrigin, {
            suppressUnauthorizedError,
          });
        }
        return []; // changing this is a breaking change
      },
      // tx signing
      processTransaction: this.newUnapprovedTransaction.bind(this),
      // msg signing
      processEthSignMessage: this.signatureController.newUnsignedMessage.bind(
        this.signatureController,
      ),
      processTypedMessage:
        this.signatureController.newUnsignedTypedMessage.bind(
          this.signatureController,
        ),
      processTypedMessageV3:
        this.signatureController.newUnsignedTypedMessage.bind(
          this.signatureController,
        ),
      processTypedMessageV4:
        this.signatureController.newUnsignedTypedMessage.bind(
          this.signatureController,
        ),
      processPersonalMessage:
        this.signatureController.newUnsignedPersonalMessage.bind(
          this.signatureController,
        ),
      processEncryptionPublicKey:
        this.encryptionPublicKeyController.newRequestEncryptionPublicKey.bind(
          this.encryptionPublicKeyController,
        ),
      processDecryptMessage:
        this.decryptMessageController.newRequestDecryptMessage.bind(
          this.decryptMessageController,
        ),
      getPendingNonce: this.getPendingNonce.bind(this),
      getPendingTransactionByHash: (hash) =>
        this.txController.getTransactions({
          searchCriteria: {
            hash,
            status: TransactionStatus.submitted,
          },
        })[0],
    });

    // ensure isClientOpenAndUnlocked is updated when memState updates
    this.on('update', (memState) => this._onStateUpdate(memState));

    /**
     * All controllers in Memstore but not in store. They are not persisted.
     * On chrome profile re-start, they will be re-initialized.
     */
    const resetOnRestartStore = {
      AccountTracker: this.accountTracker.store,
      TxController: this.txController.memStore,
      TokenRatesController: this.tokenRatesController,
      DecryptMessageController: this.decryptMessageController,
      EncryptionPublicKeyController: this.encryptionPublicKeyController,
      SignatureController: this.signatureController,
      SwapsController: this.swapsController.store,
      EnsController: this.ensController.store,
      ApprovalController: this.approvalController,
    };

    this.store.updateStructure({
      AppStateController: this.appStateController.store,
      TransactionController: this.txController.store,
      KeyringController: this.keyringController.store,
      PreferencesController: this.preferencesController.store,
      MetaMetricsController: this.metaMetricsController.store,
      AddressBookController: this.addressBookController,
      CurrencyController: this.currencyRateController,
      NetworkController: this.networkController.store,
      CachedBalancesController: this.cachedBalancesController.store,
      AlertController: this.alertController.store,
      OnboardingController: this.onboardingController.store,
      IncomingTransactionsController: this.incomingTransactionsController.store,
      PermissionController: this.permissionController,
      PermissionLogController: this.permissionLogController.store,
      SubjectMetadataController: this.subjectMetadataController,
      BackupController: this.backupController,
      AnnouncementController: this.announcementController,
      GasFeeController: this.gasFeeController,
      TokenListController: this.tokenListController,
      TokensController: this.tokensController,
      SmartTransactionsController: this.smartTransactionsController,
      NftController: this.nftController,
      PhishingController: this.phishingController,
      ///: BEGIN:ONLY_INCLUDE_IN(snaps)
      SnapController: this.snapController,
      CronjobController: this.cronjobController,
      SnapsRegistry: this.snapsRegistry,
      NotificationController: this.notificationController,
      ///: END:ONLY_INCLUDE_IN
      ///: BEGIN:ONLY_INCLUDE_IN(desktop)
      DesktopController: this.desktopController.store,
      ///: END:ONLY_INCLUDE_IN
      ...resetOnRestartStore,
    });

    this.memStore = new ComposableObservableStore({
      config: {
        AppStateController: this.appStateController.store,
        NetworkController: this.networkController.store,
        CachedBalancesController: this.cachedBalancesController.store,
        KeyringController: this.keyringController.memStore,
        PreferencesController: this.preferencesController.store,
        MetaMetricsController: this.metaMetricsController.store,
        AddressBookController: this.addressBookController,
        CurrencyController: this.currencyRateController,
        AlertController: this.alertController.store,
        OnboardingController: this.onboardingController.store,
        IncomingTransactionsController:
          this.incomingTransactionsController.store,
        PermissionController: this.permissionController,
        PermissionLogController: this.permissionLogController.store,
        SubjectMetadataController: this.subjectMetadataController,
        BackupController: this.backupController,
        AnnouncementController: this.announcementController,
        GasFeeController: this.gasFeeController,
        TokenListController: this.tokenListController,
        TokensController: this.tokensController,
        SmartTransactionsController: this.smartTransactionsController,
        NftController: this.nftController,
        ///: BEGIN:ONLY_INCLUDE_IN(snaps)
        SnapController: this.snapController,
        CronjobController: this.cronjobController,
        SnapsRegistry: this.snapsRegistry,
        NotificationController: this.notificationController,
        ///: END:ONLY_INCLUDE_IN
        ///: BEGIN:ONLY_INCLUDE_IN(desktop)
        DesktopController: this.desktopController.store,
        ///: END:ONLY_INCLUDE_IN
        ...resetOnRestartStore,
      },
      controllerMessenger: this.controllerMessenger,
    });

    // if this is the first time, clear the state of by calling these methods
    const resetMethods = [
      this.accountTracker.resetState,
      this.txController.resetState,
      this.decryptMessageController.resetState.bind(
        this.decryptMessageController,
      ),
      this.encryptionPublicKeyController.resetState.bind(
        this.encryptionPublicKeyController,
      ),
      this.signatureController.resetState.bind(this.signatureController),
      this.swapsController.resetState,
      this.ensController.resetState,
      this.approvalController.clear.bind(this.approvalController),
      // WE SHOULD ADD TokenListController.resetState here too. But it's not implemented yet.
    ];

    if (isManifestV3) {
      if (isFirstMetaMaskControllerSetup === true) {
        this.resetStates(resetMethods);
        this.extension.storage.session.set({
          isFirstMetaMaskControllerSetup: false,
        });
      }
    } else {
      // it's always the first time in MV2
      this.resetStates(resetMethods);
    }

    // Automatic login via config password or loginToken
    if (
      !this.isUnlocked() &&
      this.onboardingController.store.getState().completedOnboarding
    ) {
      this._loginUser();
    } else {
      this._startUISync();
    }

    // Lazily update the store with the current extension environment
    this.extension.runtime.getPlatformInfo().then(({ os }) => {
      this.appStateController.setBrowserEnvironment(
        os,
        // This method is presently only supported by Firefox
        this.extension.runtime.getBrowserInfo === undefined
          ? 'chrome'
          : 'firefox',
      );
    });

    this.setupControllerEventSubscriptions();

    // For more information about these legacy streams, see here:
    // https://github.com/MetaMask/metamask-extension/issues/15491
    // TODO:LegacyProvider: Delete
    this.publicConfigStore = this.createPublicConfigStore();

    // Multiple MetaMask instances launched warning
    this.extension.runtime.onMessageExternal.addListener(onMessageReceived);
    // Fire a ping message to check if other extensions are running
    checkForMultipleVersionsRunning();
  }

  triggerNetworkrequests() {
    this.accountTracker.start();
    this.incomingTransactionsController.start();
    if (this.preferencesController.store.getState().useCurrencyRateCheck) {
      this.currencyRateController.start();
    }
    if (this.preferencesController.store.getState().useTokenDetection) {
      this.tokenListController.start();
    }
  }

  stopNetworkRequests() {
    this.accountTracker.stop();
    this.incomingTransactionsController.stop();
    if (this.preferencesController.store.getState().useCurrencyRateCheck) {
      this.currencyRateController.stop();
    }
    if (this.preferencesController.store.getState().useTokenDetection) {
      this.tokenListController.stop();
    }
  }

  canUseHardwareWallets() {
    return !isManifestV3 || process.env.HARDWARE_WALLETS_MV3;
  }

  resetStates(resetMethods) {
    resetMethods.forEach((resetMethod) => {
      try {
        resetMethod();
      } catch (err) {
        console.error(err);
      }
    });
  }

  ///: BEGIN:ONLY_INCLUDE_IN(snaps)
  /**
   * Constructor helper for getting Snap permission specifications.
   */
  getSnapPermissionSpecifications() {
    return {
      ...buildSnapEndowmentSpecifications(),
      ...buildSnapRestrictedMethodSpecifications({
        encrypt,
        decrypt,
        clearSnapState: this.controllerMessenger.call.bind(
          this.controllerMessenger,
          'SnapController:clearSnapState',
        ),
        getMnemonic: this.getPrimaryKeyringMnemonic.bind(this),
        getUnlockPromise: this.appStateController.getUnlockPromise.bind(
          this.appStateController,
        ),
        getSnap: this.controllerMessenger.call.bind(
          this.controllerMessenger,
          'SnapController:get',
        ),
        handleSnapRpcRequest: this.controllerMessenger.call.bind(
          this.controllerMessenger,
          'SnapController:handleRequest',
        ),
        getSnapState: this.controllerMessenger.call.bind(
          this.controllerMessenger,
          'SnapController:getSnapState',
        ),
        showDialog: (origin, type, content, placeholder) =>
          this.approvalController.addAndShowApprovalRequest({
            origin,
            type: SNAP_DIALOG_TYPES[type],
            requestData: { content, placeholder },
          }),
        showNativeNotification: (origin, args) =>
          this.controllerMessenger.call(
            'RateLimitController:call',
            origin,
            'showNativeNotification',
            origin,
            args.message,
          ),
        showInAppNotification: (origin, args) =>
          this.controllerMessenger.call(
            'RateLimitController:call',
            origin,
            'showInAppNotification',
            origin,
            args.message,
          ),
        updateSnapState: this.controllerMessenger.call.bind(
          this.controllerMessenger,
          'SnapController:updateSnapState',
        ),
      }),
    };
  }

  /**
   * Deletes the specified notifications from state.
   *
   * @param {string[]} ids - The notifications ids to delete.
   */
  dismissNotifications(ids) {
    this.notificationController.dismiss(ids);
  }

  /**
   * Updates the readDate attribute of the specified notifications.
   *
   * @param {string[]} ids - The notifications ids to mark as read.
   */
  markNotificationsAsRead(ids) {
    this.notificationController.markRead(ids);
  }

  ///: END:ONLY_INCLUDE_IN

  /**
   * Sets up BaseController V2 event subscriptions. Currently, this includes
   * the subscriptions necessary to notify permission subjects of account
   * changes.
   *
   * Some of the subscriptions in this method are ControllerMessenger selector
   * event subscriptions. See the relevant documentation for
   * `@metamask/base-controller` for more information.
   *
   * Note that account-related notifications emitted when the extension
   * becomes unlocked are handled in MetaMaskController._onUnlock.
   */
  setupControllerEventSubscriptions() {
    const handleAccountsChange = async (origin, newAccounts) => {
      if (this.isUnlocked()) {
        this.notifyConnections(origin, {
          method: NOTIFICATION_NAMES.accountsChanged,
          // This should be the same as the return value of `eth_accounts`,
          // namely an array of the current / most recently selected Ethereum
          // account.
          params:
            newAccounts.length < 2
              ? // If the length is 1 or 0, the accounts are sorted by definition.
                newAccounts
              : // If the length is 2 or greater, we have to execute
                // `eth_accounts` vi this method.
                await this.getPermittedAccounts(origin),
        });
      }

      this.permissionLogController.updateAccountsHistory(origin, newAccounts);
    };

    // This handles account changes whenever the selected address changes.
    let lastSelectedAddress;
    this.preferencesController.store.subscribe(async ({ selectedAddress }) => {
      if (selectedAddress && selectedAddress !== lastSelectedAddress) {
        lastSelectedAddress = selectedAddress;
        const permittedAccountsMap = getPermittedAccountsByOrigin(
          this.permissionController.state,
        );

        for (const [origin, accounts] of permittedAccountsMap.entries()) {
          if (accounts.includes(selectedAddress)) {
            handleAccountsChange(origin, accounts);
          }
        }
      }
    });

    // This handles account changes every time relevant permission state
    // changes, for any reason.
    this.controllerMessenger.subscribe(
      `${this.permissionController.name}:stateChange`,
      async (currentValue, previousValue) => {
        const changedAccounts = getChangedAccounts(currentValue, previousValue);

        for (const [origin, accounts] of changedAccounts.entries()) {
          handleAccountsChange(origin, accounts);
        }
      },
      getPermittedAccountsByOrigin,
    );

    ///: BEGIN:ONLY_INCLUDE_IN(snaps)
    // Record Snap metadata whenever a Snap is added to state.
    this.controllerMessenger.subscribe(
      `${this.snapController.name}:snapAdded`,
      (snap, svgIcon = null) => {
        const {
          manifest: { proposedName },
          version,
        } = snap;
        this.subjectMetadataController.addSubjectMetadata({
          subjectType: SubjectType.Snap,
          name: proposedName,
          origin: snap.id,
          version,
          svgIcon,
        });
      },
    );

    this.controllerMessenger.subscribe(
      `${this.snapController.name}:snapInstalled`,
      (truncatedSnap) => {
        this.metaMetricsController.trackEvent({
          event: 'Snap Installed',
          category: MetaMetricsEventCategory.Snaps,
          properties: {
            snap_id: truncatedSnap.id,
            version: truncatedSnap.version,
          },
        });
      },
    );

    this.controllerMessenger.subscribe(
      `${this.snapController.name}:snapUpdated`,
      (newSnap, oldVersion) => {
        this.metaMetricsController.trackEvent({
          event: 'Snap Updated',
          category: MetaMetricsEventCategory.Snaps,
          properties: {
            snap_id: newSnap.id,
            old_version: oldVersion,
            new_version: newSnap.version,
          },
        });
      },
    );

    this.controllerMessenger.subscribe(
      `${this.snapController.name}:snapTerminated`,
      (truncatedSnap) => {
        const approvals = Object.values(
          this.approvalController.state.pendingApprovals,
        ).filter(
          (approval) =>
            approval.origin === truncatedSnap.id &&
            approval.type.startsWith(RestrictedMethods.snap_dialog),
        );
        for (const approval of approvals) {
          this.approvalController.reject(
            approval.id,
            new Error('Snap was terminated.'),
          );
        }
      },
    );

    this.controllerMessenger.subscribe(
      `${this.snapController.name}:snapRemoved`,
      (truncatedSnap) => {
        const notificationIds = Object.values(
          this.notificationController.state.notifications,
        ).reduce((idList, notification) => {
          if (notification.origin === truncatedSnap.id) {
            idList.push(notification.id);
          }
          return idList;
        }, []);

        this.dismissNotifications(notificationIds);
      },
    );

    ///: END:ONLY_INCLUDE_IN
  }

  /**
   * TODO:LegacyProvider: Delete
   * Constructor helper: initialize a public config store.
   * This store is used to make some config info available to Dapps synchronously.
   */
  createPublicConfigStore() {
    // subset of state for metamask inpage provider
    const publicConfigStore = new ObservableStore();
    const { networkController } = this;

    // setup memStore subscription hooks
    this.on('update', updatePublicConfigStore);
    updatePublicConfigStore(this.getState());

    function updatePublicConfigStore(memState) {
      const { chainId } = networkController.store.getState().providerConfig;
      if (memState.networkStatus === NetworkStatus.Available) {
        publicConfigStore.putState(selectPublicState(chainId, memState));
      }
    }

    function selectPublicState(chainId, { isUnlocked, networkId }) {
      return {
        isUnlocked,
        chainId,
        networkVersion: networkId ?? 'loading',
      };
    }

    return publicConfigStore;
  }

  /**
   * Gets relevant state for the provider of an external origin.
   *
   * @param {string} origin - The origin to get the provider state for.
   * @returns {Promise<{ isUnlocked: boolean, networkVersion: string, chainId: string, accounts: string[] }>} An object with relevant state properties.
   */
  async getProviderState(origin) {
    return {
      isUnlocked: this.isUnlocked(),
      ...this.getProviderNetworkState(),
      accounts: await this.getPermittedAccounts(origin),
    };
  }

  /**
   * Gets network state relevant for external providers.
   *
   * @param {object} [memState] - The MetaMask memState. If not provided,
   * this function will retrieve the most recent state.
   * @returns {object} An object with relevant network state properties.
   */
  getProviderNetworkState(memState) {
    const { networkId } = memState || this.getState();
    return {
      chainId: this.networkController.store.getState().providerConfig.chainId,
      networkVersion: networkId ?? 'loading',
    };
  }

  //=============================================================================
  // EXPOSED TO THE UI SUBSYSTEM
  //=============================================================================

  /**
   * The metamask-state of the various controllers, made available to the UI
   *
   * @returns {object} status
   */
  getState() {
    const { vault } = this.keyringController.store.getState();
    const isInitialized = Boolean(vault);

    return {
      isInitialized,
      ...this.memStore.getFlatState(),
    };
  }

  /**
   * Returns an Object containing API Callback Functions.
   * These functions are the interface for the UI.
   * The API object can be transmitted over a stream via JSON-RPC.
   *
   * @returns {object} Object containing API functions.
   */
  getApi() {
    const {
      addressBookController,
      alertController,
      appStateController,
      nftController,
      nftDetectionController,
      currencyRateController,
      detectTokensController,
      ensController,
      gasFeeController,
      metaMetricsController,
      networkController,
      announcementController,
      onboardingController,
      permissionController,
      preferencesController,
      qrHardwareKeyring,
      swapsController,
      tokensController,
      smartTransactionsController,
      txController,
      assetsContractController,
      backupController,
      approvalController,
    } = this;

    return {
      // etc
      getState: this.getState.bind(this),
      setCurrentCurrency: currencyRateController.setCurrentCurrency.bind(
        currencyRateController,
      ),
      setUseBlockie: preferencesController.setUseBlockie.bind(
        preferencesController,
      ),
      setUseNonceField: preferencesController.setUseNonceField.bind(
        preferencesController,
      ),
      setUsePhishDetect: preferencesController.setUsePhishDetect.bind(
        preferencesController,
      ),
      setUseMultiAccountBalanceChecker:
        preferencesController.setUseMultiAccountBalanceChecker.bind(
          preferencesController,
        ),
      setUseTokenDetection: preferencesController.setUseTokenDetection.bind(
        preferencesController,
      ),
      setUseNftDetection: preferencesController.setUseNftDetection.bind(
        preferencesController,
      ),
      setUseCurrencyRateCheck:
        preferencesController.setUseCurrencyRateCheck.bind(
          preferencesController,
        ),
      setOpenSeaEnabled: preferencesController.setOpenSeaEnabled.bind(
        preferencesController,
      ),
      setIpfsGateway: preferencesController.setIpfsGateway.bind(
        preferencesController,
      ),
      setParticipateInMetaMetrics:
        metaMetricsController.setParticipateInMetaMetrics.bind(
          metaMetricsController,
        ),
      setCurrentLocale: preferencesController.setCurrentLocale.bind(
        preferencesController,
      ),
      markPasswordForgotten: this.markPasswordForgotten.bind(this),
      unMarkPasswordForgotten: this.unMarkPasswordForgotten.bind(this),
      getRequestAccountTabIds: this.getRequestAccountTabIds,
      getOpenMetamaskTabsIds: this.getOpenMetamaskTabsIds,
      markNotificationPopupAsAutomaticallyClosed: () =>
        this.notificationManager.markAsAutomaticallyClosed(),

      // approval
      requestUserApproval:
        approvalController.addAndShowApprovalRequest.bind(approvalController),

      // primary HD keyring management
      addNewAccount: this.addNewAccount.bind(this),
      verifySeedPhrase: this.verifySeedPhrase.bind(this),
      resetAccount: this.resetAccount.bind(this),
      removeAccount: this.removeAccount.bind(this),
      importAccountWithStrategy: this.importAccountWithStrategy.bind(this),

      // hardware wallets
      connectHardware: this.connectHardware.bind(this),
      forgetDevice: this.forgetDevice.bind(this),
      checkHardwareStatus: this.checkHardwareStatus.bind(this),
      unlockHardwareWalletAccount: this.unlockHardwareWalletAccount.bind(this),
      setLedgerTransportPreference:
        this.setLedgerTransportPreference.bind(this),
      attemptLedgerTransportCreation:
        this.attemptLedgerTransportCreation.bind(this),
      establishLedgerTransportPreference:
        this.establishLedgerTransportPreference.bind(this),

      // qr hardware devices
      submitQRHardwareCryptoHDKey:
        qrHardwareKeyring.submitCryptoHDKey.bind(qrHardwareKeyring),
      submitQRHardwareCryptoAccount:
        qrHardwareKeyring.submitCryptoAccount.bind(qrHardwareKeyring),
      cancelSyncQRHardware:
        qrHardwareKeyring.cancelSync.bind(qrHardwareKeyring),
      submitQRHardwareSignature:
        qrHardwareKeyring.submitSignature.bind(qrHardwareKeyring),
      cancelQRHardwareSignRequest:
        qrHardwareKeyring.cancelSignRequest.bind(qrHardwareKeyring),

      // vault management
      submitPassword: this.submitPassword.bind(this),
      verifyPassword: this.verifyPassword.bind(this),

      // network management
      setProviderType:
        networkController.setProviderType.bind(networkController),
      rollbackToPreviousProvider:
        networkController.rollbackToPreviousProvider.bind(networkController),
      removeNetworkConfiguration:
        networkController.removeNetworkConfiguration.bind(networkController),
      setActiveNetwork:
        networkController.setActiveNetwork.bind(networkController),
      upsertNetworkConfiguration:
        this.networkController.upsertNetworkConfiguration.bind(
          this.networkController,
        ),
      getCurrentNetworkEIP1559Compatibility:
        this.networkController.getEIP1559Compatibility.bind(
          this.networkController,
        ),
      // PreferencesController
      setSelectedAddress: preferencesController.setSelectedAddress.bind(
        preferencesController,
      ),
      addToken: tokensController.addToken.bind(tokensController),
      rejectWatchAsset:
        tokensController.rejectWatchAsset.bind(tokensController),
      acceptWatchAsset:
        tokensController.acceptWatchAsset.bind(tokensController),
      updateTokenType: tokensController.updateTokenType.bind(tokensController),
      setAccountLabel: preferencesController.setAccountLabel.bind(
        preferencesController,
      ),
      setFeatureFlag: preferencesController.setFeatureFlag.bind(
        preferencesController,
      ),
      setPreference: preferencesController.setPreference.bind(
        preferencesController,
      ),

      addKnownMethodData: preferencesController.addKnownMethodData.bind(
        preferencesController,
      ),
      setDismissSeedBackUpReminder:
        preferencesController.setDismissSeedBackUpReminder.bind(
          preferencesController,
        ),
      setDisabledRpcMethodPreference:
        preferencesController.setDisabledRpcMethodPreference.bind(
          preferencesController,
        ),
      getRpcMethodPreferences:
        preferencesController.getRpcMethodPreferences.bind(
          preferencesController,
        ),
      setAdvancedGasFee: preferencesController.setAdvancedGasFee.bind(
        preferencesController,
      ),
      setTheme: preferencesController.setTheme.bind(preferencesController),
      setTransactionSecurityCheckEnabled:
        preferencesController.setTransactionSecurityCheckEnabled.bind(
          preferencesController,
        ),
      // AssetsContractController
      getTokenStandardAndDetails: this.getTokenStandardAndDetails.bind(this),

      // NftController
      addNft: nftController.addNft.bind(nftController),

      addNftVerifyOwnership:
        nftController.addNftVerifyOwnership.bind(nftController),

      removeAndIgnoreNft: nftController.removeAndIgnoreNft.bind(nftController),

      removeNft: nftController.removeNft.bind(nftController),

      checkAndUpdateAllNftsOwnershipStatus:
        nftController.checkAndUpdateAllNftsOwnershipStatus.bind(nftController),

      checkAndUpdateSingleNftOwnershipStatus:
        nftController.checkAndUpdateSingleNftOwnershipStatus.bind(
          nftController,
        ),

      isNftOwner: nftController.isNftOwner.bind(nftController),

      // AddressController
      setAddressBook: addressBookController.set.bind(addressBookController),
      removeFromAddressBook: addressBookController.delete.bind(
        addressBookController,
      ),

      // AppStateController
      setLastActiveTime:
        appStateController.setLastActiveTime.bind(appStateController),
      setDefaultHomeActiveTabName:
        appStateController.setDefaultHomeActiveTabName.bind(appStateController),
      setConnectedStatusPopoverHasBeenShown:
        appStateController.setConnectedStatusPopoverHasBeenShown.bind(
          appStateController,
        ),
      setRecoveryPhraseReminderHasBeenShown:
        appStateController.setRecoveryPhraseReminderHasBeenShown.bind(
          appStateController,
        ),
      setRecoveryPhraseReminderLastShown:
        appStateController.setRecoveryPhraseReminderLastShown.bind(
          appStateController,
        ),
      setTermsOfUseLastAgreed:
        appStateController.setTermsOfUseLastAgreed.bind(appStateController),
      setOutdatedBrowserWarningLastShown:
        appStateController.setOutdatedBrowserWarningLastShown.bind(
          appStateController,
        ),
      setShowTestnetMessageInDropdown:
        appStateController.setShowTestnetMessageInDropdown.bind(
          appStateController,
        ),
      setShowBetaHeader:
        appStateController.setShowBetaHeader.bind(appStateController),
      setShowProductTour:
        appStateController.setShowProductTour.bind(appStateController),
      updateNftDropDownState:
        appStateController.updateNftDropDownState.bind(appStateController),
      setFirstTimeUsedNetwork:
        appStateController.setFirstTimeUsedNetwork.bind(appStateController),

      // EnsController
      tryReverseResolveAddress:
        ensController.reverseResolveAddress.bind(ensController),

      // KeyringController
      setLocked: this.setLocked.bind(this),
      createNewVaultAndKeychain: this.createNewVaultAndKeychain.bind(this),
      createNewVaultAndRestore: this.createNewVaultAndRestore.bind(this),
      exportAccount: this.exportAccount.bind(this),

      // txController
      cancelTransaction: txController.cancelTransaction.bind(txController),
      updateTransaction: txController.updateTransaction.bind(txController),
      updateAndApproveTransaction:
        txController.updateAndApproveTransaction.bind(txController),
      approveTransactionsWithSameNonce:
        txController.approveTransactionsWithSameNonce.bind(txController),
      createCancelTransaction: this.createCancelTransaction.bind(this),
      createSpeedUpTransaction: this.createSpeedUpTransaction.bind(this),
      estimateGas: this.estimateGas.bind(this),
      getNextNonce: this.getNextNonce.bind(this),
      addUnapprovedTransaction:
        txController.addUnapprovedTransaction.bind(txController),
      createTransactionEventFragment:
        txController.createTransactionEventFragment.bind(txController),
      getTransactions: txController.getTransactions.bind(txController),

      updateEditableParams:
        txController.updateEditableParams.bind(txController),
      updateTransactionGasFees:
        txController.updateTransactionGasFees.bind(txController),
      updateTransactionSendFlowHistory:
        txController.updateTransactionSendFlowHistory.bind(txController),

      updateSwapApprovalTransaction:
        txController.updateSwapApprovalTransaction.bind(txController),
      updateSwapTransaction:
        txController.updateSwapTransaction.bind(txController),

      updatePreviousGasParams:
        txController.updatePreviousGasParams.bind(txController),

      // signatureController
      signMessage: this.signatureController.signMessage.bind(
        this.signatureController,
      ),
      cancelMessage: this.signatureController.cancelMessage.bind(
        this.signatureController,
      ),
      signPersonalMessage: this.signatureController.signPersonalMessage.bind(
        this.signatureController,
      ),
      cancelPersonalMessage:
        this.signatureController.cancelPersonalMessage.bind(
          this.signatureController,
        ),
      signTypedMessage: this.signatureController.signTypedMessage.bind(
        this.signatureController,
      ),
      cancelTypedMessage: this.signatureController.cancelTypedMessage.bind(
        this.signatureController,
      ),

      // decryptMessageController
      decryptMessage: this.decryptMessageController.decryptMessage.bind(
        this.decryptMessageController,
      ),
      decryptMessageInline:
        this.decryptMessageController.decryptMessageInline.bind(
          this.decryptMessageController,
        ),
      cancelDecryptMessage:
        this.decryptMessageController.cancelDecryptMessage.bind(
          this.decryptMessageController,
        ),

      // EncryptionPublicKeyController
      encryptionPublicKey:
        this.encryptionPublicKeyController.encryptionPublicKey.bind(
          this.encryptionPublicKeyController,
        ),
      cancelEncryptionPublicKey:
        this.encryptionPublicKeyController.cancelEncryptionPublicKey.bind(
          this.encryptionPublicKeyController,
        ),

      // onboarding controller
      setSeedPhraseBackedUp:
        onboardingController.setSeedPhraseBackedUp.bind(onboardingController),
      completeOnboarding:
        onboardingController.completeOnboarding.bind(onboardingController),
      setFirstTimeFlowType:
        onboardingController.setFirstTimeFlowType.bind(onboardingController),

      // alert controller
      setAlertEnabledness:
        alertController.setAlertEnabledness.bind(alertController),
      setUnconnectedAccountAlertShown:
        alertController.setUnconnectedAccountAlertShown.bind(alertController),
      setWeb3ShimUsageAlertDismissed:
        alertController.setWeb3ShimUsageAlertDismissed.bind(alertController),

      // permissions
      removePermissionsFor: this.removePermissionsFor,
      approvePermissionsRequest: this.acceptPermissionsRequest,
      rejectPermissionsRequest: this.rejectPermissionsRequest,
      ...getPermissionBackgroundApiMethods(permissionController),

      ///: BEGIN:ONLY_INCLUDE_IN(snaps)
      // snaps
      removeSnapError: this.controllerMessenger.call.bind(
        this.controllerMessenger,
        'SnapController:removeSnapError',
      ),
      disableSnap: this.controllerMessenger.call.bind(
        this.controllerMessenger,
        'SnapController:disable',
      ),
      enableSnap: this.controllerMessenger.call.bind(
        this.controllerMessenger,
        'SnapController:enable',
      ),
      removeSnap: this.controllerMessenger.call.bind(
        this.controllerMessenger,
        'SnapController:remove',
      ),
      handleSnapRequest: this.controllerMessenger.call.bind(
        this.controllerMessenger,
        'SnapController:handleRequest',
      ),
      dismissNotifications: this.dismissNotifications.bind(this),
      markNotificationsAsRead: this.markNotificationsAsRead.bind(this),
      ///: END:ONLY_INCLUDE_IN
      ///: BEGIN:ONLY_INCLUDE_IN(desktop)
      // Desktop
      getDesktopEnabled: this.desktopController.getDesktopEnabled.bind(
        this.desktopController,
      ),
      setDesktopEnabled: this.desktopController.setDesktopEnabled.bind(
        this.desktopController,
      ),
      generateDesktopOtp: this.desktopController.generateOtp.bind(
        this.desktopController,
      ),
      testDesktopConnection: this.desktopController.testDesktopConnection.bind(
        this.desktopController,
      ),
      disableDesktop: this.desktopController.disableDesktop.bind(
        this.desktopController,
      ),
      ///: END:ONLY_INCLUDE_IN

      // swaps
      fetchAndSetQuotes:
        swapsController.fetchAndSetQuotes.bind(swapsController),
      setSelectedQuoteAggId:
        swapsController.setSelectedQuoteAggId.bind(swapsController),
      resetSwapsState: swapsController.resetSwapsState.bind(swapsController),
      setSwapsTokens: swapsController.setSwapsTokens.bind(swapsController),
      clearSwapsQuotes: swapsController.clearSwapsQuotes.bind(swapsController),
      setApproveTxId: swapsController.setApproveTxId.bind(swapsController),
      setTradeTxId: swapsController.setTradeTxId.bind(swapsController),
      setSwapsTxGasPrice:
        swapsController.setSwapsTxGasPrice.bind(swapsController),
      setSwapsTxGasLimit:
        swapsController.setSwapsTxGasLimit.bind(swapsController),
      setSwapsTxMaxFeePerGas:
        swapsController.setSwapsTxMaxFeePerGas.bind(swapsController),
      setSwapsTxMaxFeePriorityPerGas:
        swapsController.setSwapsTxMaxFeePriorityPerGas.bind(swapsController),
      safeRefetchQuotes:
        swapsController.safeRefetchQuotes.bind(swapsController),
      stopPollingForQuotes:
        swapsController.stopPollingForQuotes.bind(swapsController),
      setBackgroundSwapRouteState:
        swapsController.setBackgroundSwapRouteState.bind(swapsController),
      resetPostFetchState:
        swapsController.resetPostFetchState.bind(swapsController),
      setSwapsErrorKey: swapsController.setSwapsErrorKey.bind(swapsController),
      setInitialGasEstimate:
        swapsController.setInitialGasEstimate.bind(swapsController),
      setCustomApproveTxData:
        swapsController.setCustomApproveTxData.bind(swapsController),
      setSwapsLiveness: swapsController.setSwapsLiveness.bind(swapsController),
      setSwapsFeatureFlags:
        swapsController.setSwapsFeatureFlags.bind(swapsController),
      setSwapsUserFeeLevel:
        swapsController.setSwapsUserFeeLevel.bind(swapsController),
      setSwapsQuotesPollingLimitEnabled:
        swapsController.setSwapsQuotesPollingLimitEnabled.bind(swapsController),

      // Smart Transactions
      setSmartTransactionsOptInStatus:
        smartTransactionsController.setOptInState.bind(
          smartTransactionsController,
        ),
      fetchSmartTransactionFees: smartTransactionsController.getFees.bind(
        smartTransactionsController,
      ),
      clearSmartTransactionFees: smartTransactionsController.clearFees.bind(
        smartTransactionsController,
      ),
      submitSignedTransactions:
        smartTransactionsController.submitSignedTransactions.bind(
          smartTransactionsController,
        ),
      cancelSmartTransaction:
        smartTransactionsController.cancelSmartTransaction.bind(
          smartTransactionsController,
        ),
      fetchSmartTransactionsLiveness:
        smartTransactionsController.fetchLiveness.bind(
          smartTransactionsController,
        ),
      updateSmartTransaction:
        smartTransactionsController.updateSmartTransaction.bind(
          smartTransactionsController,
        ),
      setStatusRefreshInterval:
        smartTransactionsController.setStatusRefreshInterval.bind(
          smartTransactionsController,
        ),

      // MetaMetrics
      trackMetaMetricsEvent: metaMetricsController.trackEvent.bind(
        metaMetricsController,
      ),
      trackMetaMetricsPage: metaMetricsController.trackPage.bind(
        metaMetricsController,
      ),
      createEventFragment: metaMetricsController.createEventFragment.bind(
        metaMetricsController,
      ),
      updateEventFragment: metaMetricsController.updateEventFragment.bind(
        metaMetricsController,
      ),
      finalizeEventFragment: metaMetricsController.finalizeEventFragment.bind(
        metaMetricsController,
      ),

      // approval controller
      resolvePendingApproval: this.resolvePendingApproval,
      rejectPendingApproval: this.rejectPendingApproval,

      // Notifications
      updateViewedNotifications: announcementController.updateViewed.bind(
        announcementController,
      ),

      // GasFeeController
      getGasFeeEstimatesAndStartPolling:
        gasFeeController.getGasFeeEstimatesAndStartPolling.bind(
          gasFeeController,
        ),

      disconnectGasFeeEstimatePoller:
        gasFeeController.disconnectPoller.bind(gasFeeController),

      getGasFeeTimeEstimate:
        gasFeeController.getTimeEstimate.bind(gasFeeController),

      addPollingTokenToAppState:
        appStateController.addPollingToken.bind(appStateController),

      removePollingTokenFromAppState:
        appStateController.removePollingToken.bind(appStateController),

      // BackupController
      backupUserData: backupController.backupUserData.bind(backupController),
      restoreUserData: backupController.restoreUserData.bind(backupController),

      // DetectTokenController
      detectNewTokens: detectTokensController.detectNewTokens.bind(
        detectTokensController,
      ),

      // DetectCollectibleController
      detectNfts: nftDetectionController.detectNfts.bind(
        nftDetectionController,
      ),

      /** Token Detection V2 */
      addDetectedTokens:
        tokensController.addDetectedTokens.bind(tokensController),
      addImportedTokens: tokensController.addTokens.bind(tokensController),
      ignoreTokens: tokensController.ignoreTokens.bind(tokensController),
      getBalancesInSingleCall:
        assetsContractController.getBalancesInSingleCall.bind(
          assetsContractController,
        ),
    };
  }

  async exportAccount(address, password) {
    await this.verifyPassword(password);
    return this.keyringController.exportAccount(address, password);
  }

  async getTokenStandardAndDetails(address, userAddress, tokenId) {
    const { tokenList } = this.tokenListController.state;
    const { tokens } = this.tokensController.state;

    const staticTokenListDetails =
      STATIC_MAINNET_TOKEN_LIST[address.toLowerCase()] || {};
    const tokenListDetails = tokenList[address.toLowerCase()] || {};
    const userDefinedTokenDetails =
      tokens.find(({ address: _address }) =>
        isEqualCaseInsensitive(_address, address),
      ) || {};

    const tokenDetails = {
      ...staticTokenListDetails,
      ...tokenListDetails,
      ...userDefinedTokenDetails,
    };
    const tokenDetailsStandardIsERC20 =
      isEqualCaseInsensitive(tokenDetails.standard, TokenStandard.ERC20) ||
      tokenDetails.erc20 === true;
    const noEvidenceThatTokenIsAnNFT =
      !tokenId &&
      !isEqualCaseInsensitive(tokenDetails.standard, TokenStandard.ERC1155) &&
      !isEqualCaseInsensitive(tokenDetails.standard, TokenStandard.ERC721) &&
      !tokenDetails.erc721;

    const otherDetailsAreERC20Like =
      tokenDetails.decimals !== undefined && tokenDetails.symbol;

    const tokenCanBeTreatedAsAnERC20 =
      tokenDetailsStandardIsERC20 ||
      (noEvidenceThatTokenIsAnNFT && otherDetailsAreERC20Like);

    let details;
    if (tokenCanBeTreatedAsAnERC20) {
      try {
        const balance = await fetchTokenBalance(
          address,
          userAddress,
          this.provider,
        );

        details = {
          address,
          balance,
          standard: TokenStandard.ERC20,
          decimals: tokenDetails.decimals,
          symbol: tokenDetails.symbol,
        };
      } catch (e) {
        // If the `fetchTokenBalance` call failed, `details` remains undefined, and we
        // fall back to the below `assetsContractController.getTokenStandardAndDetails` call
        log.warning(`Failed to get token balance. Error: ${e}`);
      }
    }

    // `details`` will be undefined if `tokenCanBeTreatedAsAnERC20`` is false,
    // or if it is true but the `fetchTokenBalance`` call failed. In either case, we should
    // attempt to retrieve details from `assetsContractController.getTokenStandardAndDetails`
    if (details === undefined) {
      details = await this.assetsContractController.getTokenStandardAndDetails(
        address,
        userAddress,
        tokenId,
      );
    }

    return {
      ...details,
      decimals: details?.decimals?.toString(10),
      balance: details?.balance?.toString(10),
    };
  }

  //=============================================================================
  // VAULT / KEYRING RELATED METHODS
  //=============================================================================

  /**
   * Creates a new Vault and create a new keychain.
   *
   * A vault, or KeyringController, is a controller that contains
   * many different account strategies, currently called Keyrings.
   * Creating it new means wiping all previous keyrings.
   *
   * A keychain, or keyring, controls many accounts with a single backup and signing strategy.
   * For example, a mnemonic phrase can generate many accounts, and is a keyring.
   *
   * @param {string} password
   * @returns {object} vault
   */
  async createNewVaultAndKeychain(password) {
    const releaseLock = await this.createVaultMutex.acquire();
    try {
      let vault;
      const accounts = await this.keyringController.getAccounts();
      if (accounts.length > 0) {
        vault = await this.keyringController.fullUpdate();
      } else {
        vault = await this.keyringController.createNewVaultAndKeychain(
          password,
        );
        const addresses = await this.keyringController.getAccounts();
        this.preferencesController.setAddresses(addresses);
        this.selectFirstIdentity();
      }

      return vault;
    } finally {
      releaseLock();
    }
  }

  /**
   * Create a new Vault and restore an existent keyring.
   *
   * @param {string} password
   * @param {number[]} encodedSeedPhrase - The seed phrase, encoded as an array
   * of UTF-8 bytes.
   */
  async createNewVaultAndRestore(password, encodedSeedPhrase) {
    const releaseLock = await this.createVaultMutex.acquire();
    try {
      let accounts, lastBalance;

      const seedPhraseAsBuffer = Buffer.from(encodedSeedPhrase);

      const { keyringController } = this;

      // clear known identities
      this.preferencesController.setAddresses([]);

      // clear permissions
      this.permissionController.clearState();

      ///: BEGIN:ONLY_INCLUDE_IN(snaps)
      // Clear snap state
      this.snapController.clearState();
      // Clear notification state
      this.notificationController.clear();
      ///: END:ONLY_INCLUDE_IN

      // clear accounts in accountTracker
      this.accountTracker.clearAccounts();

      // clear cachedBalances
      this.cachedBalancesController.clearCachedBalances();

      // clear unapproved transactions
      this.txController.txStateManager.clearUnapprovedTxs();

      // create new vault
      const vault = await keyringController.createNewVaultAndRestore(
        password,
        seedPhraseAsBuffer,
      );

      const ethQuery = new EthQuery(this.provider);
      accounts = await keyringController.getAccounts();
      lastBalance = await this.getBalance(
        accounts[accounts.length - 1],
        ethQuery,
      );

      const [primaryKeyring] = keyringController.getKeyringsByType(
        KeyringType.hdKeyTree,
      );
      if (!primaryKeyring) {
        throw new Error('MetamaskController - No HD Key Tree found');
      }

      // seek out the first zero balance
      while (lastBalance !== '0x0') {
        await keyringController.addNewAccount(primaryKeyring);
        accounts = await keyringController.getAccounts();
        lastBalance = await this.getBalance(
          accounts[accounts.length - 1],
          ethQuery,
        );
      }

      // remove extra zero balance account potentially created from seeking ahead
      if (accounts.length > 1 && lastBalance === '0x0') {
        await this.removeAccount(accounts[accounts.length - 1]);
        accounts = await keyringController.getAccounts();
      }

      // This must be set as soon as possible to communicate to the
      // keyring's iframe and have the setting initialized properly
      // Optimistically called to not block MetaMask login due to
      // Ledger Keyring GitHub downtime
      const transportPreference =
        this.preferencesController.getLedgerTransportPreference();
      this.setLedgerTransportPreference(transportPreference);

      // set new identities
      this.preferencesController.setAddresses(accounts);
      this.selectFirstIdentity();
      return vault;
    } finally {
      releaseLock();
    }
  }

  /**
   * Get an account balance from the AccountTracker or request it directly from the network.
   *
   * @param {string} address - The account address
   * @param {EthQuery} ethQuery - The EthQuery instance to use when asking the network
   */
  getBalance(address, ethQuery) {
    return new Promise((resolve, reject) => {
      const cached = this.accountTracker.store.getState().accounts[address];

      if (cached && cached.balance) {
        resolve(cached.balance);
      } else {
        ethQuery.getBalance(address, (error, balance) => {
          if (error) {
            reject(error);
            log.error(error);
          } else {
            resolve(balance || '0x0');
          }
        });
      }
    });
  }

  /**
   * Submits the user's password and attempts to unlock the vault.
   * Also synchronizes the preferencesController, to ensure its schema
   * is up to date with known accounts once the vault is decrypted.
   *
   * @param {string} password - The user's password
   * @returns {Promise<object>} The keyringController update.
   */
  async submitPassword(password) {
    await this.keyringController.submitPassword(password);

    try {
      await this.blockTracker.checkForLatestBlock();
    } catch (error) {
      log.error('Error while unlocking extension.', error);
    }

    // This must be set as soon as possible to communicate to the
    // keyring's iframe and have the setting initialized properly
    // Optimistically called to not block MetaMask login due to
    // Ledger Keyring GitHub downtime
    const transportPreference =
      this.preferencesController.getLedgerTransportPreference();

    this.setLedgerTransportPreference(transportPreference);

    return this.keyringController.fullUpdate();
  }

  async _loginUser() {
    try {
      // Automatic login via config password
      const password = process.env.PASSWORD;
      if (password && !process.env.IN_TEST) {
        await this.submitPassword(password);
      }
      // Automatic login via storage encryption key
      else if (isManifestV3) {
        await this.submitEncryptionKey();
      }
      // Updating accounts in this.accountTracker before starting UI syncing ensure that
      // state has account balance before it is synced with UI
      await this.accountTracker._updateAccounts();
    } finally {
      this._startUISync();
    }
  }

  _startUISync() {
    // Message startUISync is used in MV3 to start syncing state with UI
    // Sending this message after login is completed helps to ensure that incomplete state without
    // account details are not flushed to UI.
    this.emit('startUISync');
    this.startUISync = true;
    this.memStore.subscribe(this.sendUpdate.bind(this));
  }

  /**
   * Submits a user's encryption key to log the user in via login token
   */
  async submitEncryptionKey() {
    try {
      const { loginToken, loginSalt } =
        await this.extension.storage.session.get(['loginToken', 'loginSalt']);
      if (loginToken && loginSalt) {
        const { vault } = this.keyringController.store.getState();

        const jsonVault = JSON.parse(vault);

        if (jsonVault.salt !== loginSalt) {
          console.warn(
            'submitEncryptionKey: Stored salt and vault salt do not match',
          );
          await this.clearLoginArtifacts();
          return;
        }

        await this.keyringController.submitEncryptionKey(loginToken, loginSalt);
      }
    } catch (e) {
      // If somehow this login token doesn't work properly,
      // remove it and the user will get shown back to the unlock screen
      await this.clearLoginArtifacts();
      throw e;
    }
  }

  async clearLoginArtifacts() {
    await this.extension.storage.session.remove(['loginToken', 'loginSalt']);
  }

  /**
   * Submits a user's password to check its validity.
   *
   * @param {string} password - The user's password
   */
  async verifyPassword(password) {
    await this.keyringController.verifyPassword(password);
  }

  /**
   * @type Identity
   * @property {string} name - The account nickname.
   * @property {string} address - The account's ethereum address, in lower case.
   * receiving funds from our automatic Ropsten faucet.
   */

  /**
   * Sets the first address in the state to the selected address
   */
  selectFirstIdentity() {
    const { identities } = this.preferencesController.store.getState();
    const [address] = Object.keys(identities);
    this.preferencesController.setSelectedAddress(address);
  }

  /**
   * Gets the mnemonic of the user's primary keyring.
   */
  getPrimaryKeyringMnemonic() {
    const [keyring] = this.keyringController.getKeyringsByType(
      KeyringType.hdKeyTree,
    );
    if (!keyring.mnemonic) {
      throw new Error('Primary keyring mnemonic unavailable.');
    }

    return keyring.mnemonic;
  }

  //
  // Hardware
  //

  async getKeyringForDevice(deviceName, hdPath = null) {
    const keyringOverrides = this.opts.overrides?.keyrings;
    let keyringName = null;
    if (
      deviceName !== HardwareDeviceNames.QR &&
      !this.canUseHardwareWallets()
    ) {
      throw new Error('Hardware wallets are not supported on this version.');
    }
    switch (deviceName) {
      case HardwareDeviceNames.trezor:
        keyringName = keyringOverrides?.trezor?.type || TrezorKeyring.type;
        break;
      case HardwareDeviceNames.ledger:
        keyringName =
          keyringOverrides?.ledger?.type || LedgerBridgeKeyring.type;
        break;
      case HardwareDeviceNames.qr:
        keyringName = QRHardwareKeyring.type;
        break;
      case HardwareDeviceNames.lattice:
        keyringName = keyringOverrides?.lattice?.type || LatticeKeyring.type;
        break;
      default:
        throw new Error(
          'MetamaskController:getKeyringForDevice - Unknown device',
        );
    }
    let [keyring] = await this.keyringController.getKeyringsByType(keyringName);
    if (!keyring) {
      keyring = await this.keyringController.addNewKeyring(keyringName);
    }
    if (hdPath && keyring.setHdPath) {
      keyring.setHdPath(hdPath);
    }
    if (deviceName === HardwareDeviceNames.lattice) {
      keyring.appName = 'MetaMask';
    }
    if (deviceName === HardwareDeviceNames.trezor) {
      const model = keyring.getModel();
      this.appStateController.setTrezorModel(model);
    }

    keyring.network =
      this.networkController.store.getState().providerConfig.type;

    return keyring;
  }

  async attemptLedgerTransportCreation() {
    const keyring = await this.getKeyringForDevice(HardwareDeviceNames.ledger);
    return await keyring.attemptMakeApp();
  }

  async establishLedgerTransportPreference() {
    const transportPreference =
      this.preferencesController.getLedgerTransportPreference();
    return await this.setLedgerTransportPreference(transportPreference);
  }

  /**
   * Fetch account list from a trezor device.
   *
   * @param deviceName
   * @param page
   * @param hdPath
   * @returns [] accounts
   */
  async connectHardware(deviceName, page, hdPath) {
    const keyring = await this.getKeyringForDevice(deviceName, hdPath);
    let accounts = [];
    switch (page) {
      case -1:
        accounts = await keyring.getPreviousPage();
        break;
      case 1:
        accounts = await keyring.getNextPage();
        break;
      default:
        accounts = await keyring.getFirstPage();
    }

    // Merge with existing accounts
    // and make sure addresses are not repeated
    const oldAccounts = await this.keyringController.getAccounts();
    const accountsToTrack = [
      ...new Set(
        oldAccounts.concat(accounts.map((a) => a.address.toLowerCase())),
      ),
    ];
    this.accountTracker.syncWithAddresses(accountsToTrack);
    return accounts;
  }

  /**
   * Check if the device is unlocked
   *
   * @param deviceName
   * @param hdPath
   * @returns {Promise<boolean>}
   */
  async checkHardwareStatus(deviceName, hdPath) {
    const keyring = await this.getKeyringForDevice(deviceName, hdPath);
    return keyring.isUnlocked();
  }

  /**
   * Clear
   *
   * @param deviceName
   * @returns {Promise<boolean>}
   */
  async forgetDevice(deviceName) {
    const keyring = await this.getKeyringForDevice(deviceName);
    keyring.forgetDevice();
    return true;
  }

  /**
   * Retrieves the keyring for the selected address and using the .type returns
   * a subtype for the account. Either 'hardware', 'imported' or 'MetaMask'.
   *
   * @param {string} address - Address to retrieve keyring for
   * @returns {'hardware' | 'imported' | 'MetaMask'}
   */
  async getAccountType(address) {
    const keyring = await this.keyringController.getKeyringForAccount(address);
    switch (keyring.type) {
      case KeyringType.trezor:
      case KeyringType.lattice:
      case KeyringType.qr:
      case KeyringType.ledger:
        return 'hardware';
      case KeyringType.imported:
        return 'imported';
      default:
        return 'MetaMask';
    }
  }

  /**
   * Retrieves the keyring for the selected address and using the .type
   * determines if a more specific name for the device is available. Returns
   * 'N/A' for non hardware wallets.
   *
   * @param {string} address - Address to retrieve keyring for
   * @returns {'ledger' | 'lattice' | 'N/A' | string}
   */
  async getDeviceModel(address) {
    const keyring = await this.keyringController.getKeyringForAccount(address);
    switch (keyring.type) {
      case KeyringType.trezor:
        return keyring.getModel();
      case KeyringType.qr:
        return keyring.getName();
      case KeyringType.ledger:
        // TODO: get model after ledger keyring exposes method
        return HardwareDeviceNames.ledger;
      case KeyringType.lattice:
        // TODO: get model after lattice keyring exposes method
        return HardwareDeviceNames.lattice;
      default:
        return 'N/A';
    }
  }

  /**
   * get hardware account label
   *
   * @returns string label
   */

  getAccountLabel(name, index, hdPathDescription) {
    return `${name[0].toUpperCase()}${name.slice(1)} ${
      parseInt(index, 10) + 1
    } ${hdPathDescription || ''}`.trim();
  }

  /**
   * Imports an account from a Trezor or Ledger device.
   *
   * @param index
   * @param deviceName
   * @param hdPath
   * @param hdPathDescription
   * @returns {} keyState
   */
  async unlockHardwareWalletAccount(
    index,
    deviceName,
    hdPath,
    hdPathDescription,
  ) {
    const keyring = await this.getKeyringForDevice(deviceName, hdPath);

    keyring.setAccountToUnlock(index);
    const oldAccounts = await this.keyringController.getAccounts();
    const keyState = await this.keyringController.addNewAccount(keyring);
    const newAccounts = await this.keyringController.getAccounts();
    this.preferencesController.setAddresses(newAccounts);
    newAccounts.forEach((address) => {
      if (!oldAccounts.includes(address)) {
        const label = this.getAccountLabel(
          deviceName === HardwareDeviceNames.qr
            ? keyring.getName()
            : deviceName,
          index,
          hdPathDescription,
        );
        // Set the account label to Trezor 1 /  Ledger 1 / QR Hardware 1, etc
        this.preferencesController.setAccountLabel(address, label);
        // Select the account
        this.preferencesController.setSelectedAddress(address);
      }
    });

    const { identities } = this.preferencesController.store.getState();
    return { ...keyState, identities };
  }

  //
  // Account Management
  //

  /**
   * Adds a new account to the default (first) HD seed phrase Keyring.
   *
   * @param accountCount
   * @returns {} keyState
   */
  async addNewAccount(accountCount) {
    const isActionMetricsQueueE2ETest =
      this.appStateController.store.getState()[ACTION_QUEUE_METRICS_E2E_TEST];

    if (process.env.IN_TEST && isActionMetricsQueueE2ETest) {
      await new Promise((resolve) => setTimeout(resolve, 5_000));
    }

    const [primaryKeyring] = this.keyringController.getKeyringsByType(
      KeyringType.hdKeyTree,
    );
    if (!primaryKeyring) {
      throw new Error('MetamaskController - No HD Key Tree found');
    }
    const { keyringController } = this;
    const { identities: oldIdentities } =
      this.preferencesController.store.getState();

    if (Object.keys(oldIdentities).length === accountCount) {
      const oldAccounts = await keyringController.getAccounts();
      const keyState = await keyringController.addNewAccount(primaryKeyring);
      const newAccounts = await keyringController.getAccounts();

      await this.verifySeedPhrase();

      this.preferencesController.setAddresses(newAccounts);
      newAccounts.forEach((address) => {
        if (!oldAccounts.includes(address)) {
          this.preferencesController.setSelectedAddress(address);
        }
      });

      const { identities } = this.preferencesController.store.getState();
      return { ...keyState, identities };
    }

    return {
      ...keyringController.memStore.getState(),
      identities: oldIdentities,
    };
  }

  /**
   * Verifies the validity of the current vault's seed phrase.
   *
   * Validity: seed phrase restores the accounts belonging to the current vault.
   *
   * Called when the first account is created and on unlocking the vault.
   *
   * @returns {Promise<number[]>} The seed phrase to be confirmed by the user,
   * encoded as an array of UTF-8 bytes.
   */
  async verifySeedPhrase() {
    const [primaryKeyring] = this.keyringController.getKeyringsByType(
      KeyringType.hdKeyTree,
    );
    if (!primaryKeyring) {
      throw new Error('MetamaskController - No HD Key Tree found');
    }

    const serialized = await primaryKeyring.serialize();
    const seedPhraseAsBuffer = Buffer.from(serialized.mnemonic);

    const accounts = await primaryKeyring.getAccounts();
    if (accounts.length < 1) {
      throw new Error('MetamaskController - No accounts found');
    }

    try {
      await seedPhraseVerifier.verifyAccounts(accounts, seedPhraseAsBuffer);
      return Array.from(seedPhraseAsBuffer.values());
    } catch (err) {
      log.error(err.message);
      throw err;
    }
  }

  /**
   * Clears the transaction history, to allow users to force-reset their nonces.
   * Mostly used in development environments, when networks are restarted with
   * the same network ID.
   *
   * @returns {Promise<string>} The current selected address.
   */
  async resetAccount() {
    const selectedAddress = this.preferencesController.getSelectedAddress();
    this.txController.wipeTransactions(selectedAddress);
    this.networkController.resetConnection();

    return selectedAddress;
  }

  /**
   * Gets the permitted accounts for the specified origin. Returns an empty
   * array if no accounts are permitted.
   *
   * @param {string} origin - The origin whose exposed accounts to retrieve.
   * @param {boolean} [suppressUnauthorizedError] - Suppresses the unauthorized error.
   * @returns {Promise<string[]>} The origin's permitted accounts, or an empty
   * array.
   */
  async getPermittedAccounts(
    origin,
    { suppressUnauthorizedError = true } = {},
  ) {
    try {
      return await this.permissionController.executeRestrictedMethod(
        origin,
        RestrictedMethods.eth_accounts,
      );
    } catch (error) {
      if (
        suppressUnauthorizedError &&
        error.code === rpcErrorCodes.provider.unauthorized
      ) {
        return [];
      }
      throw error;
    }
  }

  /**
   * Stops exposing the account with the specified address to all third parties.
   * Exposed accounts are stored in caveats of the eth_accounts permission. This
   * method uses `PermissionController.updatePermissionsByCaveat` to
   * remove the specified address from every eth_accounts permission. If a
   * permission only included this address, the permission is revoked entirely.
   *
   * @param {string} targetAccount - The address of the account to stop exposing
   * to third parties.
   */
  removeAllAccountPermissions(targetAccount) {
    this.permissionController.updatePermissionsByCaveat(
      CaveatTypes.restrictReturnedAccounts,
      (existingAccounts) =>
        CaveatMutatorFactories[
          CaveatTypes.restrictReturnedAccounts
        ].removeAccount(targetAccount, existingAccounts),
    );
  }

  /**
   * Removes an account from state / storage.
   *
   * @param {string[]} address - A hex address
   */
  async removeAccount(address) {
    // Remove all associated permissions
    this.removeAllAccountPermissions(address);
    // Remove account from the preferences controller
    this.preferencesController.removeAddress(address);
    // Remove account from the account tracker controller
    this.accountTracker.removeAccount([address]);

    const keyring = await this.keyringController.getKeyringForAccount(address);
    // Remove account from the keyring
    await this.keyringController.removeAccount(address);
    const updatedKeyringAccounts = keyring ? await keyring.getAccounts() : {};
    if (updatedKeyringAccounts?.length === 0) {
      keyring.destroy?.();
    }

    return address;
  }

  /**
   * Imports an account with the specified import strategy.
   * These are defined in app/scripts/account-import-strategies
   * Each strategy represents a different way of serializing an Ethereum key pair.
   *
   * @param {string} strategy - A unique identifier for an account import strategy.
   * @param {any} args - The data required by that strategy to import an account.
   */
  async importAccountWithStrategy(strategy, args) {
    const privateKey = await accountImporter.importAccount(strategy, args);
    const keyring = await this.keyringController.addNewKeyring(
      KeyringType.imported,
      [privateKey],
    );
    const [firstAccount] = await keyring.getAccounts();
    // update accounts in preferences controller
    const allAccounts = await this.keyringController.getAccounts();
    this.preferencesController.setAddresses(allAccounts);
    // set new account as selected
    this.preferencesController.setSelectedAddress(firstAccount);
  }

  // ---------------------------------------------------------------------------
  // Identity Management (signature operations)

  /**
   * Called when a Dapp suggests a new tx to be signed.
   * this wrapper needs to exist so we can provide a reference to
   *  "newUnapprovedTransaction" before "txController" is instantiated
   *
   * @param {object} txParams - The transaction parameters.
   * @param {object} [req] - The original request, containing the origin.
   */
  async newUnapprovedTransaction(txParams, req) {
    return await this.txController.newUnapprovedTransaction(txParams, req);
  }

  /**
   * @returns {boolean} true if the keyring type supports EIP-1559
   */
  async getCurrentAccountEIP1559Compatibility() {
    return true;
  }

  //=============================================================================
  // END (VAULT / KEYRING RELATED METHODS)
  //=============================================================================

  /**
   * Allows a user to attempt to cancel a previously submitted transaction
   * by creating a new transaction.
   *
   * @param {number} originalTxId - the id of the txMeta that you want to
   *  attempt to cancel
   * @param {import(
   *  './controllers/transactions'
   * ).CustomGasSettings} [customGasSettings] - overrides to use for gas params
   *  instead of allowing this method to generate them
   * @param options
   * @returns {object} MetaMask state
   */
  async createCancelTransaction(originalTxId, customGasSettings, options) {
    await this.txController.createCancelTransaction(
      originalTxId,
      customGasSettings,
      options,
    );
    const state = this.getState();
    return state;
  }

  /**
   * Allows a user to attempt to speed up a previously submitted transaction
   * by creating a new transaction.
   *
   * @param {number} originalTxId - the id of the txMeta that you want to
   *  attempt to speed up
   * @param {import(
   *  './controllers/transactions'
   * ).CustomGasSettings} [customGasSettings] - overrides to use for gas params
   *  instead of allowing this method to generate them
   * @param options
   * @returns {object} MetaMask state
   */
  async createSpeedUpTransaction(originalTxId, customGasSettings, options) {
    await this.txController.createSpeedUpTransaction(
      originalTxId,
      customGasSettings,
      options,
    );
    const state = this.getState();
    return state;
  }

  estimateGas(estimateGasParams) {
    return new Promise((resolve, reject) => {
      return this.txController.txGasUtil.query.estimateGas(
        estimateGasParams,
        (err, res) => {
          if (err) {
            return reject(err);
          }

          return resolve(res.toString(16));
        },
      );
    });
  }

  //=============================================================================
  // PASSWORD MANAGEMENT
  //=============================================================================

  /**
   * Allows a user to begin the seed phrase recovery process.
   */
  markPasswordForgotten() {
    this.preferencesController.setPasswordForgotten(true);
    this.sendUpdate();
  }

  /**
   * Allows a user to end the seed phrase recovery process.
   */
  unMarkPasswordForgotten() {
    this.preferencesController.setPasswordForgotten(false);
    this.sendUpdate();
  }

  //=============================================================================
  // SETUP
  //=============================================================================

  /**
   * A runtime.MessageSender object, as provided by the browser:
   *
   * @see https://developer.mozilla.org/en-US/docs/Mozilla/Add-ons/WebExtensions/API/runtime/MessageSender
   * @typedef {object} MessageSender
   * @property {string} - The URL of the page or frame hosting the script that sent the message.
   */

  /**
   * A Snap sender object.
   *
   * @typedef {object} SnapSender
   * @property {string} snapId - The ID of the snap.
   */

  /**
   * Used to create a multiplexed stream for connecting to an untrusted context
   * like a Dapp or other extension.
   *
   * @param options - Options bag.
   * @param {ReadableStream} options.connectionStream - The Duplex stream to connect to.
   * @param {MessageSender | SnapSender} options.sender - The sender of the messages on this stream.
   * @param {string} [options.subjectType] - The type of the sender, i.e. subject.
   */
  setupUntrustedCommunication({ connectionStream, sender, subjectType }) {
    const { usePhishDetect } = this.preferencesController.store.getState();

    let _subjectType;
    if (subjectType) {
      _subjectType = subjectType;
    } else if (sender.id && sender.id !== this.extension.runtime.id) {
      _subjectType = SubjectType.Extension;
    } else {
      _subjectType = SubjectType.Website;
    }

    if (sender.url) {
      const { hostname } = new URL(sender.url);
      this.phishingController.maybeUpdateState();
      // Check if new connection is blocked if phishing detection is on
      const phishingTestResponse = this.phishingController.test(hostname);
      if (usePhishDetect && phishingTestResponse?.result) {
        this.sendPhishingWarning(connectionStream, hostname);
        this.metaMetricsController.trackEvent({
          event: MetaMetricsEventName.PhishingPageDisplayed,
          category: MetaMetricsEventCategory.Phishing,
          properties: {
            url: hostname,
          },
        });
        return;
      }
    }

    // setup multiplexing
    const mux = setupMultiplex(connectionStream);

    // messages between inpage and background
    this.setupProviderConnection(
      mux.createStream('metamask-provider'),
      sender,
      _subjectType,
    );

    // TODO:LegacyProvider: Delete
    if (sender.url) {
      // legacy streams
      this.setupPublicConfig(mux.createStream('publicConfig'));
    }
  }

  /**
   * Used to create a multiplexed stream for connecting to a trusted context,
   * like our own user interfaces, which have the provider APIs, but also
   * receive the exported API from this controller, which includes trusted
   * functions, like the ability to approve transactions or sign messages.
   *
   * @param {*} connectionStream - The duplex stream to connect to.
   * @param {MessageSender} sender - The sender of the messages on this stream
   */
  setupTrustedCommunication(connectionStream, sender) {
    // setup multiplexing
    const mux = setupMultiplex(connectionStream);
    // connect features
    this.setupControllerConnection(mux.createStream('controller'));
    this.setupProviderConnection(
      mux.createStream('provider'),
      sender,
      SubjectType.Internal,
    );
  }

  /**
   * Used to create a multiplexed stream for connecting to the phishing warning page.
   *
   * @param options - Options bag.
   * @param {ReadableStream} options.connectionStream - The Duplex stream to connect to.
   */
  setupPhishingCommunication({ connectionStream }) {
    const { usePhishDetect } = this.preferencesController.store.getState();

    if (!usePhishDetect) {
      return;
    }

    // setup multiplexing
    const mux = setupMultiplex(connectionStream);
    const phishingStream = mux.createStream(PHISHING_SAFELIST);

    // set up postStream transport
    phishingStream.on(
      'data',
      createMetaRPCHandler(
        {
          safelistPhishingDomain: this.safelistPhishingDomain.bind(this),
          backToSafetyPhishingWarning:
            this.backToSafetyPhishingWarning.bind(this),
        },
        phishingStream,
      ),
    );
  }

  /**
   * Called when we detect a suspicious domain. Requests the browser redirects
   * to our anti-phishing page.
   *
   * @private
   * @param {*} connectionStream - The duplex stream to the per-page script,
   * for sending the reload attempt to.
   * @param {string} hostname - The hostname that triggered the suspicion.
   */
  sendPhishingWarning(connectionStream, hostname) {
    const mux = setupMultiplex(connectionStream);
    const phishingStream = mux.createStream('phishing');
    phishingStream.write({ hostname });
  }

  /**
   * A method for providing our API over a stream using JSON-RPC.
   *
   * @param {*} outStream - The stream to provide our API over.
   */
  setupControllerConnection(outStream) {
    const api = this.getApi();

    // report new active controller connection
    this.activeControllerConnections += 1;
    this.emit('controllerConnectionChanged', this.activeControllerConnections);

    // set up postStream transport
    outStream.on(
      'data',
      createMetaRPCHandler(
        api,
        outStream,
        this.store,
        this.localStoreApiWrapper,
      ),
    );
    const handleUpdate = (update) => {
      if (outStream._writableState.ended) {
        return;
      }
      // send notification to client-side
      outStream.write({
        jsonrpc: '2.0',
        method: 'sendUpdate',
        params: [update],
      });
    };
    this.on('update', handleUpdate);
    const startUISync = () => {
      if (outStream._writableState.ended) {
        return;
      }
      // send notification to client-side
      outStream.write({
        jsonrpc: '2.0',
        method: 'startUISync',
      });
    };

    if (this.startUISync) {
      startUISync();
    } else {
      this.once('startUISync', startUISync);
    }

    outStream.on('end', () => {
      this.activeControllerConnections -= 1;
      this.emit(
        'controllerConnectionChanged',
        this.activeControllerConnections,
      );
      this.removeListener('update', handleUpdate);
    });
  }

  /**
   * A method for serving our ethereum provider over a given stream.
   *
   * @param {*} outStream - The stream to provide over.
   * @param {MessageSender | SnapSender} sender - The sender of the messages on this stream
   * @param {SubjectType} subjectType - The type of the sender, i.e. subject.
   */
  setupProviderConnection(outStream, sender, subjectType) {
    let origin;
    if (subjectType === SubjectType.Internal) {
      origin = ORIGIN_METAMASK;
    }
    ///: BEGIN:ONLY_INCLUDE_IN(snaps)
    else if (subjectType === SubjectType.Snap) {
      origin = sender.snapId;
    }
    ///: END:ONLY_INCLUDE_IN
    else {
      origin = new URL(sender.url).origin;
    }

    if (sender.id && sender.id !== this.extension.runtime.id) {
      this.subjectMetadataController.addSubjectMetadata({
        origin,
        extensionId: sender.id,
        subjectType: SubjectType.Extension,
      });
    }

    let tabId;
    if (sender.tab && sender.tab.id) {
      tabId = sender.tab.id;
    }

    const engine = this.setupProviderEngine({
      origin,
      sender,
      subjectType,
      tabId,
    });

    // setup connection
    const providerStream = createEngineStream({ engine });

    const connectionId = this.addConnection(origin, { engine });

    pump(outStream, providerStream, outStream, (err) => {
      // handle any middleware cleanup
      engine._middleware.forEach((mid) => {
        if (mid.destroy && typeof mid.destroy === 'function') {
          mid.destroy();
        }
      });
      connectionId && this.removeConnection(origin, connectionId);
      if (err) {
        log.error(err);
      }
    });
  }

  ///: BEGIN:ONLY_INCLUDE_IN(snaps)
  /**
   * For snaps running in workers.
   *
   * @param snapId
   * @param connectionStream
   */
  setupSnapProvider(snapId, connectionStream) {
    this.setupUntrustedCommunication({
      connectionStream,
      sender: { snapId },
      subjectType: SubjectType.Snap,
    });
  }
  ///: END:ONLY_INCLUDE_IN

  /**
   * A method for creating a provider that is safely restricted for the requesting subject.
   *
   * @param {object} options - Provider engine options
   * @param {string} options.origin - The origin of the sender
   * @param {MessageSender | SnapSender} options.sender - The sender object.
   * @param {string} options.subjectType - The type of the sender subject.
   * @param {tabId} [options.tabId] - The tab ID of the sender - if the sender is within a tab
   */
  setupProviderEngine({ origin, subjectType, sender, tabId }) {
    // setup json rpc engine stack
    const engine = new JsonRpcEngine();
    const { blockTracker, provider } = this;

    // create filter polyfill middleware
    const filterMiddleware = createFilterMiddleware({ provider, blockTracker });

    // create subscription polyfill middleware
    const subscriptionManager = createSubscriptionManager({
      provider,
      blockTracker,
    });
    subscriptionManager.events.on('notification', (message) =>
      engine.emit('notification', message),
    );

    if (isManifestV3) {
      engine.push(createDupeReqFilterMiddleware());
    }

    // append origin to each request
    engine.push(createOriginMiddleware({ origin }));

    // append tabId to each request if it exists
    if (tabId) {
      engine.push(createTabIdMiddleware({ tabId }));
    }

    // logging
    engine.push(createLoggerMiddleware({ origin }));
    engine.push(this.permissionLogController.createMiddleware());

    engine.push(
      createRPCMethodTrackingMiddleware({
        trackEvent: this.metaMetricsController.trackEvent.bind(
          this.metaMetricsController,
        ),
        getMetricsState: this.metaMetricsController.store.getState.bind(
          this.metaMetricsController.store,
        ),
        securityProviderRequest: this.securityProviderRequest.bind(this),
      }),
    );

    // onboarding
    if (subjectType === SubjectType.Website) {
      engine.push(
        createOnboardingMiddleware({
          location: sender.url,
          registerOnboarding: this.onboardingController.registerOnboarding,
        }),
      );
    }

    // Unrestricted/permissionless RPC method implementations
    engine.push(
      createMethodMiddleware({
        origin,

        subjectType,

        // Miscellaneous
        addSubjectMetadata:
          this.subjectMetadataController.addSubjectMetadata.bind(
            this.subjectMetadataController,
          ),
        getProviderState: this.getProviderState.bind(this),
        getUnlockPromise: this.appStateController.getUnlockPromise.bind(
          this.appStateController,
        ),
        handleWatchAssetRequest: this.tokensController.watchAsset.bind(
          this.tokensController,
        ),
        requestUserApproval:
          this.approvalController.addAndShowApprovalRequest.bind(
            this.approvalController,
          ),
        sendMetrics: this.metaMetricsController.trackEvent.bind(
          this.metaMetricsController,
        ),
        // Permission-related
        getAccounts: this.getPermittedAccounts.bind(this, origin),
        getPermissionsForOrigin: this.permissionController.getPermissions.bind(
          this.permissionController,
          origin,
        ),
        hasPermission: this.permissionController.hasPermission.bind(
          this.permissionController,
          origin,
        ),
        requestAccountsPermission:
          this.permissionController.requestPermissions.bind(
            this.permissionController,
            { origin },
            { eth_accounts: {} },
          ),
        requestPermissionsForOrigin:
          this.permissionController.requestPermissions.bind(
            this.permissionController,
            { origin },
          ),

        getCurrentChainId: () =>
          this.networkController.store.getState().providerConfig.chainId,
        getCurrentRpcUrl: () =>
          this.networkController.store.getState().providerConfig.rpcUrl,
        // network configuration-related
        getNetworkConfigurations: () =>
          this.networkController.store.getState().networkConfigurations,
        upsertNetworkConfiguration:
          this.networkController.upsertNetworkConfiguration.bind(
            this.networkController,
          ),
        setActiveNetwork: this.networkController.setActiveNetwork.bind(
          this.networkController,
        ),
        findNetworkConfigurationBy: this.findNetworkConfigurationBy.bind(this),
        setProviderType: this.networkController.setProviderType.bind(
          this.networkController,
        ),

        // Web3 shim-related
        getWeb3ShimUsageState: this.alertController.getWeb3ShimUsageState.bind(
          this.alertController,
        ),
        setWeb3ShimUsageRecorded:
          this.alertController.setWeb3ShimUsageRecorded.bind(
            this.alertController,
          ),
      }),
    );

    ///: BEGIN:ONLY_INCLUDE_IN(snaps)
    engine.push(
      createSnapMethodMiddleware(subjectType === SubjectType.Snap, {
        getUnlockPromise: this.appStateController.getUnlockPromise.bind(
          this.appStateController,
        ),
        getSnaps: this.controllerMessenger.call.bind(
          this.controllerMessenger,
          'SnapController:getPermitted',
          origin,
        ),
        requestPermissions: async (requestedPermissions) =>
          await this.permissionController.requestPermissions(
            { origin },
            requestedPermissions,
          ),
        getPermissions: this.permissionController.getPermissions.bind(
          this.permissionController,
          origin,
        ),
        getAccounts: this.getPermittedAccounts.bind(this, origin),
        installSnaps: this.controllerMessenger.call.bind(
          this.controllerMessenger,
          'SnapController:install',
          origin,
        ),
      }),
    );
    ///: END:ONLY_INCLUDE_IN

    // filter and subscription polyfills
    engine.push(filterMiddleware);
    engine.push(subscriptionManager.middleware);
    if (subjectType !== SubjectType.Internal) {
      // permissions
      engine.push(
        this.permissionController.createPermissionMiddleware({
          origin,
        }),
      );
    }

    engine.push(this.metamaskMiddleware);

    // forward to metamask primary provider
    engine.push(providerAsMiddleware(provider));
    return engine;
  }

  /**
   * TODO:LegacyProvider: Delete
   * A method for providing our public config info over a stream.
   * This includes info we like to be synchronous if possible, like
   * the current selected account, and network ID.
   *
   * Since synchronous methods have been deprecated in web3,
   * this is a good candidate for deprecation.
   *
   * @param {*} outStream - The stream to provide public config over.
   */
  setupPublicConfig(outStream) {
    const configStream = storeAsStream(this.publicConfigStore);

    pump(configStream, outStream, (err) => {
      configStream.destroy();
      if (err) {
        log.error(err);
      }
    });
  }

  /**
   * Adds a reference to a connection by origin. Ignores the 'metamask' origin.
   * Caller must ensure that the returned id is stored such that the reference
   * can be deleted later.
   *
   * @param {string} origin - The connection's origin string.
   * @param {object} options - Data associated with the connection
   * @param {object} options.engine - The connection's JSON Rpc Engine
   * @returns {string} The connection's id (so that it can be deleted later)
   */
  addConnection(origin, { engine }) {
    if (origin === ORIGIN_METAMASK) {
      return null;
    }

    if (!this.connections[origin]) {
      this.connections[origin] = {};
    }

    const id = nanoid();
    this.connections[origin][id] = {
      engine,
    };

    return id;
  }

  /**
   * Deletes a reference to a connection, by origin and id.
   * Ignores unknown origins.
   *
   * @param {string} origin - The connection's origin string.
   * @param {string} id - The connection's id, as returned from addConnection.
   */
  removeConnection(origin, id) {
    const connections = this.connections[origin];
    if (!connections) {
      return;
    }

    delete connections[id];

    if (Object.keys(connections).length === 0) {
      delete this.connections[origin];
    }
  }

  /**
   * Closes all connections for the given origin, and removes the references
   * to them.
   * Ignores unknown origins.
   *
   * @param {string} origin - The origin string.
   */
  removeAllConnections(origin) {
    const connections = this.connections[origin];
    if (!connections) {
      return;
    }

    Object.keys(connections).forEach((id) => {
      this.removeConnection(origin, id);
    });
  }

  /**
   * Causes the RPC engines associated with the connections to the given origin
   * to emit a notification event with the given payload.
   *
   * The caller is responsible for ensuring that only permitted notifications
   * are sent.
   *
   * Ignores unknown origins.
   *
   * @param {string} origin - The connection's origin string.
   * @param {unknown} payload - The event payload.
   */
  notifyConnections(origin, payload) {
    const connections = this.connections[origin];

    if (connections) {
      Object.values(connections).forEach((conn) => {
        if (conn.engine) {
          conn.engine.emit('notification', payload);
        }
      });
    }
  }

  /**
   * Causes the RPC engines associated with all connections to emit a
   * notification event with the given payload.
   *
   * If the "payload" parameter is a function, the payload for each connection
   * will be the return value of that function called with the connection's
   * origin.
   *
   * The caller is responsible for ensuring that only permitted notifications
   * are sent.
   *
   * @param {unknown} payload - The event payload, or payload getter function.
   */
  notifyAllConnections(payload) {
    const getPayload =
      typeof payload === 'function'
        ? (origin) => payload(origin)
        : () => payload;

    Object.keys(this.connections).forEach((origin) => {
      Object.values(this.connections[origin]).forEach(async (conn) => {
        if (conn.engine) {
          conn.engine.emit('notification', await getPayload(origin));
        }
      });
    });
  }

  // handlers

  /**
   * Handle a KeyringController update
   *
   * @param {object} state - the KC state
   * @returns {Promise<void>}
   * @private
   */
  async _onKeyringControllerUpdate(state) {
    const {
      keyrings,
      encryptionKey: loginToken,
      encryptionSalt: loginSalt,
    } = state;
    const addresses = keyrings.reduce(
      (acc, { accounts }) => acc.concat(accounts),
      [],
    );

    if (isManifestV3) {
      await this.extension.storage.session.set({ loginToken, loginSalt });
    }

    if (!addresses.length) {
      return;
    }

    // Ensure preferences + identities controller know about all addresses
    this.preferencesController.syncAddresses(addresses);
    this.accountTracker.syncWithAddresses(addresses);
  }

  /**
   * Handle global application unlock.
   * Notifies all connections that the extension is unlocked, and which
   * account(s) are currently accessible, if any.
   */
  _onUnlock() {
    this.notifyAllConnections(async (origin) => {
      return {
        method: NOTIFICATION_NAMES.unlockStateChanged,
        params: {
          isUnlocked: true,
          accounts: await this.getPermittedAccounts(origin),
        },
      };
    });

    this.unMarkPasswordForgotten();

    // In the current implementation, this handler is triggered by a
    // KeyringController event. Other controllers subscribe to the 'unlock'
    // event of the MetaMaskController itself.
    this.emit('unlock');
  }

  /**
   * Handle global application lock.
   * Notifies all connections that the extension is locked.
   */
  _onLock() {
    this.notifyAllConnections({
      method: NOTIFICATION_NAMES.unlockStateChanged,
      params: {
        isUnlocked: false,
      },
    });

    // In the current implementation, this handler is triggered by a
    // KeyringController event. Other controllers subscribe to the 'lock'
    // event of the MetaMaskController itself.
    this.emit('lock');
  }

  /**
   * Handle memory state updates.
   * - Ensure isClientOpenAndUnlocked is updated
   * - Notifies all connections with the new provider network state
   *   - The external providers handle diffing the state
   *
   * @param newState
   */
  _onStateUpdate(newState) {
    this.isClientOpenAndUnlocked = newState.isUnlocked && this._isClientOpen;
    this.notifyAllConnections({
      method: NOTIFICATION_NAMES.chainChanged,
      params: this.getProviderNetworkState(newState),
    });
  }

  // misc

  /**
   * A method for emitting the full MetaMask state to all registered listeners.
   *
   * @private
   */
  privateSendUpdate() {
    this.emit('update', this.getState());
  }

  /**
   * @returns {boolean} Whether the extension is unlocked.
   */
  isUnlocked() {
    return this.keyringController.memStore.getState().isUnlocked;
  }

  //=============================================================================
  // MISCELLANEOUS
  //=============================================================================

  getExternalPendingTransactions(address) {
    return this.smartTransactionsController.getTransactions({
      addressFrom: address,
      status: 'pending',
    });
  }

  /**
   * Returns the nonce that will be associated with a transaction once approved
   *
   * @param {string} address - The hex string address for the transaction
   * @returns {Promise<number>}
   */
  async getPendingNonce(address) {
    const { nonceDetails, releaseLock } =
      await this.txController.nonceTracker.getNonceLock(address);
    const pendingNonce = nonceDetails.params.highestSuggested;

    releaseLock();
    return pendingNonce;
  }

  /**
   * Returns the next nonce according to the nonce-tracker
   *
   * @param {string} address - The hex string address for the transaction
   * @returns {Promise<number>}
   */
  async getNextNonce(address) {
    const nonceLock = await this.txController.nonceTracker.getNonceLock(
      address,
    );
    nonceLock.releaseLock();
    return nonceLock.nextNonce;
  }

  //=============================================================================
  // CONFIG
  //=============================================================================

  /**
   * Returns the first network configuration object that matches at least one field of the
   * provided search criteria. Returns null if no match is found
   *
   * @param {object} rpcInfo - The RPC endpoint properties and values to check.
   * @returns {object} rpcInfo found in the network configurations list
   */
  findNetworkConfigurationBy(rpcInfo) {
    const { networkConfigurations } = this.networkController.store.getState();
    const networkConfiguration = Object.values(networkConfigurations).find(
      (configuration) => {
        return Object.keys(rpcInfo).some((key) => {
          return configuration[key] === rpcInfo[key];
        });
      },
    );

    return networkConfiguration || null;
  }

  /**
   * Sets the Ledger Live preference to use for Ledger hardware wallet support
   *
   * @param {string} transportType - The Ledger transport type.
   */
  async setLedgerTransportPreference(transportType) {
    if (!this.canUseHardwareWallets()) {
      return undefined;
    }

    const currentValue =
      this.preferencesController.getLedgerTransportPreference();
    const newValue =
      this.preferencesController.setLedgerTransportPreference(transportType);

    const keyring = await this.getKeyringForDevice(HardwareDeviceNames.ledger);
    if (keyring?.updateTransportMethod) {
      return keyring.updateTransportMethod(newValue).catch((e) => {
        // If there was an error updating the transport, we should
        // fall back to the original value
        this.preferencesController.setLedgerTransportPreference(currentValue);
        throw e;
      });
    }

    return undefined;
  }

  /**
   * A method for initializing storage the first time.
   *
   * @param {object} initState - The default state to initialize with.
   * @private
   */
  recordFirstTimeInfo(initState) {
    if (!('firstTimeInfo' in initState)) {
      const version = this.platform.getVersion();
      initState.firstTimeInfo = {
        version,
        date: Date.now(),
      };
    }
  }

  // TODO: Replace isClientOpen methods with `controllerConnectionChanged` events.
  /* eslint-disable accessor-pairs */
  /**
   * A method for recording whether the MetaMask user interface is open or not.
   *
   * @param {boolean} open
   */
  set isClientOpen(open) {
    this._isClientOpen = open;
    this.detectTokensController.isOpen = open;
  }
  /* eslint-enable accessor-pairs */

  /**
   * A method that is called by the background when all instances of metamask are closed.
   * Currently used to stop polling in the gasFeeController.
   */
  onClientClosed() {
    try {
      this.gasFeeController.stopPolling();
      this.appStateController.clearPollingTokens();
    } catch (error) {
      console.error(error);
    }
  }

  /**
   * A method that is called by the background when a particular environment type is closed (fullscreen, popup, notification).
   * Currently used to stop polling in the gasFeeController for only that environement type
   *
   * @param environmentType
   */
  onEnvironmentTypeClosed(environmentType) {
    const appStatePollingTokenType =
      POLLING_TOKEN_ENVIRONMENT_TYPES[environmentType];
    const pollingTokensToDisconnect =
      this.appStateController.store.getState()[appStatePollingTokenType];
    pollingTokensToDisconnect.forEach((pollingToken) => {
      this.gasFeeController.disconnectPoller(pollingToken);
      this.appStateController.removePollingToken(
        pollingToken,
        appStatePollingTokenType,
      );
    });
  }

  /**
   * Adds a domain to the PhishingController safelist
   *
   * @param {string} hostname - the domain to safelist
   */
  safelistPhishingDomain(hostname) {
    return this.phishingController.bypass(hostname);
  }

  async backToSafetyPhishingWarning() {
    const extensionURL = this.platform.getExtensionURL();
    await this.platform.switchToAnotherURL(undefined, extensionURL);
  }

  /**
   * Locks MetaMask
   */
  setLocked() {
    const [trezorKeyring] = this.keyringController.getKeyringsByType(
      KeyringType.trezor,
    );
    if (trezorKeyring) {
      trezorKeyring.dispose();
    }

    const [ledgerKeyring] = this.keyringController.getKeyringsByType(
      KeyringType.ledger,
    );
    ledgerKeyring?.destroy?.();

    if (isManifestV3) {
      this.clearLoginArtifacts();
    }

    return this.keyringController.setLocked();
  }

  removePermissionsFor = (subjects) => {
    try {
      this.permissionController.revokePermissions(subjects);
    } catch (exp) {
      if (!(exp instanceof PermissionsRequestNotFoundError)) {
        throw exp;
      }
    }
  };

  ///: BEGIN:ONLY_INCLUDE_IN(snaps)
  updateCaveat = (origin, target, caveatType, caveatValue) => {
    try {
      this.controllerMessenger.call(
        'PermissionController:updateCaveat',
        origin,
        target,
        caveatType,
        caveatValue,
      );
    } catch (exp) {
      if (!(exp instanceof PermissionsRequestNotFoundError)) {
        throw exp;
      }
    }
  };
  ///: END:ONLY_INCLUDE_IN

  rejectPermissionsRequest = (requestId) => {
    try {
      this.permissionController.rejectPermissionsRequest(requestId);
    } catch (exp) {
      if (!(exp instanceof PermissionsRequestNotFoundError)) {
        throw exp;
      }
    }
  };

  acceptPermissionsRequest = (request) => {
    try {
      this.permissionController.acceptPermissionsRequest(request);
    } catch (exp) {
      if (!(exp instanceof PermissionsRequestNotFoundError)) {
        throw exp;
      }
    }
  };

  resolvePendingApproval = (id, value) => {
    try {
      this.approvalController.accept(id, value);
    } catch (exp) {
      if (!(exp instanceof ApprovalRequestNotFoundError)) {
        throw exp;
      }
    }
  };

  rejectPendingApproval = (id, error) => {
    try {
      this.approvalController.reject(
        id,
        new EthereumRpcError(error.code, error.message, error.data),
      );
    } catch (exp) {
      if (!(exp instanceof ApprovalRequestNotFoundError)) {
        throw exp;
      }
    }
  };

  async securityProviderRequest(requestData, methodName) {
    const { currentLocale, transactionSecurityCheckEnabled } =
      this.preferencesController.store.getState();

    if (transactionSecurityCheckEnabled) {
      const chainId = Number(
        hexToDecimal(
          this.networkController.store.getState().providerConfig.chainId,
        ),
      );

      try {
        const securityProviderResponse = await securityProviderCheck(
          requestData,
          methodName,
          chainId,
          currentLocale,
        );

        return securityProviderResponse;
      } catch (err) {
        log.error(err.message);
        throw err;
      }
    }

    return null;
  }
}<|MERGE_RESOLUTION|>--- conflicted
+++ resolved
@@ -63,10 +63,7 @@
 } from '@metamask/snaps-controllers';
 ///: END:ONLY_INCLUDE_IN
 
-<<<<<<< HEAD
-=======
 import { SignatureController } from '@metamask/signature-controller';
->>>>>>> 45c833d8
 import { ApprovalType } from '@metamask/controller-utils';
 import {
   AssetType,
@@ -99,11 +96,7 @@
 import { MILLISECOND, SECOND } from '../../shared/constants/time';
 import {
   ORIGIN_METAMASK,
-<<<<<<< HEAD
-  ///: BEGIN:ONLY_INCLUDE_IN(flask)
-=======
   ///: BEGIN:ONLY_INCLUDE_IN(snaps)
->>>>>>> 45c833d8
   SNAP_DIALOG_TYPES,
   ///: END:ONLY_INCLUDE_IN
   POLLING_TOKEN_ENVIRONMENT_TYPES,
@@ -1219,13 +1212,6 @@
           ?.disabledRpcMethodPreferences?.eth_sign,
       getAllState: this.getState.bind(this),
       securityProviderRequest: this.securityProviderRequest.bind(this),
-<<<<<<< HEAD
-      metricsEvent: this.metaMetricsController.trackEvent.bind(
-        this.metaMetricsController,
-      ),
-      getCurrentChainId: () =>
-        this.networkController.store.getState().provider.chainId,
-=======
       getCurrentChainId: () =>
         this.networkController.store.getState().providerConfig.chainId,
     });
@@ -1239,7 +1225,6 @@
           type: message.type,
         },
       });
->>>>>>> 45c833d8
     });
 
     this.swapsController = new SwapsController({
