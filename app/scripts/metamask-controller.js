import EventEmitter from 'events';
import { pipeline } from 'readable-stream';
import {
  AssetsContractController,
  CurrencyRateController,
  NftController,
  NftDetectionController,
  TokenDetectionController,
  TokenListController,
  TokenRatesController,
  TokensController,
  CodefiTokenPricesServiceV2,
  RatesController,
  fetchMultiExchangeRate,
} from '@metamask/assets-controllers';
import { ObservableStore } from '@metamask/obs-store';
import { storeAsStream } from '@metamask/obs-store/dist/asStream';
import { JsonRpcEngine } from 'json-rpc-engine';
import { createEngineStream } from 'json-rpc-middleware-stream';
import { providerAsMiddleware } from '@metamask/eth-json-rpc-middleware';
import { debounce, throttle, memoize, wrap } from 'lodash';
import {
  KeyringController,
  keyringBuilderFactory,
} from '@metamask/keyring-controller';
import createFilterMiddleware from '@metamask/eth-json-rpc-filters';
import createSubscriptionManager from '@metamask/eth-json-rpc-filters/subscriptionManager';
import {
  errorCodes as rpcErrorCodes,
  EthereumRpcError,
  ethErrors,
} from 'eth-rpc-errors';

import { Mutex } from 'await-semaphore';
import log from 'loglevel';
import {
  TrezorConnectBridge,
  TrezorKeyring,
} from '@metamask/eth-trezor-keyring';
import {
  LedgerKeyring,
  LedgerIframeBridge,
} from '@metamask/eth-ledger-bridge-keyring';
import LatticeKeyring from 'eth-lattice-keyring';
import { MetaMaskKeyring as QRHardwareKeyring } from '@keystonehq/metamask-airgapped-keyring';
import EthQuery from '@metamask/eth-query';
import EthJSQuery from '@metamask/ethjs-query';
import nanoid from 'nanoid';
import { captureException } from '@sentry/browser';
import { AddressBookController } from '@metamask/address-book-controller';
import {
  ApprovalController,
  ApprovalRequestNotFoundError,
} from '@metamask/approval-controller';
import { ControllerMessenger } from '@metamask/base-controller';
import { EnsController } from '@metamask/ens-controller';
import { PhishingController } from '@metamask/phishing-controller';
import { AnnouncementController } from '@metamask/announcement-controller';
import { NetworkController } from '@metamask/network-controller';
import { GasFeeController } from '@metamask/gas-fee-controller';
import {
  PermissionController,
  PermissionDoesNotExistError,
  PermissionsRequestNotFoundError,
  SubjectMetadataController,
  SubjectType,
} from '@metamask/permission-controller';
import SmartTransactionsController from '@metamask/smart-transactions-controller';
import {
  METAMASK_DOMAIN,
  SelectedNetworkController,
  createSelectedNetworkMiddleware,
} from '@metamask/selected-network-controller';
import { LoggingController, LogType } from '@metamask/logging-controller';
import { PermissionLogController } from '@metamask/permission-log-controller';

import { RateLimitController } from '@metamask/rate-limit-controller';
import { NotificationController } from '@metamask/notification-controller';
import {
  CronjobController,
  JsonSnapsRegistry,
  SnapController,
  IframeExecutionService,
  SnapInterfaceController,
  OffscreenExecutionService,
} from '@metamask/snaps-controllers';
import {
  createSnapsMethodMiddleware,
  buildSnapEndowmentSpecifications,
  buildSnapRestrictedMethodSpecifications,
} from '@metamask/snaps-rpc-methods';

import { AccountsController } from '@metamask/accounts-controller';

///: BEGIN:ONLY_INCLUDE_IF(build-mmi)
import {
  CUSTODIAN_TYPES,
  MmiConfigurationController,
} from '@metamask-institutional/custody-keyring';
import { InstitutionalFeaturesController } from '@metamask-institutional/institutional-features';
import { CustodyController } from '@metamask-institutional/custody-controller';
import { TransactionUpdateController } from '@metamask-institutional/transaction-update';
///: END:ONLY_INCLUDE_IF
import { SignatureController } from '@metamask/signature-controller';
import { PPOMController } from '@metamask/ppom-validator';
import {
  ApprovalType,
  ERC1155,
  ERC20,
  ERC721,
} from '@metamask/controller-utils';
import { wordlist } from '@metamask/scure-bip39/dist/wordlists/english';

import {
  NameController,
  ENSNameProvider,
  EtherscanNameProvider,
  TokenNameProvider,
  LensNameProvider,
} from '@metamask/name-controller';

import {
  QueuedRequestController,
  createQueuedRequestMiddleware,
} from '@metamask/queued-request-controller';

import { UserOperationController } from '@metamask/user-operation-controller';

import {
  TransactionController,
  TransactionStatus,
  TransactionType,
} from '@metamask/transaction-controller';

///: BEGIN:ONLY_INCLUDE_IF(keyring-snaps)
import {
  getLocalizedSnapManifest,
  stripSnapPrefix,
} from '@metamask/snaps-utils';
///: END:ONLY_INCLUDE_IF

import { Interface } from '@ethersproject/abi';
import { abiERC1155, abiERC721 } from '@metamask/metamask-eth-abis';
import { isEvmAccountType } from '@metamask/keyring-api';
import {
  methodsRequiringNetworkSwitch,
  methodsWithConfirmation,
} from '../../shared/constants/methods-tags';

///: BEGIN:ONLY_INCLUDE_IF(build-mmi)
import { toChecksumHexAddress } from '../../shared/modules/hexstring-utils';
///: END:ONLY_INCLUDE_IF

import { AssetType, TokenStandard } from '../../shared/constants/transaction';
import {
<<<<<<< HEAD
  AssetType,
  TokenStandard,
  SIGNING_METHODS,
} from '../../shared/constants/transaction';
import {
=======
>>>>>>> 9f95f30c
  GAS_API_BASE_URL,
  GAS_DEV_API_BASE_URL,
  SWAPS_CLIENT_ID,
} from '../../shared/constants/swaps';
import {
  CHAIN_IDS,
  NETWORK_TYPES,
  TEST_NETWORK_TICKER_MAP,
  NetworkStatus,
} from '../../shared/constants/network';
import { getAllowedSmartTransactionsChainIds } from '../../shared/constants/smartTransactions';

import {
  HardwareDeviceNames,
  LedgerTransportTypes,
} from '../../shared/constants/hardware-wallets';
import { KeyringType } from '../../shared/constants/keyring';
import {
  CaveatTypes,
  RestrictedMethods,
  EndowmentPermissions,
  ExcludedSnapPermissions,
  ExcludedSnapEndowments,
} from '../../shared/constants/permissions';
import { UI_NOTIFICATIONS } from '../../shared/notifications';
import { MILLISECOND, SECOND } from '../../shared/constants/time';
import {
  ORIGIN_METAMASK,
  SNAP_DIALOG_TYPES,
  POLLING_TOKEN_ENVIRONMENT_TYPES,
} from '../../shared/constants/app';
import {
  MetaMetricsEventCategory,
  MetaMetricsEventName,
} from '../../shared/constants/metametrics';
import { LOG_EVENT } from '../../shared/constants/logs';

import {
  getTokenIdParam,
  fetchTokenBalance,
  fetchERC1155Balance,
} from '../../shared/lib/token-util';
import { isEqualCaseInsensitive } from '../../shared/modules/string-utils';
import { parseStandardTokenTransactionData } from '../../shared/modules/transaction.utils';
import { STATIC_MAINNET_TOKEN_LIST } from '../../shared/constants/tokens';
import { getTokenValueParam } from '../../shared/lib/metamask-controller-utils';
import { isManifestV3 } from '../../shared/modules/mv3.utils';
import { convertNetworkId } from '../../shared/modules/network.utils';
import {
  getIsSmartTransaction,
  getFeatureFlagsByChainId,
  getSmartTransactionsOptInStatus,
  getCurrentChainSupportsSmartTransactions,
} from '../../shared/modules/selectors';
import { createCaipStream } from '../../shared/modules/caip-stream';
import { BaseUrl } from '../../shared/constants/urls';
import {
  TOKEN_TRANSFER_LOG_TOPIC_HASH,
  TRANSFER_SINFLE_LOG_TOPIC_HASH,
} from '../../shared/lib/transactions-controller-utils';
import { BalancesController as MultichainBalancesController } from './lib/accounts/BalancesController';
import {
  ///: BEGIN:ONLY_INCLUDE_IF(build-mmi)
  handleMMITransactionUpdate,
  ///: END:ONLY_INCLUDE_IF
  handleTransactionAdded,
  handleTransactionApproved,
  handleTransactionFailed,
  handleTransactionConfirmed,
  handleTransactionDropped,
  handleTransactionRejected,
  handleTransactionSubmitted,
  handlePostTransactionBalanceUpdate,
  createTransactionEventFragmentWithTxId,
} from './lib/transaction/metrics';
///: BEGIN:ONLY_INCLUDE_IF(build-mmi)
import {
  afterTransactionSign as afterTransactionSignMMI,
  beforeCheckPendingTransaction as beforeCheckPendingTransactionMMI,
  beforeTransactionPublish as beforeTransactionPublishMMI,
  beforeTransactionApproveOnInit as beforeApproveOnInitMMI,
  getAdditionalSignArguments as getAdditionalSignArgumentsMMI,
} from './lib/transaction/mmi-hooks';
///: END:ONLY_INCLUDE_IF
import { submitSmartTransactionHook } from './lib/transaction/smart-transactions';
///: BEGIN:ONLY_INCLUDE_IF(keyring-snaps)
import { keyringSnapPermissionsBuilder } from './lib/snap-keyring/keyring-snaps-permissions';
///: END:ONLY_INCLUDE_IF

import { SnapsNameProvider } from './lib/SnapsNameProvider';
import { AddressBookPetnamesBridge } from './lib/AddressBookPetnamesBridge';
import { AccountIdentitiesPetnamesBridge } from './lib/AccountIdentitiesPetnamesBridge';
import { createPPOMMiddleware } from './lib/ppom/ppom-middleware';
import * as PPOMModule from './lib/ppom/ppom';
import {
  onMessageReceived,
  checkForMultipleVersionsRunning,
} from './detect-multiple-instances';
///: BEGIN:ONLY_INCLUDE_IF(build-mmi)
import MMIController from './controllers/mmi-controller';
import { mmiKeyringBuilderFactory } from './mmi-keyring-builder-factory';
///: END:ONLY_INCLUDE_IF
import ComposableObservableStore from './lib/ComposableObservableStore';
import AccountTracker from './lib/account-tracker';
import createDupeReqFilterStream from './lib/createDupeReqFilterStream';
import createLoggerMiddleware from './lib/createLoggerMiddleware';
import {
  createLegacyMethodMiddleware,
  createMethodMiddleware,
  createUnsupportedMethodMiddleware,
} from './lib/rpc-method-middleware';
import createOriginMiddleware from './lib/createOriginMiddleware';
import createTabIdMiddleware from './lib/createTabIdMiddleware';
import { NetworkOrderController } from './controllers/network-order';
import { AccountOrderController } from './controllers/account-order';
import createOnboardingMiddleware from './lib/createOnboardingMiddleware';
import { isStreamWritable, setupMultiplex } from './lib/stream-utils';
import PreferencesController from './controllers/preferences';
import AppStateController from './controllers/app-state';
import AlertController from './controllers/alert';
import OnboardingController from './controllers/onboarding';
import Backup from './lib/backup';
import DecryptMessageController from './controllers/decrypt-message';
import SwapsController from './controllers/swaps';
import MetaMetricsController from './controllers/metametrics';
import { segment } from './lib/segment';
import createMetaRPCHandler from './lib/createMetaRPCHandler';
import { previousValueComparator } from './lib/util';
import createMetamaskMiddleware from './lib/createMetamaskMiddleware';
import { hardwareKeyringBuilderFactory } from './lib/hardware-keyring-builder-factory';
import EncryptionPublicKeyController from './controllers/encryption-public-key';
import AppMetadataController from './controllers/app-metadata';

import {
  CaveatFactories,
  CaveatMutatorFactories,
  getCaveatSpecifications,
  getChangedAccounts,
  getPermissionBackgroundApiMethods,
  getPermissionSpecifications,
  getPermittedAccountsByOrigin,
  NOTIFICATION_NAMES,
  PermissionNames,
  unrestrictedMethods,
} from './controllers/permissions';
import createRPCMethodTrackingMiddleware from './lib/createRPCMethodTrackingMiddleware';
import { IndexedDBPPOMStorage } from './lib/ppom/indexed-db-backend';
import { updateCurrentLocale } from './translate';
import { TrezorOffscreenBridge } from './lib/offscreen-bridge/trezor-offscreen-bridge';
import { LedgerOffscreenBridge } from './lib/offscreen-bridge/ledger-offscreen-bridge';
///: BEGIN:ONLY_INCLUDE_IF(keyring-snaps)
import { snapKeyringBuilder, getAccountsBySnapId } from './lib/snap-keyring';
///: END:ONLY_INCLUDE_IF
import { encryptorFactory } from './lib/encryptor-factory';
import { addDappTransaction, addTransaction } from './lib/transaction/util';
import { LatticeKeyringOffscreen } from './lib/offscreen-bridge/lattice-offscreen-keyring';
import PREINSTALLED_SNAPS from './snaps/preinstalled-snaps';
import { WeakRefObjectMap } from './lib/WeakRefObjectMap';

// Notification controllers
import AuthenticationController from './controllers/authentication/authentication-controller';
import UserStorageController from './controllers/user-storage/user-storage-controller';
import { PushPlatformNotificationsController } from './controllers/push-platform-notifications/push-platform-notifications';
import { MetamaskNotificationsController } from './controllers/metamask-notifications/metamask-notifications';
import { createTxVerificationMiddleware } from './lib/tx-verification/tx-verification-middleware';
import { updateSecurityAlertResponse } from './lib/ppom/ppom-util';
import createEvmMethodsToNonEvmAccountReqFilterMiddleware from './lib/createEvmMethodsToNonEvmAccountReqFilterMiddleware';
import { isEthAddress } from './lib/multichain/address';
import BridgeController from './controllers/bridge';
import { decodeTransactionData } from './lib/transaction/decode/util';

export const METAMASK_CONTROLLER_EVENTS = {
  // Fired after state changes that impact the extension badge (unapproved msg count)
  // The process of updating the badge happens in app/scripts/background.js.
  UPDATE_BADGE: 'updateBadge',
  // TODO: Add this and similar enums to the `controllers` repo and export them
  APPROVAL_STATE_CHANGE: 'ApprovalController:stateChange',
  QUEUED_REQUEST_STATE_CHANGE: 'QueuedRequestController:stateChange',
  METAMASK_NOTIFICATIONS_LIST_UPDATED:
    'MetamaskNotificationsController:notificationsListUpdated',
  METAMASK_NOTIFICATIONS_MARK_AS_READ:
    'MetamaskNotificationsController:markNotificationsAsRead',
  NOTIFICATIONS_STATE_CHANGE: 'NotificationController:stateChange',
};

// stream channels
const PHISHING_SAFELIST = 'metamask-phishing-safelist';

export default class MetamaskController extends EventEmitter {
  /**
   * @param {object} opts
   */
  constructor(opts) {
    super();

    const { isFirstMetaMaskControllerSetup } = opts;

    this.defaultMaxListeners = 20;

    this.sendUpdate = debounce(
      this.privateSendUpdate.bind(this),
      MILLISECOND * 200,
    );
    this.opts = opts;
    this.extension = opts.browser;
    this.platform = opts.platform;
    this.notificationManager = opts.notificationManager;
    const initState = opts.initState || {};
    const version = this.platform.getVersion();
    this.recordFirstTimeInfo(initState);
    this.featureFlags = opts.featureFlags;

    // this keeps track of how many "controllerStream" connections are open
    // the only thing that uses controller connections are open metamask UI instances
    this.activeControllerConnections = 0;

    this.offscreenPromise = opts.offscreenPromise ?? Promise.resolve();

    this.getRequestAccountTabIds = opts.getRequestAccountTabIds;
    this.getOpenMetamaskTabsIds = opts.getOpenMetamaskTabsIds;

    this.controllerMessenger = new ControllerMessenger();

    this.loggingController = new LoggingController({
      messenger: this.controllerMessenger.getRestricted({
        name: 'LoggingController',
      }),
      state: initState.LoggingController,
    });

    // instance of a class that wraps the extension's storage local API.
    this.localStoreApiWrapper = opts.localStore;

    this.currentMigrationVersion = opts.currentMigrationVersion;

    // observable state store
    this.store = new ComposableObservableStore({
      state: initState,
      controllerMessenger: this.controllerMessenger,
      persist: true,
    });

    // external connections by origin
    // Do not modify directly. Use the associated methods.
    this.connections = {};

    // lock to ensure only one vault created at once
    this.createVaultMutex = new Mutex();

    this.extension.runtime.onInstalled.addListener((details) => {
      if (details.reason === 'update') {
        if (version === '8.1.0') {
          this.platform.openExtensionInBrowser();
        }
        this.loggingController.add({
          type: LogType.GenericLog,
          data: {
            event: LOG_EVENT.VERSION_UPDATE,
            previousVersion: details.previousVersion,
            version,
          },
        });
      }
    });

    this.appMetadataController = new AppMetadataController({
      state: initState.AppMetadataController,
      currentMigrationVersion: this.currentMigrationVersion,
      currentAppVersion: version,
    });

    // next, we will initialize the controllers
    // controller initialization order matters
    const clearPendingConfirmations = () => {
      this.encryptionPublicKeyController.clearUnapproved();
      this.decryptMessageController.clearUnapproved();
      this.signatureController.clearUnapproved();
      this.approvalController.clear(ethErrors.provider.userRejectedRequest());
    };

    this.queuedRequestController = new QueuedRequestController({
      messenger: this.controllerMessenger.getRestricted({
        name: 'QueuedRequestController',
        allowedActions: [
          'NetworkController:getState',
          'NetworkController:setActiveNetwork',
          'SelectedNetworkController:getNetworkClientIdForDomain',
        ],
        allowedEvents: ['SelectedNetworkController:stateChange'],
      }),
      shouldRequestSwitchNetwork: ({ method }) =>
        methodsRequiringNetworkSwitch.includes(method),
      clearPendingConfirmations,
      showApprovalRequest: opts.showUserConfirmation,
    });

    this.approvalController = new ApprovalController({
      messenger: this.controllerMessenger.getRestricted({
        name: 'ApprovalController',
      }),
      showApprovalRequest: opts.showUserConfirmation,
      typesExcludedFromRateLimiting: [
        ApprovalType.EthSign,
        ApprovalType.PersonalSign,
        ApprovalType.EthSignTypedData,
        ApprovalType.Transaction,
        ApprovalType.WatchAsset,
        ApprovalType.EthGetEncryptionPublicKey,
        ApprovalType.EthDecrypt,
      ],
    });

    ///: BEGIN:ONLY_INCLUDE_IF(build-mmi)
    this.mmiConfigurationController = new MmiConfigurationController({
      initState: initState.MmiConfigurationController,
      mmiConfigurationServiceUrl: process.env.MMI_CONFIGURATION_SERVICE_URL,
    });
    ///: END:ONLY_INCLUDE_IF

    const networkControllerMessenger = this.controllerMessenger.getRestricted({
      name: 'NetworkController',
    });

    let initialNetworkControllerState = {};
    if (initState.NetworkController) {
      initialNetworkControllerState = initState.NetworkController;
    } else if (process.env.IN_TEST) {
      const networkConfig = {
        chainId: CHAIN_IDS.LOCALHOST,
        nickname: 'Localhost 8545',
        rpcPrefs: {},
        rpcUrl: 'http://localhost:8545',
        ticker: 'ETH',
        id: 'networkConfigurationId',
      };
      initialNetworkControllerState = {
        providerConfig: {
          ...networkConfig,
          type: 'rpc',
        },
        networkConfigurations: {
          networkConfigurationId: {
            ...networkConfig,
          },
        },
      };
    } else if (
      process.env.METAMASK_DEBUG ||
      process.env.METAMASK_ENVIRONMENT === 'test'
    ) {
      initialNetworkControllerState = {
        providerConfig: {
          type: NETWORK_TYPES.SEPOLIA,
          chainId: CHAIN_IDS.SEPOLIA,
          ticker: TEST_NETWORK_TICKER_MAP[NETWORK_TYPES.SEPOLIA],
        },
      };
    }
    this.networkController = new NetworkController({
      messenger: networkControllerMessenger,
      state: initialNetworkControllerState,
      infuraProjectId: opts.infuraProjectId,
      trackMetaMetricsEvent: (...args) =>
        this.metaMetricsController.trackEvent(...args),
    });
    this.networkController.initializeProvider();
    this.provider =
      this.networkController.getProviderAndBlockTracker().provider;
    this.blockTracker =
      this.networkController.getProviderAndBlockTracker().blockTracker;
    this.deprecatedNetworkVersions = {};

    const accountsControllerMessenger = this.controllerMessenger.getRestricted({
      name: 'AccountsController',
      allowedEvents: [
        'SnapController:stateChange',
        'KeyringController:accountRemoved',
        'KeyringController:stateChange',
      ],
      allowedActions: [
        'KeyringController:getAccounts',
        'KeyringController:getKeyringsByType',
        'KeyringController:getKeyringForAccount',
      ],
    });

    this.accountsController = new AccountsController({
      messenger: accountsControllerMessenger,
      state: initState.AccountsController,
    });

    const preferencesMessenger = this.controllerMessenger.getRestricted({
      name: 'PreferencesController',
      allowedActions: [
        'AccountsController:setSelectedAccount',
        'AccountsController:getAccountByAddress',
        'AccountsController:setAccountName',
      ],
      allowedEvents: ['AccountsController:stateChange'],
    });

    this.preferencesController = new PreferencesController({
      initState: initState.PreferencesController,
      initLangCode: opts.initLangCode,
      messenger: preferencesMessenger,
      provider: this.provider,
      networkConfigurations: this.networkController.state.networkConfigurations,
    });

    const tokenListMessenger = this.controllerMessenger.getRestricted({
      name: 'TokenListController',
      allowedActions: ['NetworkController:getNetworkClientById'],
      allowedEvents: ['NetworkController:stateChange'],
    });

    this.tokenListController = new TokenListController({
      chainId: this.networkController.state.providerConfig.chainId,
      preventPollingOnNetworkRestart: !this.#isTokenListPollingRequired(
        this.preferencesController.store.getState(),
      ),
      messenger: tokenListMessenger,
      state: initState.TokenListController,
    });

    this.assetsContractController = new AssetsContractController(
      {
        chainId: this.networkController.state.providerConfig.chainId,
        onPreferencesStateChange: (listener) =>
          this.preferencesController.store.subscribe(listener),
        onNetworkDidChange: (cb) =>
          networkControllerMessenger.subscribe(
            'NetworkController:networkDidChange',
            () => {
              const networkState = this.networkController.state;
              return cb(networkState);
            },
          ),
        getNetworkClientById: this.networkController.getNetworkClientById.bind(
          this.networkController,
        ),
      },
      {
        provider: this.provider,
      },
      initState.AssetsContractController,
    );

    const tokensControllerMessenger = this.controllerMessenger.getRestricted({
      name: 'TokensController',
      allowedActions: [
        'ApprovalController:addRequest',
        'NetworkController:getNetworkClientById',
        'AccountsController:getSelectedAccount',
        'AccountsController:getAccount',
      ],
      allowedEvents: [
        'NetworkController:networkDidChange',
        'AccountsController:selectedEvmAccountChange',
        'PreferencesController:stateChange',
        'TokenListController:stateChange',
      ],
    });
    this.tokensController = new TokensController({
      state: initState.TokensController,
      provider: this.provider,
      messenger: tokensControllerMessenger,
      chainId: this.networkController.state.providerConfig.chainId,
    });

    const nftControllerMessenger = this.controllerMessenger.getRestricted({
      name: 'NftController',
      allowedEvents: [
        'PreferencesController:stateChange',
        'NetworkController:networkDidChange',
        'AccountsController:selectedEvmAccountChange',
      ],
      allowedActions: [
        `${this.approvalController.name}:addRequest`,
        `${this.networkController.name}:getNetworkClientById`,
        'AccountsController:getSelectedAccount',
        'AccountsController:getAccount',
      ],
    });
    this.nftController = new NftController({
      state: initState.NftController,
      messenger: nftControllerMessenger,
      chainId: this.networkController.state.providerConfig.chainId,
      getERC721AssetName: this.assetsContractController.getERC721AssetName.bind(
        this.assetsContractController,
      ),
      getERC721AssetSymbol:
        this.assetsContractController.getERC721AssetSymbol.bind(
          this.assetsContractController,
        ),
      getERC721TokenURI: this.assetsContractController.getERC721TokenURI.bind(
        this.assetsContractController,
      ),
      getERC721OwnerOf: this.assetsContractController.getERC721OwnerOf.bind(
        this.assetsContractController,
      ),
      getERC1155BalanceOf:
        this.assetsContractController.getERC1155BalanceOf.bind(
          this.assetsContractController,
        ),
      getERC1155TokenURI: this.assetsContractController.getERC1155TokenURI.bind(
        this.assetsContractController,
      ),
      onNftAdded: ({ address, symbol, tokenId, standard, source }) =>
        this.metaMetricsController.trackEvent({
          event: MetaMetricsEventName.NftAdded,
          category: MetaMetricsEventCategory.Wallet,
          sensitiveProperties: {
            token_contract_address: address,
            token_symbol: symbol,
            token_id: tokenId,
            token_standard: standard,
            asset_type: AssetType.NFT,
            source,
          },
        }),
    });

    this.nftController.setApiKey(process.env.OPENSEA_KEY);

    const nftDetectionControllerMessenger =
      this.controllerMessenger.getRestricted({
        name: 'NftDetectionController',
        allowedEvents: [
          'NetworkController:stateChange',
          'PreferencesController:stateChange',
        ],
        allowedActions: [
          'ApprovalController:addRequest',
          'NetworkController:getState',
          'NetworkController:getNetworkClientById',
          'AccountsController:getSelectedAccount',
        ],
      });

    this.nftDetectionController = new NftDetectionController({
      messenger: nftDetectionControllerMessenger,
      chainId: this.networkController.state.providerConfig.chainId,
      getOpenSeaApiKey: () => this.nftController.openSeaApiKey,
      getBalancesInSingleCall:
        this.assetsContractController.getBalancesInSingleCall.bind(
          this.assetsContractController,
        ),
      addNft: this.nftController.addNft.bind(this.nftController),
      getNftState: () => this.nftController.state,
      // added this to track previous value of useNftDetection, should be true on very first initializing of controller[]
      disabled:
        this.preferencesController.store.getState().useNftDetection ===
        undefined
          ? false // the detection is enabled by default
          : !this.preferencesController.store.getState().useNftDetection,
    });

    this.metaMetricsController = new MetaMetricsController({
      segment,
      preferencesStore: this.preferencesController.store,
      onNetworkDidChange: networkControllerMessenger.subscribe.bind(
        networkControllerMessenger,
        'NetworkController:networkDidChange',
      ),
      getNetworkIdentifier: () => {
        const { type, rpcUrl } = this.networkController.state.providerConfig;
        return type === NETWORK_TYPES.RPC ? rpcUrl : type;
      },
      getCurrentChainId: () =>
        this.networkController.state.providerConfig.chainId,
      version: this.platform.getVersion(),
      environment: process.env.METAMASK_ENVIRONMENT,
      extension: this.extension,
      initState: initState.MetaMetricsController,
      captureException,
    });

    this.on('update', (update) => {
      this.metaMetricsController.handleMetaMaskStateUpdate(update);
    });

    const gasFeeMessenger = this.controllerMessenger.getRestricted({
      name: 'GasFeeController',
      allowedActions: [
        'NetworkController:getEIP1559Compatibility',
        'NetworkController:getNetworkClientById',
        'NetworkController:getState',
      ],
      allowedEvents: ['NetworkController:stateChange'],
    });

    const gasApiBaseUrl = process.env.SWAPS_USE_DEV_APIS
      ? GAS_DEV_API_BASE_URL
      : GAS_API_BASE_URL;

    this.gasFeeController = new GasFeeController({
      state: initState.GasFeeController,
      interval: 10000,
      messenger: gasFeeMessenger,
      clientId: SWAPS_CLIENT_ID,
      getProvider: () =>
        this.networkController.getProviderAndBlockTracker().provider,
      onNetworkDidChange: (eventHandler) => {
        networkControllerMessenger.subscribe(
          'NetworkController:networkDidChange',
          () => eventHandler(this.networkController.state),
        );
      },
      getCurrentNetworkEIP1559Compatibility:
        this.networkController.getEIP1559Compatibility.bind(
          this.networkController,
        ),
      getCurrentAccountEIP1559Compatibility:
        this.getCurrentAccountEIP1559Compatibility.bind(this),
      legacyAPIEndpoint: `${gasApiBaseUrl}/networks/<chain_id>/gasPrices`,
      EIP1559APIEndpoint: `${gasApiBaseUrl}/networks/<chain_id>/suggestedGasFees`,
      getCurrentNetworkLegacyGasAPICompatibility: () => {
        const { chainId } = this.networkController.state.providerConfig;
        return chainId === CHAIN_IDS.BSC;
      },
      getChainId: () => this.networkController.state.providerConfig.chainId,
    });

    this.appStateController = new AppStateController({
      addUnlockListener: this.on.bind(this, 'unlock'),
      isUnlocked: this.isUnlocked.bind(this),
      initState: initState.AppStateController,
      onInactiveTimeout: () => this.setLocked(),
      preferencesStore: this.preferencesController.store,
      messenger: this.controllerMessenger.getRestricted({
        name: 'AppStateController',
        allowedActions: [
          `${this.approvalController.name}:addRequest`,
          `${this.approvalController.name}:acceptRequest`,
        ],
        allowedEvents: [`KeyringController:qrKeyringStateChange`],
      }),
      extension: this.extension,
    });

    const currencyRateMessenger = this.controllerMessenger.getRestricted({
      name: 'CurrencyRateController',
      allowedActions: [`${this.networkController.name}:getNetworkClientById`],
    });
    this.currencyRateController = new CurrencyRateController({
      includeUsdRate: true,
      messenger: currencyRateMessenger,
      state: initState.CurrencyController,
    });
    const initialFetchExchangeRate =
      this.currencyRateController.fetchExchangeRate.bind(
        this.currencyRateController,
      );
    this.currencyRateController.fetchExchangeRate = (...args) => {
      if (this.preferencesController.store.getState().useCurrencyRateCheck) {
        return initialFetchExchangeRate(...args);
      }
      return {
        conversionRate: null,
        usdConversionRate: null,
      };
    };

    const phishingControllerMessenger = this.controllerMessenger.getRestricted({
      name: 'PhishingController',
    });

    this.phishingController = new PhishingController({
      messenger: phishingControllerMessenger,
      state: initState.PhishingController,
      hotlistRefreshInterval: process.env.IN_TEST ? 5 * SECOND : undefined,
      stalelistRefreshInterval: process.env.IN_TEST ? 30 * SECOND : undefined,
    });

<<<<<<< HEAD
    ///: BEGIN:ONLY_INCLUDE_IF(blockaid)
=======
>>>>>>> 9f95f30c
    this.ppomController = new PPOMController({
      messenger: this.controllerMessenger.getRestricted({
        name: 'PPOMController',
        allowedEvents: ['NetworkController:stateChange'],
      }),
      storageBackend: new IndexedDBPPOMStorage('PPOMDB', 1),
      provider: this.provider,
      ppomProvider: { PPOM: PPOMModule.PPOM, ppomInit: PPOMModule.default },
      state: initState.PPOMController,
      chainId: this.networkController.state.providerConfig.chainId,
      securityAlertsEnabled:
        this.preferencesController.store.getState().securityAlertsEnabled,
      onPreferencesChange: this.preferencesController.store.subscribe.bind(
        this.preferencesController.store,
      ),
      cdnBaseUrl: process.env.BLOCKAID_FILE_CDN,
      blockaidPublicKey: process.env.BLOCKAID_PUBLIC_KEY,
    });

    const announcementMessenger = this.controllerMessenger.getRestricted({
      name: 'AnnouncementController',
    });

    this.announcementController = new AnnouncementController({
      messenger: announcementMessenger,
      allAnnouncements: UI_NOTIFICATIONS,
      state: initState.AnnouncementController,
    });

    const networkOrderMessenger = this.controllerMessenger.getRestricted({
      name: 'NetworkOrderController',
      allowedEvents: ['NetworkController:stateChange'],
    });
    this.networkOrderController = new NetworkOrderController({
      messenger: networkOrderMessenger,
      state: initState.NetworkOrderController,
    });

    const accountOrderMessenger = this.controllerMessenger.getRestricted({
      name: 'AccountOrderController',
    });
    this.accountOrderController = new AccountOrderController({
      messenger: accountOrderMessenger,
      state: initState.AccountOrderController,
    });

    const multichainBalancesControllerMessenger =
      this.controllerMessenger.getRestricted({
        name: 'BalancesController',
        allowedEvents: ['AccountsController:stateChange'],
        allowedActions: ['SnapController:handleRequest'],
      });

    this.multichainBalancesController = new MultichainBalancesController({
      messenger: multichainBalancesControllerMessenger,
      state: {},
      // TODO: remove when listMultichainAccounts action is available
      listMultichainAccounts:
        this.accountsController.listMultichainAccounts.bind(
          this.accountsController,
        ),
    });

    const multichainRatesControllerMessenger =
      this.controllerMessenger.getRestricted({
        name: 'RatesController',
      });
    this.multichainRatesController = new RatesController({
      state: initState.MultichainRatesController,
      messenger: multichainRatesControllerMessenger,
      includeUsdRate: true,
      fetchMultiExchangeRate,
    });

    const tokenRatesMessenger = this.controllerMessenger.getRestricted({
      name: 'TokenRatesController',
      allowedActions: [
        'TokensController:getState',
        'NetworkController:getNetworkClientById',
        'NetworkController:getState',
        'AccountsController:getAccount',
        'AccountsController:getSelectedAccount',
      ],
      allowedEvents: [
        'NetworkController:stateChange',
        'AccountsController:selectedEvmAccountChange',
        'PreferencesController:stateChange',
        'TokensController:stateChange',
      ],
    });

    // token exchange rate tracker
    this.tokenRatesController = new TokenRatesController({
      state: initState.TokenRatesController,
      messenger: tokenRatesMessenger,
      tokenPricesService: new CodefiTokenPricesServiceV2(),
    });

    this.preferencesController.store.subscribe(
      previousValueComparator((prevState, currState) => {
        const { useCurrencyRateCheck: prevUseCurrencyRateCheck } = prevState;
        const { useCurrencyRateCheck: currUseCurrencyRateCheck } = currState;
        if (currUseCurrencyRateCheck && !prevUseCurrencyRateCheck) {
          this.tokenRatesController.start();
        } else if (!currUseCurrencyRateCheck && prevUseCurrencyRateCheck) {
          this.tokenRatesController.stop();
        }
      }, this.preferencesController.store.getState()),
    );

    this.ensController = new EnsController({
      messenger: this.controllerMessenger.getRestricted({
        name: 'EnsController',
      }),
      provider: this.provider,
      onNetworkDidChange: networkControllerMessenger.subscribe.bind(
        networkControllerMessenger,
        'NetworkController:networkDidChange',
      ),
    });

    this.onboardingController = new OnboardingController({
      initState: initState.OnboardingController,
    });

    let additionalKeyrings = [keyringBuilderFactory(QRHardwareKeyring)];

    if (isManifestV3 === false) {
      const keyringOverrides = this.opts.overrides?.keyrings;

      const additionalKeyringTypes = [
        keyringOverrides?.lattice || LatticeKeyring,
        QRHardwareKeyring,
      ];

      const additionalBridgedKeyringTypes = [
        {
          keyring: keyringOverrides?.trezor || TrezorKeyring,
          bridge: keyringOverrides?.trezorBridge || TrezorConnectBridge,
        },
        {
          keyring: keyringOverrides?.ledger || LedgerKeyring,
          bridge: keyringOverrides?.ledgerBridge || LedgerIframeBridge,
        },
      ];

      additionalKeyrings = additionalKeyringTypes.map((keyringType) =>
        keyringBuilderFactory(keyringType),
      );

      additionalBridgedKeyringTypes.forEach((keyringType) =>
        additionalKeyrings.push(
          hardwareKeyringBuilderFactory(
            keyringType.keyring,
            keyringType.bridge,
          ),
        ),
      );
    } else {
      additionalKeyrings.push(
        hardwareKeyringBuilderFactory(TrezorKeyring, TrezorOffscreenBridge),
        hardwareKeyringBuilderFactory(LedgerKeyring, LedgerOffscreenBridge),
        keyringBuilderFactory(LatticeKeyringOffscreen),
      );
    }

    ///: BEGIN:ONLY_INCLUDE_IF(build-mmi)
    for (const custodianType of Object.keys(CUSTODIAN_TYPES)) {
      additionalKeyrings.push(
        mmiKeyringBuilderFactory(CUSTODIAN_TYPES[custodianType].keyringClass, {
          mmiConfigurationController: this.mmiConfigurationController,
          captureException,
        }),
      );
    }
    ///: END:ONLY_INCLUDE_IF

    ///: BEGIN:ONLY_INCLUDE_IF(keyring-snaps)
    const snapKeyringBuildMessenger = this.controllerMessenger.getRestricted({
      name: 'SnapKeyringBuilder',
      allowedActions: [
        'ApprovalController:addRequest',
        'ApprovalController:acceptRequest',
        'ApprovalController:rejectRequest',
        'ApprovalController:startFlow',
        'ApprovalController:endFlow',
        'ApprovalController:showSuccess',
        'ApprovalController:showError',
        'PhishingController:test',
        'PhishingController:maybeUpdateState',
        'KeyringController:getAccounts',
        'AccountsController:setSelectedAccount',
        'AccountsController:getAccountByAddress',
      ],
    });

    const getSnapController = () => this.snapController;

    // Necessary to persist the keyrings and update the accounts both within the keyring controller and accounts controller
    const persistAndUpdateAccounts = async () => {
      await this.keyringController.persistAllKeyrings();
      await this.accountsController.updateAccounts();
    };

    const getSnapName = (id) => {
      if (!id) {
        return null;
      }

      const currentLocale = this.getLocale();
      const { snaps } = this.snapController.state;
      const snap = snaps[id];

      if (!snap) {
        return stripSnapPrefix(id);
      }

      if (snap.localizationFiles) {
        const localizedManifest = getLocalizedSnapManifest(
          snap.manifest,
          currentLocale,
          snap.localizationFiles,
        );
        return localizedManifest.proposedName;
      }

      return snap.manifest.proposedName;
    };

    const isSnapPreinstalled = (id) => {
      return PREINSTALLED_SNAPS.some((snap) => snap.snapId === id);
    };

    additionalKeyrings.push(
      snapKeyringBuilder(
        snapKeyringBuildMessenger,
        getSnapController,
        persistAndUpdateAccounts,
        (address) => this.preferencesController.setSelectedAddress(address),
        (address) => this.removeAccount(address),
        this.metaMetricsController.trackEvent.bind(this.metaMetricsController),
        getSnapName,
        isSnapPreinstalled,
      ),
    );

    ///: END:ONLY_INCLUDE_IF

    const keyringControllerMessenger = this.controllerMessenger.getRestricted({
      name: 'KeyringController',
    });

    this.keyringController = new KeyringController({
      cacheEncryptionKey: true,
      keyringBuilders: additionalKeyrings,
      state: initState.KeyringController,
      encryptor: opts.encryptor || encryptorFactory(600_000),
      messenger: keyringControllerMessenger,
    });

    this.controllerMessenger.subscribe('KeyringController:unlock', () =>
      this._onUnlock(),
    );
    this.controllerMessenger.subscribe('KeyringController:lock', () =>
      this._onLock(),
    );

    this.controllerMessenger.subscribe(
      'KeyringController:stateChange',
      (state) => {
        this._onKeyringControllerUpdate(state);
      },
    );

    this.permissionController = new PermissionController({
      messenger: this.controllerMessenger.getRestricted({
        name: 'PermissionController',
        allowedActions: [
          `${this.approvalController.name}:addRequest`,
          `${this.approvalController.name}:hasRequest`,
          `${this.approvalController.name}:acceptRequest`,
          `${this.approvalController.name}:rejectRequest`,
          `SnapController:getPermitted`,
          `SnapController:install`,
          `SubjectMetadataController:getSubjectMetadata`,
        ],
      }),
      state: initState.PermissionController,
      caveatSpecifications: getCaveatSpecifications({
        getInternalAccounts: this.accountsController.listAccounts.bind(
          this.accountsController,
        ),
        findNetworkClientIdByChainId:
          this.networkController.findNetworkClientIdByChainId.bind(
            this.networkController,
          ),
      }),
      permissionSpecifications: {
        ...getPermissionSpecifications({
          getInternalAccounts: this.accountsController.listAccounts.bind(
            this.accountsController,
          ),
          getAllAccounts: this.keyringController.getAccounts.bind(
            this.keyringController,
          ),
          captureKeyringTypesWithMissingIdentities: (
            internalAccounts = [],
            accounts = [],
          ) => {
            const accountsMissingIdentities = accounts.filter(
              (address) =>
                !internalAccounts.some(
                  (account) =>
                    account.address.toLowerCase() === address.toLowerCase(),
                ),
            );
            const keyringTypesWithMissingIdentities =
              accountsMissingIdentities.map((address) =>
                this.keyringController.getAccountKeyringType(address),
              );

            const internalAccountCount = internalAccounts.length;

            const accountTrackerCount = Object.keys(
              this.accountTracker.store.getState().accounts || {},
            ).length;

            captureException(
              new Error(
                `Attempt to get permission specifications failed because their were ${accounts.length} accounts, but ${internalAccountCount} identities, and the ${keyringTypesWithMissingIdentities} keyrings included accounts with missing identities. Meanwhile, there are ${accountTrackerCount} accounts in the account tracker.`,
              ),
            );
          },
        }),
        ...this.getSnapPermissionSpecifications(),
      },
      unrestrictedMethods,
    });

    this.selectedNetworkController = new SelectedNetworkController({
      messenger: this.controllerMessenger.getRestricted({
        name: 'SelectedNetworkController',
        allowedActions: [
          'NetworkController:getNetworkClientById',
          'NetworkController:getState',
          'NetworkController:getSelectedNetworkClient',
          'PermissionController:hasPermissions',
          'PermissionController:getSubjectNames',
        ],
        allowedEvents: [
          'NetworkController:stateChange',
          'PermissionController:stateChange',
        ],
      }),
      state: initState.SelectedNetworkController,
      useRequestQueuePreference:
        this.preferencesController.store.getState().useRequestQueue,
      onPreferencesStateChange: (listener) =>
        this.preferencesController.store.subscribe(listener),
      domainProxyMap: new WeakRefObjectMap(),
    });

    this.permissionLogController = new PermissionLogController({
      messenger: this.controllerMessenger.getRestricted({
        name: 'PermissionLogController',
      }),
      restrictedMethods: new Set(Object.keys(RestrictedMethods)),
      state: initState.PermissionLogController,
    });

    this.subjectMetadataController = new SubjectMetadataController({
      messenger: this.controllerMessenger.getRestricted({
        name: 'SubjectMetadataController',
        allowedActions: [`${this.permissionController.name}:hasPermissions`],
      }),
      state: initState.SubjectMetadataController,
      subjectCacheLimit: 100,
    });

    const shouldUseOffscreenExecutionService =
      isManifestV3 &&
      typeof chrome !== 'undefined' &&
      // eslint-disable-next-line no-undef
      typeof chrome.offscreen !== 'undefined';

    const snapExecutionServiceArgs = {
      messenger: this.controllerMessenger.getRestricted({
        name: 'ExecutionService',
      }),
      setupSnapProvider: this.setupSnapProvider.bind(this),
    };

    this.snapExecutionService =
      shouldUseOffscreenExecutionService === false
        ? new IframeExecutionService({
            ...snapExecutionServiceArgs,
            iframeUrl: new URL(process.env.IFRAME_EXECUTION_ENVIRONMENT_URL),
          })
        : new OffscreenExecutionService({
            ...snapExecutionServiceArgs,
            offscreenPromise: this.offscreenPromise,
          });

    const snapControllerMessenger = this.controllerMessenger.getRestricted({
      name: 'SnapController',
      allowedEvents: [
        'ExecutionService:unhandledError',
        'ExecutionService:outboundRequest',
        'ExecutionService:outboundResponse',
      ],
      allowedActions: [
        `${this.permissionController.name}:getEndowments`,
        `${this.permissionController.name}:getPermissions`,
        `${this.permissionController.name}:hasPermission`,
        `${this.permissionController.name}:hasPermissions`,
        `${this.permissionController.name}:requestPermissions`,
        `${this.permissionController.name}:revokeAllPermissions`,
        `${this.permissionController.name}:revokePermissions`,
        `${this.permissionController.name}:revokePermissionForAllSubjects`,
        `${this.permissionController.name}:getSubjectNames`,
        `${this.permissionController.name}:updateCaveat`,
        `${this.approvalController.name}:addRequest`,
        `${this.approvalController.name}:updateRequestState`,
        `${this.permissionController.name}:grantPermissions`,
        `${this.subjectMetadataController.name}:getSubjectMetadata`,
        `${this.subjectMetadataController.name}:addSubjectMetadata`,
        'ExecutionService:executeSnap',
        'ExecutionService:getRpcRequestHandler',
        'ExecutionService:terminateSnap',
        'ExecutionService:terminateAllSnaps',
        'ExecutionService:handleRpcRequest',
        'SnapsRegistry:get',
        'SnapsRegistry:getMetadata',
        'SnapsRegistry:update',
        'SnapsRegistry:resolveVersion',
        `SnapInterfaceController:createInterface`,
        `SnapInterfaceController:getInterface`,
      ],
    });

    const allowLocalSnaps = process.env.ALLOW_LOCAL_SNAPS;
    const requireAllowlist = process.env.REQUIRE_SNAPS_ALLOWLIST;

    this.snapController = new SnapController({
      environmentEndowmentPermissions: Object.values(EndowmentPermissions),
      excludedPermissions: {
        ...ExcludedSnapPermissions,
        ...ExcludedSnapEndowments,
      },
      closeAllConnections: this.removeAllConnections.bind(this),
      state: initState.SnapController,
      messenger: snapControllerMessenger,
      featureFlags: {
        dappsCanUpdateSnaps: true,
        allowLocalSnaps,
        requireAllowlist,
      },
      encryptor: encryptorFactory(600_000),
      getMnemonic: this.getPrimaryKeyringMnemonic.bind(this),
      preinstalledSnaps: PREINSTALLED_SNAPS,
      getFeatureFlags: () => {
        return {
          disableSnaps:
            this.preferencesController.store.getState().useExternalServices ===
            false,
        };
      },
    });

    this.notificationController = new NotificationController({
      messenger: this.controllerMessenger.getRestricted({
        name: 'NotificationController',
      }),
      state: initState.NotificationController,
    });

    this.rateLimitController = new RateLimitController({
      state: initState.RateLimitController,
      messenger: this.controllerMessenger.getRestricted({
        name: 'RateLimitController',
      }),
      implementations: {
        showNativeNotification: {
          method: (origin, message) => {
            const subjectMetadataState = this.controllerMessenger.call(
              'SubjectMetadataController:getState',
            );

            const originMetadata = subjectMetadataState.subjectMetadata[origin];

            this.platform
              ._showNotification(originMetadata?.name ?? origin, message)
              .catch((error) => {
                log.error('Failed to create notification', error);
              });

            return null;
          },
          // 2 calls per 5 minutes
          rateLimitCount: 2,
          rateLimitTimeout: 300000,
        },
        showInAppNotification: {
          method: (origin, message) => {
            this.controllerMessenger.call(
              'NotificationController:show',
              origin,
              message,
            );

            return null;
          },
          // 5 calls per minute
          rateLimitCount: 5,
          rateLimitTimeout: 60000,
        },
      },
    });
    const cronjobControllerMessenger = this.controllerMessenger.getRestricted({
      name: 'CronjobController',
      allowedEvents: [
        'SnapController:snapInstalled',
        'SnapController:snapUpdated',
        'SnapController:snapUninstalled',
        'SnapController:snapEnabled',
        'SnapController:snapDisabled',
      ],
      allowedActions: [
        `${this.permissionController.name}:getPermissions`,
        'SnapController:handleRequest',
        'SnapController:getAll',
      ],
    });
    this.cronjobController = new CronjobController({
      state: initState.CronjobController,
      messenger: cronjobControllerMessenger,
    });

    const snapsRegistryMessenger = this.controllerMessenger.getRestricted({
      name: 'SnapsRegistry',
      allowedEvents: [],
      allowedActions: [],
    });

    this.snapsRegistry = new JsonSnapsRegistry({
      state: initState.SnapsRegistry,
      messenger: snapsRegistryMessenger,
      refetchOnAllowlistMiss: requireAllowlist,
      url: {
        registry: 'https://acl.execution.metamask.io/latest/registry.json',
        signature: 'https://acl.execution.metamask.io/latest/signature.json',
      },
      publicKey:
        '0x025b65308f0f0fb8bc7f7ff87bfc296e0330eee5d3c1d1ee4a048b2fd6a86fa0a6',
    });

    const snapInterfaceControllerMessenger =
      this.controllerMessenger.getRestricted({
        name: 'SnapInterfaceController',
        allowedActions: [
          `${this.phishingController.name}:maybeUpdateState`,
          `${this.phishingController.name}:testOrigin`,
        ],
      });

    this.snapInterfaceController = new SnapInterfaceController({
      state: initState.SnapInterfaceController,
      messenger: snapInterfaceControllerMessenger,
    });

    // Notification Controllers
    this.authenticationController = new AuthenticationController({
      state: initState.AuthenticationController,
      messenger: this.controllerMessenger.getRestricted({
        name: 'AuthenticationController',
        allowedActions: [
          'SnapController:handleRequest',
          'UserStorageController:disableProfileSyncing',
        ],
      }),
      metametrics: {
        getMetaMetricsId: () => this.metaMetricsController.getMetaMetricsId(),
      },
    });

    this.userStorageController = new UserStorageController({
      getMetaMetricsState: () =>
        this.metaMetricsController.state.participateInMetaMetrics,
      state: initState.UserStorageController,
      messenger: this.controllerMessenger.getRestricted({
        name: 'UserStorageController',
        allowedActions: [
          'SnapController:handleRequest',
          'AuthenticationController:getBearerToken',
          'AuthenticationController:getSessionProfile',
          'AuthenticationController:isSignedIn',
          'AuthenticationController:performSignOut',
          'AuthenticationController:performSignIn',
          'MetamaskNotificationsController:disableMetamaskNotifications',
          'MetamaskNotificationsController:selectIsMetamaskNotificationsEnabled',
        ],
      }),
    });

    const pushPlatformNotificationsControllerMessenger =
      this.controllerMessenger.getRestricted({
        name: 'PushPlatformNotificationsController',
        allowedActions: ['AuthenticationController:getBearerToken'],
      });
    this.pushPlatformNotificationsController =
      new PushPlatformNotificationsController({
        state: initState.PushPlatformNotificationsController,
        messenger: pushPlatformNotificationsControllerMessenger,
      });
    pushPlatformNotificationsControllerMessenger.subscribe(
      'PushPlatformNotificationsController:onNewNotifications',
      (notification) => {
        this.metaMetricsController.trackEvent({
          event: MetaMetricsEventName.PushNotificationReceived,
          category: MetaMetricsEventCategory.PushNotifications,
          properties: {
            notification_type: notification.type,
            chain_id: notification?.chain_id,
          },
        });
      },
    );
    pushPlatformNotificationsControllerMessenger.subscribe(
      'PushPlatformNotificationsController:pushNotificationClicked',
      (notification) => {
        this.metaMetricsController.trackEvent({
          event: MetaMetricsEventName.PushNotificationClicked,
          category: MetaMetricsEventCategory.PushNotifications,
          properties: {
            notification_type: notification.type,
            chain_id: notification?.chain_id,
          },
        });
      },
    );

    this.metamaskNotificationsController = new MetamaskNotificationsController({
      messenger: this.controllerMessenger.getRestricted({
        name: 'MetamaskNotificationsController',
        allowedActions: [
          'KeyringController:getAccounts',
          'AuthenticationController:getBearerToken',
          'AuthenticationController:isSignedIn',
          'UserStorageController:enableProfileSyncing',
          'UserStorageController:getStorageKey',
          'UserStorageController:performGetStorage',
          'UserStorageController:performSetStorage',
          'PushPlatformNotificationsController:enablePushNotifications',
          'PushPlatformNotificationsController:disablePushNotifications',
          'PushPlatformNotificationsController:updateTriggerPushNotifications',
        ],
        allowedEvents: [
          'KeyringController:stateChange',
          'PushPlatformNotificationsController:onNewNotifications',
        ],
      }),
      state: initState.MetamaskNotificationsController,
    });

    // account tracker watches balances, nonces, and any code at their address
    this.accountTracker = new AccountTracker({
      provider: this.provider,
      blockTracker: this.blockTracker,
      getCurrentChainId: () =>
        this.networkController.state.providerConfig.chainId,
      getNetworkIdentifier: (providerConfig) => {
        const { type, rpcUrl } =
          providerConfig ?? this.networkController.state.providerConfig;
        return type === NETWORK_TYPES.RPC ? rpcUrl : type;
      },
      preferencesController: this.preferencesController,
      onboardingController: this.onboardingController,
      controllerMessenger: this.controllerMessenger.getRestricted({
        name: 'AccountTracker',
        allowedEvents: ['AccountsController:selectedEvmAccountChange'],
        allowedActions: ['AccountsController:getSelectedAccount'],
      }),
      initState: { accounts: {} },
      onAccountRemoved: this.controllerMessenger.subscribe.bind(
        this.controllerMessenger,
        'KeyringController:accountRemoved',
      ),
    });

    // start and stop polling for balances based on activeControllerConnections
    this.on('controllerConnectionChanged', (activeControllerConnections) => {
      const { completedOnboarding } =
        this.onboardingController.store.getState();
      if (activeControllerConnections > 0 && completedOnboarding) {
        this.triggerNetworkrequests();
      } else {
        this.stopNetworkRequests();
      }
    });

    this.onboardingController.store.subscribe(
      previousValueComparator(async (prevState, currState) => {
        const { completedOnboarding: prevCompletedOnboarding } = prevState;
        const { completedOnboarding: currCompletedOnboarding } = currState;
        if (!prevCompletedOnboarding && currCompletedOnboarding) {
          const { address } = this.accountsController.getSelectedAccount();

          this._addAccountsWithBalance();

          this.postOnboardingInitialization();
          this.triggerNetworkrequests();
          // execute once the token detection on the post-onboarding
          await this.tokenDetectionController.detectTokens({
            selectedAddress: address,
          });
        }
      }, this.onboardingController.store.getState()),
    );

    const tokenDetectionControllerMessenger =
      this.controllerMessenger.getRestricted({
        name: 'TokenDetectionController',
        allowedActions: [
          'AccountsController:getAccount',
          'AccountsController:getSelectedAccount',
          'KeyringController:getState',
          'NetworkController:getNetworkClientById',
          'NetworkController:getNetworkConfigurationByNetworkClientId',
          'NetworkController:getState',
          'PreferencesController:getState',
          'TokenListController:getState',
          'TokensController:getState',
          'TokensController:addDetectedTokens',
        ],
        allowedEvents: [
          'AccountsController:selectedEvmAccountChange',
          'KeyringController:lock',
          'KeyringController:unlock',
          'NetworkController:networkDidChange',
          'PreferencesController:stateChange',
          'TokenListController:stateChange',
        ],
      });

    this.tokenDetectionController = new TokenDetectionController({
      messenger: tokenDetectionControllerMessenger,
      getBalancesInSingleCall:
        this.assetsContractController.getBalancesInSingleCall.bind(
          this.assetsContractController,
        ),
      trackMetaMetricsEvent: this.metaMetricsController.trackEvent.bind(
        this.metaMetricsController,
      ),
    });

    this.addressBookController = new AddressBookController(
      undefined,
      initState.AddressBookController,
    );

    this.alertController = new AlertController({
      initState: initState.AlertController,
      preferencesStore: this.preferencesController.store,
      controllerMessenger: this.controllerMessenger.getRestricted({
        name: 'AlertController',
        allowedEvents: ['AccountsController:selectedAccountChange'],
        allowedActions: ['AccountsController:getSelectedAccount'],
      }),
    });

    ///: BEGIN:ONLY_INCLUDE_IF(build-mmi)
    this.custodyController = new CustodyController({
      initState: initState.CustodyController,
      captureException,
    });
    this.institutionalFeaturesController = new InstitutionalFeaturesController({
      initState: initState.InstitutionalFeaturesController,
      showConfirmRequest: opts.showUserConfirmation,
    });
    this.transactionUpdateController = new TransactionUpdateController({
      initState: initState.TransactionUpdateController,
      getCustodyKeyring: this.getCustodyKeyringIfExists.bind(this),
      mmiConfigurationController: this.mmiConfigurationController,
      captureException,
    });
    ///: END:ONLY_INCLUDE_IF

    this.backup = new Backup({
      preferencesController: this.preferencesController,
      addressBookController: this.addressBookController,
      accountsController: this.accountsController,
      networkController: this.networkController,
      trackMetaMetricsEvent: this.metaMetricsController.trackEvent.bind(
        this.metaMetricsController,
      ),
    });

    // This gets used as a ...spread parameter in two places: new TransactionController() and createRPCMethodTrackingMiddleware()
    this.snapAndHardwareMetricsParams = {
      getSelectedAccount: this.accountsController.getSelectedAccount.bind(
        this.accountsController,
      ),
      getAccountType: this.getAccountType.bind(this),
      getDeviceModel: this.getDeviceModel.bind(this),
      snapAndHardwareMessenger: this.controllerMessenger.getRestricted({
        name: 'SnapAndHardwareMessenger',
        allowedActions: [
          'KeyringController:getKeyringForAccount',
          'SnapController:get',
          'AccountsController:getSelectedAccount',
        ],
      }),
    };

    const transactionControllerMessenger =
      this.controllerMessenger.getRestricted({
        name: 'TransactionController',
        allowedActions: [
          `${this.approvalController.name}:addRequest`,
          'NetworkController:findNetworkClientIdByChainId',
          'NetworkController:getNetworkClientById',
        ],
        allowedEvents: [`NetworkController:stateChange`],
      });
    this.txController = new TransactionController({
      blockTracker: this.blockTracker,
      getCurrentNetworkEIP1559Compatibility:
        this.networkController.getEIP1559Compatibility.bind(
          this.networkController,
        ),
      getCurrentAccountEIP1559Compatibility:
        this.getCurrentAccountEIP1559Compatibility.bind(this),
      getExternalPendingTransactions:
        this.getExternalPendingTransactions.bind(this),
      getGasFeeEstimates: this.gasFeeController.fetchGasFeeEstimates.bind(
        this.gasFeeController,
      ),
      getNetworkClientRegistry:
        this.networkController.getNetworkClientRegistry.bind(
          this.networkController,
        ),
      getNetworkState: () => this.networkController.state,
      getPermittedAccounts: this.getPermittedAccounts.bind(this),
      getSavedGasFees: () =>
        this.preferencesController.store.getState().advancedGasFee[
          this.networkController.state.providerConfig.chainId
        ],
      getSelectedAddress: () =>
        this.accountsController.getSelectedAccount().address,
      incomingTransactions: {
        includeTokenTransfers: false,
        isEnabled: () =>
          Boolean(
            this.preferencesController.store.getState()
              .incomingTransactionsPreferences?.[
              this.networkController.state.providerConfig.chainId
            ] && this.onboardingController.store.getState().completedOnboarding,
          ),
        queryEntireHistory: false,
        updateTransactions: false,
      },
      isMultichainEnabled: process.env.TRANSACTION_MULTICHAIN,
      isSimulationEnabled: () =>
        this.preferencesController.store.getState().useTransactionSimulations,
      messenger: transactionControllerMessenger,
      onNetworkStateChange: (listener) => {
        networkControllerMessenger.subscribe(
          'NetworkController:networkDidChange',
          () => listener(),
        );
      },
      pendingTransactions: {
        isResubmitEnabled: () => {
          const state = this._getMetaMaskState();
          return !(
            getSmartTransactionsOptInStatus(state) &&
            getCurrentChainSupportsSmartTransactions(state)
          );
        },
      },
      provider: this.provider,
      testGasFeeFlows: process.env.TEST_GAS_FEE_FLOWS,
      hooks: {
        ///: BEGIN:ONLY_INCLUDE_IF(build-mmi)
        afterSign: (txMeta, signedEthTx) =>
          afterTransactionSignMMI(
            txMeta,
            signedEthTx,
            this.transactionUpdateController.addTransactionToWatchList.bind(
              this.transactionUpdateController,
            ),
          ),
        beforeCheckPendingTransaction:
          beforeCheckPendingTransactionMMI.bind(this),
        beforeApproveOnInit: beforeApproveOnInitMMI.bind(this),
        beforePublish: beforeTransactionPublishMMI.bind(this),
        getAdditionalSignArguments: getAdditionalSignArgumentsMMI.bind(this),
        ///: END:ONLY_INCLUDE_IF
        publish: this._publishSmartTransactionHook.bind(this),
      },
      sign: (...args) => this.keyringController.signTransaction(...args),
      state: initState.TransactionController,
    });

    this._addTransactionControllerListeners();

    this.decryptMessageController = new DecryptMessageController({
      getState: this.getState.bind(this),
      messenger: this.controllerMessenger.getRestricted({
        name: 'DecryptMessageController',
        allowedActions: [
          `${this.approvalController.name}:addRequest`,
          `${this.approvalController.name}:acceptRequest`,
          `${this.approvalController.name}:rejectRequest`,
          `${this.keyringController.name}:decryptMessage`,
        ],
      }),
      metricsEvent: this.metaMetricsController.trackEvent.bind(
        this.metaMetricsController,
      ),
    });

    this.encryptionPublicKeyController = new EncryptionPublicKeyController({
      messenger: this.controllerMessenger.getRestricted({
        name: 'EncryptionPublicKeyController',
        allowedActions: [
          `${this.approvalController.name}:addRequest`,
          `${this.approvalController.name}:acceptRequest`,
          `${this.approvalController.name}:rejectRequest`,
        ],
      }),
      getEncryptionPublicKey:
        this.keyringController.getEncryptionPublicKey.bind(
          this.keyringController,
        ),
      getAccountKeyringType: this.keyringController.getAccountKeyringType.bind(
        this.keyringController,
      ),
      getState: this.getState.bind(this),
      metricsEvent: this.metaMetricsController.trackEvent.bind(
        this.metaMetricsController,
      ),
    });

    this.signatureController = new SignatureController({
      messenger: this.controllerMessenger.getRestricted({
        name: 'SignatureController',
        allowedActions: [
          `${this.approvalController.name}:addRequest`,
          `${this.keyringController.name}:signMessage`,
          `${this.keyringController.name}:signPersonalMessage`,
          `${this.keyringController.name}:signTypedMessage`,
          `${this.loggingController.name}:add`,
        ],
      }),
      isEthSignEnabled: () =>
        this.preferencesController.store.getState()
          ?.disabledRpcMethodPreferences?.eth_sign,
      getAllState: this.getState.bind(this),
      getCurrentChainId: () =>
        this.networkController.state.providerConfig.chainId,
    });

    this.signatureController.hub.on(
      'cancelWithReason',
      ({ message, reason }) => {
        this.metaMetricsController.trackEvent({
          event: reason,
          category: MetaMetricsEventCategory.Transactions,
          properties: {
            action: 'Sign Request',
            type: message.type,
          },
        });
      },
    );

    ///: BEGIN:ONLY_INCLUDE_IF(build-mmi)
    const transactionMetricsRequest = this.getTransactionMetricsRequest();

    const mmiControllerMessenger = this.controllerMessenger.getRestricted({
      name: 'MMIController',
      allowedActions: [
        'AccountsController:getAccountByAddress',
        'AccountsController:setAccountName',
        'AccountsController:listAccounts',
        'AccountsController:getSelectedAccount',
        'AccountsController:setSelectedAccount',
      ],
    });

    this.mmiController = new MMIController({
      messenger: mmiControllerMessenger,
      mmiConfigurationController: this.mmiConfigurationController,
      keyringController: this.keyringController,
      preferencesController: this.preferencesController,
      appStateController: this.appStateController,
      transactionUpdateController: this.transactionUpdateController,
      custodyController: this.custodyController,
      getState: this.getState.bind(this),
      getPendingNonce: this.getPendingNonce.bind(this),
      accountTracker: this.accountTracker,
      metaMetricsController: this.metaMetricsController,
      networkController: this.networkController,
      permissionController: this.permissionController,
      signatureController: this.signatureController,
      platform: this.platform,
      extension: this.extension,
      getTransactions: this.txController.getTransactions.bind(
        this.txController,
      ),
      setTxStatusSigned: (id) =>
        this.txController.updateCustodialTransaction(id, {
          status: TransactionStatus.signed,
        }),
      setTxStatusSubmitted: (id) =>
        this.txController.updateCustodialTransaction(id, {
          status: TransactionStatus.submitted,
        }),
      setTxStatusFailed: (id, reason) =>
        this.txController.updateCustodialTransaction(id, {
          status: TransactionStatus.failed,
          errorMessage: reason,
        }),
      trackTransactionEvents: handleMMITransactionUpdate.bind(
        null,
        transactionMetricsRequest,
      ),
      updateTransaction: (txMeta, note) =>
        this.txController.updateTransaction(txMeta, note),
      updateTransactionHash: (id, hash) =>
        this.txController.updateCustodialTransaction(id, { hash }),
      setChannelId: (channelId) =>
        this.institutionalFeaturesController.setChannelId(channelId),
      setConnectionRequest: (payload) =>
        this.institutionalFeaturesController.setConnectionRequest(payload),
    });
    ///: END:ONLY_INCLUDE_IF

    this.swapsController = new SwapsController(
      {
        getBufferedGasLimit: async (txMeta, multiplier) => {
          const { gas: gasLimit, simulationFails } =
            await this.txController.estimateGasBuffered(
              txMeta.txParams,
              multiplier,
            );

          return { gasLimit, simulationFails };
        },
        provider: this.provider,
        getProviderConfig: () => this.networkController.state.providerConfig,
        getTokenRatesState: () => this.tokenRatesController.state,
        getCurrentChainId: () =>
          this.networkController.state.providerConfig.chainId,
        getEIP1559GasFeeEstimates:
          this.gasFeeController.fetchGasFeeEstimates.bind(
            this.gasFeeController,
          ),
        getLayer1GasFee: this.txController.getLayer1GasFee.bind(
          this.txController,
        ),
        getNetworkClientId: () =>
          this.networkController.state.selectedNetworkClientId,
        trackMetaMetricsEvent: this.metaMetricsController.trackEvent.bind(
          this.metaMetricsController,
        ),
      },
      initState.SwapsController,
    );
    this.bridgeController = new BridgeController();
    this.smartTransactionsController = new SmartTransactionsController(
      {
        getNetworkClientById: this.networkController.getNetworkClientById.bind(
          this.networkController,
        ),
        onNetworkStateChange: networkControllerMessenger.subscribe.bind(
          networkControllerMessenger,
          'NetworkController:stateChange',
        ),
        getNonceLock: this.txController.getNonceLock.bind(this.txController),
        confirmExternalTransaction:
          this.txController.confirmExternalTransaction.bind(this.txController),
        getTransactions: this.txController.getTransactions.bind(
          this.txController,
        ),
        provider: this.provider,
        trackMetaMetricsEvent: this.metaMetricsController.trackEvent.bind(
          this.metaMetricsController,
        ),
      },
      {
        supportedChainIds: getAllowedSmartTransactionsChainIds(),
      },
      initState.SmartTransactionsController,
    );

    const isExternalNameSourcesEnabled = () =>
      this.preferencesController.store.getState().useExternalNameSources;

    this.nameController = new NameController({
      messenger: this.controllerMessenger.getRestricted({
        name: 'NameController',
        allowedActions: [],
      }),
      providers: [
        new ENSNameProvider({
          reverseLookup: this.ensController.reverseResolveAddress.bind(
            this.ensController,
          ),
        }),
        new EtherscanNameProvider({ isEnabled: isExternalNameSourcesEnabled }),
        new TokenNameProvider({ isEnabled: isExternalNameSourcesEnabled }),
        new LensNameProvider({ isEnabled: isExternalNameSourcesEnabled }),
        new SnapsNameProvider({
          messenger: this.controllerMessenger.getRestricted({
            name: 'SnapsNameProvider',
            allowedActions: [
              'SnapController:getAll',
              'SnapController:get',
              'SnapController:handleRequest',
              'PermissionController:getState',
            ],
          }),
        }),
      ],
      state: initState.NameController,
    });

    const petnamesBridgeMessenger = this.controllerMessenger.getRestricted({
      name: 'PetnamesBridge',
      allowedEvents: [
        'NameController:stateChange',
        'AccountsController:stateChange',
      ],
      allowedActions: ['AccountsController:listAccounts'],
    });

    new AddressBookPetnamesBridge({
      addressBookController: this.addressBookController,
      nameController: this.nameController,
      messenger: petnamesBridgeMessenger,
    }).init();

    new AccountIdentitiesPetnamesBridge({
      nameController: this.nameController,
      messenger: petnamesBridgeMessenger,
    }).init();

    this.userOperationController = new UserOperationController({
      entrypoint: process.env.EIP_4337_ENTRYPOINT,
      getGasFeeEstimates: this.gasFeeController.fetchGasFeeEstimates.bind(
        this.gasFeeController,
      ),
      messenger: this.controllerMessenger.getRestricted({
        name: 'UserOperationController',
        allowedActions: [
          'ApprovalController:addRequest',
          'NetworkController:getNetworkClientById',
          'KeyringController:prepareUserOperation',
          'KeyringController:patchUserOperation',
          'KeyringController:signUserOperation',
        ],
      }),
      state: initState.UserOperationController,
    });

    this.userOperationController.hub.on(
      'user-operation-added',
      this._onUserOperationAdded.bind(this),
    );

    this.userOperationController.hub.on(
      'transaction-updated',
      this._onUserOperationTransactionUpdated.bind(this),
    );

    // ensure accountTracker updates balances after network change
    networkControllerMessenger.subscribe(
      'NetworkController:networkDidChange',
      () => {
        this.accountTracker.updateAccounts();
      },
    );

    // clear unapproved transactions and messages when the network will change
    networkControllerMessenger.subscribe(
      'NetworkController:networkWillChange',
      clearPendingConfirmations.bind(this),
    );

    this.metamaskMiddleware = createMetamaskMiddleware({
      static: {
        eth_syncing: false,
        web3_clientVersion: `MetaMask/v${version}`,
      },
      version,
      // account mgmt
      getAccounts: async (
        { origin: innerOrigin },
        { suppressUnauthorizedError = true } = {},
      ) => {
        if (innerOrigin === ORIGIN_METAMASK) {
          const selectedAddress =
            this.accountsController.getSelectedAccount().address;
          return selectedAddress ? [selectedAddress] : [];
        } else if (this.isUnlocked()) {
          return await this.getPermittedAccounts(innerOrigin, {
            suppressUnauthorizedError,
          });
        }
        return []; // changing this is a breaking change
      },
      // tx signing
      processTransaction: (transactionParams, dappRequest) =>
        addDappTransaction(
          this.getAddTransactionRequest({ transactionParams, dappRequest }),
        ),
      // msg signing
      ///: BEGIN:ONLY_INCLUDE_IF(build-main,build-beta,build-flask)
      processEthSignMessage: this.signatureController.newUnsignedMessage.bind(
        this.signatureController,
      ),
      processTypedMessage:
        this.signatureController.newUnsignedTypedMessage.bind(
          this.signatureController,
        ),
      processTypedMessageV3:
        this.signatureController.newUnsignedTypedMessage.bind(
          this.signatureController,
        ),
      processTypedMessageV4:
        this.signatureController.newUnsignedTypedMessage.bind(
          this.signatureController,
        ),
      processPersonalMessage:
        this.signatureController.newUnsignedPersonalMessage.bind(
          this.signatureController,
        ),
      ///: END:ONLY_INCLUDE_IF

      ///: BEGIN:ONLY_INCLUDE_IF(build-mmi)
      /* eslint-disable no-dupe-keys */
      processEthSignMessage: this.mmiController.newUnsignedMessage.bind(
        this.mmiController,
      ),
      processTypedMessage: this.mmiController.newUnsignedMessage.bind(
        this.mmiController,
      ),
      processTypedMessageV3: this.mmiController.newUnsignedMessage.bind(
        this.mmiController,
      ),
      processTypedMessageV4: this.mmiController.newUnsignedMessage.bind(
        this.mmiController,
      ),
      processPersonalMessage: this.mmiController.newUnsignedMessage.bind(
        this.mmiController,
      ),
      setTypedMessageInProgress:
        this.signatureController.setTypedMessageInProgress.bind(
          this.signatureController,
        ),
      setPersonalMessageInProgress:
        this.signatureController.setPersonalMessageInProgress.bind(
          this.signatureController,
        ),
      /* eslint-enable no-dupe-keys */
      ///: END:ONLY_INCLUDE_IF

      processEncryptionPublicKey:
        this.encryptionPublicKeyController.newRequestEncryptionPublicKey.bind(
          this.encryptionPublicKeyController,
        ),

      processDecryptMessage:
        this.decryptMessageController.newRequestDecryptMessage.bind(
          this.decryptMessageController,
        ),
      getPendingNonce: this.getPendingNonce.bind(this),
      getPendingTransactionByHash: (hash) =>
        this.txController.state.transactions.find(
          (meta) =>
            meta.hash === hash && meta.status === TransactionStatus.submitted,
        ),
    });

    // ensure isClientOpenAndUnlocked is updated when memState updates
    this.on('update', (memState) => this._onStateUpdate(memState));

    /**
     * All controllers in Memstore but not in store. They are not persisted.
     * On chrome profile re-start, they will be re-initialized.
     */
    const resetOnRestartStore = {
      AccountTracker: this.accountTracker.store,
      TokenRatesController: this.tokenRatesController,
      DecryptMessageController: this.decryptMessageController,
      EncryptionPublicKeyController: this.encryptionPublicKeyController,
      SignatureController: this.signatureController,
      SwapsController: this.swapsController.store,
      BridgeController: this.bridgeController.store,
      EnsController: this.ensController,
      ApprovalController: this.approvalController,
      PPOMController: this.ppomController,
    };

    this.store.updateStructure({
      AccountsController: this.accountsController,
      AppStateController: this.appStateController.store,
      AppMetadataController: this.appMetadataController.store,
      MultichainBalancesController: this.multichainBalancesController,
      TransactionController: this.txController,
      KeyringController: this.keyringController,
      PreferencesController: this.preferencesController.store,
      MetaMetricsController: this.metaMetricsController.store,
      AddressBookController: this.addressBookController,
      CurrencyController: this.currencyRateController,
      NetworkController: this.networkController,
      AlertController: this.alertController.store,
      OnboardingController: this.onboardingController.store,
      PermissionController: this.permissionController,
      PermissionLogController: this.permissionLogController,
      SubjectMetadataController: this.subjectMetadataController,
      AnnouncementController: this.announcementController,
      NetworkOrderController: this.networkOrderController,
      AccountOrderController: this.accountOrderController,
      GasFeeController: this.gasFeeController,
      TokenListController: this.tokenListController,
      TokensController: this.tokensController,
      SmartTransactionsController: this.smartTransactionsController,
      NftController: this.nftController,
      PhishingController: this.phishingController,
      SelectedNetworkController: this.selectedNetworkController,
      LoggingController: this.loggingController,
      MultichainRatesController: this.multichainRatesController,
      SnapController: this.snapController,
      CronjobController: this.cronjobController,
      SnapsRegistry: this.snapsRegistry,
      NotificationController: this.notificationController,
      SnapInterfaceController: this.snapInterfaceController,
      ///: BEGIN:ONLY_INCLUDE_IF(build-mmi)
      CustodyController: this.custodyController.store,
      InstitutionalFeaturesController:
        this.institutionalFeaturesController.store,
      MmiConfigurationController: this.mmiConfigurationController.store,
      ///: END:ONLY_INCLUDE_IF
      PPOMController: this.ppomController,
      NameController: this.nameController,
      UserOperationController: this.userOperationController,
      // Notification Controllers
      AuthenticationController: this.authenticationController,
      UserStorageController: this.userStorageController,
      MetamaskNotificationsController: this.metamaskNotificationsController,
      PushPlatformNotificationsController:
        this.pushPlatformNotificationsController,
      ...resetOnRestartStore,
    });

    this.memStore = new ComposableObservableStore({
      config: {
        AccountsController: this.accountsController,
        AppStateController: this.appStateController.store,
        AppMetadataController: this.appMetadataController.store,
        MultichainBalancesController: this.multichainBalancesController,
        NetworkController: this.networkController,
        KeyringController: this.keyringController,
        PreferencesController: this.preferencesController.store,
        MetaMetricsController: this.metaMetricsController.store,
        AddressBookController: this.addressBookController,
        CurrencyController: this.currencyRateController,
        AlertController: this.alertController.store,
        OnboardingController: this.onboardingController.store,
        PermissionController: this.permissionController,
        PermissionLogController: this.permissionLogController,
        SubjectMetadataController: this.subjectMetadataController,
        AnnouncementController: this.announcementController,
        NetworkOrderController: this.networkOrderController,
        AccountOrderController: this.accountOrderController,
        GasFeeController: this.gasFeeController,
        TokenListController: this.tokenListController,
        TokensController: this.tokensController,
        SmartTransactionsController: this.smartTransactionsController,
        NftController: this.nftController,
        SelectedNetworkController: this.selectedNetworkController,
        LoggingController: this.loggingController,
        TxController: this.txController,
        MultichainRatesController: this.multichainRatesController,
        SnapController: this.snapController,
        CronjobController: this.cronjobController,
        SnapsRegistry: this.snapsRegistry,
        NotificationController: this.notificationController,
        SnapInterfaceController: this.snapInterfaceController,
        ///: BEGIN:ONLY_INCLUDE_IF(build-mmi)
        CustodyController: this.custodyController.store,
        InstitutionalFeaturesController:
          this.institutionalFeaturesController.store,
        MmiConfigurationController: this.mmiConfigurationController.store,
        ///: END:ONLY_INCLUDE_IF
        NameController: this.nameController,
        UserOperationController: this.userOperationController,
        // Notification Controllers
        AuthenticationController: this.authenticationController,
        UserStorageController: this.userStorageController,
        MetamaskNotificationsController: this.metamaskNotificationsController,
        QueuedRequestController: this.queuedRequestController,
        PushPlatformNotificationsController:
          this.pushPlatformNotificationsController,
        ...resetOnRestartStore,
      },
      controllerMessenger: this.controllerMessenger,
    });

    // if this is the first time, clear the state of by calling these methods
    const resetMethods = [
      this.accountTracker.resetState,
      this.decryptMessageController.resetState.bind(
        this.decryptMessageController,
      ),
      this.encryptionPublicKeyController.resetState.bind(
        this.encryptionPublicKeyController,
      ),
      this.signatureController.resetState.bind(this.signatureController),
      this.swapsController.resetState,
      this.ensController.resetState.bind(this.ensController),
      this.approvalController.clear.bind(this.approvalController),
      // WE SHOULD ADD TokenListController.resetState here too. But it's not implemented yet.
    ];

    if (isManifestV3) {
      if (isFirstMetaMaskControllerSetup === true) {
        this.resetStates(resetMethods);
        this.extension.storage.session.set({
          isFirstMetaMaskControllerSetup: false,
        });
      }
    } else {
      // it's always the first time in MV2
      this.resetStates(resetMethods);
    }

    // Automatic login via config password
    const password = process.env.PASSWORD;
    if (
      !this.isUnlocked() &&
      this.onboardingController.store.getState().completedOnboarding &&
      password &&
      !process.env.IN_TEST
    ) {
      this._loginUser(password);
    } else {
      this._startUISync();
    }

    // Lazily update the store with the current extension environment
    this.extension.runtime.getPlatformInfo().then(({ os }) => {
      this.appStateController.setBrowserEnvironment(
        os,
        // This method is presently only supported by Firefox
        this.extension.runtime.getBrowserInfo === undefined
          ? 'chrome'
          : 'firefox',
      );
    });

    this.setupControllerEventSubscriptions();
    this.setupMultichainDataAndSubscriptions();

    // For more information about these legacy streams, see here:
    // https://github.com/MetaMask/metamask-extension/issues/15491
    // TODO:LegacyProvider: Delete
    this.publicConfigStore = this.createPublicConfigStore();

    // Multiple MetaMask instances launched warning
    this.extension.runtime.onMessageExternal.addListener(onMessageReceived);
    // Fire a ping message to check if other extensions are running
    checkForMultipleVersionsRunning();

    if (this.onboardingController.store.getState().completedOnboarding) {
      this.postOnboardingInitialization();
    }
  }

  postOnboardingInitialization() {
    const { usePhishDetect } = this.preferencesController.store.getState();

    this.networkController.lookupNetwork();

    if (usePhishDetect) {
      this.phishingController.maybeUpdateState();
    }
  }

  triggerNetworkrequests() {
    this.accountTracker.start();
    this.txController.startIncomingTransactionPolling();
    this.tokenDetectionController.enable();

    const preferencesControllerState =
      this.preferencesController.store.getState();

    const { useCurrencyRateCheck } = preferencesControllerState;

    if (useCurrencyRateCheck) {
      this.tokenRatesController.start();
    }

    if (this.#isTokenListPollingRequired(preferencesControllerState)) {
      this.tokenListController.start();
    }
  }

  stopNetworkRequests() {
    this.accountTracker.stop();
    this.txController.stopIncomingTransactionPolling();
    this.tokenDetectionController.disable();

    const preferencesControllerState =
      this.preferencesController.store.getState();

    const { useCurrencyRateCheck } = preferencesControllerState;

    if (useCurrencyRateCheck) {
      this.tokenRatesController.stop();
    }

    if (this.#isTokenListPollingRequired(preferencesControllerState)) {
      this.tokenListController.stop();
    }
  }

  resetStates(resetMethods) {
    resetMethods.forEach((resetMethod) => {
      try {
        resetMethod();
      } catch (err) {
        console.error(err);
      }
    });
  }

  ///: BEGIN:ONLY_INCLUDE_IF(keyring-snaps)
  /**
   * Initialize the snap keyring if it is not present.
   *
   * @returns {SnapKeyring}
   */
  async getSnapKeyring() {
    let [snapKeyring] = this.keyringController.getKeyringsByType(
      KeyringType.snap,
    );
    if (!snapKeyring) {
      snapKeyring = await this.keyringController.addNewKeyring(
        KeyringType.snap,
      );
    }
    return snapKeyring;
  }
  ///: END:ONLY_INCLUDE_IF

  trackInsightSnapView(snapId) {
    this.metaMetricsController.trackEvent({
      event: MetaMetricsEventName.InsightSnapViewed,
      category: MetaMetricsEventCategory.Snaps,
      properties: {
        snap_id: snapId,
      },
    });
  }

  /**
   * Get snap metadata from the current state without refreshing the registry database.
   *
   * @param {string} snapId - A snap id.
   * @returns The available metadata for the snap, if any.
   */
  _getSnapMetadata(snapId) {
    return this.snapsRegistry.state.database?.verifiedSnaps?.[snapId]?.metadata;
  }

  /**
   * Tracks snaps export usage.
   * Note: This function is throttled to 1 call per 60 seconds per snap id + handler combination.
   *
   * @param {string} snapId - The ID of the snap the handler is being triggered on.
   * @param {string} handler - The handler to trigger on the snap for the request.
   * @param {boolean} success - Whether the invocation was successful or not.
   * @param {string} origin - The origin of the request.
   */
  _trackSnapExportUsage = wrap(
    memoize(
      () =>
        throttle(
          (snapId, handler, success, origin) =>
            this.metaMetricsController.trackEvent({
              event: MetaMetricsEventName.SnapExportUsed,
              category: MetaMetricsEventCategory.Snaps,
              properties: {
                snap_id: snapId,
                export: handler,
                snap_category: this._getSnapMetadata(snapId)?.category,
                success,
                origin,
              },
            }),
          SECOND * 60,
        ),
      (snapId, handler, _, origin) => `${snapId}${handler}${origin}`,
    ),
    (getFunc, ...args) => getFunc(...args)(...args),
  );

  /**
   * Passes a JSON-RPC request object to the SnapController for execution.
   *
   * @param {object} args - A bag of options.
   * @param {string} args.snapId - The ID of the recipient snap.
   * @param {string} args.origin - The origin of the RPC request.
   * @param {string} args.handler - The handler to trigger on the snap for the request.
   * @param {object} args.request - The JSON-RPC request object.
   * @returns The result of the JSON-RPC request.
   */
  async handleSnapRequest(args) {
    try {
      const response = await this.controllerMessenger.call(
        'SnapController:handleRequest',
        args,
      );
      this._trackSnapExportUsage(args.snapId, args.handler, true, args.origin);
      return response;
    } catch (error) {
      this._trackSnapExportUsage(args.snapId, args.handler, false, args.origin);
      throw error;
    }
  }

  /**
   * Gets the currently selected locale from the PreferencesController.
   *
   * @returns The currently selected locale.
   */
  getLocale() {
    const { currentLocale } = this.preferencesController.store.getState();

    return currentLocale;
  }

  /**
   * Constructor helper for getting Snap permission specifications.
   */
  getSnapPermissionSpecifications() {
    return {
      ...buildSnapEndowmentSpecifications(Object.keys(ExcludedSnapEndowments)),
      ...buildSnapRestrictedMethodSpecifications(
        Object.keys(ExcludedSnapPermissions),
        {
          getLocale: this.getLocale.bind(this),
          clearSnapState: this.controllerMessenger.call.bind(
            this.controllerMessenger,
            'SnapController:clearSnapState',
          ),
          getMnemonic: this.getPrimaryKeyringMnemonic.bind(this),
          getUnlockPromise: this.appStateController.getUnlockPromise.bind(
            this.appStateController,
          ),
          getSnap: this.controllerMessenger.call.bind(
            this.controllerMessenger,
            'SnapController:get',
          ),
          handleSnapRpcRequest: this.handleSnapRequest.bind(this),
          getSnapState: this.controllerMessenger.call.bind(
            this.controllerMessenger,
            'SnapController:getSnapState',
          ),
          showDialog: (origin, type, id, placeholder) =>
            this.approvalController.addAndShowApprovalRequest({
              origin,
              type: SNAP_DIALOG_TYPES[type],
              requestData: { id, placeholder },
            }),
          showNativeNotification: (origin, args) =>
            this.controllerMessenger.call(
              'RateLimitController:call',
              origin,
              'showNativeNotification',
              origin,
              args.message,
            ),
          showInAppNotification: (origin, args) =>
            this.controllerMessenger.call(
              'RateLimitController:call',
              origin,
              'showInAppNotification',
              origin,
              args.message,
            ),
          updateSnapState: this.controllerMessenger.call.bind(
            this.controllerMessenger,
            'SnapController:updateSnapState',
          ),
          maybeUpdatePhishingList: () => {
            const { usePhishDetect } =
              this.preferencesController.store.getState();

            if (!usePhishDetect) {
              return;
            }

            this.controllerMessenger.call(
              'PhishingController:maybeUpdateState',
            );
          },
          isOnPhishingList: (origin) => {
            const { usePhishDetect } =
              this.preferencesController.store.getState();

            if (!usePhishDetect) {
              return false;
            }

            return this.controllerMessenger.call(
              'PhishingController:testOrigin',
              origin,
            ).result;
          },
          createInterface: this.controllerMessenger.call.bind(
            this.controllerMessenger,
            'SnapInterfaceController:createInterface',
          ),
          getInterface: this.controllerMessenger.call.bind(
            this.controllerMessenger,
            'SnapInterfaceController:getInterface',
          ),
          ///: BEGIN:ONLY_INCLUDE_IF(keyring-snaps)
          getSnapKeyring: this.getSnapKeyring.bind(this),
          ///: END:ONLY_INCLUDE_IF
        },
      ),
    };
  }

  /**
   * Deletes the specified notifications from state.
   *
   * @param {string[]} ids - The notifications ids to delete.
   */
  dismissNotifications(ids) {
    this.notificationController.dismiss(ids);
  }

  /**
   * Updates the readDate attribute of the specified notifications.
   *
   * @param {string[]} ids - The notifications ids to mark as read.
   */
  markNotificationsAsRead(ids) {
    this.notificationController.markRead(ids);
  }

  /**
   * Sets up BaseController V2 event subscriptions. Currently, this includes
   * the subscriptions necessary to notify permission subjects of account
   * changes.
   *
   * Some of the subscriptions in this method are ControllerMessenger selector
   * event subscriptions. See the relevant documentation for
   * `@metamask/base-controller` for more information.
   *
   * Note that account-related notifications emitted when the extension
   * becomes unlocked are handled in MetaMaskController._onUnlock.
   */
  setupControllerEventSubscriptions() {
    let lastSelectedAddress;

    this.preferencesController.store.subscribe(
      previousValueComparator((prevState, currState) => {
        this.#onPreferencesControllerStateChange(currState, prevState);
      }, this.preferencesController.store.getState()),
    );

    this.controllerMessenger.subscribe(
      `${this.accountsController.name}:selectedAccountChange`,
      async (account) => {
        if (account.address && account.address !== lastSelectedAddress) {
          lastSelectedAddress = account.address;
          await this._onAccountChange(account.address);
        }
      },
    );

    // This handles account changes every time relevant permission state
    // changes, for any reason.
    this.controllerMessenger.subscribe(
      `${this.permissionController.name}:stateChange`,
      async (currentValue, previousValue) => {
        const changedAccounts = getChangedAccounts(currentValue, previousValue);

        for (const [origin, accounts] of changedAccounts.entries()) {
          this._notifyAccountsChange(origin, accounts);
        }
      },
      getPermittedAccountsByOrigin,
    );

    this.controllerMessenger.subscribe(
      'NetworkController:networkDidChange',
      async () => {
        await this.txController.updateIncomingTransactions();
      },
    );

    this.controllerMessenger.subscribe(
      `${this.snapController.name}:snapInstallStarted`,
      (snapId, origin, isUpdate) => {
        const snapCategory = this._getSnapMetadata(snapId)?.category;
        this.metaMetricsController.trackEvent({
          event: isUpdate
            ? MetaMetricsEventName.SnapUpdateStarted
            : MetaMetricsEventName.SnapInstallStarted,
          category: MetaMetricsEventCategory.Snaps,
          properties: {
            snap_id: snapId,
            origin,
            snap_category: snapCategory,
          },
        });
      },
    );

    this.controllerMessenger.subscribe(
      `${this.snapController.name}:snapInstallFailed`,
      (snapId, origin, isUpdate, error) => {
        const isRejected = error.includes('User rejected the request.');
        const failedEvent = isUpdate
          ? MetaMetricsEventName.SnapUpdateFailed
          : MetaMetricsEventName.SnapInstallFailed;
        const rejectedEvent = isUpdate
          ? MetaMetricsEventName.SnapUpdateRejected
          : MetaMetricsEventName.SnapInstallRejected;

        const snapCategory = this._getSnapMetadata(snapId)?.category;
        this.metaMetricsController.trackEvent({
          event: isRejected ? rejectedEvent : failedEvent,
          category: MetaMetricsEventCategory.Snaps,
          properties: {
            snap_id: snapId,
            origin,
            snap_category: snapCategory,
          },
        });
      },
    );

    this.controllerMessenger.subscribe(
      `${this.snapController.name}:snapInstalled`,
      (truncatedSnap, origin) => {
        const snapId = truncatedSnap.id;
        const snapCategory = this._getSnapMetadata(snapId)?.category;
        this.metaMetricsController.trackEvent({
          event: MetaMetricsEventName.SnapInstalled,
          category: MetaMetricsEventCategory.Snaps,
          properties: {
            snap_id: snapId,
            version: truncatedSnap.version,
            origin,
            snap_category: snapCategory,
          },
        });
      },
    );

    this.controllerMessenger.subscribe(
      `${this.snapController.name}:snapUpdated`,
      (newSnap, oldVersion, origin) => {
        const snapId = newSnap.id;
        const snapCategory = this._getSnapMetadata(snapId)?.category;
        this.metaMetricsController.trackEvent({
          event: MetaMetricsEventName.SnapUpdated,
          category: MetaMetricsEventCategory.Snaps,
          properties: {
            snap_id: snapId,
            old_version: oldVersion,
            new_version: newSnap.version,
            origin,
            snap_category: snapCategory,
          },
        });
      },
    );

    this.controllerMessenger.subscribe(
      `${this.snapController.name}:snapTerminated`,
      (truncatedSnap) => {
        const approvals = Object.values(
          this.approvalController.state.pendingApprovals,
        ).filter(
          (approval) =>
            approval.origin === truncatedSnap.id &&
            approval.type.startsWith(RestrictedMethods.snap_dialog),
        );
        for (const approval of approvals) {
          this.approvalController.reject(
            approval.id,
            new Error('Snap was terminated.'),
          );
        }
      },
    );

    this.controllerMessenger.subscribe(
      `${this.snapController.name}:snapUninstalled`,
      (truncatedSnap) => {
        const notificationIds = Object.values(
          this.notificationController.state.notifications,
        ).reduce((idList, notification) => {
          if (notification.origin === truncatedSnap.id) {
            idList.push(notification.id);
          }
          return idList;
        }, []);

        this.dismissNotifications(notificationIds);

        const snapId = truncatedSnap.id;
        const snapCategory = this._getSnapMetadata(snapId)?.category;
        this.metaMetricsController.trackEvent({
          event: MetaMetricsEventName.SnapUninstalled,
          category: MetaMetricsEventCategory.Snaps,
          properties: {
            snap_id: snapId,
            version: truncatedSnap.version,
            snap_category: snapCategory,
          },
        });
      },
    );
  }

  /**
   * Sets up multichain data and subscriptions.
   * This method is called during the MetaMaskController constructor.
   * It starts the MultichainRatesController if selected account is non-EVM
   * and subscribes to account changes.
   */
  setupMultichainDataAndSubscriptions() {
    if (
      !isEvmAccountType(
        this.accountsController.getSelectedMultichainAccount().type,
      )
    ) {
      this.multichainRatesController.start();
    }

    this.controllerMessenger.subscribe(
      'AccountsController:selectedAccountChange',
      (selectedAccount) => {
        if (isEvmAccountType(selectedAccount.type)) {
          this.multichainRatesController.stop();
          return;
        }
        this.multichainRatesController.start();
      },
    );
    this.multichainBalancesController.start();
    this.multichainBalancesController.updateBalances();
  }

  /**
   * TODO:LegacyProvider: Delete
   * Constructor helper: initialize a public config store.
   * This store is used to make some config info available to Dapps synchronously.
   */
  createPublicConfigStore() {
    // subset of state for metamask inpage provider
    const publicConfigStore = new ObservableStore();

    const selectPublicState = async ({ isUnlocked }) => {
      const { chainId, networkVersion } = await this.getProviderNetworkState();

      return {
        isUnlocked,
        chainId,
        networkVersion: networkVersion ?? 'loading',
      };
    };

    const updatePublicConfigStore = async (memState) => {
      const networkStatus =
        memState.networksMetadata[memState.selectedNetworkClientId]?.status;
      if (networkStatus === NetworkStatus.Available) {
        publicConfigStore.putState(await selectPublicState(memState));
      }
    };

    // setup memStore subscription hooks
    this.on('update', updatePublicConfigStore);
    updatePublicConfigStore(this.getState());

    return publicConfigStore;
  }

  /**
   * Gets relevant state for the provider of an external origin.
   *
   * @param {string} origin - The origin to get the provider state for.
   * @returns {Promise<{ isUnlocked: boolean, networkVersion: string, chainId: string, accounts: string[] }>} An object with relevant state properties.
   */
  async getProviderState(origin) {
    const providerNetworkState = await this.getProviderNetworkState(
      this.preferencesController.getUseRequestQueue() ? origin : undefined,
    );

    return {
      isUnlocked: this.isUnlocked(),
      accounts: await this.getPermittedAccounts(origin),
      ...providerNetworkState,
    };
  }

  /**
   * Retrieves network state information relevant for external providers.
   *
   * @param {string} origin - The origin identifier for which network state is requested (default: 'metamask').
   * @returns {object} An object containing important network state properties, including chainId and networkVersion.
   */
  async getProviderNetworkState(origin = METAMASK_DOMAIN) {
    const networkClientId = this.controllerMessenger.call(
      'SelectedNetworkController:getNetworkClientIdForDomain',
      origin,
    );

    const networkClient = this.controllerMessenger.call(
      'NetworkController:getNetworkClientById',
      networkClientId,
    );

    const { chainId } = networkClient.configuration;

    const { completedOnboarding } = this.onboardingController.store.getState();

    let networkVersion = this.deprecatedNetworkVersions[networkClientId];
    if (!networkVersion && completedOnboarding) {
      const ethQuery = new EthQuery(networkClient.provider);
      networkVersion = await new Promise((resolve) => {
        ethQuery.sendAsync({ method: 'net_version' }, (error, result) => {
          if (error) {
            console.error(error);
            resolve(null);
          } else {
            resolve(convertNetworkId(result));
          }
        });
      });
      this.deprecatedNetworkVersions[networkClientId] = networkVersion;
    }

    return {
      chainId,
      networkVersion: networkVersion ?? 'loading',
    };
  }

  //=============================================================================
  // EXPOSED TO THE UI SUBSYSTEM
  //=============================================================================

  /**
   * The metamask-state of the various controllers, made available to the UI
   *
   * @returns {object} status
   */
  getState() {
    const { vault } = this.keyringController.state;
    const isInitialized = Boolean(vault);

    const flatState = this.memStore.getFlatState();

    // The vault should not be exposed to the UI
    delete flatState.vault;

    return {
      isInitialized,
      ...flatState,
      // Snap state, source code and other files are stripped out to prevent piping to the MetaMask UI.
      snapStates: {},
      unencryptedSnapStates: {},
      snaps: Object.values(flatState.snaps ?? {}).reduce((acc, snap) => {
        // eslint-disable-next-line no-unused-vars
        const { sourceCode, auxiliaryFiles, ...rest } = snap;
        acc[snap.id] = rest;
        return acc;
      }, {}),
    };
  }

  /**
   * Returns an Object containing API Callback Functions.
   * These functions are the interface for the UI.
   * The API object can be transmitted over a stream via JSON-RPC.
   *
   * @returns {object} Object containing API functions.
   */
  getApi() {
    const {
      accountsController,
      addressBookController,
      alertController,
      appStateController,
      keyringController,
      nftController,
      nftDetectionController,
      currencyRateController,
      tokenDetectionController,
      ensController,
      gasFeeController,
      metaMetricsController,
      networkController,
      announcementController,
      onboardingController,
      appMetadataController,
      permissionController,
      preferencesController,
      bridgeController,
      swapsController,
      tokensController,
      smartTransactionsController,
      txController,
      assetsContractController,
      backup,
      approvalController,
      phishingController,
      // Notification Controllers
      authenticationController,
      userStorageController,
      metamaskNotificationsController,
      pushPlatformNotificationsController,
    } = this;

    return {
      // etc
      getState: this.getState.bind(this),
      setCurrentCurrency: currencyRateController.setCurrentCurrency.bind(
        currencyRateController,
      ),
      setUseBlockie: preferencesController.setUseBlockie.bind(
        preferencesController,
      ),
      setUseNonceField: preferencesController.setUseNonceField.bind(
        preferencesController,
      ),
      setUsePhishDetect: preferencesController.setUsePhishDetect.bind(
        preferencesController,
      ),
      setUseMultiAccountBalanceChecker:
        preferencesController.setUseMultiAccountBalanceChecker.bind(
          preferencesController,
        ),
      setUseSafeChainsListValidation:
        preferencesController.setUseSafeChainsListValidation.bind(
          preferencesController,
        ),
      setUseTokenDetection: preferencesController.setUseTokenDetection.bind(
        preferencesController,
      ),
      setUseNftDetection: preferencesController.setUseNftDetection.bind(
        preferencesController,
      ),
      setUse4ByteResolution: preferencesController.setUse4ByteResolution.bind(
        preferencesController,
      ),
      setUseCurrencyRateCheck:
        preferencesController.setUseCurrencyRateCheck.bind(
          preferencesController,
        ),
      setOpenSeaEnabled: preferencesController.setOpenSeaEnabled.bind(
        preferencesController,
      ),
      getUseRequestQueue: this.preferencesController.getUseRequestQueue.bind(
        this.preferencesController,
      ),
      getProviderConfig: () => this.networkController.state.providerConfig,
      setSecurityAlertsEnabled:
        preferencesController.setSecurityAlertsEnabled.bind(
          preferencesController,
        ),
      ///: BEGIN:ONLY_INCLUDE_IF(keyring-snaps)
      setAddSnapAccountEnabled:
        preferencesController.setAddSnapAccountEnabled.bind(
          preferencesController,
        ),
      ///: END:ONLY_INCLUDE_IF
      setBitcoinSupportEnabled:
        preferencesController.setBitcoinSupportEnabled.bind(
          preferencesController,
        ),
      setUseExternalNameSources:
        preferencesController.setUseExternalNameSources.bind(
          preferencesController,
        ),
      setUseTransactionSimulations:
        preferencesController.setUseTransactionSimulations.bind(
          preferencesController,
        ),
      setUseRequestQueue: this.setUseRequestQueue.bind(this),
      setIpfsGateway: preferencesController.setIpfsGateway.bind(
        preferencesController,
      ),
      setIsIpfsGatewayEnabled:
        preferencesController.setIsIpfsGatewayEnabled.bind(
          preferencesController,
        ),
      setUseAddressBarEnsResolution:
        preferencesController.setUseAddressBarEnsResolution.bind(
          preferencesController,
        ),
      setParticipateInMetaMetrics:
        metaMetricsController.setParticipateInMetaMetrics.bind(
          metaMetricsController,
        ),
      setDataCollectionForMarketing:
        metaMetricsController.setDataCollectionForMarketing.bind(
          metaMetricsController,
        ),
      setCurrentLocale: preferencesController.setCurrentLocale.bind(
        preferencesController,
      ),
      setIncomingTransactionsPreferences:
        preferencesController.setIncomingTransactionsPreferences.bind(
          preferencesController,
        ),
      setServiceWorkerKeepAlivePreference:
        preferencesController.setServiceWorkerKeepAlivePreference.bind(
          preferencesController,
        ),
      markPasswordForgotten: this.markPasswordForgotten.bind(this),
      unMarkPasswordForgotten: this.unMarkPasswordForgotten.bind(this),
      getRequestAccountTabIds: this.getRequestAccountTabIds,
      getOpenMetamaskTabsIds: this.getOpenMetamaskTabsIds,
      markNotificationPopupAsAutomaticallyClosed: () =>
        this.notificationManager.markAsAutomaticallyClosed(),

      // approval
      requestUserApproval:
        approvalController.addAndShowApprovalRequest.bind(approvalController),

      // primary keyring management
      addNewAccount: this.addNewAccount.bind(this),
      getSeedPhrase: this.getSeedPhrase.bind(this),
      resetAccount: this.resetAccount.bind(this),
      removeAccount: this.removeAccount.bind(this),
      importAccountWithStrategy: this.importAccountWithStrategy.bind(this),
      getNextAvailableAccountName:
        accountsController.getNextAvailableAccountName.bind(accountsController),
      ///: BEGIN:ONLY_INCLUDE_IF(keyring-snaps)
      getAccountsBySnapId: (snapId) => getAccountsBySnapId(this, snapId),
      ///: END:ONLY_INCLUDE_IF

      // hardware wallets
      connectHardware: this.connectHardware.bind(this),
      forgetDevice: this.forgetDevice.bind(this),
      checkHardwareStatus: this.checkHardwareStatus.bind(this),
      unlockHardwareWalletAccount: this.unlockHardwareWalletAccount.bind(this),
      attemptLedgerTransportCreation:
        this.attemptLedgerTransportCreation.bind(this),

      // qr hardware devices
      submitQRHardwareCryptoHDKey:
        keyringController.submitQRCryptoHDKey.bind(keyringController),
      submitQRHardwareCryptoAccount:
        keyringController.submitQRCryptoAccount.bind(keyringController),
      cancelSyncQRHardware:
        keyringController.cancelQRSynchronization.bind(keyringController),
      submitQRHardwareSignature:
        keyringController.submitQRSignature.bind(keyringController),
      cancelQRHardwareSignRequest:
        keyringController.cancelQRSignRequest.bind(keyringController),

      // vault management
      submitPassword: this.submitPassword.bind(this),
      verifyPassword: this.verifyPassword.bind(this),

      // network management
      setProviderType: (type) => {
        return this.networkController.setProviderType(type);
      },
      setActiveNetwork: (networkConfigurationId) => {
        return this.networkController.setActiveNetwork(networkConfigurationId);
      },
      // Avoids returning the promise so that initial call to switch network
      // doesn't block on the network lookup step
      setActiveNetworkConfigurationId: (networkConfigurationId) => {
        this.networkController.setActiveNetwork(networkConfigurationId);
      },
      setNetworkClientIdForDomain: (origin, networkClientId) => {
        return this.selectedNetworkController.setNetworkClientIdForDomain(
          origin,
          networkClientId,
        );
      },
      rollbackToPreviousProvider:
        networkController.rollbackToPreviousProvider.bind(networkController),
      removeNetworkConfiguration: this.removeNetworkConfiguration.bind(this),
      upsertNetworkConfiguration:
        this.networkController.upsertNetworkConfiguration.bind(
          this.networkController,
        ),
      getCurrentNetworkEIP1559Compatibility:
        this.networkController.getEIP1559Compatibility.bind(
          this.networkController,
        ),
      getNetworkConfigurationByNetworkClientId:
        this.networkController.getNetworkConfigurationByNetworkClientId.bind(
          this.networkController,
        ),
      // PreferencesController
      setSelectedAddress: (address) => {
        const account = this.accountsController.getAccountByAddress(address);
        if (account) {
          this.accountsController.setSelectedAccount(account.id);
        } else {
          throw new Error(`No account found for address: ${address}`);
        }
      },
      toggleExternalServices: this.toggleExternalServices.bind(this),
      addToken: tokensController.addToken.bind(tokensController),
      updateTokenType: tokensController.updateTokenType.bind(tokensController),
      setFeatureFlag: preferencesController.setFeatureFlag.bind(
        preferencesController,
      ),
      setPreference: preferencesController.setPreference.bind(
        preferencesController,
      ),

      addKnownMethodData: preferencesController.addKnownMethodData.bind(
        preferencesController,
      ),
      setDismissSeedBackUpReminder:
        preferencesController.setDismissSeedBackUpReminder.bind(
          preferencesController,
        ),
      setDisabledRpcMethodPreference:
        preferencesController.setDisabledRpcMethodPreference.bind(
          preferencesController,
        ),
      getRpcMethodPreferences:
        preferencesController.getRpcMethodPreferences.bind(
          preferencesController,
        ),
      setAdvancedGasFee: preferencesController.setAdvancedGasFee.bind(
        preferencesController,
      ),
      setTheme: preferencesController.setTheme.bind(preferencesController),
      ///: BEGIN:ONLY_INCLUDE_IF(keyring-snaps)
      setSnapsAddSnapAccountModalDismissed:
        preferencesController.setSnapsAddSnapAccountModalDismissed.bind(
          preferencesController,
        ),
      ///: END:ONLY_INCLUDE_IF

      // AccountsController
      setSelectedInternalAccount: (id) => {
        const account = this.accountsController.getAccount(id);
        if (account) {
          this.accountsController.setSelectedAccount(id);
        }
      },

      setAccountName:
        accountsController.setAccountName.bind(accountsController),

      setAccountLabel: (address, label) => {
        this.preferencesController.setAccountLabel(address, label);
        const account = this.accountsController.getAccountByAddress(address);
        if (account === undefined) {
          throw new Error(`No account found for address: ${address}`);
        }
        this.accountsController.setAccountName(account.id, label);
      },

      // AssetsContractController
      getTokenStandardAndDetails: this.getTokenStandardAndDetails.bind(this),
      getTokenSymbol: this.getTokenSymbol.bind(this),

      // NftController
      addNft: nftController.addNft.bind(nftController),

      addNftVerifyOwnership:
        nftController.addNftVerifyOwnership.bind(nftController),

      removeAndIgnoreNft: nftController.removeAndIgnoreNft.bind(nftController),

      removeNft: nftController.removeNft.bind(nftController),

      checkAndUpdateAllNftsOwnershipStatus:
        nftController.checkAndUpdateAllNftsOwnershipStatus.bind(nftController),

      checkAndUpdateSingleNftOwnershipStatus:
        nftController.checkAndUpdateSingleNftOwnershipStatus.bind(
          nftController,
        ),

      isNftOwner: nftController.isNftOwner.bind(nftController),

      // AddressController
      setAddressBook: addressBookController.set.bind(addressBookController),
      removeFromAddressBook: addressBookController.delete.bind(
        addressBookController,
      ),

      // AppStateController
      setLastActiveTime:
        appStateController.setLastActiveTime.bind(appStateController),
      setCurrentExtensionPopupId:
        appStateController.setCurrentExtensionPopupId.bind(appStateController),
      setDefaultHomeActiveTabName:
        appStateController.setDefaultHomeActiveTabName.bind(appStateController),
      setConnectedStatusPopoverHasBeenShown:
        appStateController.setConnectedStatusPopoverHasBeenShown.bind(
          appStateController,
        ),
      setRecoveryPhraseReminderHasBeenShown:
        appStateController.setRecoveryPhraseReminderHasBeenShown.bind(
          appStateController,
        ),
      setRecoveryPhraseReminderLastShown:
        appStateController.setRecoveryPhraseReminderLastShown.bind(
          appStateController,
        ),
      setTermsOfUseLastAgreed:
        appStateController.setTermsOfUseLastAgreed.bind(appStateController),
      setSurveyLinkLastClickedOrClosed:
        appStateController.setSurveyLinkLastClickedOrClosed.bind(
          appStateController,
        ),
      setOnboardingDate:
        appStateController.setOnboardingDate.bind(appStateController),
      setNewPrivacyPolicyToastClickedOrClosed:
        appStateController.setNewPrivacyPolicyToastClickedOrClosed.bind(
          appStateController,
        ),
      setNewPrivacyPolicyToastShownDate:
        appStateController.setNewPrivacyPolicyToastShownDate.bind(
          appStateController,
        ),
      setSnapsInstallPrivacyWarningShownStatus:
        appStateController.setSnapsInstallPrivacyWarningShownStatus.bind(
          appStateController,
        ),
      setOutdatedBrowserWarningLastShown:
        appStateController.setOutdatedBrowserWarningLastShown.bind(
          appStateController,
        ),
      setShowTestnetMessageInDropdown:
        appStateController.setShowTestnetMessageInDropdown.bind(
          appStateController,
        ),
      setShowBetaHeader:
        appStateController.setShowBetaHeader.bind(appStateController),
      setShowPermissionsTour:
        appStateController.setShowPermissionsTour.bind(appStateController),
      setShowAccountBanner:
        appStateController.setShowAccountBanner.bind(appStateController),
      setShowNetworkBanner:
        appStateController.setShowNetworkBanner.bind(appStateController),
      updateNftDropDownState:
        appStateController.updateNftDropDownState.bind(appStateController),
      setFirstTimeUsedNetwork:
        appStateController.setFirstTimeUsedNetwork.bind(appStateController),
      setSwitchedNetworkDetails:
        appStateController.setSwitchedNetworkDetails.bind(appStateController),
      clearSwitchedNetworkDetails:
        appStateController.clearSwitchedNetworkDetails.bind(appStateController),
      setSwitchedNetworkNeverShowMessage:
        appStateController.setSwitchedNetworkNeverShowMessage.bind(
          appStateController,
        ),

      // EnsController
      tryReverseResolveAddress:
        ensController.reverseResolveAddress.bind(ensController),

      // KeyringController
      setLocked: this.setLocked.bind(this),
      createNewVaultAndKeychain: this.createNewVaultAndKeychain.bind(this),
      createNewVaultAndRestore: this.createNewVaultAndRestore.bind(this),
      exportAccount: this.exportAccount.bind(this),

      // txController
      updateTransaction: txController.updateTransaction.bind(txController),
      approveTransactionsWithSameNonce:
        txController.approveTransactionsWithSameNonce.bind(txController),
      createCancelTransaction: this.createCancelTransaction.bind(this),
      createSpeedUpTransaction: this.createSpeedUpTransaction.bind(this),
      estimateGas: this.estimateGas.bind(this),
      getNextNonce: this.getNextNonce.bind(this),
      addTransaction: (transactionParams, transactionOptions) =>
        addTransaction(
          this.getAddTransactionRequest({
            transactionParams,
            transactionOptions,
            waitForSubmit: false,
          }),
        ),
      addTransactionAndWaitForPublish: (
        transactionParams,
        transactionOptions,
      ) =>
        addTransaction(
          this.getAddTransactionRequest({
            transactionParams,
            transactionOptions,
            waitForSubmit: true,
          }),
        ),
      createTransactionEventFragment:
        createTransactionEventFragmentWithTxId.bind(
          null,
          this.getTransactionMetricsRequest(),
        ),
      getTransactions: this.txController.getTransactions.bind(
        this.txController,
      ),
      updateEditableParams: this.txController.updateEditableParams.bind(
        this.txController,
      ),
      updateTransactionGasFees:
        txController.updateTransactionGasFees.bind(txController),
      updateTransactionSendFlowHistory:
        txController.updateTransactionSendFlowHistory.bind(txController),
      updatePreviousGasParams:
        txController.updatePreviousGasParams.bind(txController),
      abortTransactionSigning:
        txController.abortTransactionSigning.bind(txController),
      getLayer1GasFee: txController.getLayer1GasFee.bind(txController),

      // decryptMessageController
      decryptMessage: this.decryptMessageController.decryptMessage.bind(
        this.decryptMessageController,
      ),
      decryptMessageInline:
        this.decryptMessageController.decryptMessageInline.bind(
          this.decryptMessageController,
        ),
      cancelDecryptMessage:
        this.decryptMessageController.cancelDecryptMessage.bind(
          this.decryptMessageController,
        ),

      // EncryptionPublicKeyController
      encryptionPublicKey:
        this.encryptionPublicKeyController.encryptionPublicKey.bind(
          this.encryptionPublicKeyController,
        ),
      cancelEncryptionPublicKey:
        this.encryptionPublicKeyController.cancelEncryptionPublicKey.bind(
          this.encryptionPublicKeyController,
        ),

      // AppMetadataController
      setShowTokenAutodetectModalOnUpgrade:
        appMetadataController.setShowTokenAutodetectModalOnUpgrade.bind(
          appMetadataController,
        ),

      // onboarding controller
      setSeedPhraseBackedUp:
        onboardingController.setSeedPhraseBackedUp.bind(onboardingController),
      completeOnboarding:
        onboardingController.completeOnboarding.bind(onboardingController),
      setFirstTimeFlowType:
        onboardingController.setFirstTimeFlowType.bind(onboardingController),

      // alert controller
      setAlertEnabledness:
        alertController.setAlertEnabledness.bind(alertController),
      setUnconnectedAccountAlertShown:
        alertController.setUnconnectedAccountAlertShown.bind(alertController),
      setWeb3ShimUsageAlertDismissed:
        alertController.setWeb3ShimUsageAlertDismissed.bind(alertController),

      // permissions
      removePermissionsFor: this.removePermissionsFor,
      approvePermissionsRequest: this.acceptPermissionsRequest,
      rejectPermissionsRequest: this.rejectPermissionsRequest,
      ...getPermissionBackgroundApiMethods(permissionController),

      ///: BEGIN:ONLY_INCLUDE_IF(build-mmi)
      connectCustodyAddresses: this.mmiController.connectCustodyAddresses.bind(
        this.mmiController,
      ),
      getCustodianAccounts: this.mmiController.getCustodianAccounts.bind(
        this.mmiController,
      ),
      getCustodianTransactionDeepLink:
        this.mmiController.getCustodianTransactionDeepLink.bind(
          this.mmiController,
        ),
      getCustodianConfirmDeepLink:
        this.mmiController.getCustodianConfirmDeepLink.bind(this.mmiController),
      getCustodianSignMessageDeepLink:
        this.mmiController.getCustodianSignMessageDeepLink.bind(
          this.mmiController,
        ),
      getCustodianToken: this.mmiController.getCustodianToken.bind(
        this.mmiController,
      ),
      getCustodianJWTList: this.mmiController.getCustodianJWTList.bind(
        this.mmiController,
      ),
      getAllCustodianAccountsWithToken:
        this.mmiController.getAllCustodianAccountsWithToken.bind(
          this.mmiController,
        ),
      setCustodianNewRefreshToken:
        this.mmiController.setCustodianNewRefreshToken.bind(this.mmiController),
      setWaitForConfirmDeepLinkDialog:
        this.custodyController.setWaitForConfirmDeepLinkDialog.bind(
          this.custodyController,
        ),
      getMmiConfiguration:
        this.mmiConfigurationController.getConfiguration.bind(
          this.mmiConfigurationController,
        ),
      removeAddTokenConnectRequest:
        this.institutionalFeaturesController.removeAddTokenConnectRequest.bind(
          this.institutionalFeaturesController,
        ),
      setConnectionRequest:
        this.institutionalFeaturesController.setConnectionRequest.bind(
          this.institutionalFeaturesController,
        ),
      showInteractiveReplacementTokenBanner:
        appStateController.showInteractiveReplacementTokenBanner.bind(
          appStateController,
        ),
      setCustodianDeepLink:
        appStateController.setCustodianDeepLink.bind(appStateController),
      ///: END:ONLY_INCLUDE_IF

      // snaps
      disableSnap: this.controllerMessenger.call.bind(
        this.controllerMessenger,
        'SnapController:disable',
      ),
      enableSnap: this.controllerMessenger.call.bind(
        this.controllerMessenger,
        'SnapController:enable',
      ),
      updateSnap: (origin, requestedSnaps) => {
        // We deliberately do not await this promise as that would mean waiting for the update to complete
        // Instead we return null to signal to the UI that it is safe to redirect to the update flow
        this.controllerMessenger.call(
          'SnapController:install',
          origin,
          requestedSnaps,
        );
        return null;
      },
      removeSnap: this.controllerMessenger.call.bind(
        this.controllerMessenger,
        'SnapController:remove',
      ),
      handleSnapRequest: this.handleSnapRequest.bind(this),
      revokeDynamicSnapPermissions: this.controllerMessenger.call.bind(
        this.controllerMessenger,
        'SnapController:revokeDynamicPermissions',
      ),
      dismissNotifications: this.dismissNotifications.bind(this),
      markNotificationsAsRead: this.markNotificationsAsRead.bind(this),
      disconnectOriginFromSnap: this.controllerMessenger.call.bind(
        this.controllerMessenger,
        'SnapController:disconnectOrigin',
      ),
      updateNetworksList: this.updateNetworksList.bind(this),
      updateAccountsList: this.updateAccountsList.bind(this),
      updateHiddenAccountsList: this.updateHiddenAccountsList.bind(this),
      getPhishingResult: async (website) => {
        await phishingController.maybeUpdateState();

        return phishingController.test(website);
      },
      deleteInterface: this.controllerMessenger.call.bind(
        this.controllerMessenger,
        'SnapInterfaceController:deleteInterface',
      ),
      updateInterfaceState: this.controllerMessenger.call.bind(
        this.controllerMessenger,
        'SnapInterfaceController:updateInterfaceState',
      ),

      // swaps
      fetchAndSetQuotes:
        swapsController.fetchAndSetQuotes.bind(swapsController),
      setSelectedQuoteAggId:
        swapsController.setSelectedQuoteAggId.bind(swapsController),
      resetSwapsState: swapsController.resetSwapsState.bind(swapsController),
      setSwapsTokens: swapsController.setSwapsTokens.bind(swapsController),
      clearSwapsQuotes: swapsController.clearSwapsQuotes.bind(swapsController),
      setApproveTxId: swapsController.setApproveTxId.bind(swapsController),
      setTradeTxId: swapsController.setTradeTxId.bind(swapsController),
      setSwapsTxGasPrice:
        swapsController.setSwapsTxGasPrice.bind(swapsController),
      setSwapsTxGasLimit:
        swapsController.setSwapsTxGasLimit.bind(swapsController),
      setSwapsTxMaxFeePerGas:
        swapsController.setSwapsTxMaxFeePerGas.bind(swapsController),
      setSwapsTxMaxFeePriorityPerGas:
        swapsController.setSwapsTxMaxFeePriorityPerGas.bind(swapsController),
      safeRefetchQuotes:
        swapsController.safeRefetchQuotes.bind(swapsController),
      stopPollingForQuotes:
        swapsController.stopPollingForQuotes.bind(swapsController),
      setBackgroundSwapRouteState:
        swapsController.setBackgroundSwapRouteState.bind(swapsController),
      resetPostFetchState:
        swapsController.resetPostFetchState.bind(swapsController),
      setSwapsErrorKey: swapsController.setSwapsErrorKey.bind(swapsController),
      setInitialGasEstimate:
        swapsController.setInitialGasEstimate.bind(swapsController),
      setCustomApproveTxData:
        swapsController.setCustomApproveTxData.bind(swapsController),
      setSwapsLiveness: swapsController.setSwapsLiveness.bind(swapsController),
      setSwapsFeatureFlags:
        swapsController.setSwapsFeatureFlags.bind(swapsController),
      setSwapsUserFeeLevel:
        swapsController.setSwapsUserFeeLevel.bind(swapsController),
      setSwapsQuotesPollingLimitEnabled:
        swapsController.setSwapsQuotesPollingLimitEnabled.bind(swapsController),

      // Bridge
      setBridgeFeatureFlags:
        bridgeController.setBridgeFeatureFlags.bind(bridgeController),

      // Smart Transactions
      fetchSmartTransactionFees: smartTransactionsController.getFees.bind(
        smartTransactionsController,
      ),
      clearSmartTransactionFees: smartTransactionsController.clearFees.bind(
        smartTransactionsController,
      ),
      submitSignedTransactions:
        smartTransactionsController.submitSignedTransactions.bind(
          smartTransactionsController,
        ),
      cancelSmartTransaction:
        smartTransactionsController.cancelSmartTransaction.bind(
          smartTransactionsController,
        ),
      fetchSmartTransactionsLiveness:
        smartTransactionsController.fetchLiveness.bind(
          smartTransactionsController,
        ),
      updateSmartTransaction:
        smartTransactionsController.updateSmartTransaction.bind(
          smartTransactionsController,
        ),
      setStatusRefreshInterval:
        smartTransactionsController.setStatusRefreshInterval.bind(
          smartTransactionsController,
        ),

      // MetaMetrics
      trackMetaMetricsEvent: metaMetricsController.trackEvent.bind(
        metaMetricsController,
      ),
      trackMetaMetricsPage: metaMetricsController.trackPage.bind(
        metaMetricsController,
      ),
      createEventFragment: metaMetricsController.createEventFragment.bind(
        metaMetricsController,
      ),
      updateEventFragment: metaMetricsController.updateEventFragment.bind(
        metaMetricsController,
      ),
      finalizeEventFragment: metaMetricsController.finalizeEventFragment.bind(
        metaMetricsController,
      ),
      trackInsightSnapView: this.trackInsightSnapView.bind(this),

      // approval controller
      resolvePendingApproval: this.resolvePendingApproval,
      rejectPendingApproval: this.rejectPendingApproval,

      // Notifications
      resetViewedNotifications: announcementController.resetViewed.bind(
        announcementController,
      ),
      updateViewedNotifications: announcementController.updateViewed.bind(
        announcementController,
      ),

      // CurrencyRateController
      currencyRateStartPollingByNetworkClientId:
        currencyRateController.startPollingByNetworkClientId.bind(
          currencyRateController,
        ),
      currencyRateStopPollingByPollingToken:
        currencyRateController.stopPollingByPollingToken.bind(
          currencyRateController,
        ),

      // GasFeeController
      gasFeeStartPollingByNetworkClientId:
        gasFeeController.startPollingByNetworkClientId.bind(gasFeeController),
      gasFeeStopPollingByPollingToken:
        gasFeeController.stopPollingByPollingToken.bind(gasFeeController),

      getGasFeeTimeEstimate:
        gasFeeController.getTimeEstimate.bind(gasFeeController),

      addPollingTokenToAppState:
        appStateController.addPollingToken.bind(appStateController),

      removePollingTokenFromAppState:
        appStateController.removePollingToken.bind(appStateController),

      // Backup
      backupUserData: backup.backupUserData.bind(backup),
      restoreUserData: backup.restoreUserData.bind(backup),

      // TokenDetectionController
      detectTokens: tokenDetectionController.detectTokens.bind(
        tokenDetectionController,
      ),

      // DetectCollectibleController
      detectNfts: nftDetectionController.detectNfts.bind(
        nftDetectionController,
      ),

      /** Token Detection V2 */
      addDetectedTokens:
        tokensController.addDetectedTokens.bind(tokensController),
      addImportedTokens: tokensController.addTokens.bind(tokensController),
      ignoreTokens: tokensController.ignoreTokens.bind(tokensController),
      getBalancesInSingleCall:
        assetsContractController.getBalancesInSingleCall.bind(
          assetsContractController,
        ),

      // Authentication Controller
      performSignIn: authenticationController.performSignIn.bind(
        authenticationController,
      ),
      performSignOut: authenticationController.performSignOut.bind(
        authenticationController,
      ),

      // UserStorageController
      enableProfileSyncing: userStorageController.enableProfileSyncing.bind(
        userStorageController,
      ),
      disableProfileSyncing: userStorageController.disableProfileSyncing.bind(
        userStorageController,
      ),
      setIsProfileSyncingEnabled:
        userStorageController.setIsProfileSyncingEnabled.bind(
          userStorageController,
        ),

      // MetamaskNotificationsController
      checkAccountsPresence:
        metamaskNotificationsController.checkAccountsPresence.bind(
          metamaskNotificationsController,
        ),
      createOnChainTriggers:
        metamaskNotificationsController.createOnChainTriggers.bind(
          metamaskNotificationsController,
        ),
      deleteOnChainTriggersByAccount:
        metamaskNotificationsController.deleteOnChainTriggersByAccount.bind(
          metamaskNotificationsController,
        ),
      updateOnChainTriggersByAccount:
        metamaskNotificationsController.updateOnChainTriggersByAccount.bind(
          metamaskNotificationsController,
        ),
      fetchAndUpdateMetamaskNotifications:
        metamaskNotificationsController.fetchAndUpdateMetamaskNotifications.bind(
          metamaskNotificationsController,
        ),
      markMetamaskNotificationsAsRead:
        metamaskNotificationsController.markMetamaskNotificationsAsRead.bind(
          metamaskNotificationsController,
        ),
      setFeatureAnnouncementsEnabled:
        metamaskNotificationsController.setFeatureAnnouncementsEnabled.bind(
          metamaskNotificationsController,
        ),
      enablePushNotifications:
        pushPlatformNotificationsController.enablePushNotifications.bind(
          pushPlatformNotificationsController,
        ),
      disablePushNotifications:
        pushPlatformNotificationsController.disablePushNotifications.bind(
          pushPlatformNotificationsController,
        ),
      updateTriggerPushNotifications:
        pushPlatformNotificationsController.updateTriggerPushNotifications.bind(
          pushPlatformNotificationsController,
        ),
      enableMetamaskNotifications:
        metamaskNotificationsController.enableMetamaskNotifications.bind(
          metamaskNotificationsController,
        ),
      disableMetamaskNotifications:
        metamaskNotificationsController.disableMetamaskNotifications.bind(
          metamaskNotificationsController,
        ),

      // E2E testing
      throwTestError: this.throwTestError.bind(this),

      // NameController
      updateProposedNames: this.nameController.updateProposedNames.bind(
        this.nameController,
      ),
      setName: this.nameController.setName.bind(this.nameController),

      // Transaction Decode
      decodeTransactionData: (request) =>
        decodeTransactionData({
          ...request,
          ethQuery: new EthQuery(this.provider),
        }),
    };
  }

  async exportAccount(address, password) {
    await this.verifyPassword(password);
    return this.keyringController.exportAccount(password, address);
  }

  async getTokenStandardAndDetails(address, userAddress, tokenId) {
    const { tokenList } = this.tokenListController.state;
    const { tokens } = this.tokensController.state;

    const staticTokenListDetails =
      STATIC_MAINNET_TOKEN_LIST[address.toLowerCase()] || {};
    const tokenListDetails = tokenList[address.toLowerCase()] || {};
    const userDefinedTokenDetails =
      tokens.find(({ address: _address }) =>
        isEqualCaseInsensitive(_address, address),
      ) || {};

    const tokenDetails = {
      ...staticTokenListDetails,
      ...tokenListDetails,
      ...userDefinedTokenDetails,
    };

    const tokenDetailsStandardIsERC20 =
      isEqualCaseInsensitive(tokenDetails.standard, TokenStandard.ERC20) ||
      tokenDetails.erc20 === true;

    const noEvidenceThatTokenIsAnNFT =
      !tokenId &&
      !isEqualCaseInsensitive(tokenDetails.standard, TokenStandard.ERC1155) &&
      !isEqualCaseInsensitive(tokenDetails.standard, TokenStandard.ERC721) &&
      !tokenDetails.erc721;

    const otherDetailsAreERC20Like =
      tokenDetails.decimals !== undefined && tokenDetails.symbol;

    const tokenCanBeTreatedAsAnERC20 =
      tokenDetailsStandardIsERC20 ||
      (noEvidenceThatTokenIsAnNFT && otherDetailsAreERC20Like);

    let details;
    if (tokenCanBeTreatedAsAnERC20) {
      try {
        const balance = userAddress
          ? await fetchTokenBalance(address, userAddress, this.provider)
          : undefined;

        details = {
          address,
          balance,
          standard: TokenStandard.ERC20,
          decimals: tokenDetails.decimals,
          symbol: tokenDetails.symbol,
        };
      } catch (e) {
        // If the `fetchTokenBalance` call failed, `details` remains undefined, and we
        // fall back to the below `assetsContractController.getTokenStandardAndDetails` call
        log.warn(`Failed to get token balance. Error: ${e}`);
      }
    }

    // `details`` will be undefined if `tokenCanBeTreatedAsAnERC20`` is false,
    // or if it is true but the `fetchTokenBalance`` call failed. In either case, we should
    // attempt to retrieve details from `assetsContractController.getTokenStandardAndDetails`
    if (details === undefined) {
      details = await this.assetsContractController.getTokenStandardAndDetails(
        address,
        userAddress,
        tokenId,
      );
    }

    const tokenDetailsStandardIsERC1155 = isEqualCaseInsensitive(
      details.standard,
      TokenStandard.ERC1155,
    );

    if (tokenDetailsStandardIsERC1155) {
      try {
        const balance = await fetchERC1155Balance(
          address,
          userAddress,
          tokenId,
          this.provider,
        );

        const balanceToUse = balance?._hex
          ? parseInt(balance._hex, 16).toString()
          : null;

        details = {
          ...details,
          balance: balanceToUse,
        };
      } catch (e) {
        // If the `fetchTokenBalance` call failed, `details` remains undefined, and we
        // fall back to the below `assetsContractController.getTokenStandardAndDetails` call
        log.warn('Failed to get token balance. Error:', e);
      }
    }

    return {
      ...details,
      decimals: details?.decimals?.toString(10),
      balance: details?.balance?.toString(10),
    };
  }

  async getTokenSymbol(address) {
    try {
      const details =
        await this.assetsContractController.getTokenStandardAndDetails(address);
      return details?.symbol;
    } catch (e) {
      return null;
    }
  }

  //=============================================================================
  // VAULT / KEYRING RELATED METHODS
  //=============================================================================

  /**
   * Creates a new Vault and create a new keychain.
   *
   * A vault, or KeyringController, is a controller that contains
   * many different account strategies, currently called Keyrings.
   * Creating it new means wiping all previous keyrings.
   *
   * A keychain, or keyring, controls many accounts with a single backup and signing strategy.
   * For example, a mnemonic phrase can generate many accounts, and is a keyring.
   *
   * @param {string} password
   * @returns {object} vault
   */
  async createNewVaultAndKeychain(password) {
    const releaseLock = await this.createVaultMutex.acquire();
    try {
      return await this.keyringController.createNewVaultAndKeychain(password);
    } finally {
      releaseLock();
    }
  }

  /**
   * Create a new Vault and restore an existent keyring.
   *
   * @param {string} password
   * @param {number[]} encodedSeedPhrase - The seed phrase, encoded as an array
   * of UTF-8 bytes.
   */
  async createNewVaultAndRestore(password, encodedSeedPhrase) {
    const releaseLock = await this.createVaultMutex.acquire();
    try {
      const { completedOnboarding } =
        this.onboardingController.store.getState();

      const seedPhraseAsBuffer = Buffer.from(encodedSeedPhrase);

      // clear permissions
      this.permissionController.clearState();

      // Clear snap state
      this.snapController.clearState();
      // Clear notification state
      this.notificationController.clear();

      // clear accounts in accountTracker
      this.accountTracker.clearAccounts();

      this.txController.clearUnapprovedTransactions();

      if (completedOnboarding) {
        this.tokenDetectionController.enable();
      }

      // create new vault
      await this.keyringController.createNewVaultAndRestore(
        password,
        this._convertMnemonicToWordlistIndices(seedPhraseAsBuffer),
      );

      if (completedOnboarding) {
        await this._addAccountsWithBalance();

        // This must be set as soon as possible to communicate to the
        // keyring's iframe and have the setting initialized properly
        // Optimistically called to not block MetaMask login due to
        // Ledger Keyring GitHub downtime
        this.setLedgerTransportPreference();
      }
    } finally {
      releaseLock();
    }
  }

  async _addAccountsWithBalance() {
    // Scan accounts until we find an empty one
    const { chainId } = this.networkController.state.providerConfig;
    const ethQuery = new EthQuery(this.provider);
    const accounts = await this.keyringController.getAccounts();
    let address = accounts[accounts.length - 1];

    for (let count = accounts.length; ; count++) {
      const balance = await this.getBalance(address, ethQuery);

      if (balance === '0x0') {
        // This account has no balance, so check for tokens
        await this.tokenDetectionController.detectTokens({
          selectedAddress: address,
        });

        const tokens =
          this.tokensController.state.allTokens?.[chainId]?.[address];
        const detectedTokens =
          this.tokensController.state.allDetectedTokens?.[chainId]?.[address];

        if (
          (tokens?.length ?? 0) === 0 &&
          (detectedTokens?.length ?? 0) === 0
        ) {
          // This account has no balance or tokens
          if (count !== 1) {
            await this.removeAccount(address);
          }
          break;
        }
      }

      // This account has assets, so check the next one
      address = await this.keyringController.addNewAccount(count);
    }
  }

  /**
   * Encodes a BIP-39 mnemonic as the indices of words in the English BIP-39 wordlist.
   *
   * @param {Buffer} mnemonic - The BIP-39 mnemonic.
   * @returns {Buffer} The Unicode code points for the seed phrase formed from the words in the wordlist.
   */
  _convertMnemonicToWordlistIndices(mnemonic) {
    const indices = mnemonic
      .toString()
      .split(' ')
      .map((word) => wordlist.indexOf(word));
    return new Uint8Array(new Uint16Array(indices).buffer);
  }

  /**
   * Converts a BIP-39 mnemonic stored as indices of words in the English wordlist to a buffer of Unicode code points.
   *
   * @param {Uint8Array} wordlistIndices - Indices to specific words in the BIP-39 English wordlist.
   * @returns {Buffer} The BIP-39 mnemonic formed from the words in the English wordlist, encoded as a list of Unicode code points.
   */
  _convertEnglishWordlistIndicesToCodepoints(wordlistIndices) {
    return Buffer.from(
      Array.from(new Uint16Array(wordlistIndices.buffer))
        .map((i) => wordlist[i])
        .join(' '),
    );
  }

  /**
   * Get an account balance from the AccountTracker or request it directly from the network.
   *
   * @param {string} address - The account address
   * @param {EthQuery} ethQuery - The EthQuery instance to use when asking the network
   */
  getBalance(address, ethQuery) {
    return new Promise((resolve, reject) => {
      const cached = this.accountTracker.store.getState().accounts[address];

      if (cached && cached.balance) {
        resolve(cached.balance);
      } else {
        ethQuery.getBalance(address, (error, balance) => {
          if (error) {
            reject(error);
            log.error(error);
          } else {
            resolve(balance || '0x0');
          }
        });
      }
    });
  }

  /**
   * Submits the user's password and attempts to unlock the vault.
   * Also synchronizes the preferencesController, to ensure its schema
   * is up to date with known accounts once the vault is decrypted.
   *
   * @param {string} password - The user's password
   */
  async submitPassword(password) {
    const { completedOnboarding } = this.onboardingController.store.getState();

    // Before attempting to unlock the keyrings, we need the offscreen to have loaded.
    await this.offscreenPromise;

    await this.keyringController.submitPassword(password);

    ///: BEGIN:ONLY_INCLUDE_IF(build-mmi)
    this.mmiController.onSubmitPassword();
    ///: END:ONLY_INCLUDE_IF

    try {
      await this.blockTracker.checkForLatestBlock();
    } catch (error) {
      log.error('Error while unlocking extension.', error);
    }

    await this.accountsController.updateAccounts();

    // This must be set as soon as possible to communicate to the
    // keyring's iframe and have the setting initialized properly
    // Optimistically called to not block MetaMask login due to
    // Ledger Keyring GitHub downtime
    if (completedOnboarding) {
      this.setLedgerTransportPreference();
    }
  }

  async _loginUser(password) {
    try {
      // Automatic login via config password
      await this.submitPassword(password);

      // Updating accounts in this.accountTracker before starting UI syncing ensure that
      // state has account balance before it is synced with UI
      await this.accountTracker.updateAccountsAllActiveNetworks();
    } finally {
      this._startUISync();
    }
  }

  _startUISync() {
    // Message startUISync is used to start syncing state with UI
    // Sending this message after login is completed helps to ensure that incomplete state without
    // account details are not flushed to UI.
    this.emit('startUISync');
    this.startUISync = true;
    this.memStore.subscribe(this.sendUpdate.bind(this));
  }

  /**
   * Submits a user's encryption key to log the user in via login token
   */
  async submitEncryptionKey() {
    try {
      const { loginToken, loginSalt } =
        await this.extension.storage.session.get(['loginToken', 'loginSalt']);
      if (loginToken && loginSalt) {
        const { vault } = this.keyringController.state;

        const jsonVault = JSON.parse(vault);

        if (jsonVault.salt !== loginSalt) {
          console.warn(
            'submitEncryptionKey: Stored salt and vault salt do not match',
          );
          await this.clearLoginArtifacts();
          return;
        }

        await this.keyringController.submitEncryptionKey(loginToken, loginSalt);
      }
    } catch (e) {
      // If somehow this login token doesn't work properly,
      // remove it and the user will get shown back to the unlock screen
      await this.clearLoginArtifacts();
      throw e;
    }
  }

  async clearLoginArtifacts() {
    await this.extension.storage.session.remove(['loginToken', 'loginSalt']);
  }

  /**
   * Submits a user's password to check its validity.
   *
   * @param {string} password - The user's password
   */
  async verifyPassword(password) {
    await this.keyringController.verifyPassword(password);
  }

  /**
   * @type Identity
   * @property {string} name - The account nickname.
   * @property {string} address - The account's ethereum address, in lower case.
   * receiving funds from our automatic Ropsten faucet.
   */

  /**
   * Gets the mnemonic of the user's primary keyring.
   */
  getPrimaryKeyringMnemonic() {
    const [keyring] = this.keyringController.getKeyringsByType(
      KeyringType.hdKeyTree,
    );
    if (!keyring.mnemonic) {
      throw new Error('Primary keyring mnemonic unavailable.');
    }

    return keyring.mnemonic;
  }

  ///: BEGIN:ONLY_INCLUDE_IF(build-mmi)
  async getCustodyKeyringIfExists(address) {
    const custodyType = this.custodyController.getCustodyTypeByAddress(
      toChecksumHexAddress(address),
    );
    const keyring = this.keyringController.getKeyringsByType(custodyType)[0];
    return keyring?.getAccountDetails(address) ? keyring : undefined;
  }
  ///: END:ONLY_INCLUDE_IF

  //
  // Hardware
  //

  async getKeyringForDevice(deviceName, hdPath = null) {
    const keyringOverrides = this.opts.overrides?.keyrings;
    let keyringName = null;
    switch (deviceName) {
      case HardwareDeviceNames.trezor:
        keyringName = keyringOverrides?.trezor?.type || TrezorKeyring.type;
        break;
      case HardwareDeviceNames.ledger:
        keyringName = keyringOverrides?.ledger?.type || LedgerKeyring.type;
        break;
      case HardwareDeviceNames.qr:
        keyringName = QRHardwareKeyring.type;
        break;
      case HardwareDeviceNames.lattice:
        keyringName = keyringOverrides?.lattice?.type || LatticeKeyring.type;
        break;
      default:
        throw new Error(
          'MetamaskController:getKeyringForDevice - Unknown device',
        );
    }
    let [keyring] = await this.keyringController.getKeyringsByType(keyringName);
    if (!keyring) {
      keyring = await this.keyringController.addNewKeyring(keyringName);
    }
    if (hdPath && keyring.setHdPath) {
      keyring.setHdPath(hdPath);
    }
    if (deviceName === HardwareDeviceNames.lattice) {
      keyring.appName = 'MetaMask';
    }
    if (deviceName === HardwareDeviceNames.trezor) {
      const model = keyring.getModel();
      this.appStateController.setTrezorModel(model);
    }

    keyring.network = this.networkController.state.providerConfig.type;

    return keyring;
  }

  async attemptLedgerTransportCreation() {
    const keyring = await this.getKeyringForDevice(HardwareDeviceNames.ledger);
    return await keyring.attemptMakeApp();
  }

  /**
   * Fetch account list from a hardware device.
   *
   * @param deviceName
   * @param page
   * @param hdPath
   * @returns [] accounts
   */
  async connectHardware(deviceName, page, hdPath) {
    const keyring = await this.getKeyringForDevice(deviceName, hdPath);

    if (deviceName === HardwareDeviceNames.ledger) {
      await this.setLedgerTransportPreference(keyring);
    }

    let accounts = [];
    switch (page) {
      case -1:
        accounts = await keyring.getPreviousPage();
        break;
      case 1:
        accounts = await keyring.getNextPage();
        break;
      default:
        accounts = await keyring.getFirstPage();
    }

    // Merge with existing accounts
    // and make sure addresses are not repeated
    const oldAccounts = await this.keyringController.getAccounts();

    const accountsToTrack = [
      ...new Set(
        oldAccounts.concat(accounts.map((a) => a.address.toLowerCase())),
      ),
    ];
    this.accountTracker.syncWithAddresses(accountsToTrack);
    return accounts;
  }

  /**
   * Check if the device is unlocked
   *
   * @param deviceName
   * @param hdPath
   * @returns {Promise<boolean>}
   */
  async checkHardwareStatus(deviceName, hdPath) {
    const keyring = await this.getKeyringForDevice(deviceName, hdPath);
    return keyring.isUnlocked();
  }

  /**
   * Clear
   *
   * @param deviceName
   * @returns {Promise<boolean>}
   */
  async forgetDevice(deviceName) {
    const keyring = await this.getKeyringForDevice(deviceName);

    for (const address of keyring.accounts) {
      await this.removeAccount(address);
    }

    keyring.forgetDevice();
    return true;
  }

  /**
   * Retrieves the keyring for the selected address and using the .type returns
   * a subtype for the account. Either 'hardware', 'imported', 'snap', or 'MetaMask'.
   *
   * @param {string} address - Address to retrieve keyring for
   * @returns {'hardware' | 'imported' | 'snap' | 'MetaMask'}
   */
  async getAccountType(address) {
    const keyringType = await this.keyringController.getAccountKeyringType(
      address,
    );
    switch (keyringType) {
      case KeyringType.trezor:
      case KeyringType.lattice:
      case KeyringType.qr:
      case KeyringType.ledger:
        return 'hardware';
      case KeyringType.imported:
        return 'imported';
      case KeyringType.snap:
        return 'snap';
      default:
        return 'MetaMask';
    }
  }

  /**
   * Retrieves the keyring for the selected address and using the .type
   * determines if a more specific name for the device is available. Returns
   * undefined for non hardware wallets.
   *
   * @param {string} address - Address to retrieve keyring for
   * @returns {'ledger' | 'lattice' | string | undefined}
   */
  async getDeviceModel(address) {
    const keyring = await this.keyringController.getKeyringForAccount(address);
    switch (keyring.type) {
      case KeyringType.trezor:
        return keyring.getModel();
      case KeyringType.qr:
        return keyring.getName();
      case KeyringType.ledger:
        // TODO: get model after ledger keyring exposes method
        return HardwareDeviceNames.ledger;
      case KeyringType.lattice:
        // TODO: get model after lattice keyring exposes method
        return HardwareDeviceNames.lattice;
      default:
        return undefined;
    }
  }

  /**
   * get hardware account label
   *
   * @returns string label
   */

  getAccountLabel(name, index, hdPathDescription) {
    return `${name[0].toUpperCase()}${name.slice(1)} ${
      parseInt(index, 10) + 1
    } ${hdPathDescription || ''}`.trim();
  }

  /**
   * Imports an account from a Trezor or Ledger device.
   *
   * @param index
   * @param deviceName
   * @param hdPath
   * @param hdPathDescription
   * @returns {} keyState
   */
  async unlockHardwareWalletAccount(
    index,
    deviceName,
    hdPath,
    hdPathDescription,
  ) {
    const keyring = await this.getKeyringForDevice(deviceName, hdPath);

    keyring.setAccountToUnlock(index);
    const unlockedAccount =
      await this.keyringController.addNewAccountForKeyring(keyring);
    const label = this.getAccountLabel(
      deviceName === HardwareDeviceNames.qr ? keyring.getName() : deviceName,
      index,
      hdPathDescription,
    );
    // Set the account label to Trezor 1 / Ledger 1 / QR Hardware 1, etc
    this.preferencesController.setAccountLabel(unlockedAccount, label);
    // Select the account
    this.preferencesController.setSelectedAddress(unlockedAccount);

    // It is expected that the account also exist in the accounts-controller
    // in other case, an error shall be thrown
    const account =
      this.accountsController.getAccountByAddress(unlockedAccount);
    this.accountsController.setAccountName(account.id, label);

    const accounts = this.accountsController.listAccounts();

    const { identities } = this.preferencesController.store.getState();
    return { unlockedAccount, identities, accounts };
  }

  //
  // Account Management
  //

  /**
   * Adds a new account to the default (first) HD seed phrase Keyring.
   *
   * @param accountCount
   * @returns {Promise<string>} The address of the newly-created account.
   */
  async addNewAccount(accountCount) {
    const oldAccounts = await this.keyringController.getAccounts();

    const addedAccountAddress = await this.keyringController.addNewAccount(
      accountCount,
    );

    if (!oldAccounts.includes(addedAccountAddress)) {
      this.preferencesController.setSelectedAddress(addedAccountAddress);
    }

    return addedAccountAddress;
  }

  /**
   * Verifies the validity of the current vault's seed phrase.
   *
   * Validity: seed phrase restores the accounts belonging to the current vault.
   *
   * Called when the first account is created and on unlocking the vault.
   *
   * @param password
   * @returns {Promise<number[]>} The seed phrase to be confirmed by the user,
   * encoded as an array of UTF-8 bytes.
   */
  async getSeedPhrase(password) {
    return this._convertEnglishWordlistIndicesToCodepoints(
      await this.keyringController.exportSeedPhrase(password),
    );
  }

  /**
   * Clears the transaction history, to allow users to force-reset their nonces.
   * Mostly used in development environments, when networks are restarted with
   * the same network ID.
   *
   * @returns {Promise<string>} The current selected address.
   */
  async resetAccount() {
    const selectedAddress =
      this.accountsController.getSelectedAccount().address;
    this.txController.wipeTransactions(false, selectedAddress);
    this.smartTransactionsController.wipeSmartTransactions({
      address: selectedAddress,
      ignoreNetwork: false,
    });
    this.networkController.resetConnection();

    return selectedAddress;
  }

  /**
   * Gets the permitted accounts for the specified origin. Returns an empty
   * array if no accounts are permitted.
   *
   * @param {string} origin - The origin whose exposed accounts to retrieve.
   * @param {boolean} [suppressUnauthorizedError] - Suppresses the unauthorized error.
   * @returns {Promise<string[]>} The origin's permitted accounts, or an empty
   * array.
   */
  async getPermittedAccounts(
    origin,
    { suppressUnauthorizedError = true } = {},
  ) {
    try {
      return await this.permissionController.executeRestrictedMethod(
        origin,
        RestrictedMethods.eth_accounts,
      );
    } catch (error) {
      if (
        suppressUnauthorizedError &&
        error.code === rpcErrorCodes.provider.unauthorized
      ) {
        return [];
      }
      throw error;
    }
  }

  /**
   * Stops exposing the specified chain ID to all third parties.
   * Exposed chain IDs are stored in caveats of the permittedChains permission. This
   * method uses `PermissionController.updatePermissionsByCaveat` to
   * remove the specified chain ID from every permittedChains permission. If a
   * permission only included this chain ID, the permission is revoked entirely.
   *
   * @param {string} targetChainId - The chain ID to stop exposing
   * to third parties.
   */
  removeAllChainIdPermissions(targetChainId) {
    this.permissionController.updatePermissionsByCaveat(
      CaveatTypes.restrictNetworkSwitching,
      (existingChainIds) =>
        CaveatMutatorFactories[
          CaveatTypes.restrictNetworkSwitching
        ].removeChainId(targetChainId, existingChainIds),
    );
  }

  removeNetworkConfiguration(networkConfigurationId) {
    const { networkConfigurations } = this.networkController.state;
    const { chainId } = networkConfigurations[networkConfigurationId] ?? {};
    if (!chainId) {
      throw new Error('Network configuration not found');
    }
    const hasOtherConfigsForChainId = Object.values(networkConfigurations).some(
      (config) =>
        config.chainId === chainId &&
        config.id !== networkConfigurationId &&
        config.type !== networkConfigurationId,
    );

    // if this network configuration is only one for a given chainId
    // remove all permissions for that chainId
    if (!hasOtherConfigsForChainId) {
      this.removeAllChainIdPermissions(chainId);
    }

    this.networkController.removeNetworkConfiguration(networkConfigurationId);
  }

  /**
   * Stops exposing the account with the specified address to all third parties.
   * Exposed accounts are stored in caveats of the eth_accounts permission. This
   * method uses `PermissionController.updatePermissionsByCaveat` to
   * remove the specified address from every eth_accounts permission. If a
   * permission only included this address, the permission is revoked entirely.
   *
   * @param {string} targetAccount - The address of the account to stop exposing
   * to third parties.
   */
  removeAllAccountPermissions(targetAccount) {
    this.permissionController.updatePermissionsByCaveat(
      CaveatTypes.restrictReturnedAccounts,
      (existingAccounts) =>
        CaveatMutatorFactories[
          CaveatTypes.restrictReturnedAccounts
        ].removeAccount(targetAccount, existingAccounts),
    );
  }

  /**
   * Removes an account from state / storage.
   *
   * @param {string[]} address - A hex address
   */
  async removeAccount(address) {
    // Remove all associated permissions
    this.removeAllAccountPermissions(address);

    ///: BEGIN:ONLY_INCLUDE_IF(build-mmi)
    this.custodyController.removeAccount(address);
    ///: END:ONLY_INCLUDE_IF(build-mmi)

    const keyring = await this.keyringController.getKeyringForAccount(address);
    // Remove account from the keyring
    await this.keyringController.removeAccount(address);
    const updatedKeyringAccounts = keyring ? await keyring.getAccounts() : {};
    if (updatedKeyringAccounts?.length === 0) {
      keyring.destroy?.();
    }

    return address;
  }

  /**
   * Imports an account with the specified import strategy.
   * These are defined in @metamask/keyring-controller
   * Each strategy represents a different way of serializing an Ethereum key pair.
   *
   * @param {'privateKey' | 'json'} strategy - A unique identifier for an account import strategy.
   * @param {any} args - The data required by that strategy to import an account.
   */
  async importAccountWithStrategy(strategy, args) {
    const importedAccountAddress =
      await this.keyringController.importAccountWithStrategy(strategy, args);
    // set new account as selected
    this.preferencesController.setSelectedAddress(importedAccountAddress);
  }

  // ---------------------------------------------------------------------------
  // Identity Management (signature operations)

  getAddTransactionRequest({
    transactionParams,
    transactionOptions,
    dappRequest,
  }) {
    return {
      dappRequest,
      networkClientId:
        dappRequest?.networkClientId ??
        this.networkController.state.selectedNetworkClientId,
      selectedAccount: this.accountsController.getAccountByAddress(
        transactionParams.from,
      ),
      transactionController: this.txController,
      transactionOptions,
      transactionParams,
      userOperationController: this.userOperationController,
      chainId: this.networkController.state.providerConfig.chainId,
      ppomController: this.ppomController,
      securityAlertsEnabled:
        this.preferencesController.store.getState()?.securityAlertsEnabled,
      updateSecurityAlertResponse: this.updateSecurityAlertResponse.bind(this),
    };
  }

  /**
   * @returns {boolean} true if the keyring type supports EIP-1559
   */
  async getCurrentAccountEIP1559Compatibility() {
    return true;
  }

  //=============================================================================
  // END (VAULT / KEYRING RELATED METHODS)
  //=============================================================================

  /**
   * Allows a user to attempt to cancel a previously submitted transaction
   * by creating a new transaction.
   *
   * @param {number} originalTxId - the id of the txMeta that you want to
   *  attempt to cancel
   * @param {import(
   *  './controllers/transactions'
   * ).CustomGasSettings} [customGasSettings] - overrides to use for gas params
   *  instead of allowing this method to generate them
   * @param options
   * @returns {object} MetaMask state
   */
  async createCancelTransaction(originalTxId, customGasSettings, options) {
    await this.txController.stopTransaction(
      originalTxId,
      customGasSettings,
      options,
    );
    const state = this.getState();
    return state;
  }

  /**
   * Allows a user to attempt to speed up a previously submitted transaction
   * by creating a new transaction.
   *
   * @param {number} originalTxId - the id of the txMeta that you want to
   *  attempt to speed up
   * @param {import(
   *  './controllers/transactions'
   * ).CustomGasSettings} [customGasSettings] - overrides to use for gas params
   *  instead of allowing this method to generate them
   * @param options
   * @returns {object} MetaMask state
   */
  async createSpeedUpTransaction(originalTxId, customGasSettings, options) {
    await this.txController.speedUpTransaction(
      originalTxId,
      customGasSettings,
      options,
    );
    const state = this.getState();
    return state;
  }

  async estimateGas(estimateGasParams) {
    return new Promise((resolve, reject) => {
      return new EthJSQuery(this.provider).estimateGas(
        estimateGasParams,
        (err, res) => {
          if (err) {
            return reject(err);
          }

          return resolve(res.toString(16));
        },
      );
    });
  }

  handleWatchAssetRequest = ({ asset, type, origin, networkClientId }) => {
    switch (type) {
      case ERC20:
        return this.tokensController.watchAsset({
          asset,
          type,
          networkClientId,
        });
      case ERC721:
      case ERC1155:
        return this.nftController.watchNft(asset, type, origin);
      default:
        throw new Error(`Asset type ${type} not supported`);
    }
  };

  async updateSecurityAlertResponse(
    method,
    securityAlertId,
    securityAlertResponse,
  ) {
    updateSecurityAlertResponse({
      appStateController: this.appStateController,
      method,
      securityAlertId,
      securityAlertResponse,
      signatureController: this.signatureController,
      transactionController: this.txController,
    });
  }

  //=============================================================================
  // PASSWORD MANAGEMENT
  //=============================================================================

  /**
   * Allows a user to begin the seed phrase recovery process.
   */
  markPasswordForgotten() {
    this.preferencesController.setPasswordForgotten(true);
    this.sendUpdate();
  }

  /**
   * Allows a user to end the seed phrase recovery process.
   */
  unMarkPasswordForgotten() {
    this.preferencesController.setPasswordForgotten(false);
    this.sendUpdate();
  }

  //=============================================================================
  // REQUEST QUEUE
  //=============================================================================

  setUseRequestQueue(value) {
    this.preferencesController.setUseRequestQueue(value);
  }

  //=============================================================================
  // SETUP
  //=============================================================================

  /**
   * A runtime.MessageSender object, as provided by the browser:
   *
   * @see https://developer.mozilla.org/en-US/docs/Mozilla/Add-ons/WebExtensions/API/runtime/MessageSender
   * @typedef {object} MessageSender
   * @property {string} - The URL of the page or frame hosting the script that sent the message.
   */

  /**
   * A Snap sender object.
   *
   * @typedef {object} SnapSender
   * @property {string} snapId - The ID of the snap.
   */

  /**
   * Used to create a multiplexed stream for connecting to an untrusted context
   * like a Dapp or other extension.
   *
   * @param options - Options bag.
   * @param {ReadableStream} options.connectionStream - The Duplex stream to connect to.
   * @param {MessageSender | SnapSender} options.sender - The sender of the messages on this stream.
   * @param {string} [options.subjectType] - The type of the sender, i.e. subject.
   */
  setupUntrustedCommunicationEip1193({
    connectionStream,
    sender,
    subjectType,
  }) {
    if (sender.url) {
      if (this.onboardingController.store.getState().completedOnboarding) {
        if (this.preferencesController.store.getState().usePhishDetect) {
          const { hostname } = new URL(sender.url);
          this.phishingController.maybeUpdateState();
          // Check if new connection is blocked if phishing detection is on
          const phishingTestResponse = this.phishingController.test(hostname);
          if (phishingTestResponse?.result) {
            this.sendPhishingWarning(connectionStream, hostname);
            this.metaMetricsController.trackEvent({
              event: MetaMetricsEventName.PhishingPageDisplayed,
              category: MetaMetricsEventCategory.Phishing,
              properties: {
                url: hostname,
              },
            });
            return;
          }
        }
      }
    }

    let inputSubjectType;
    if (subjectType) {
      inputSubjectType = subjectType;
    } else if (sender.id && sender.id !== this.extension.runtime.id) {
      inputSubjectType = SubjectType.Extension;
    } else {
      inputSubjectType = SubjectType.Website;
    }

    // setup multiplexing
    const mux = setupMultiplex(connectionStream);

    // messages between inpage and background
    this.setupProviderConnectionEip1193(
      mux.createStream('metamask-provider'),
      sender,
      inputSubjectType,
    );

    // TODO:LegacyProvider: Delete
    if (sender.url) {
      // legacy streams
      this.setupPublicConfig(mux.createStream('publicConfig'));
    }
  }

  /**
   * Used to create a CAIP stream for connecting to an untrusted context.
   *
   * @param options - Options bag.
   * @param {ReadableStream} options.connectionStream - The Duplex stream to connect to.
   * @param {MessageSender | SnapSender} options.sender - The sender of the messages on this stream.
   * @param {string} [options.subjectType] - The type of the sender, i.e. subject.
   */

  setupUntrustedCommunicationCaip({ connectionStream, sender, subjectType }) {
    let inputSubjectType;
    if (subjectType) {
      inputSubjectType = subjectType;
    } else if (sender.id && sender.id !== this.extension.runtime.id) {
      inputSubjectType = SubjectType.Extension;
    } else {
      inputSubjectType = SubjectType.Website;
    }

    const caipStream = createCaipStream(connectionStream);

    // messages between subject and background
    this.setupProviderConnectionCaip(caipStream, sender, inputSubjectType);
  }

  /**
   * Used to create a multiplexed stream for connecting to a trusted context,
   * like our own user interfaces, which have the provider APIs, but also
   * receive the exported API from this controller, which includes trusted
   * functions, like the ability to approve transactions or sign messages.
   *
   * @param {*} connectionStream - The duplex stream to connect to.
   * @param {MessageSender} sender - The sender of the messages on this stream
   */
  setupTrustedCommunication(connectionStream, sender) {
    // setup multiplexing
    const mux = setupMultiplex(connectionStream);
    // connect features
    this.setupControllerConnection(mux.createStream('controller'));
    this.setupProviderConnectionEip1193(
      mux.createStream('provider'),
      sender,
      SubjectType.Internal,
    );
  }

  /**
   * Used to create a multiplexed stream for connecting to the phishing warning page.
   *
   * @param options - Options bag.
   * @param {ReadableStream} options.connectionStream - The Duplex stream to connect to.
   */
  setupPhishingCommunication({ connectionStream }) {
    const { usePhishDetect } = this.preferencesController.store.getState();

    if (!usePhishDetect) {
      return;
    }

    // setup multiplexing
    const mux = setupMultiplex(connectionStream);
    const phishingStream = mux.createStream(PHISHING_SAFELIST);

    // set up postStream transport
    phishingStream.on(
      'data',
      createMetaRPCHandler(
        {
          safelistPhishingDomain: this.safelistPhishingDomain.bind(this),
          backToSafetyPhishingWarning:
            this.backToSafetyPhishingWarning.bind(this),
        },
        phishingStream,
      ),
    );
  }

  /**
   * Called when we detect a suspicious domain. Requests the browser redirects
   * to our anti-phishing page.
   *
   * @private
   * @param {*} connectionStream - The duplex stream to the per-page script,
   * for sending the reload attempt to.
   * @param {string} hostname - The hostname that triggered the suspicion.
   */
  sendPhishingWarning(connectionStream, hostname) {
    const mux = setupMultiplex(connectionStream);
    const phishingStream = mux.createStream('phishing');
    phishingStream.write({ hostname });
  }

  /**
   * A method for providing our API over a stream using JSON-RPC.
   *
   * @param {*} outStream - The stream to provide our API over.
   */
  setupControllerConnection(outStream) {
    const api = this.getApi();

    // report new active controller connection
    this.activeControllerConnections += 1;
    this.emit('controllerConnectionChanged', this.activeControllerConnections);

    // set up postStream transport
    outStream.on('data', createMetaRPCHandler(api, outStream));
    const handleUpdate = (update) => {
      if (!isStreamWritable(outStream)) {
        return;
      }
      // send notification to client-side
      outStream.write({
        jsonrpc: '2.0',
        method: 'sendUpdate',
        params: [update],
      });
    };
    this.on('update', handleUpdate);
    const startUISync = () => {
      if (!isStreamWritable(outStream)) {
        return;
      }
      // send notification to client-side
      outStream.write({
        jsonrpc: '2.0',
        method: 'startUISync',
      });
    };

    if (this.startUISync) {
      startUISync();
    } else {
      this.once('startUISync', startUISync);
    }

    outStream.on('end', () => {
      this.activeControllerConnections -= 1;
      this.emit(
        'controllerConnectionChanged',
        this.activeControllerConnections,
      );
      this.removeListener('update', handleUpdate);
    });
  }

  /**
   * A method for serving our ethereum provider over a given stream.
   *
   * @param {*} outStream - The stream to provide over.
   * @param {MessageSender | SnapSender} sender - The sender of the messages on this stream
   * @param {SubjectType} subjectType - The type of the sender, i.e. subject.
   */
  setupProviderConnectionEip1193(outStream, sender, subjectType) {
    let origin;
    if (subjectType === SubjectType.Internal) {
      origin = ORIGIN_METAMASK;
    } else if (subjectType === SubjectType.Snap) {
      origin = sender.snapId;
    } else {
      origin = new URL(sender.url).origin;
    }

    if (sender.id && sender.id !== this.extension.runtime.id) {
      this.subjectMetadataController.addSubjectMetadata({
        origin,
        extensionId: sender.id,
        subjectType: SubjectType.Extension,
      });
    }

    let tabId;
    if (sender.tab && sender.tab.id) {
      tabId = sender.tab.id;
    }

    const engine = this.setupProviderEngineEip1193({
      origin,
      sender,
      subjectType,
      tabId,
    });

    const dupeReqFilterStream = createDupeReqFilterStream();

    // setup connection
    const providerStream = createEngineStream({ engine });

    const connectionId = this.addConnection(origin, { engine });

    pipeline(
      outStream,
      dupeReqFilterStream,
      providerStream,
      outStream,
      (err) => {
        // handle any middleware cleanup
        engine._middleware.forEach((mid) => {
          if (mid.destroy && typeof mid.destroy === 'function') {
            mid.destroy();
          }
        });
        connectionId && this.removeConnection(origin, connectionId);
        if (err) {
          log.error(err);
        }
      },
    );

    // Used to show wallet liveliness to the provider
    if (subjectType !== SubjectType.Internal) {
      this._notifyChainChangeForConnection({ engine }, origin);
    }
  }

  /**
   * A method for serving our CAIP provider over a given stream.
   *
   * @param {*} outStream - The stream to provide over.
   * @param {MessageSender | SnapSender} sender - The sender of the messages on this stream
   * @param {SubjectType} subjectType - The type of the sender, i.e. subject.
   */
  setupProviderConnectionCaip(outStream, sender, subjectType) {
    let origin;
    if (subjectType === SubjectType.Internal) {
      origin = ORIGIN_METAMASK;
    } else if (subjectType === SubjectType.Snap) {
      origin = sender.snapId;
    } else {
      origin = new URL(sender.url).origin;
    }

    if (sender.id && sender.id !== this.extension.runtime.id) {
      this.subjectMetadataController.addSubjectMetadata({
        origin,
        extensionId: sender.id,
        subjectType: SubjectType.Extension,
      });
    }

    let tabId;
    if (sender.tab && sender.tab.id) {
      tabId = sender.tab.id;
    }

    const engine = this.setupProviderEngineCaip({
      origin,
      tabId,
    });

    const dupeReqFilterStream = createDupeReqFilterStream();

    // setup connection
    const providerStream = createEngineStream({ engine });

    const connectionId = this.addConnection(origin, { engine });

    pipeline(
      outStream,
      dupeReqFilterStream,
      providerStream,
      outStream,
      (err) => {
        // handle any middleware cleanup
        engine._middleware.forEach((mid) => {
          if (mid.destroy && typeof mid.destroy === 'function') {
            mid.destroy();
          }
        });
        connectionId && this.removeConnection(origin, connectionId);
        if (err) {
          log.error(err);
        }
      },
    );

    // Used to show wallet liveliness to the provider
    if (subjectType !== SubjectType.Internal) {
      this._notifyChainChangeForConnection({ engine }, origin);
    }
  }

  /**
   * For snaps running in workers.
   *
   * @param snapId
   * @param connectionStream
   */
  setupSnapProvider(snapId, connectionStream) {
    this.setupUntrustedCommunicationEip1193({
      connectionStream,
      sender: { snapId },
      subjectType: SubjectType.Snap,
    });
  }

  /**
   * A method for creating an ethereum provider that is safely restricted for the requesting subject.
   *
   * @param {object} options - Provider engine options
   * @param {string} options.origin - The origin of the sender
   * @param {MessageSender | SnapSender} options.sender - The sender object.
   * @param {string} options.subjectType - The type of the sender subject.
   * @param {tabId} [options.tabId] - The tab ID of the sender - if the sender is within a tab
   */
  setupProviderEngineEip1193({ origin, subjectType, sender, tabId }) {
    const engine = new JsonRpcEngine();

    // Append origin to each request
    engine.push(createOriginMiddleware({ origin }));

    // Append selectedNetworkClientId to each request
    engine.push(createSelectedNetworkMiddleware(this.controllerMessenger));

    // Add a middleware that will switch chain on each request (as needed)
    const requestQueueMiddleware = createQueuedRequestMiddleware({
      enqueueRequest: this.queuedRequestController.enqueueRequest.bind(
        this.queuedRequestController,
      ),
      useRequestQueue: this.preferencesController.getUseRequestQueue.bind(
        this.preferencesController,
      ),
      shouldEnqueueRequest: (request) => {
        if (
          request.method === 'eth_requestAccounts' &&
          this.permissionController.hasPermission(
            request.origin,
            PermissionNames.eth_accounts,
          )
        ) {
          return false;
        }
        return methodsWithConfirmation.includes(request.method);
      },
    });
    engine.push(requestQueueMiddleware);

    // If the origin is not in the selectedNetworkController's `domains` state
    // when the provider engine is created, the selectedNetworkController will
    // fetch the globally selected networkClient from the networkController and wrap
    // it in a proxy which can be switched to use its own state if/when the origin
    // is added to the `domains` state
    const proxyClient =
      this.selectedNetworkController.getProviderAndBlockTracker(origin);

    // We create the filter and subscription manager middleware now, but they will
    // be inserted into the engine later.
    const filterMiddleware = createFilterMiddleware(proxyClient);
    const subscriptionManager = createSubscriptionManager(proxyClient);
    subscriptionManager.events.on('notification', (message) =>
      engine.emit('notification', message),
    );

    // Append tabId to each request if it exists
    if (tabId) {
      engine.push(createTabIdMiddleware({ tabId }));
    }

    engine.push(createLoggerMiddleware({ origin }));
    engine.push(this.permissionLogController.createMiddleware());

    if (origin === BaseUrl.Portfolio) {
      engine.push(createTxVerificationMiddleware(this.networkController));
    }

    engine.push(
      createPPOMMiddleware(
        this.ppomController,
        this.preferencesController,
        this.networkController,
        this.appStateController,
        this.updateSecurityAlertResponse.bind(this),
      ),
    );

    const isConfirmationRedesignEnabled = () => {
      return this.preferencesController.store.getState().preferences
        .redesignedConfirmationsEnabled;
    };

    engine.push(
      createRPCMethodTrackingMiddleware({
        trackEvent: this.metaMetricsController.trackEvent.bind(
          this.metaMetricsController,
        ),
        getMetricsState: this.metaMetricsController.store.getState.bind(
          this.metaMetricsController.store,
        ),
        getAccountType: this.getAccountType.bind(this),
        getDeviceModel: this.getDeviceModel.bind(this),
        isConfirmationRedesignEnabled,
        snapAndHardwareMessenger: this.controllerMessenger.getRestricted({
          name: 'SnapAndHardwareMessenger',
          allowedActions: [
            'KeyringController:getKeyringForAccount',
            'SnapController:get',
            'AccountsController:getSelectedAccount',
          ],
        }),
        appStateController: this.appStateController,
      }),
    );

    engine.push(createUnsupportedMethodMiddleware());

    // Legacy RPC methods that need to be implemented _ahead of_ the permission
    // middleware.
    engine.push(
      createLegacyMethodMiddleware({
        getAccounts: this.getPermittedAccounts.bind(this, origin),
      }),
    );

    if (subjectType !== SubjectType.Internal) {
      engine.push(
        this.permissionController.createPermissionMiddleware({
          origin,
        }),
      );
    }

    if (subjectType === SubjectType.Website) {
      engine.push(
        createOnboardingMiddleware({
          location: sender.url,
          registerOnboarding: this.onboardingController.registerOnboarding,
        }),
      );
    }

    // EVM requests and eth permissions should not be passed to non-EVM accounts
    // this middleware intercepts these requests and returns an error.
    engine.push(
      createEvmMethodsToNonEvmAccountReqFilterMiddleware({
        messenger: this.controllerMessenger.getRestricted({
          name: 'EvmMethodsToNonEvmAccountFilterMessenger',
          allowedActions: ['AccountsController:getSelectedAccount'],
        }),
      }),
    );

    // Unrestricted/permissionless RPC method implementations.
    // They must nevertheless be placed _behind_ the permission middleware.
    engine.push(
      createMethodMiddleware({
        origin,

        subjectType,

        // Miscellaneous
        addSubjectMetadata:
          this.subjectMetadataController.addSubjectMetadata.bind(
            this.subjectMetadataController,
          ),
        metamaskState: this.getState(),
        getProviderState: this.getProviderState.bind(this),
        getUnlockPromise: this.appStateController.getUnlockPromise.bind(
          this.appStateController,
        ),
        handleWatchAssetRequest: this.handleWatchAssetRequest.bind(this),
        requestUserApproval:
          this.approvalController.addAndShowApprovalRequest.bind(
            this.approvalController,
          ),
        startApprovalFlow: this.approvalController.startFlow.bind(
          this.approvalController,
        ),
        endApprovalFlow: this.approvalController.endFlow.bind(
          this.approvalController,
        ),
        sendMetrics: this.metaMetricsController.trackEvent.bind(
          this.metaMetricsController,
        ),
        // Permission-related
        getAccounts: this.getPermittedAccounts.bind(this, origin),
        getPermissionsForOrigin: this.permissionController.getPermissions.bind(
          this.permissionController,
          origin,
        ),
        hasPermission: this.permissionController.hasPermission.bind(
          this.permissionController,
          origin,
        ),
        requestAccountsPermission:
          this.permissionController.requestPermissions.bind(
            this.permissionController,
            { origin },
            { eth_accounts: {} },
          ),
        requestPermittedChainsPermission: (chainIds) =>
          this.permissionController.requestPermissions(
            { origin },
            {
              [PermissionNames.permittedChains]: {
                caveats: [
                  CaveatFactories[CaveatTypes.restrictNetworkSwitching](
                    chainIds,
                  ),
                ],
              },
            },
          ),
        requestPermissionsForOrigin:
          this.permissionController.requestPermissions.bind(
            this.permissionController,
            { origin },
          ),
        revokePermissionsForOrigin: (permissionKeys) => {
          try {
            this.permissionController.revokePermissions({
              [origin]: permissionKeys,
            });
          } catch (e) {
            // we dont want to handle errors here because
            // the revokePermissions api method should just
            // return `null` if the permissions were not
            // successfully revoked or if the permissions
            // for the origin do not exist
            console.log(e);
          }
        },
        getCaveat: ({ target, caveatType }) => {
          try {
            return this.permissionController.getCaveat(
              origin,
              target,
              caveatType,
            );
          } catch (e) {
            if (e instanceof PermissionDoesNotExistError) {
              // suppress expected error in case that the origin
              // does not have the target permission yet
            } else {
              throw e;
            }
          }

          return undefined;
        },
        getChainPermissionsFeatureFlag: () =>
          Boolean(process.env.CHAIN_PERMISSIONS),
        getCurrentRpcUrl: () =>
          this.networkController.state.providerConfig.rpcUrl,
        // network configuration-related
        upsertNetworkConfiguration:
          this.networkController.upsertNetworkConfiguration.bind(
            this.networkController,
          ),
        setActiveNetwork: async (networkClientId) => {
          await this.networkController.setActiveNetwork(networkClientId);
          // if the origin has the eth_accounts permission
          // we set per dapp network selection state
          if (
            this.permissionController.hasPermission(
              origin,
              PermissionNames.eth_accounts,
            )
          ) {
            this.selectedNetworkController.setNetworkClientIdForDomain(
              origin,
              networkClientId,
            );
          }
        },
        findNetworkConfigurationBy: this.findNetworkConfigurationBy.bind(this),
        getCurrentChainIdForDomain: (domain) => {
          const networkClientId =
            this.selectedNetworkController.getNetworkClientIdForDomain(domain);
          const { chainId } =
            this.networkController.getNetworkConfigurationByNetworkClientId(
              networkClientId,
            );
          return chainId;
        },

        // Web3 shim-related
        getWeb3ShimUsageState: this.alertController.getWeb3ShimUsageState.bind(
          this.alertController,
        ),
        setWeb3ShimUsageRecorded:
          this.alertController.setWeb3ShimUsageRecorded.bind(
            this.alertController,
          ),

        ///: BEGIN:ONLY_INCLUDE_IF(build-mmi)
        handleMmiAuthenticate:
          this.institutionalFeaturesController.handleMmiAuthenticate.bind(
            this.institutionalFeaturesController,
          ),
        handleMmiCheckIfTokenIsPresent:
          this.mmiController.handleMmiCheckIfTokenIsPresent.bind(
            this.mmiController,
          ),
        handleMmiDashboardData: this.mmiController.handleMmiDashboardData.bind(
          this.mmiController,
        ),
        handleMmiSetAccountAndNetwork:
          this.mmiController.setAccountAndNetwork.bind(this.mmiController),
        handleMmiOpenAddHardwareWallet:
          this.mmiController.handleMmiOpenAddHardwareWallet.bind(
            this.mmiController,
          ),
        ///: END:ONLY_INCLUDE_IF
      }),
    );

    engine.push(
      createSnapsMethodMiddleware(subjectType === SubjectType.Snap, {
        getUnlockPromise: this.appStateController.getUnlockPromise.bind(
          this.appStateController,
        ),
        getSnaps: this.controllerMessenger.call.bind(
          this.controllerMessenger,
          'SnapController:getPermitted',
          origin,
        ),
        requestPermissions: async (requestedPermissions) =>
          await this.permissionController.requestPermissions(
            { origin },
            requestedPermissions,
          ),
        getPermissions: this.permissionController.getPermissions.bind(
          this.permissionController,
          origin,
        ),
        getSnapFile: this.controllerMessenger.call.bind(
          this.controllerMessenger,
          'SnapController:getFile',
          origin,
        ),
        installSnaps: this.controllerMessenger.call.bind(
          this.controllerMessenger,
          'SnapController:install',
          origin,
        ),
        invokeSnap: this.permissionController.executeRestrictedMethod.bind(
          this.permissionController,
          origin,
          RestrictedMethods.wallet_snap,
        ),
        getIsLocked: () => {
          return !this.appStateController.isUnlocked();
        },
        ///: BEGIN:ONLY_INCLUDE_IF(keyring-snaps)
        hasPermission: this.permissionController.hasPermission.bind(
          this.permissionController,
          origin,
        ),
        getSnap: this.controllerMessenger.call.bind(
          this.controllerMessenger,
          'SnapController:get',
        ),
        getAllSnaps: this.controllerMessenger.call.bind(
          this.controllerMessenger,
          'SnapController:getAll',
        ),
        handleSnapRpcRequest: (args) =>
          this.handleSnapRequest({ ...args, origin }),
        getAllowedKeyringMethods: keyringSnapPermissionsBuilder(
          this.subjectMetadataController,
          origin,
        ),
        createInterface: this.controllerMessenger.call.bind(
          this.controllerMessenger,
          'SnapInterfaceController:createInterface',
          origin,
        ),
        getInterfaceState: (...args) =>
          this.controllerMessenger.call(
            'SnapInterfaceController:getInterface',
            origin,
            ...args,
          ).state,
        updateInterface: this.controllerMessenger.call.bind(
          this.controllerMessenger,
          'SnapInterfaceController:updateInterface',
          origin,
        ),
        ///: END:ONLY_INCLUDE_IF
      }),
    );

    engine.push(filterMiddleware);
    engine.push(subscriptionManager.middleware);

    engine.push(this.metamaskMiddleware);

    engine.push(providerAsMiddleware(proxyClient.provider));

    return engine;
  }

  /**
   * A method for creating a CAIP provider that is safely restricted for the requesting subject.
   *
   * @param {object} options - Provider engine options
   * @param {string} options.origin - The origin of the sender
   * @param {tabId} [options.tabId] - The tab ID of the sender - if the sender is within a tab
   */
  setupProviderEngineCaip({ origin, tabId }) {
    const engine = new JsonRpcEngine();

    engine.push((request, _res, _next, end) => {
      console.log('CAIP request received', { origin, tabId, request });
      return end(new Error('CAIP RPC Pipeline not yet implemented.'));
    });

    return engine;
  }

  /**
   * TODO:LegacyProvider: Delete
   * A method for providing our public config info over a stream.
   * This includes info we like to be synchronous if possible, like
   * the current selected account, and network ID.
   *
   * Since synchronous methods have been deprecated in web3,
   * this is a good candidate for deprecation.
   *
   * @param {*} outStream - The stream to provide public config over.
   */
  setupPublicConfig(outStream) {
    const configStream = storeAsStream(this.publicConfigStore);

    pipeline(configStream, outStream, (err) => {
      configStream.destroy();
      if (err) {
        log.error(err);
      }
    });
  }

  /**
   * Adds a reference to a connection by origin. Ignores the 'metamask' origin.
   * Caller must ensure that the returned id is stored such that the reference
   * can be deleted later.
   *
   * @param {string} origin - The connection's origin string.
   * @param {object} options - Data associated with the connection
   * @param {object} options.engine - The connection's JSON Rpc Engine
   * @returns {string} The connection's id (so that it can be deleted later)
   */
  addConnection(origin, { engine }) {
    if (origin === ORIGIN_METAMASK) {
      return null;
    }

    if (!this.connections[origin]) {
      this.connections[origin] = {};
    }

    const id = nanoid();
    this.connections[origin][id] = {
      engine,
    };

    return id;
  }

  /**
   * Deletes a reference to a connection, by origin and id.
   * Ignores unknown origins.
   *
   * @param {string} origin - The connection's origin string.
   * @param {string} id - The connection's id, as returned from addConnection.
   */
  removeConnection(origin, id) {
    const connections = this.connections[origin];
    if (!connections) {
      return;
    }

    delete connections[id];

    if (Object.keys(connections).length === 0) {
      delete this.connections[origin];
    }
  }

  /**
   * Closes all connections for the given origin, and removes the references
   * to them.
   * Ignores unknown origins.
   *
   * @param {string} origin - The origin string.
   */
  removeAllConnections(origin) {
    const connections = this.connections[origin];
    if (!connections) {
      return;
    }

    Object.keys(connections).forEach((id) => {
      this.removeConnection(origin, id);
    });
  }

  /**
   * Causes the RPC engines associated with the connections to the given origin
   * to emit a notification event with the given payload.
   *
   * The caller is responsible for ensuring that only permitted notifications
   * are sent.
   *
   * Ignores unknown origins.
   *
   * @param {string} origin - The connection's origin string.
   * @param {unknown} payload - The event payload.
   */
  notifyConnections(origin, payload) {
    const connections = this.connections[origin];

    if (connections) {
      Object.values(connections).forEach((conn) => {
        if (conn.engine) {
          conn.engine.emit('notification', payload);
        }
      });
    }
  }

  /**
   * Causes the RPC engines associated with all connections to emit a
   * notification event with the given payload.
   *
   * If the "payload" parameter is a function, the payload for each connection
   * will be the return value of that function called with the connection's
   * origin.
   *
   * The caller is responsible for ensuring that only permitted notifications
   * are sent.
   *
   * @param {unknown} payload - The event payload, or payload getter function.
   */
  notifyAllConnections(payload) {
    const getPayload =
      typeof payload === 'function'
        ? (origin) => payload(origin)
        : () => payload;

    Object.keys(this.connections).forEach((origin) => {
      Object.values(this.connections[origin]).forEach(async (conn) => {
        try {
          this.notifyConnection(conn, await getPayload(origin));
        } catch (err) {
          console.error(err);
        }
      });
    });
  }

  /**
   * Causes the RPC engine for passed connection to emit a
   * notification event with the given payload.
   *
   * The caller is responsible for ensuring that only permitted notifications
   * are sent.
   *
   * @param {object} connection - Data associated with the connection
   * @param {object} connection.engine - The connection's JSON Rpc Engine
   * @param {unknown} payload - The event payload
   */
  notifyConnection(connection, payload) {
    try {
      if (connection.engine) {
        connection.engine.emit('notification', payload);
      }
    } catch (err) {
      console.error(err);
    }
  }

  // handlers

  /**
   * Handle a KeyringController update
   *
   * @param {object} state - the KC state
   * @returns {Promise<void>}
   * @private
   */
  async _onKeyringControllerUpdate(state) {
    const { keyrings } = state;

    // The accounts tracker only supports EVM addresses and the keyring
    // controller may pass non-EVM addresses, so we filter them out
    const addresses = keyrings
      .reduce((acc, { accounts }) => acc.concat(accounts), [])
      .filter(isEthAddress);

    if (!addresses.length) {
      return;
    }

    this.accountTracker.syncWithAddresses(addresses);
  }

  /**
   * Handle global application unlock.
   * Notifies all connections that the extension is unlocked, and which
   * account(s) are currently accessible, if any.
   */
  _onUnlock() {
    this.notifyAllConnections(async (origin) => {
      return {
        method: NOTIFICATION_NAMES.unlockStateChanged,
        params: {
          isUnlocked: true,
          accounts: await this.getPermittedAccounts(origin),
        },
      };
    });

    this.unMarkPasswordForgotten();

    // In the current implementation, this handler is triggered by a
    // KeyringController event. Other controllers subscribe to the 'unlock'
    // event of the MetaMaskController itself.
    this.emit('unlock');
  }

  /**
   * Handle global application lock.
   * Notifies all connections that the extension is locked.
   */
  _onLock() {
    this.notifyAllConnections({
      method: NOTIFICATION_NAMES.unlockStateChanged,
      params: {
        isUnlocked: false,
      },
    });

    // In the current implementation, this handler is triggered by a
    // KeyringController event. Other controllers subscribe to the 'lock'
    // event of the MetaMaskController itself.
    this.emit('lock');
  }

  /**
   * Handle memory state updates.
   * - Ensure isClientOpenAndUnlocked is updated
   * - Notifies all connections with the new provider network state
   *   - The external providers handle diffing the state
   *
   * @param newState
   */
  _onStateUpdate(newState) {
    this.isClientOpenAndUnlocked = newState.isUnlocked && this._isClientOpen;
    this._notifyChainChange();
  }

  // misc

  /**
   * A method for emitting the full MetaMask state to all registered listeners.
   *
   * @private
   */
  privateSendUpdate() {
    this.emit('update', this.getState());
  }

  /**
   * @returns {boolean} Whether the extension is unlocked.
   */
  isUnlocked() {
    return this.keyringController.state.isUnlocked;
  }

  //=============================================================================
  // MISCELLANEOUS
  //=============================================================================

  getExternalPendingTransactions(address) {
    return this.smartTransactionsController.getTransactions({
      addressFrom: address,
      status: 'pending',
    });
  }

  /**
   * Returns the nonce that will be associated with a transaction once approved
   *
   * @param {string} address - The hex string address for the transaction
   * @param networkClientId - The optional networkClientId to get the nonce lock with
   * @returns {Promise<number>}
   */
  async getPendingNonce(address, networkClientId) {
    const { nonceDetails, releaseLock } = await this.txController.getNonceLock(
      address,
      process.env.TRANSACTION_MULTICHAIN ? networkClientId : undefined,
    );

    const pendingNonce = nonceDetails.params.highestSuggested;

    releaseLock();
    return pendingNonce;
  }

  /**
   * Returns the next nonce according to the nonce-tracker
   *
   * @param {string} address - The hex string address for the transaction
   * @param networkClientId - The optional networkClientId to get the nonce lock with
   * @returns {Promise<number>}
   */
  async getNextNonce(address, networkClientId) {
    const nonceLock = await this.txController.getNonceLock(
      address,
      process.env.TRANSACTION_MULTICHAIN ? networkClientId : undefined,
    );
    nonceLock.releaseLock();
    return nonceLock.nextNonce;
  }

  /**
   * Throw an artificial error in a timeout handler for testing purposes.
   *
   * @param message - The error message.
   * @deprecated This is only mean to facilitiate E2E testing. We should not
   * use this for handling errors.
   */
  throwTestError(message) {
    setTimeout(() => {
      const error = new Error(message);
      error.name = 'TestError';
      throw error;
    });
  }

  /**
   * A method for setting TransactionController event listeners
   */
  _addTransactionControllerListeners() {
    const transactionMetricsRequest = this.getTransactionMetricsRequest();

    this.controllerMessenger.subscribe(
      'TransactionController:postTransactionBalanceUpdated',
      handlePostTransactionBalanceUpdate.bind(null, transactionMetricsRequest),
    );

    this.controllerMessenger.subscribe(
      'TransactionController:unapprovedTransactionAdded',
      (transactionMeta) =>
        handleTransactionAdded(transactionMetricsRequest, { transactionMeta }),
    );

    this.controllerMessenger.subscribe(
      'TransactionController:transactionApproved',
      handleTransactionApproved.bind(null, transactionMetricsRequest),
    );

    this.controllerMessenger.subscribe(
      'TransactionController:transactionDropped',
      handleTransactionDropped.bind(null, transactionMetricsRequest),
    );

    this.controllerMessenger.subscribe(
      'TransactionController:transactionConfirmed',
      handleTransactionConfirmed.bind(null, transactionMetricsRequest),
    );

    this.controllerMessenger.subscribe(
      'TransactionController:transactionFailed',
      handleTransactionFailed.bind(null, transactionMetricsRequest),
    );

    this.controllerMessenger.subscribe(
      'TransactionController:transactionNewSwap',
      ({ transactionMeta }) =>
        this.swapsController.setTradeTxId(transactionMeta.id),
    );

    this.controllerMessenger.subscribe(
      'TransactionController:transactionNewSwapApproval',
      ({ transactionMeta }) =>
        this.swapsController.setApproveTxId(transactionMeta.id),
    );

    this.controllerMessenger.subscribe(
      'TransactionController:transactionRejected',
      handleTransactionRejected.bind(null, transactionMetricsRequest),
    );

    this.controllerMessenger.subscribe(
      'TransactionController:transactionSubmitted',
      handleTransactionSubmitted.bind(null, transactionMetricsRequest),
    );

    this.controllerMessenger.subscribe(
      'TransactionController:transactionStatusUpdated',
      ({ transactionMeta }) => {
        this._onFinishedTransaction(transactionMeta);
      },
    );
  }

  getTransactionMetricsRequest() {
    const controllerActions = {
      // Metametrics Actions
      createEventFragment: this.metaMetricsController.createEventFragment.bind(
        this.metaMetricsController,
      ),
      finalizeEventFragment:
        this.metaMetricsController.finalizeEventFragment.bind(
          this.metaMetricsController,
        ),
      getEventFragmentById:
        this.metaMetricsController.getEventFragmentById.bind(
          this.metaMetricsController,
        ),
      getParticipateInMetrics: () =>
        this.metaMetricsController.state.participateInMetaMetrics,
      trackEvent: this.metaMetricsController.trackEvent.bind(
        this.metaMetricsController,
      ),
      updateEventFragment: this.metaMetricsController.updateEventFragment.bind(
        this.metaMetricsController,
      ),
      // Other dependencies
      getAccountType: this.getAccountType.bind(this),
      getDeviceModel: this.getDeviceModel.bind(this),
      getEIP1559GasFeeEstimates:
        this.gasFeeController.fetchGasFeeEstimates.bind(this.gasFeeController),
      getSelectedAddress: () =>
        this.accountsController.getSelectedAccount().address,
      getTokenStandardAndDetails: this.getTokenStandardAndDetails.bind(this),
      getTransaction: (id) =>
        this.txController.state.transactions.find((tx) => tx.id === id),
      getIsSmartTransaction: () => {
        return getIsSmartTransaction(this._getMetaMaskState());
      },
      getSmartTransactionByMinedTxHash: (txHash) => {
        return this.smartTransactionsController.getSmartTransactionByMinedTxHash(
          txHash,
        );
      },
      getRedesignedConfirmationsEnabled: () => {
        return this.preferencesController.getRedesignedConfirmationsEnabled;
      },
    };
    return {
      ...controllerActions,
      snapAndHardwareMessenger: this.controllerMessenger.getRestricted({
        name: 'SnapAndHardwareMessenger',
        allowedActions: [
          'KeyringController:getKeyringForAccount',
          'SnapController:get',
          'AccountsController:getSelectedAccount',
        ],
      }),
      provider: this.provider,
    };
  }

  toggleExternalServices(useExternal) {
    this.preferencesController.toggleExternalServices(useExternal);
    this.tokenListController.updatePreventPollingOnNetworkRestart(!useExternal);
    if (useExternal) {
      this.tokenDetectionController.enable();
      this.gasFeeController.enableNonRPCGasFeeApis();
    } else {
      this.tokenDetectionController.disable();
      this.gasFeeController.disableNonRPCGasFeeApis();
    }
  }

  //=============================================================================
  // CONFIG
  //=============================================================================

  /**
   * Returns the first network configuration object that matches at least one field of the
   * provided search criteria. Returns null if no match is found
   *
   * @param {object} rpcInfo - The RPC endpoint properties and values to check.
   * @returns {object} rpcInfo found in the network configurations list
   */
  findNetworkConfigurationBy(rpcInfo) {
    const { networkConfigurations } = this.networkController.state;
    const networkConfiguration = Object.values(networkConfigurations).find(
      (configuration) => {
        return Object.keys(rpcInfo).some((key) => {
          return configuration[key] === rpcInfo[key];
        });
      },
    );

    return networkConfiguration || null;
  }

  /**
   * Sets the Ledger Live preference to use for Ledger hardware wallet support
   *
   * @param _keyring
   * @deprecated This method is deprecated and will be removed in the future.
   * Only webhid connections are supported in chrome and u2f in firefox.
   */
  async setLedgerTransportPreference(_keyring) {
    const transportType = window.navigator.hid
      ? LedgerTransportTypes.webhid
      : LedgerTransportTypes.u2f;
    const keyring =
      _keyring || (await this.getKeyringForDevice(HardwareDeviceNames.ledger));
    if (keyring?.updateTransportMethod) {
      return keyring.updateTransportMethod(transportType).catch((e) => {
        throw e;
      });
    }

    return undefined;
  }

  /**
   * A method for initializing storage the first time.
   *
   * @param {object} initState - The default state to initialize with.
   * @private
   */
  recordFirstTimeInfo(initState) {
    if (!('firstTimeInfo' in initState)) {
      const version = this.platform.getVersion();
      initState.firstTimeInfo = {
        version,
        date: Date.now(),
      };
    }
  }

  // TODO: Replace isClientOpen methods with `controllerConnectionChanged` events.
  /* eslint-disable accessor-pairs */
  /**
   * A method for recording whether the MetaMask user interface is open or not.
   *
   * @param {boolean} open
   */
  set isClientOpen(open) {
    this._isClientOpen = open;
  }
  /* eslint-enable accessor-pairs */

  /**
   * A method that is called by the background when all instances of metamask are closed.
   * Currently used to stop polling in the gasFeeController.
   */
  onClientClosed() {
    try {
      this.gasFeeController.stopAllPolling();
      this.currencyRateController.stopAllPolling();
      this.appStateController.clearPollingTokens();
    } catch (error) {
      console.error(error);
    }
  }

  /**
   * A method that is called by the background when a particular environment type is closed (fullscreen, popup, notification).
   * Currently used to stop polling in the gasFeeController for only that environement type
   *
   * @param environmentType
   */
  onEnvironmentTypeClosed(environmentType) {
    const appStatePollingTokenType =
      POLLING_TOKEN_ENVIRONMENT_TYPES[environmentType];
    const pollingTokensToDisconnect =
      this.appStateController.store.getState()[appStatePollingTokenType];
    pollingTokensToDisconnect.forEach((pollingToken) => {
      this.gasFeeController.stopPollingByPollingToken(pollingToken);
      this.currencyRateController.stopPollingByPollingToken(pollingToken);
      this.appStateController.removePollingToken(
        pollingToken,
        appStatePollingTokenType,
      );
    });
  }

  /**
   * Adds a domain to the PhishingController safelist
   *
   * @param {string} hostname - the domain to safelist
   */
  safelistPhishingDomain(hostname) {
    return this.phishingController.bypass(hostname);
  }

  async backToSafetyPhishingWarning() {
    const extensionURL = this.platform.getExtensionURL();
    await this.platform.switchToAnotherURL(undefined, extensionURL);
  }

  /**
   * Locks MetaMask
   */
  setLocked() {
    return this.keyringController.setLocked();
  }

  removePermissionsFor = (subjects) => {
    try {
      this.permissionController.revokePermissions(subjects);
    } catch (exp) {
      if (!(exp instanceof PermissionsRequestNotFoundError)) {
        throw exp;
      }
    }
  };

  updateCaveat = (origin, target, caveatType, caveatValue) => {
    try {
      this.controllerMessenger.call(
        'PermissionController:updateCaveat',
        origin,
        target,
        caveatType,
        caveatValue,
      );
    } catch (exp) {
      if (!(exp instanceof PermissionsRequestNotFoundError)) {
        throw exp;
      }
    }
  };

  updateNetworksList = (sortedNetworkList) => {
    try {
      this.networkOrderController.updateNetworksList(sortedNetworkList);
    } catch (err) {
      log.error(err.message);
      throw err;
    }
  };

  updateAccountsList = (pinnedAccountList) => {
    try {
      this.accountOrderController.updateAccountsList(pinnedAccountList);
    } catch (err) {
      log.error(err.message);
      throw err;
    }
  };

  updateHiddenAccountsList = (hiddenAccountList) => {
    try {
      this.accountOrderController.updateHiddenAccountsList(hiddenAccountList);
    } catch (err) {
      log.error(err.message);
      throw err;
    }
  };

  rejectPermissionsRequest = (requestId) => {
    try {
      this.permissionController.rejectPermissionsRequest(requestId);
    } catch (exp) {
      if (!(exp instanceof PermissionsRequestNotFoundError)) {
        throw exp;
      }
    }
  };

  acceptPermissionsRequest = (request) => {
    try {
      this.permissionController.acceptPermissionsRequest(request);
    } catch (exp) {
      if (!(exp instanceof PermissionsRequestNotFoundError)) {
        throw exp;
      }
    }
  };

  resolvePendingApproval = async (id, value, options) => {
    try {
      await this.approvalController.accept(id, value, options);
    } catch (exp) {
      if (!(exp instanceof ApprovalRequestNotFoundError)) {
        throw exp;
      }
    }
  };

  rejectPendingApproval = (id, error) => {
    try {
      this.approvalController.reject(
        id,
        new EthereumRpcError(error.code, error.message, error.data),
      );
    } catch (exp) {
      if (!(exp instanceof ApprovalRequestNotFoundError)) {
        throw exp;
      }
    }
  };

  async _onAccountChange(newAddress) {
    const permittedAccountsMap = getPermittedAccountsByOrigin(
      this.permissionController.state,
    );

    for (const [origin, accounts] of permittedAccountsMap.entries()) {
      if (accounts.includes(newAddress)) {
        this._notifyAccountsChange(origin, accounts);
      }
    }

    await this.txController.updateIncomingTransactions();
  }

  async _notifyAccountsChange(origin, newAccounts) {
    if (this.isUnlocked()) {
      this.notifyConnections(origin, {
        method: NOTIFICATION_NAMES.accountsChanged,
        // This should be the same as the return value of `eth_accounts`,
        // namely an array of the current / most recently selected Ethereum
        // account.
        params:
          newAccounts.length < 2
            ? // If the length is 1 or 0, the accounts are sorted by definition.
              newAccounts
            : // If the length is 2 or greater, we have to execute
              // `eth_accounts` vi this method.
              await this.getPermittedAccounts(origin),
      });
    }

    this.permissionLogController.updateAccountsHistory(origin, newAccounts);
  }

  async _notifyChainChange() {
    if (this.preferencesController.getUseRequestQueue()) {
      this.notifyAllConnections(async (origin) => ({
        method: NOTIFICATION_NAMES.chainChanged,
        params: await this.getProviderNetworkState(origin),
      }));
    } else {
      this.notifyAllConnections({
        method: NOTIFICATION_NAMES.chainChanged,
        params: await this.getProviderNetworkState(),
      });
    }
  }

  async _notifyChainChangeForConnection(connection, origin) {
    if (this.preferencesController.getUseRequestQueue()) {
      this.notifyConnection(connection, {
        method: NOTIFICATION_NAMES.chainChanged,
        params: await this.getProviderNetworkState(origin),
      });
    } else {
      this.notifyConnection(connection, {
        method: NOTIFICATION_NAMES.chainChanged,
        params: await this.getProviderNetworkState(),
      });
    }
  }

  async _onFinishedTransaction(transactionMeta) {
    if (
      ![TransactionStatus.confirmed, TransactionStatus.failed].includes(
        transactionMeta.status,
      )
    ) {
      return;
    }

    await this._createTransactionNotifcation(transactionMeta);
    await this._updateNFTOwnership(transactionMeta);
    this._trackTransactionFailure(transactionMeta);
  }

  async _createTransactionNotifcation(transactionMeta) {
    const { chainId } = transactionMeta;
    let rpcPrefs = {};

    if (chainId) {
      const { networkConfigurations } = this.networkController.state;

      const matchingNetworkConfig = Object.values(networkConfigurations).find(
        (networkConfiguration) => networkConfiguration.chainId === chainId,
      );

      rpcPrefs = matchingNetworkConfig?.rpcPrefs ?? {};
    }

    try {
      await this.platform.showTransactionNotification(
        transactionMeta,
        rpcPrefs,
      );
    } catch (error) {
      log.error('Failed to create transaction notification', error);
    }
  }

  async _updateNFTOwnership(transactionMeta) {
    // if this is a transferFrom method generated from within the app it may be an NFT transfer transaction
    // in which case we will want to check and update ownership status of the transferred NFT.

    const { type, txParams, chainId, txReceipt } = transactionMeta;
    const selectedAddress =
      this.accountsController.getSelectedAccount().address;

    const { allNfts } = this.nftController.state;
    const txReceiptLogs = txReceipt?.logs;

    const isContractInteractionTx =
      type === TransactionType.contractInteraction && txReceiptLogs;
    const isTransferFromTx =
      (type === TransactionType.tokenMethodTransferFrom ||
        type === TransactionType.tokenMethodSafeTransferFrom) &&
      txParams !== undefined;

    if (!isContractInteractionTx && !isTransferFromTx) {
      return;
    }

    if (isTransferFromTx) {
      const { data, to: contractAddress, from: userAddress } = txParams;
      const transactionData = parseStandardTokenTransactionData(data);
      // Sometimes the tokenId value is parsed as "_value" param. Not seeing this often any more, but still occasionally:
      // i.e. call approve() on BAYC contract - https://etherscan.io/token/0xbc4ca0eda7647a8ab7c2061c2e118a18a936f13d#writeContract, and tokenId shows up as _value,
      // not sure why since it doesn't match the ERC721 ABI spec we use to parse these transactions - https://github.com/MetaMask/metamask-eth-abis/blob/d0474308a288f9252597b7c93a3a8deaad19e1b2/src/abis/abiERC721.ts#L62.
      const transactionDataTokenId =
        getTokenIdParam(transactionData) ?? getTokenValueParam(transactionData);

      // check if its a known NFT
      const knownNft = allNfts?.[userAddress]?.[chainId]?.find(
        ({ address, tokenId }) =>
          isEqualCaseInsensitive(address, contractAddress) &&
          tokenId === transactionDataTokenId,
      );

      // if it is we check and update ownership status.
      if (knownNft) {
        this.nftController.checkAndUpdateSingleNftOwnershipStatus(
          knownNft,
          false,
          // TODO add networkClientId once it is available in the transactionMeta
          // the chainId previously passed here didn't actually allow us to check for ownership on a non globally selected network
          // because the check would use the provider for the globally selected network, not the chainId passed here.
          { userAddress },
        );
      }
    } else {
      // Else if contract interaction we will parse the logs

      const allNftTransferLog = txReceiptLogs.map((txReceiptLog) => {
        const isERC1155NftTransfer =
          txReceiptLog.topics &&
          txReceiptLog.topics[0] === TRANSFER_SINFLE_LOG_TOPIC_HASH;
        const isERC721NftTransfer =
          txReceiptLog.topics &&
          txReceiptLog.topics[0] === TOKEN_TRANSFER_LOG_TOPIC_HASH;
        let isTransferToSelectedAddress;

        if (isERC1155NftTransfer) {
          isTransferToSelectedAddress =
            txReceiptLog.topics &&
            txReceiptLog.topics[3] &&
            txReceiptLog.topics[3].match(selectedAddress?.slice(2));
        }

        if (isERC721NftTransfer) {
          isTransferToSelectedAddress =
            txReceiptLog.topics &&
            txReceiptLog.topics[2] &&
            txReceiptLog.topics[2].match(selectedAddress?.slice(2));
        }

        return {
          isERC1155NftTransfer,
          isERC721NftTransfer,
          isTransferToSelectedAddress,
          ...txReceiptLog,
        };
      });
      if (allNftTransferLog.length !== 0) {
        const allNftParsedLog = [];
        allNftTransferLog.forEach((singleLog) => {
          if (
            singleLog.isTransferToSelectedAddress &&
            (singleLog.isERC1155NftTransfer || singleLog.isERC721NftTransfer)
          ) {
            let iface;
            if (singleLog.isERC1155NftTransfer) {
              iface = new Interface(abiERC1155);
            } else {
              iface = new Interface(abiERC721);
            }
            try {
              const parsedLog = iface.parseLog({
                data: singleLog.data,
                topics: singleLog.topics,
              });
              allNftParsedLog.push({
                contract: singleLog.address,
                ...parsedLog,
              });
            } catch (err) {
              // ignore
            }
          }
        });
        // Filter known nfts and new Nfts
        const knownNFTs = [];
        const newNFTs = [];
        allNftParsedLog.forEach((single) => {
          const tokenIdFromLog = getTokenIdParam(single);
          const existingNft = allNfts?.[selectedAddress]?.[chainId]?.find(
            ({ address, tokenId }) => {
              return (
                isEqualCaseInsensitive(address, single.contract) &&
                tokenId === tokenIdFromLog
              );
            },
          );
          if (existingNft) {
            knownNFTs.push(existingNft);
          } else {
            newNFTs.push({
              tokenId: tokenIdFromLog,
              ...single,
            });
          }
        });
        // For known nfts only refresh ownership
        const refreshOwnershipNFts = knownNFTs.map(async (singleNft) => {
          return this.nftController.checkAndUpdateSingleNftOwnershipStatus(
            singleNft,
            false,
            // TODO add networkClientId once it is available in the transactionMeta
            // the chainId previously passed here didn't actually allow us to check for ownership on a non globally selected network
            // because the check would use the provider for the globally selected network, not the chainId passed here.
            { selectedAddress },
          );
        });
        await Promise.allSettled(refreshOwnershipNFts);
        // For new nfts, add them to state
        const addNftPromises = newNFTs.map(async (singleNft) => {
          return this.nftController.addNft(
            singleNft.contract,
            singleNft.tokenId,
          );
        });
        await Promise.allSettled(addNftPromises);
      }
    }
  }

  _trackTransactionFailure(transactionMeta) {
    const { txReceipt } = transactionMeta;
    const metamaskState = this.getState();

    if (!txReceipt || txReceipt.status !== '0x0') {
      return;
    }

    this.metaMetricsController.trackEvent(
      {
        event: 'Tx Status Update: On-Chain Failure',
        category: MetaMetricsEventCategory.Background,
        properties: {
          action: 'Transactions',
          errorMessage: transactionMeta.simulationFails?.reason,
          numberOfTokens: metamaskState.tokens.length,
          numberOfAccounts: Object.keys(metamaskState.accounts).length,
        },
      },
      {
        matomoEvent: true,
      },
    );
  }

  _onUserOperationAdded(userOperationMeta) {
    const transactionMeta = this.txController.state.transactions.find(
      (tx) => tx.id === userOperationMeta.id,
    );

    if (!transactionMeta) {
      return;
    }

    if (transactionMeta.type === TransactionType.swap) {
      this.controllerMessenger.publish(
        'TransactionController:transactionNewSwap',
        { transactionMeta },
      );
    } else if (transactionMeta.type === TransactionType.swapApproval) {
      this.controllerMessenger.publish(
        'TransactionController:transactionNewSwapApproval',
        { transactionMeta },
      );
    }
  }

  _onUserOperationTransactionUpdated(transactionMeta) {
    const updatedTransactionMeta = {
      ...transactionMeta,
      txParams: {
        ...transactionMeta.txParams,
        from: this.accountsController.getSelectedAccount().address,
      },
    };

    const transactionExists = this.txController.state.transactions.some(
      (tx) => tx.id === updatedTransactionMeta.id,
    );

    if (!transactionExists) {
      this.txController.update((state) => {
        state.transactions.push(updatedTransactionMeta);
      });
    }

    this.txController.updateTransaction(
      updatedTransactionMeta,
      'Generated from user operation',
    );

    this.controllerMessenger.publish(
      'TransactionController:transactionStatusUpdated',
      { transactionMeta: updatedTransactionMeta },
    );
  }

  _publishSmartTransactionHook(transactionMeta) {
    const state = this._getMetaMaskState();
    const isSmartTransaction = getIsSmartTransaction(state);
    if (!isSmartTransaction) {
      // Will cause TransactionController to publish to the RPC provider as normal.
      return { transactionHash: undefined };
    }
    const featureFlags = getFeatureFlagsByChainId(state);
    return submitSmartTransactionHook({
      transactionMeta,
      transactionController: this.txController,
      smartTransactionsController: this.smartTransactionsController,
      controllerMessenger: this.controllerMessenger,
      isSmartTransaction,
      featureFlags,
    });
  }

  _getMetaMaskState() {
    return {
      metamask: this.getState(),
    };
  }

  async #onPreferencesControllerStateChange(currentState, previousState) {
    const { currentLocale } = currentState;
    const { chainId } = this.networkController.state.providerConfig;

    await updateCurrentLocale(currentLocale);

    if (currentState.incomingTransactionsPreferences?.[chainId]) {
      this.txController.startIncomingTransactionPolling();
    } else {
      this.txController.stopIncomingTransactionPolling();
    }

    this.#checkTokenListPolling(currentState, previousState);

    // TODO: Remove once the preferences controller has been replaced with the core monorepo implementation
    this.controllerMessenger.publish(
      'PreferencesController:stateChange',
      currentState,
      [],
    );
  }

  #checkTokenListPolling(currentState, previousState) {
    const previousEnabled = this.#isTokenListPollingRequired(previousState);
    const newEnabled = this.#isTokenListPollingRequired(currentState);

    if (previousEnabled === newEnabled) {
      return;
    }

    this.tokenListController.updatePreventPollingOnNetworkRestart(!newEnabled);

    if (newEnabled) {
      log.debug('Started token list controller polling');
      this.tokenListController.start();
    } else {
      log.debug('Stopped token list controller polling');
      this.tokenListController.clearingTokenListData();
      this.tokenListController.stop();
    }
  }

  #isTokenListPollingRequired(preferencesControllerState) {
    const { useTokenDetection, useTransactionSimulations, preferences } =
      preferencesControllerState ?? {};

    const { petnamesEnabled } = preferences ?? {};

    return useTokenDetection || petnamesEnabled || useTransactionSimulations;
  }
}<|MERGE_RESOLUTION|>--- conflicted
+++ resolved
@@ -153,14 +153,6 @@
 
 import { AssetType, TokenStandard } from '../../shared/constants/transaction';
 import {
-<<<<<<< HEAD
-  AssetType,
-  TokenStandard,
-  SIGNING_METHODS,
-} from '../../shared/constants/transaction';
-import {
-=======
->>>>>>> 9f95f30c
   GAS_API_BASE_URL,
   GAS_DEV_API_BASE_URL,
   SWAPS_CLIENT_ID,
@@ -835,10 +827,6 @@
       stalelistRefreshInterval: process.env.IN_TEST ? 30 * SECOND : undefined,
     });
 
-<<<<<<< HEAD
-    ///: BEGIN:ONLY_INCLUDE_IF(blockaid)
-=======
->>>>>>> 9f95f30c
     this.ppomController = new PPOMController({
       messenger: this.controllerMessenger.getRestricted({
         name: 'PPOMController',
