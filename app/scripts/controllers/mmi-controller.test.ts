--- conflicted
+++ resolved
@@ -99,11 +99,7 @@
           'NetworkController:infuraIsUnblocked',
         ],
       }),
-<<<<<<< HEAD
-      state: mockNetworkState({chainId: CHAIN_IDS.SEPOLIA}),
-=======
       state: mockNetworkState({ chainId: CHAIN_IDS.SEPOLIA }),
->>>>>>> 65e656c9
       infuraProjectId: 'mock-infura-project-id',
     });
 
