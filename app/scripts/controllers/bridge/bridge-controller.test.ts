import nock from 'nock';
import { BRIDGE_API_BASE_URL } from '../../../../shared/constants/bridge';
import { CHAIN_IDS } from '../../../../shared/constants/network';
<<<<<<< HEAD
=======
import { SWAPS_API_V2_BASE_URL } from '../../../../shared/constants/swaps';
>>>>>>> 65e656c9
import BridgeController from './bridge-controller';
import { BridgeControllerMessenger } from './types';
import { DEFAULT_BRIDGE_CONTROLLER_STATE } from './constants';

const EMPTY_INIT_STATE = {
  bridgeState: DEFAULT_BRIDGE_CONTROLLER_STATE,
};

const messengerMock = {
  call: jest.fn(),
  registerActionHandler: jest.fn(),
  registerInitialEventPayload: jest.fn(),
  publish: jest.fn(),
} as unknown as jest.Mocked<BridgeControllerMessenger>;

describe('BridgeController', function () {
  let bridgeController: BridgeController;

  beforeAll(function () {
    bridgeController = new BridgeController({ messenger: messengerMock });
  });

  beforeEach(() => {
    jest.clearAllMocks();
    nock(BRIDGE_API_BASE_URL)
      .get('/getAllFeatureFlags')
      .reply(200, {
        'extension-support': true,
        'src-network-allowlist': [10, 534352],
        'dest-network-allowlist': [137, 42161],
      });
<<<<<<< HEAD
=======
    nock(BRIDGE_API_BASE_URL)
      .get('/getTokens?chainId=10')
      .reply(200, [
        {
          address: '0x1f9840a85d5af5bf1d1762f925bdaddc4201f984',
          symbol: 'ABC',
          decimals: 16,
        },
        {
          address: '0x1291478912',
          symbol: 'DEF',
          decimals: 16,
        },
      ]);
    nock(SWAPS_API_V2_BASE_URL)
      .get('/networks/10/topAssets')
      .reply(200, [
        {
          address: '0x1f9840a85d5af5bf1d1762f925bdaddc4201f984',
          symbol: 'ABC',
        },
      ]);
>>>>>>> 65e656c9
  });

  it('constructor should setup correctly', function () {
    expect(bridgeController.state).toStrictEqual(EMPTY_INIT_STATE);
  });

  it('setBridgeFeatureFlags should fetch and set the bridge feature flags', async function () {
    const expectedFeatureFlagsResponse = {
      extensionSupport: true,
      destNetworkAllowlist: [CHAIN_IDS.POLYGON, CHAIN_IDS.ARBITRUM],
      srcNetworkAllowlist: [CHAIN_IDS.OPTIMISM, CHAIN_IDS.SCROLL],
    };
    expect(bridgeController.state).toStrictEqual(EMPTY_INIT_STATE);

    await bridgeController.setBridgeFeatureFlags();
    expect(bridgeController.state.bridgeState.bridgeFeatureFlags).toStrictEqual(
      expectedFeatureFlagsResponse,
    );
  });

  it('selectDestNetwork should set the bridge dest tokens and top assets', async function () {
    await bridgeController.selectDestNetwork('0xa');
    expect(bridgeController.state.bridgeState.destTokens).toStrictEqual({
      '0x0000000000000000000000000000000000000000': {
        address: '0x0000000000000000000000000000000000000000',
        decimals: 18,
        iconUrl: './images/eth_logo.svg',
        name: 'Ether',
        symbol: 'ETH',
      },
      '0x1f9840a85d5af5bf1d1762f925bdaddc4201f984': {
        address: '0x1f9840a85d5af5bf1d1762f925bdaddc4201f984',
        symbol: 'ABC',
        decimals: 16,
      },
    });
    expect(bridgeController.state.bridgeState.destTopAssets).toStrictEqual([
      { address: '0x1f9840a85d5af5bf1d1762f925bdaddc4201f984', symbol: 'ABC' },
    ]);
  });

  it('selectSrcNetwork should set the bridge src tokens and top assets', async function () {
    await bridgeController.selectSrcNetwork('0xa');
    expect(bridgeController.state.bridgeState.srcTokens).toStrictEqual({
      '0x0000000000000000000000000000000000000000': {
        address: '0x0000000000000000000000000000000000000000',
        decimals: 18,
        iconUrl: './images/eth_logo.svg',
        name: 'Ether',
        symbol: 'ETH',
      },
      '0x1f9840a85d5af5bf1d1762f925bdaddc4201f984': {
        address: '0x1f9840a85d5af5bf1d1762f925bdaddc4201f984',
        symbol: 'ABC',
        decimals: 16,
      },
    });
    expect(bridgeController.state.bridgeState.srcTopAssets).toStrictEqual([
      {
        address: '0x1f9840a85d5af5bf1d1762f925bdaddc4201f984',
        symbol: 'ABC',
      },
    ]);
  });
});<|MERGE_RESOLUTION|>--- conflicted
+++ resolved
@@ -1,10 +1,7 @@
 import nock from 'nock';
 import { BRIDGE_API_BASE_URL } from '../../../../shared/constants/bridge';
 import { CHAIN_IDS } from '../../../../shared/constants/network';
-<<<<<<< HEAD
-=======
 import { SWAPS_API_V2_BASE_URL } from '../../../../shared/constants/swaps';
->>>>>>> 65e656c9
 import BridgeController from './bridge-controller';
 import { BridgeControllerMessenger } from './types';
 import { DEFAULT_BRIDGE_CONTROLLER_STATE } from './constants';
@@ -36,8 +33,6 @@
         'src-network-allowlist': [10, 534352],
         'dest-network-allowlist': [137, 42161],
       });
-<<<<<<< HEAD
-=======
     nock(BRIDGE_API_BASE_URL)
       .get('/getTokens?chainId=10')
       .reply(200, [
@@ -60,7 +55,6 @@
           symbol: 'ABC',
         },
       ]);
->>>>>>> 65e656c9
   });
 
   it('constructor should setup correctly', function () {
