--- conflicted
+++ resolved
@@ -1,27 +1,18 @@
 import { strict as assert } from 'assert';
 import EventEmitter from 'events';
 import { ComposedStore, ObservableStore } from '@metamask/obs-store';
-<<<<<<< HEAD
-import { JsonRpcEngine } from 'json-rpc-engine';
-import { providerFromEngine } from '@metamask/eth-json-rpc-middleware';
-=======
->>>>>>> 4b271868
 import log from 'loglevel';
 import {
   createSwappableProxy,
   createEventEmitterProxy,
 } from 'swappable-obj-proxy';
 import EthQuery from 'eth-query';
-<<<<<<< HEAD
-import { v4 as random } from 'uuid';
-=======
 // ControllerMessenger is referred to in the JSDocs
 // eslint-disable-next-line no-unused-vars
 import { ControllerMessenger } from '@metamask/base-controller';
 import { v4 as random } from 'uuid';
 import { hasProperty, isPlainObject } from '@metamask/utils';
 import { errorCodes } from 'eth-rpc-errors';
->>>>>>> 4b271868
 import {
   INFURA_PROVIDER_TYPES,
   BUILT_IN_NETWORKS,
@@ -31,19 +22,12 @@
   NETWORK_TYPES,
   NetworkStatus,
 } from '../../../../shared/constants/network';
-import getFetchWithTimeout from '../../../../shared/modules/fetch-with-timeout';
 import {
   isPrefixedFormattedHexString,
   isSafeChainId,
 } from '../../../../shared/modules/network.utils';
-<<<<<<< HEAD
-import { EVENT } from '../../../../shared/constants/metametrics';
-import createInfuraClient from './createInfuraClient';
-import createJsonRpcClient from './createJsonRpcClient';
-=======
 import { MetaMetricsEventCategory } from '../../../../shared/constants/metametrics';
 import { createNetworkClient } from './create-network-client';
->>>>>>> 4b271868
 
 /**
  * @typedef {object} NetworkConfiguration
@@ -54,27 +38,6 @@
  * @property {string} [nickname] - Personalized network name.
  */
 
-<<<<<<< HEAD
-const env = process.env.METAMASK_ENV;
-const fetchWithTimeout = getFetchWithTimeout();
-
-let defaultProviderConfigOpts;
-if (process.env.IN_TEST) {
-  defaultProviderConfigOpts = {
-    type: NETWORK_TYPES.RPC,
-    rpcUrl: 'http://localhost:8545',
-    chainId: '0x539',
-    nickname: 'Localhost 8545',
-  };
-} else if (process.env.METAMASK_DEBUG || env === 'test') {
-  defaultProviderConfigOpts = {
-    type: NETWORK_TYPES.GOERLI,
-    chainId: CHAIN_IDS.GOERLI,
-    ticker: TEST_NETWORK_TICKER_MAP.GOERLI,
-  };
-} else {
-  defaultProviderConfigOpts = {
-=======
 function buildDefaultProviderConfigState() {
   if (process.env.IN_TEST) {
     return {
@@ -96,7 +59,6 @@
   }
 
   return {
->>>>>>> 4b271868
     type: NETWORK_TYPES.MAINNET,
     chainId: CHAIN_IDS.MAINNET,
     ticker: 'ETH',
@@ -164,16 +126,12 @@
    * @param {string} [options.infuraProjectId] - The Infura project ID.
    * @param {string} [options.trackMetaMetricsEvent] - A method to forward events to the MetaMetricsController
    */
-<<<<<<< HEAD
-  constructor({ state = {}, infuraProjectId, trackMetaMetricsEvent } = {}) {
-=======
   constructor({
     messenger,
     state = {},
     infuraProjectId,
     trackMetaMetricsEvent,
   } = {}) {
->>>>>>> 4b271868
     super();
 
     this.messenger = messenger;
@@ -202,13 +160,6 @@
       state.networkConfigurations || buildDefaultNetworkConfigurationsState(),
     );
 
-<<<<<<< HEAD
-    this.networkConfigurationsStore = new ObservableStore(
-      state.networkConfigurations || {},
-    );
-
-=======
->>>>>>> 4b271868
     this.store = new ComposedStore({
       provider: this.providerStore,
       previousProviderStore: this.previousProviderStore,
@@ -230,7 +181,6 @@
       throw new Error('Invalid Infura project ID');
     }
     this._infuraProjectId = infuraProjectId;
-    this._trackMetaMetricsEvent = trackMetaMetricsEvent;
 
     this._trackMetaMetricsEvent = trackMetaMetricsEvent;
   }
@@ -282,14 +232,11 @@
     return supportsEIP1559;
   }
 
-<<<<<<< HEAD
-=======
   /**
    * Captures information about the currently selected network — namely,
    * the network ID and whether the network supports EIP-1559 — and then uses
    * the results of these requests to determine the status of the network.
    */
->>>>>>> 4b271868
   async lookupNetwork() {
     const { chainId, type } = this.providerStore.getState();
     let networkChanged = false;
@@ -304,31 +251,16 @@
       return;
     }
 
-<<<<<<< HEAD
-    const { chainId } = this.providerStore.getState();
-=======
->>>>>>> 4b271868
     if (!chainId) {
       log.warn(
         'NetworkController - lookupNetwork aborted due to missing chainId',
       );
-<<<<<<< HEAD
-      this._setNetworkState('loading');
-      this._clearNetworkDetails();
-      return;
-    }
-
-    // Ping the RPC endpoint so we can confirm that it works
-    const initialNetwork = this.networkStore.getState();
-    const { type } = this.providerStore.getState();
-=======
       this._resetNetworkId();
       this._resetNetworkStatus();
       this._resetNetworkDetails();
       return;
     }
 
->>>>>>> 4b271868
     const isInfura = INFURA_PROVIDER_TYPES.includes(type);
 
     const listener = () => {
@@ -378,14 +310,10 @@
         networkStatus = NetworkStatus.Unknown;
       }
     }
-<<<<<<< HEAD
-    if (initialNetwork !== this.networkStore.getState()) {
-=======
 
     if (networkChanged) {
       // If the network has changed, then `lookupNetwork` either has been or is
       // in the process of being called, so we don't need to go further.
->>>>>>> 4b271868
       return;
     }
     this.messenger.unsubscribe(
@@ -408,18 +336,6 @@
       this._resetNetworkDetails();
     }
 
-<<<<<<< HEAD
-  /**
-   * A method for setting the currently selected network provider by networkConfigurationId.
-   *
-   * @param {string} networkConfigurationId - the universal unique identifier that corresponds to the network configuration to set as active.
-   * @returns {string} The rpcUrl of the network that was just set as active
-   */
-  setActiveNetwork(networkConfigurationId) {
-    const targetNetwork =
-      this.networkConfigurationsStore.getState()[networkConfigurationId];
-
-=======
     if (isInfura) {
       if (networkStatus === NetworkStatus.Available) {
         this.messenger.publish(NetworkControllerEventTypes.InfuraIsUnblocked);
@@ -444,7 +360,6 @@
     const targetNetwork =
       this.networkConfigurationsStore.getState()[networkConfigurationId];
 
->>>>>>> 4b271868
     if (!targetNetwork) {
       throw new Error(
         `networkConfigurationId ${networkConfigurationId} does not match a configured networkConfiguration`,
@@ -564,13 +479,8 @@
    * @param config
    */
   _setProviderConfig(config) {
-<<<<<<< HEAD
-    this.previousProviderStore.updateState(this.providerStore.getState());
-    this.providerStore.updateState(config);
-=======
     this.previousProviderStore.putState(this.providerStore.getState());
     this.providerStore.putState(config);
->>>>>>> 4b271868
     this._switchNetwork(config);
   }
 
@@ -627,22 +537,11 @@
 
   _configureStandardProvider(rpcUrl, chainId) {
     log.info('NetworkController - configureStandardProvider', rpcUrl);
-<<<<<<< HEAD
-    const networkClient = createJsonRpcClient({ rpcUrl, chainId });
-    this._setNetworkClient(networkClient);
-  }
-
-  _setNetworkClient({ networkMiddleware, blockTracker }) {
-    const engine = new JsonRpcEngine();
-    engine.push(networkMiddleware);
-    const provider = providerFromEngine(engine);
-=======
     const { provider, blockTracker } = createNetworkClient({
       chainId,
       rpcUrl,
       type: 'custom',
     });
->>>>>>> 4b271868
     this._setProviderAndBlockTracker({ provider, blockTracker });
   }
 
@@ -735,11 +634,7 @@
     )?.id;
 
     const newNetworkConfigurationId = oldNetworkConfigurationId || random();
-<<<<<<< HEAD
-    this.networkConfigurationsStore.updateState({
-=======
     this.networkConfigurationsStore.putState({
->>>>>>> 4b271868
       ...networkConfigurations,
       [newNetworkConfigurationId]: {
         ...newNetworkConfiguration,
@@ -750,11 +645,7 @@
     if (!oldNetworkConfigurationId) {
       this._trackMetaMetricsEvent({
         event: 'Custom Network Added',
-<<<<<<< HEAD
-        category: EVENT.CATEGORIES.NETWORK,
-=======
         category: MetaMetricsEventCategory.Network,
->>>>>>> 4b271868
         referrer: {
           url: referrer,
         },
