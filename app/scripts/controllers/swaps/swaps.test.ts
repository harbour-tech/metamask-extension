import { BigNumber } from '@ethersproject/bignumber';
import { ExternalProvider, JsonRpcFetchFunc } from '@ethersproject/providers';
import { ChainId } from '@metamask/controller-utils';
import BigNumberjs from 'bignumber.js';
import { mapValues } from 'lodash';
import { GasEstimateTypes } from '../../../../shared/constants/gas';
import { CHAIN_IDS } from '../../../../shared/constants/network';
import { ETH_SWAPS_TOKEN_OBJECT } from '../../../../shared/constants/swaps';
import { createTestProviderTools } from '../../../../test/stub/provider';
import { getDefaultSwapsControllerState } from './swaps.constants';
import {
  FetchTradesInfoParams,
  FetchTradesInfoParamsMetadata,
  Quote,
  SwapsControllerMessenger,
} from './swaps.types';
import { getMedianEthValueQuote } from './swaps.utils';
import SwapsController from '.';

const MOCK_FETCH_PARAMS: FetchTradesInfoParams = {
  slippage: 3,
  sourceToken: '0x6b175474e89094c44da98b954eedeac495271d0f',
  sourceDecimals: 18,
  destinationToken: '0xa0b86991c6218b36c1d19d4a2e9eb0ce3606eb48',
  value: '1000000000000000000',
  fromAddress: '0x7F18BB4Dd92CF2404C54CBa1A9BE4A1153bdb078',
  exchangeList: 'zeroExV1',
  balanceError: false,
  enableGasIncludedQuotes: false,
};

const TEST_AGG_ID_1 = 'TEST_AGG_1';
const TEST_AGG_ID_2 = 'TEST_AGG_2';
const TEST_AGG_ID_3 = 'TEST_AGG_3';
const TEST_AGG_ID_4 = 'TEST_AGG_4';
const TEST_AGG_ID_5 = 'TEST_AGG_5';
const TEST_AGG_ID_6 = 'TEST_AGG_6';
const TEST_AGG_ID_BEST = 'TEST_AGG_BEST';
const TEST_AGG_ID_APPROVAL = 'TEST_AGG_APPROVAL';

// const POLLING_TIMEOUT = SECOND * 1000;

const MOCK_APPROVAL_NEEDED = {
  data: '0x095ea7b300000000000000000000000095e6f48254609a6ee006f7d493c8e5fb97094cef0000000000000000000000000000000000000000004a817c7ffffffdabf41c00',
  to: '0xc02aaa39b223fe8d0a0e5c4f27ead9083c756cc2',
  amount: '0',
  from: '0x2369267687A84ac7B494daE2f1542C40E37f4455',
  gas: '12',
  gasPrice: '34',
};

const MOCK_QUOTES_APPROVAL_REQUIRED = {
  [TEST_AGG_ID_APPROVAL]: {
    trade: {
      data: '0x00',
      from: '0x7F18BB4Dd92CF2404C54CBa1A9BE4A1153bdb078',
      value: '0x17647444f166000',
      gas: '0xe09c0',
      gasPrice: undefined,
      to: '0x881d40237659c251811cec9c364ef91dc08d300c',
    },
    sourceAmount: '1000000000000000000000000000000000000',
    destinationAmount: '396493201125465',
    error: null,
    sourceToken: '0x6b175474e89094c44da98b954eedeac495271d0f',
    destinationToken: '0xa0b86991c6218b36c1d19d4a2e9eb0ce3606eb48',
    maxGas: 920000,
    averageGas: 312510,
    estimatedRefund: 343090,
    fetchTime: 559,
    aggregator: TEST_AGG_ID_APPROVAL,
    aggType: 'AGG',
    slippage: 3,
    approvalNeeded: MOCK_APPROVAL_NEEDED,
    fee: 1,
  },
};

const MOCK_FETCH_METADATA: FetchTradesInfoParamsMetadata = {
  destinationTokenInfo: {
    symbol: 'FOO',
    decimals: 18,
    address: '0xSomeAddress',
  },
  sourceTokenInfo: {
    symbol: 'BAR',
    decimals: 18,
    address: '0xSomeOtherAddress',
  },
  chainId: CHAIN_IDS.MAINNET,
};

const MOCK_GET_BUFFERED_GAS_LIMIT = async () => ({
  gasLimit: '2000000',
  simulationFails: false,
});

const fetchTradesInfoStub = jest.fn();
const getLayer1GasFeeStub = jest.fn().mockReturnValue('0x1');
const getEIP1559GasFeeEstimatesStub = jest.fn().mockReturnValue({
  gasFeeEstimates: {
    high: '150',
  },
  gasEstimateType: GasEstimateTypes.legacy,
});
const trackMetaMetricsEventStub = jest.fn();

// Create a single mock object
const messengerMock = {
  call: jest.fn(),
  registerActionHandler: jest.fn(),
  registerInitialEventPayload: jest.fn(),
  publish: jest.fn(),
} as unknown as jest.Mocked<SwapsControllerMessenger>;

const networkControllerGetStateCallbackMock = jest
  .fn()
  .mockReturnValue({ selectedNetworkClientId: 'metamask' });

const networkControllerGetNetworkClientByIdCallbackMock = jest
  .fn()
  .mockReturnValue({ configuration: { chainId: CHAIN_IDS.MAINNET } });

const tokenRatesControllerGetStateCallbackMock = jest.fn().mockReturnValue({
  marketData: {
    '0x1': {
      '0xa0b86991c6218b36c1d19d4a2e9eb0ce3606eb48': { price: 2 },
      '0x1111111111111111111111111111111111111111': { price: 0.1 },
    },
  },
});

messengerMock.call.mockImplementation((actionName, ..._rest) => {
  if (actionName === 'NetworkController:getState') {
    return networkControllerGetStateCallbackMock();
  }
  if (actionName === 'NetworkController:getNetworkClientById') {
    return networkControllerGetNetworkClientByIdCallbackMock();
  }
  if (actionName === 'TokenRatesController:getState') {
    return tokenRatesControllerGetStateCallbackMock();
  }
  return undefined;
});

describe('SwapsController', function () {
  let provider: ExternalProvider | JsonRpcFetchFunc;
  const getSwapsController = (
    _provider: ExternalProvider | JsonRpcFetchFunc = provider,
  ) => {
    return new SwapsController(
      {
        getBufferedGasLimit: MOCK_GET_BUFFERED_GAS_LIMIT,
        provider: _provider,
        fetchTradesInfo: fetchTradesInfoStub,
        getEIP1559GasFeeEstimates: getEIP1559GasFeeEstimatesStub,
        getLayer1GasFee: getLayer1GasFeeStub,
        trackMetaMetricsEvent: trackMetaMetricsEventStub,
        messenger: messengerMock,
      },
      getDefaultSwapsControllerState(),
    );
  };

  beforeEach(function () {
    const providerResultStub = {
      // 1 gwei
      eth_gasPrice: '0x0de0b6b3a7640000',
      // by default, all accounts are external accounts (not contracts)
      eth_getCode: '0x',
    };
    provider = createTestProviderTools({
      scaffold: providerResultStub,
      networkId: 1,
      chainId: CHAIN_IDS.MAINNET as ChainId,
    }).provider;
    jest.useFakeTimers();
  });

  afterEach(function () {
    jest.useRealTimers();
    jest.restoreAllMocks();
  });

  describe('constructor', function () {
    it('should setup correctly', function () {
      const swapsController = getSwapsController();
      expect(swapsController.state).toStrictEqual(
        getDefaultSwapsControllerState(),
      );
      expect(swapsController.getBufferedGasLimit).toStrictEqual(
        MOCK_GET_BUFFERED_GAS_LIMIT,
      );
    });
  });

  describe('API', function () {
    let swapsController: SwapsController;
    beforeEach(function () {
      swapsController = getSwapsController();
    });

    describe('setters', function () {
      it('should set selected quote agg id', function () {
        const selectedAggId = 'test';
        swapsController.setSelectedQuoteAggId(selectedAggId);
        expect(swapsController.state.swapsState.selectedAggId).toStrictEqual(
          selectedAggId,
        );
      });

      it('should set swaps tokens', function () {
        const tokens: string[] = [];
        swapsController.setSwapsTokens(tokens);
        expect(swapsController.state.swapsState.tokens).toStrictEqual(tokens);
      });

      it('should set trade tx id', function () {
        const tradeTxId = 'test';
        swapsController.setTradeTxId(tradeTxId);
        expect(swapsController.state.swapsState.tradeTxId).toStrictEqual(
          tradeTxId,
        );
      });

      it('should set swaps tx gas price', function () {
        const gasPrice = '1';
        swapsController.setSwapsTxGasPrice(gasPrice);
        expect(swapsController.state.swapsState.customGasPrice).toStrictEqual(
          gasPrice,
        );
      });

      it('should set swaps tx gas limit', function () {
        const gasLimit = '1';
        swapsController.setSwapsTxGasLimit(gasLimit);
        expect(swapsController.state.swapsState.customMaxGas).toStrictEqual(
          gasLimit,
        );
      });

      it('should set background swap route state', function () {
        const routeState = 'test';
        swapsController.setBackgroundSwapRouteState(routeState);
        expect(swapsController.state.swapsState.routeState).toStrictEqual(
          routeState,
        );
      });

      it('should set swaps error key', function () {
        const errorKey = 'test';
        swapsController.setSwapsErrorKey(errorKey);
        expect(swapsController.state.swapsState.errorKey).toStrictEqual(
          errorKey,
        );
      });

      it('should set initial gas estimate', async function () {
        const initialAggId = TEST_AGG_ID_1;
        const { maxGas, estimatedRefund, trade } =
          getMockQuotes()[TEST_AGG_ID_1];

        // eslint-disable-next-line jest/no-if
        if (!trade) {
          throw new Error('Trade data is required');
        }

        // Override state with mock quotes in order to have data for the test agg
        swapsController.__test__updateState({
          swapsState: {
            ...swapsController.state.swapsState,
            quotes: getMockQuotes(),
          },
        });

        await swapsController.setInitialGasEstimate(initialAggId);

        const { gasLimit: bufferedGasLimit } =
          await swapsController.getBufferedGasLimit(
            {
              txParams: {
                value: trade.value,
                data: trade.data,
                from: trade.from,
                to: trade.to,
              },
            },
            1,
          );
        const { gasEstimate, gasEstimateWithRefund } =
          swapsController.state.swapsState.quotes[initialAggId];

        expect(gasEstimate).toStrictEqual(bufferedGasLimit);
        expect(gasEstimateWithRefund).toStrictEqual(
          `0x${new BigNumberjs(maxGas, 10)
            .minus(estimatedRefund, 10)
            .toString(16)}`,
        );
      });

      it('should set custom approve tx data', function () {
        const data = 'test';
        swapsController.setCustomApproveTxData(data);
        expect(
          swapsController.state.swapsState.customApproveTxData,
        ).toStrictEqual(data);
      });
    });

    describe('getTopQuoteWithCalculatedSavings', function () {
      beforeEach(function () {
        swapsController.__test__updateState({
          swapsState: {
            ...swapsController.state.swapsState,
            customGasPrice: '0x174876e800',
          },
        });
      });

      it('returns empty object if passed undefined or empty object', async function () {
        expect(
          await swapsController.getTopQuoteWithCalculatedSavings(),
        ).toStrictEqual({});

        expect(
          await swapsController.getTopQuoteWithCalculatedSavings({}),
        ).toStrictEqual({});
      });

      it('returns the top aggId and quotes with savings and fee values if passed necessary data and an even number of quotes', async function () {
        const topQuoteAndSavings =
          await swapsController.getTopQuoteWithCalculatedSavings(
            getTopQuoteAndSavingsMockQuotes(),
          );

        const topAggId = topQuoteAndSavings[0];
        const resultQuotes = topQuoteAndSavings[1];
        expect(topAggId).toStrictEqual(TEST_AGG_ID_1);
        expect(resultQuotes).toStrictEqual(
          getTopQuoteAndSavingsBaseExpectedResults(),
        );
      });

      it('returns the top aggId and quotes with savings and fee values if passed necessary data and an odd number of quotes', async function () {
        const completeTestInput = getTopQuoteAndSavingsMockQuotes();
        const partialTestInput = {
          [TEST_AGG_ID_1]: completeTestInput[TEST_AGG_ID_1],
          [TEST_AGG_ID_2]: completeTestInput[TEST_AGG_ID_2],
          [TEST_AGG_ID_3]: completeTestInput[TEST_AGG_ID_3],
          [TEST_AGG_ID_4]: completeTestInput[TEST_AGG_ID_4],
          [TEST_AGG_ID_5]: completeTestInput[TEST_AGG_ID_5],
        };

        const completeExpectedResultQuotes =
          getTopQuoteAndSavingsBaseExpectedResults();
        const partialExpectedResultQuotes = {
          [TEST_AGG_ID_1]: completeExpectedResultQuotes[TEST_AGG_ID_1],
          [TEST_AGG_ID_2]: completeExpectedResultQuotes[TEST_AGG_ID_2],
          [TEST_AGG_ID_3]: completeExpectedResultQuotes[TEST_AGG_ID_3],
          [TEST_AGG_ID_4]: completeExpectedResultQuotes[TEST_AGG_ID_4],
          [TEST_AGG_ID_5]: completeExpectedResultQuotes[TEST_AGG_ID_5],
        };

        completeExpectedResultQuotes[TEST_AGG_ID_1].savings = {
          total: '0.0092',
          performance: '0.0297',
          fee: '0',
          metaMaskFee: '0.0205',
          medianMetaMaskFee: '0.0202',
        };

        const topQuoteAndSavings =
          await swapsController.getTopQuoteWithCalculatedSavings(
            partialTestInput,
          );
        const topAggId = topQuoteAndSavings[0];
        const resultQuotes = topQuoteAndSavings[1];

        expect(topAggId).toStrictEqual(TEST_AGG_ID_1);
        expect(resultQuotes).toStrictEqual(partialExpectedResultQuotes);
      });

      it('returns the top aggId, without best quote flagged, and quotes with fee values if passed necessary data but no custom convert rate exists', async function () {
        const testInput = mapValues(
          getTopQuoteAndSavingsMockQuotes(),
          (quote) => ({
            ...quote,
            destinationToken: '0xnoConversionRateExists',
          }),
        );
        const expectedResultQuotes = {
          [TEST_AGG_ID_1]: {
            ...testInput[TEST_AGG_ID_1],
            ethFee: '0.25',
          },
          [TEST_AGG_ID_2]: {
            ...testInput[TEST_AGG_ID_2],
            ethFee: '0.25',
          },
          [TEST_AGG_ID_3]: {
            ...testInput[TEST_AGG_ID_3],
            ethFee: '0.25',
          },
          [TEST_AGG_ID_4]: {
            ...testInput[TEST_AGG_ID_4],
            ethFee: '0.25',
          },
          [TEST_AGG_ID_5]: {
            ...testInput[TEST_AGG_ID_5],
            ethFee: '0.25',
          },
          [TEST_AGG_ID_6]: {
            ...testInput[TEST_AGG_ID_6],
            ethFee: '0.25',
          },
        };

        const topQuoteAndSavings =
          await swapsController.getTopQuoteWithCalculatedSavings(testInput);
        const topAggId = topQuoteAndSavings[0];
        const resultQuotes = topQuoteAndSavings[1];
        expect(topAggId).toStrictEqual(TEST_AGG_ID_1);
        expect(resultQuotes).toStrictEqual(expectedResultQuotes);
      });

      it('returns the top aggId and quotes with savings and fee values if passed necessary data and the source token is ETH', async function () {
        const testInput = mapValues(
          getTopQuoteAndSavingsMockQuotes(),
          (quote) => ({
            ...quote,
            sourceToken: ETH_SWAPS_TOKEN_OBJECT.address,
            destinationToken: '0x1111111111111111111111111111111111111111',
            trade: {
              value: '0x8ac7230489e80000',
            },
          }),
        );
        const baseExpectedResultQuotes =
          getTopQuoteAndSavingsBaseExpectedResults();
        const expectedResultQuotes = {
          [TEST_AGG_ID_1]: {
            ...baseExpectedResultQuotes[TEST_AGG_ID_1],
            sourceToken: ETH_SWAPS_TOKEN_OBJECT.address,
            destinationToken: '0x1111111111111111111111111111111111111111',
            trade: { value: '0x8ac7230489e80000' },
            overallValueOfQuote: '1.7795',
          },
          [TEST_AGG_ID_2]: {
            ...baseExpectedResultQuotes[TEST_AGG_ID_2],
            sourceToken: ETH_SWAPS_TOKEN_OBJECT.address,
            destinationToken: '0x1111111111111111111111111111111111111111',
            trade: { value: '0x8ac7230489e80000' },
            overallValueOfQuote: '1.7696',
          },
          [TEST_AGG_ID_3]: {
            ...baseExpectedResultQuotes[TEST_AGG_ID_3],
            sourceToken: ETH_SWAPS_TOKEN_OBJECT.address,
            destinationToken: '0x1111111111111111111111111111111111111111',
            trade: { value: '0x8ac7230489e80000' },
            overallValueOfQuote: '1.7498',
          },
          [TEST_AGG_ID_4]: {
            ...baseExpectedResultQuotes[TEST_AGG_ID_4],
            sourceToken: ETH_SWAPS_TOKEN_OBJECT.address,
            destinationToken: '0x1111111111111111111111111111111111111111',
            trade: { value: '0x8ac7230489e80000' },
            overallValueOfQuote: '1.73',
          },
          [TEST_AGG_ID_5]: {
            ...baseExpectedResultQuotes[TEST_AGG_ID_5],
            sourceToken: ETH_SWAPS_TOKEN_OBJECT.address,
            destinationToken: '0x1111111111111111111111111111111111111111',
            trade: { value: '0x8ac7230489e80000' },
            overallValueOfQuote: '1.7102',
          },
          [TEST_AGG_ID_6]: {
            ...baseExpectedResultQuotes[TEST_AGG_ID_6],
            sourceToken: ETH_SWAPS_TOKEN_OBJECT.address,
            destinationToken: '0x1111111111111111111111111111111111111111',
            trade: { value: '0x8ac7230489e80000' },
            overallValueOfQuote: '1.6805',
          },
        };

        const topQuoteAndSavings =
          await swapsController.getTopQuoteWithCalculatedSavings(
            testInput as Record<string, Quote>,
          );
        const topAggId = topQuoteAndSavings[0];
        const resultQuotes = topQuoteAndSavings[1];
        expect(topAggId).toStrictEqual(TEST_AGG_ID_1);
        expect(resultQuotes).toStrictEqual(expectedResultQuotes);
      });

      it('returns the top aggId and quotes with savings and fee values if passed necessary data and the source token is ETH and an ETH fee is included in the trade value of what would be the best quote', async function () {
        const testInput = mapValues(
          getTopQuoteAndSavingsMockQuotes(),
          (quote) => ({
            ...quote,
            sourceToken: ETH_SWAPS_TOKEN_OBJECT.address,
            destinationToken: '0x1111111111111111111111111111111111111111',
            trade: {
              value: '0x8ac7230489e80000',
            },
          }),
        );
        // 0.04 ETH fee included in trade value
        testInput[TEST_AGG_ID_1].trade.value = '0x8b553ece48ec0000';
        const baseExpectedResultQuotes =
          getTopQuoteAndSavingsBaseExpectedResults();
        const expectedResultQuotes = {
          [TEST_AGG_ID_1]: {
            ...baseExpectedResultQuotes[TEST_AGG_ID_1],
            sourceToken: ETH_SWAPS_TOKEN_OBJECT.address,
            destinationToken: '0x1111111111111111111111111111111111111111',
            trade: { value: '0x8b553ece48ec0000' },
            overallValueOfQuote: '1.7395',
            ethFee: '0.29',
          },
          [TEST_AGG_ID_2]: {
            ...baseExpectedResultQuotes[TEST_AGG_ID_2],
            sourceToken: ETH_SWAPS_TOKEN_OBJECT.address,
            destinationToken: '0x1111111111111111111111111111111111111111',
            trade: { value: '0x8ac7230489e80000' },
            overallValueOfQuote: '1.7696',
            isBestQuote: true,
            savings: {
              total: '0.01445',
              performance: '0.01485',
              fee: '0.02',
              metaMaskFee: '0.0204',
              medianMetaMaskFee: '0.02025',
            },
          },
          [TEST_AGG_ID_3]: {
            ...baseExpectedResultQuotes[TEST_AGG_ID_3],
            sourceToken: ETH_SWAPS_TOKEN_OBJECT.address,
            destinationToken: '0x1111111111111111111111111111111111111111',
            trade: { value: '0x8ac7230489e80000' },
            overallValueOfQuote: '1.7498',
          },
          [TEST_AGG_ID_4]: {
            ...baseExpectedResultQuotes[TEST_AGG_ID_4],
            sourceToken: ETH_SWAPS_TOKEN_OBJECT.address,
            destinationToken: '0x1111111111111111111111111111111111111111',
            trade: { value: '0x8ac7230489e80000' },
            overallValueOfQuote: '1.73',
          },
          [TEST_AGG_ID_5]: {
            ...baseExpectedResultQuotes[TEST_AGG_ID_5],
            sourceToken: ETH_SWAPS_TOKEN_OBJECT.address,
            destinationToken: '0x1111111111111111111111111111111111111111',
            trade: { value: '0x8ac7230489e80000' },
            overallValueOfQuote: '1.7102',
          },
          [TEST_AGG_ID_6]: {
            ...baseExpectedResultQuotes[TEST_AGG_ID_6],
            sourceToken: ETH_SWAPS_TOKEN_OBJECT.address,
            destinationToken: '0x1111111111111111111111111111111111111111',
            trade: { value: '0x8ac7230489e80000' },
            overallValueOfQuote: '1.6805',
          },
        };
        // @ts-expect-error - we are removing a property that we know exists even if its optional in the type definition
        delete expectedResultQuotes[TEST_AGG_ID_1].isBestQuote;
        // @ts-expect-error - we are removing a property that we know exists even if its optional in the type definition
        delete expectedResultQuotes[TEST_AGG_ID_1].savings;

        const topQuoteAndSavings =
          await swapsController.getTopQuoteWithCalculatedSavings(
            testInput as Record<string, Quote>,
          );
        const topAggId = topQuoteAndSavings[0];
        const resultQuotes = topQuoteAndSavings[1];

        expect(topAggId).toStrictEqual(TEST_AGG_ID_2);
        expect(resultQuotes).toStrictEqual(expectedResultQuotes);
      });

      it('returns the top aggId and quotes with savings and fee values if passed necessary data and the source token is not ETH and an ETH fee is included in the trade value of what would be the best quote', async function () {
        const testInput = getTopQuoteAndSavingsMockQuotes();
        // 0.04 ETH fee included in trade value
        // @ts-expect-error - trade can be undefined but in this case since its mocked it will always be defined
        testInput[TEST_AGG_ID_1].trade.value = '0x8e1bc9bf040000';
        const baseExpectedResultQuotes =
          getTopQuoteAndSavingsBaseExpectedResults();
        const expectedResultQuotes = {
          ...baseExpectedResultQuotes,
          [TEST_AGG_ID_1]: {
            ...baseExpectedResultQuotes[TEST_AGG_ID_1],
            trade: { value: '0x8e1bc9bf040000' },
            overallValueOfQuote: '1.7395',
            ethFee: '0.29',
          },
          [TEST_AGG_ID_2]: {
            ...baseExpectedResultQuotes[TEST_AGG_ID_2],
            isBestQuote: true,
            savings: {
              total: '0.01445',
              performance: '0.01485',
              fee: '0.02',
              metaMaskFee: '0.0204',
              medianMetaMaskFee: '0.02025',
            },
          },
        };
        // @ts-expect-error - we are removing a property that we know exists even if its optional in the type definition
        delete expectedResultQuotes[TEST_AGG_ID_1].isBestQuote;
        // @ts-expect-error - we are removing a property that we know exists even if its optional in the type definition
        delete expectedResultQuotes[TEST_AGG_ID_1].savings;

        const topQuoteAndSavings =
          await swapsController.getTopQuoteWithCalculatedSavings(testInput);
        const topAggId = topQuoteAndSavings[0];
        const resultQuotes = topQuoteAndSavings[1];

        expect(topAggId).toStrictEqual(TEST_AGG_ID_2);
        expect(resultQuotes).toStrictEqual(expectedResultQuotes);
      });
    });

    describe('fetchAndSetQuotes', function () {
      it('returns null if fetchParams is not provided', async function () {
        // @ts-expect-error - we are testing the case where fetchParams is not provided
        const quotes = await swapsController.fetchAndSetQuotes(undefined);
        expect(quotes).toStrictEqual(null);
      });

      it('calls fetchTradesInfo with the given fetchParams and returns the correct quotes', async function () {
        fetchTradesInfoStub.mockReset();
        const providerResultStub = {
          // 1 gwei
          eth_gasPrice: '0x0de0b6b3a7640000',
          // by default, all accounts are external accounts (not contracts)
          eth_getCode: '0x',
        };
        const mainnetProvider = createTestProviderTools({
          scaffold: providerResultStub,
          networkId: 1,
          chainId: CHAIN_IDS.MAINNET as ChainId,
        }).provider;

        swapsController = getSwapsController(mainnetProvider);

        const fetchTradesInfoSpy = jest
          // eslint-disable-next-line @typescript-eslint/no-explicit-any
          .spyOn(swapsController as any, '_fetchTradesInfo')
          .mockReturnValue(getMockQuotes());

        // Make it so approval is not required
        jest
          // eslint-disable-next-line @typescript-eslint/no-explicit-any
          .spyOn(swapsController as any, '_getERC20Allowance')
          .mockReturnValue(BigNumber.from(1));

        // Make the network fetch error message disappear
        jest
          // eslint-disable-next-line @typescript-eslint/no-explicit-any
          .spyOn(swapsController as any, '_setSwapsNetworkConfig')
          .mockReturnValue(undefined);

        const fetchResponse = await swapsController.fetchAndSetQuotes(
          MOCK_FETCH_PARAMS,
          MOCK_FETCH_METADATA,
        );

        if (!fetchResponse?.[0]) {
          throw new Error('Quotes should be defined');
        }

        const [newQuotes] = fetchResponse;

        expect(newQuotes[TEST_AGG_ID_BEST]).toStrictEqual({
          ...getMockQuotes()[TEST_AGG_ID_BEST],
          destinationTokenInfo: {
            address: '0xSomeAddress',
            symbol: 'FOO',
            decimals: 18,
          },
          isBestQuote: true,
          // TODO: find a way to calculate these values dynamically
          gasEstimate: '2000000',
          gasEstimateWithRefund: '0xb8cae',
          savings: {
            fee: '-0.061067',
            metaMaskFee: '0.50505050505050505050505050505050505',
            performance: '6',
            total: '5.43388249494949494949494949494949495',
            medianMetaMaskFee: '0.444444444444444444444444444444444444',
          },
          ethFee: '0.113536',
          overallValueOfQuote: '49.886464',
          metaMaskFeeInEth: '0.50505050505050505050505050505050505',
          ethValueOfTokens: '50',
          sourceTokenInfo: {
            address: '0xSomeOtherAddress',
            decimals: 18,
            symbol: 'BAR',
          },
        });

        expect(fetchTradesInfoSpy).toHaveBeenCalledTimes(1);
        expect(fetchTradesInfoSpy).toHaveBeenCalledWith(MOCK_FETCH_PARAMS, {
          ...MOCK_FETCH_METADATA,
        });
      });

      it('calls returns the correct quotes on the optimism chain', async function () {
        fetchTradesInfoStub.mockReset();
        const OPTIMISM_MOCK_FETCH_METADATA = {
          ...MOCK_FETCH_METADATA,
          chainId: CHAIN_IDS.OPTIMISM as ChainId,
        };
        const optimismProviderResultStub = {
          // 1 gwei
          eth_gasPrice: '0x0de0b6b3a7640000',
          // by default, all accounts are external accounts (not contracts)
          eth_getCode: '0x',
          eth_call:
            '0x000000000000000000000000000000000000000000000000000103c18816d4e8',
        };
        const optimismProvider = createTestProviderTools({
          scaffold: optimismProviderResultStub,
          networkId: 10,
          chainId: CHAIN_IDS.OPTIMISM as ChainId,
        }).provider;

        swapsController = getSwapsController(optimismProvider);

        const fetchTradesInfoSpy = jest
          // eslint-disable-next-line @typescript-eslint/no-explicit-any
          .spyOn(swapsController as any, '_fetchTradesInfo')
          .mockReturnValue(getMockQuotes());

        // Make it so approval is not required
        jest
          // eslint-disable-next-line @typescript-eslint/no-explicit-any
          .spyOn(swapsController as any, '_getERC20Allowance')
          .mockReturnValue(BigNumber.from(1));

        // Make the network fetch error message disappear
        jest
          // eslint-disable-next-line @typescript-eslint/no-explicit-any
          .spyOn(swapsController as any, '_setSwapsNetworkConfig')
          .mockReturnValue(undefined);

        const fetchResponse = await swapsController.fetchAndSetQuotes(
          MOCK_FETCH_PARAMS,
          OPTIMISM_MOCK_FETCH_METADATA,
        );

        if (!fetchResponse?.[0]) {
          throw new Error('Quotes should be defined');
        }

        const [newQuotes] = fetchResponse;

        expect(newQuotes[TEST_AGG_ID_BEST]).toStrictEqual({
          ...getMockQuotes()[TEST_AGG_ID_BEST],
          destinationTokenInfo: {
            address: '0xSomeAddress',
            symbol: 'FOO',
            decimals: 18,
          },
          isBestQuote: true,
          // TODO: find a way to calculate these values dynamically
          gasEstimate: '2000000',
          gasEstimateWithRefund: '0xb8cae',
          savings: {
            fee: '-0.061067',
            metaMaskFee: '0.50505050505050505050505050505050505',
            performance: '6',
            total: '5.43388249494949494949494949494949495',
            medianMetaMaskFee: '0.444444444444444444444444444444444444',
          },
          ethFee: '0.113536',
          multiLayerL1TradeFeeTotal: '0x1',
          overallValueOfQuote: '49.886464',
          metaMaskFeeInEth: '0.50505050505050505050505050505050505',
          ethValueOfTokens: '50',
          sourceTokenInfo: {
            address: '0xSomeOtherAddress',
            decimals: 18,
            symbol: 'BAR',
          },
        });

        expect(fetchTradesInfoSpy).toHaveBeenCalledTimes(1);
        expect(fetchTradesInfoSpy).toHaveBeenCalledWith(MOCK_FETCH_PARAMS, {
          ...OPTIMISM_MOCK_FETCH_METADATA,
        });
      });

      it('performs the allowance check', async function () {
        // Make it so approval is not required
        const getERC20AllowanceSpy = jest
          // eslint-disable-next-line @typescript-eslint/no-explicit-any
          .spyOn(swapsController as any, '_getERC20Allowance')
          .mockReturnValue(BigNumber.from(1));

        // Make the network fetch error message disappear
        jest
          // eslint-disable-next-line @typescript-eslint/no-explicit-any
          .spyOn(swapsController as any, '_setSwapsNetworkConfig')
          .mockReturnValue(undefined);

        await swapsController.fetchAndSetQuotes(
          MOCK_FETCH_PARAMS,
          MOCK_FETCH_METADATA,
        );

        expect(getERC20AllowanceSpy).toHaveBeenCalledTimes(1);
        expect(getERC20AllowanceSpy).toHaveBeenCalledWith(
          MOCK_FETCH_PARAMS.sourceToken,
          MOCK_FETCH_PARAMS.fromAddress,
          CHAIN_IDS.MAINNET,
        );
      });

      it('gets the gas limit if approval is required', async function () {
        jest
          // eslint-disable-next-line @typescript-eslint/no-explicit-any
          .spyOn(swapsController as any, '_fetchTradesInfo')
          .mockReturnValue(MOCK_QUOTES_APPROVAL_REQUIRED);

        // Ensure approval is required
        jest
          // eslint-disable-next-line @typescript-eslint/no-explicit-any
          .spyOn(swapsController as any, '_getERC20Allowance')
          .mockReturnValue(BigNumber.from(0));

        // Make the network fetch error message disappear
        jest
          // eslint-disable-next-line @typescript-eslint/no-explicit-any
          .spyOn(swapsController as any, '_setSwapsNetworkConfig')
          .mockReturnValue(undefined);

        const timedoutGasReturnResult = { gasLimit: 1000000 };
        const timedoutGasReturnSpy = jest
          // eslint-disable-next-line @typescript-eslint/no-explicit-any
          .spyOn(swapsController as any, '_timedoutGasReturn')
          .mockReturnValue(timedoutGasReturnResult);

        await swapsController.fetchAndSetQuotes(
          MOCK_FETCH_PARAMS,
          MOCK_FETCH_METADATA,
        );

        // Mocked quotes approvalNeeded is null, so it will only be called with the gas
        expect(timedoutGasReturnSpy).toHaveBeenCalledTimes(1);
        expect(timedoutGasReturnSpy).toHaveBeenCalledWith(
          MOCK_APPROVAL_NEEDED,
          TEST_AGG_ID_APPROVAL,
        );
      });

      it('marks the best quote', async function () {
        jest
          // eslint-disable-next-line @typescript-eslint/no-explicit-any
          .spyOn(swapsController as any, '_fetchTradesInfo')
          .mockReturnValue(getMockQuotes());

        // Make it so approval is not required
        jest
          // eslint-disable-next-line @typescript-eslint/no-explicit-any
          .spyOn(swapsController as any, '_getERC20Allowance')
          .mockReturnValue(BigNumber.from(1));

        // Make the network fetch error message disappear
        jest
          // eslint-disable-next-line @typescript-eslint/no-explicit-any
          .spyOn(swapsController as any, '_setSwapsNetworkConfig')
          .mockReturnValue(undefined);

        const fetchResponse = await swapsController.fetchAndSetQuotes(
          MOCK_FETCH_PARAMS,
          MOCK_FETCH_METADATA,
        );

        if (!fetchResponse?.[0] || !fetchResponse[1]) {
          throw new Error('newQuotes and topAggId should be defined');
        }

        const [newQuotes, topAggId] = fetchResponse;

        expect(topAggId).toStrictEqual(TEST_AGG_ID_BEST);
        expect(newQuotes[topAggId].isBestQuote).toStrictEqual(true);
      });

      it('selects the best quote', async function () {
        const bestAggId = 'bestAggId';

        // Clone the existing mock quote and increase destination amount
        const bestQuote = {
          ...getMockQuotes()[TEST_AGG_ID_1],
          aggregator: bestAggId,
          destinationAmount: BigNumber.from(
            getMockQuotes()[TEST_AGG_ID_1].destinationAmount,
          )
            .add((100e18).toString())
            .toString(),
        };

        const quotes = { ...getMockQuotes(), [bestAggId]: bestQuote };

        jest
          // eslint-disable-next-line @typescript-eslint/no-explicit-any
          .spyOn(swapsController as any, '_fetchTradesInfo')
          .mockReturnValue(quotes);

        // Make it so approval is not required
        jest
          // eslint-disable-next-line @typescript-eslint/no-explicit-any
          .spyOn(swapsController as any, '_getERC20Allowance')
          .mockReturnValue(BigNumber.from(1));

        // Make the network fetch error message disappear
        jest
          // eslint-disable-next-line @typescript-eslint/no-explicit-any
          .spyOn(swapsController as any, '_setSwapsNetworkConfig')
          .mockReturnValue(undefined);

        const fetchResponse = await swapsController.fetchAndSetQuotes(
          MOCK_FETCH_PARAMS,
          MOCK_FETCH_METADATA,
        );

        if (!fetchResponse?.[0] || !fetchResponse[1]) {
          throw new Error('newQuotes and topAggId should be defined');
        }

        const [newQuotes, topAggId] = fetchResponse;

        expect(topAggId).toStrictEqual(bestAggId);
        expect(newQuotes[topAggId].isBestQuote).toStrictEqual(true);
      });

      it('does not mark as best quote if no conversion rate exists for destination token', async function () {
        jest
          // eslint-disable-next-line @typescript-eslint/no-explicit-any
          .spyOn(swapsController as any, '_fetchTradesInfo')
          .mockReturnValue(getMockQuotes());

        // Make it so approval is not required
        jest
          // eslint-disable-next-line @typescript-eslint/no-explicit-any
          .spyOn(swapsController as any, '_getERC20Allowance')
          .mockReturnValue(BigNumber.from(1));

        // Make the network fetch error message disappear
        jest
          // eslint-disable-next-line @typescript-eslint/no-explicit-any
          .spyOn(swapsController as any, '_setSwapsNetworkConfig')
          .mockReturnValue(undefined);

        // eslint-disable-next-line @typescript-eslint/no-explicit-any
        (swapsController as any)._getTokenRatesState = () => ({
          marketData: {
            '0x1': {},
          },
        });

        const fetchResponse = await swapsController.fetchAndSetQuotes(
          MOCK_FETCH_PARAMS,
          MOCK_FETCH_METADATA,
        );

        if (!fetchResponse?.[0] || !fetchResponse[1]) {
          throw new Error('newQuotes and topAggId should be defined');
        }

        const [newQuotes, topAggId] = fetchResponse;

        expect(newQuotes[topAggId].isBestQuote).toStrictEqual(undefined);
      });

      // TODO: Re think how to test this without exposing internal state

      // it('should replace ethers instance when called with a different chainId than was current when the controller was instantiated', async function () {
      //   fetchTradesInfoStub.mockReset();

      //   const _swapsController = getSwapsController();

      //   const currentEthersInstance = _swapsController._ethersProvider;

      //   // Make the network fetch error message disappear
      //   jest
      //     .spyOn(_swapsController, '_setSwapsNetworkConfig')
      //     .mockReturnValue();

      //   await _swapsController.fetchAndSetQuotes(MOCK_FETCH_PARAMS, {
      //     ...MOCK_FETCH_METADATA,
      //     chainId: CHAIN_IDS.GOERLI,
      //   });

      //   const newEthersInstance = _swapsController._ethersProvider;
      //   expect(currentEthersInstance).not.toStrictEqual(newEthersInstance);
      // });

      // it('should not replace ethers instance when called with the same chainId that was current when the controller was instantiated', async function () {
      //   const _swapsController = new SwapsController({
      //     getBufferedGasLimit: MOCK_GET_BUFFERED_GAS_LIMIT,
      //     provider,
      //     fetchTradesInfo: fetchTradesInfoStub,
      //   });
      //   const currentEthersInstance = _swapsController._ethersProvider;

      //   // Make the network fetch error message disappear
      //   jest.spyOn(swapsController, '_setSwapsNetworkConfig').mockReturnValue();

      //   await swapsController.fetchAndSetQuotes(MOCK_FETCH_PARAMS, {
      //     ...MOCK_FETCH_METADATA,
      //     chainId: CHAIN_IDS.MAINNET,
      //   });

      //   const newEthersInstance = _swapsController._ethersProvider;
      //   expect(currentEthersInstance).toStrictEqual(newEthersInstance);
      // });

      // it('should replace ethers instance, and _ethersProviderChainId, twice when called twice with two different chainIds, and successfully set the _ethersProviderChainId when returning to the original chain', async function () {
      //   const _swapsController = new SwapsController({
      //     getBufferedGasLimit: MOCK_GET_BUFFERED_GAS_LIMIT,
      //     provider,
      //     fetchTradesInfo: fetchTradesInfoStub,
      //     getLayer1GasFee: getLayer1GasFeeStub,
      //   });
      //   const firstEthersInstance = _swapsController._ethersProvider;
      //   const firstEthersProviderChainId =
      //     _swapsController._ethersProviderChainId;

      //   // Make the network fetch error message disappear
      //   jest
      //     .spyOn(_swapsController, '_setSwapsNetworkConfig')
      //     .mockReturnValue();

      //   await _swapsController.fetchAndSetQuotes(MOCK_FETCH_PARAMS, {
      //     ...MOCK_FETCH_METADATA,
      //     chainId: CHAIN_IDS.GOERLI,
      //   });

      //   const secondEthersInstance = _swapsController._ethersProvider;
      //   const secondEthersProviderChainId =
      //     _swapsController._ethersProviderChainId;

      //   expect(firstEthersInstance).not.toStrictEqual(secondEthersInstance);
      //   expect(firstEthersInstance).not.toStrictEqual(
      //     secondEthersProviderChainId,
      //   );

      //   await _swapsController.fetchAndSetQuotes(MOCK_FETCH_PARAMS, {
      //     ...MOCK_FETCH_METADATA,
      //     chainId: CHAIN_IDS.LOCALHOST,
      //   });

      //   const thirdEthersInstance = _swapsController._ethersProvider;
      //   const thirdEthersProviderChainId =
      //     _swapsController._ethersProviderChainId;

      //   expect(firstEthersProviderChainId).not.toStrictEqual(
      //     thirdEthersInstance,
      //   );
      //   expect(secondEthersInstance).not.toStrictEqual(thirdEthersInstance);
      //   expect(firstEthersInstance).not.toStrictEqual(
      //     thirdEthersProviderChainId,
      //   );
      //   expect(secondEthersProviderChainId).not.toStrictEqual(
      //     thirdEthersProviderChainId,
      //   );

      //   await _swapsController.fetchAndSetQuotes(MOCK_FETCH_PARAMS, {
      //     ...MOCK_FETCH_METADATA,
      //     chainId: CHAIN_IDS.MAINNET,
      //   });

      //   const lastEthersProviderChainId =
      //     _swapsController._ethersProviderChainId;

      //   expect(firstEthersProviderChainId).toStrictEqual(
      //     lastEthersProviderChainId,
      //   );
      // });
    });

    describe('resetSwapsState', function () {
      it('resets the swaps state correctly', function () {
        const oldState = swapsController.state;
        swapsController.resetSwapsState();
        const newState = swapsController.state;

        expect(newState.swapsState).toStrictEqual({
          ...getDefaultSwapsControllerState().swapsState,
          tokens: oldState.swapsState.tokens,
          swapsQuoteRefreshTime: oldState.swapsState.swapsQuoteRefreshTime,
          swapsQuotePrefetchingRefreshTime:
            oldState.swapsState.swapsQuotePrefetchingRefreshTime,
          swapsStxGetTransactionsRefreshTime:
            oldState.swapsState.swapsStxGetTransactionsRefreshTime,
          swapsStxBatchStatusRefreshTime:
            oldState.swapsState.swapsStxBatchStatusRefreshTime,
          swapsStxStatusDeadline: oldState.swapsState.swapsStxStatusDeadline,
        });
      });

      // it('clears polling timeout', function () {
      //   swapsController._pollingTimeout = setTimeout(() => {
      //     throw new Error('Polling timeout not cleared');
      //   }, POLLING_TIMEOUT);

      //   // Reseting swaps state should clear the polling timeout
      //   swapsController.resetSwapsState();

      //   // Verify by ensuring the error is not thrown, indicating that the timer was cleared
      //   expect(jest.runOnlyPendingTimers).not.toThrow();
      // });
    });

    describe('stopPollingForQuotes', function () {
      // TODO: Re think how to test this without exposing internal state

      // it('clears polling timeout', function () {
      //   swapsController._pollingTimeout = setTimeout(() => {
      //     throw new Error('Polling timeout not cleared');
      //   }, POLLING_TIMEOUT);

      //   // Stop polling for quotes should clear the polling timeout
      //   swapsController.stopPollingForQuotes();

      //   // Verify by ensuring the error is not thrown, indicating that the timer was cleared
      //   expect(jest.runOnlyPendingTimers).not.toThrow();
      // });

      it('resets quotes state correctly', function () {
        swapsController.stopPollingForQuotes();
        const swapsState = swapsController.state;
        expect(swapsState.swapsState.quotes).toStrictEqual({});
        expect(swapsState.swapsState.quotesLastFetched).toStrictEqual(null);
      });
    });

    describe('resetPostFetchState', function () {
      // TODO: Re think how to test this without exposing internal state

      // it('clears polling timeout', function () {
      //   swapsController._pollingTimeout = setTimeout(() => {
      //     throw new Error('Polling timeout not cleared');
      //   }, POLLING_TIMEOUT);

      //   // Reset post fetch state should clear the polling timeout
      //   swapsController.resetPostFetchState();

      //   // Verify by ensuring the error is not thrown, indicating that the timer was cleared
      //   expect(jest.runOnlyPendingTimers).not.toThrow();
      // });

      it('updates state correctly', function () {
        const tokens = [''];
        const fetchParams: FetchTradesInfoParams & {
          metaData: FetchTradesInfoParamsMetadata;
        } = {
          sourceToken: '',
          destinationToken: '',
          sourceDecimals: 18,
          slippage: 2,
          value: '0x0',
          fromAddress: '',
          exchangeList: 'zeroExV1',
          balanceError: false,
          enableGasIncludedQuotes: false,
          metaData: {} as FetchTradesInfoParamsMetadata,
        };
        const swapsFeatureIsLive = false;
        const swapsFeatureFlags = {};
        const swapsQuoteRefreshTime = 0;
        const swapsQuotePrefetchingRefreshTime = 0;
        const swapsStxBatchStatusRefreshTime = 0;
        const swapsStxGetTransactionsRefreshTime = 0;
<<<<<<< HEAD

=======
        const swapsStxStatusDeadline = 0;
>>>>>>> 65e656c9
        swapsController.__test__updateState({
          swapsState: {
            ...swapsController.state.swapsState,
            tokens,
            fetchParams,
            swapsFeatureIsLive,
            swapsFeatureFlags,
            swapsQuoteRefreshTime,
            swapsQuotePrefetchingRefreshTime,
            swapsStxBatchStatusRefreshTime,
            swapsStxGetTransactionsRefreshTime,
            swapsStxStatusDeadline,
          },
        });

        swapsController.resetPostFetchState();

        const { swapsState } = swapsController.state;
        expect(swapsState).toStrictEqual({
          ...getDefaultSwapsControllerState().swapsState,
          tokens,
          fetchParams,
          swapsFeatureIsLive,
          swapsQuoteRefreshTime,
          swapsQuotePrefetchingRefreshTime,
        });
      });
    });
  });

  describe('utils', function () {
    describe('getMedianEthValueQuote', function () {
      it('calculates median correctly with uneven sample', function () {
        const expectedResult = {
          ethFee: '10',
          metaMaskFeeInEth: '5',
          ethValueOfTokens: '0.3',
        };

        const values = [
          {
            overallValueOfQuote: '3',
            ethFee: '10',
            metaMaskFeeInEth: '5',
            ethValueOfTokens: '0.3',
          },
          {
            overallValueOfQuote: '2',
            ethFee: '20',
            metaMaskFeeInEth: '3',
            ethValueOfTokens: '0.2',
          },
          {
            overallValueOfQuote: '6',
            ethFee: '40',
            metaMaskFeeInEth: '6',
            ethValueOfTokens: '0.6',
          },
        ] as Quote[];

        const median = getMedianEthValueQuote(values);
        expect(median).toStrictEqual(expectedResult);
      });

      it('calculates median correctly with even sample', function () {
        const expectedResult = {
          ethFee: '20',
          metaMaskFeeInEth: '6.5',
          ethValueOfTokens: '0.25',
        };

        const values = [
          {
            overallValueOfQuote: '3',
            ethFee: '10',
            metaMaskFeeInEth: '5',
            ethValueOfTokens: '0.3',
          },
          {
            overallValueOfQuote: '1',
            ethFee: '20',
            metaMaskFeeInEth: '3',
            ethValueOfTokens: '0.2',
          },
          {
            overallValueOfQuote: '2',
            ethFee: '30',
            metaMaskFeeInEth: '8',
            ethValueOfTokens: '0.2',
          },
          {
            overallValueOfQuote: '6',
            ethFee: '40',
            metaMaskFeeInEth: '6',
            ethValueOfTokens: '0.6',
          },
        ] as Quote[];

        const median = getMedianEthValueQuote(values);
        expect(median).toStrictEqual(expectedResult);
      });

      it('calculates median correctly with an uneven sample where multiple quotes have the median overall value', function () {
        const expectedResult = {
          ethFee: '2',
          metaMaskFeeInEth: '0.5',
          ethValueOfTokens: '5',
        };

        const values = [
          {
            overallValueOfQuote: '1',
            ethValueOfTokens: '2',
            ethFee: '1',
            metaMaskFeeInEth: '0.2',
          },
          {
            overallValueOfQuote: '3',
            ethValueOfTokens: '4',
            ethFee: '1',
            metaMaskFeeInEth: '0.4',
          },
          {
            overallValueOfQuote: '3',
            ethValueOfTokens: '5',
            ethFee: '2',
            metaMaskFeeInEth: '0.5',
          },
          {
            overallValueOfQuote: '3',
            ethValueOfTokens: '6',
            ethFee: '3',
            metaMaskFeeInEth: '0.6',
          },
          {
            overallValueOfQuote: '4',
            ethValueOfTokens: '6',
            ethFee: '2',
            metaMaskFeeInEth: '0.6',
          },
          {
            overallValueOfQuote: '4',
            ethValueOfTokens: '7',
            ethFee: '3',
            metaMaskFeeInEth: '0.7',
          },
          {
            overallValueOfQuote: '6',
            ethValueOfTokens: '8',
            ethFee: '2',
            metaMaskFeeInEth: '0.8',
          },
        ] as Quote[];

        const median = getMedianEthValueQuote(values);
        expect(median).toStrictEqual(expectedResult);
      });

      it('calculates median correctly with an even sample where multiple quotes have the same overall value as either of the two middle values', function () {
        const expectedResult = {
          ethFee: '2',
          metaMaskFeeInEth: '0.55',
          ethValueOfTokens: '5.5',
        };

        const values = [
          {
            overallValueOfQuote: '1',
            ethValueOfTokens: '2',
            ethFee: '1',
            metaMaskFeeInEth: '0.2',
          },
          {
            overallValueOfQuote: '3',
            ethValueOfTokens: '4',
            ethFee: '1',
            metaMaskFeeInEth: '0.4',
          },
          {
            overallValueOfQuote: '3',
            ethValueOfTokens: '5',
            ethFee: '2',
            metaMaskFeeInEth: '0.5',
          },
          {
            overallValueOfQuote: '4',
            ethValueOfTokens: '6',
            ethFee: '2',
            metaMaskFeeInEth: '0.6',
          },
          {
            overallValueOfQuote: '4',
            ethValueOfTokens: '7',
            ethFee: '3',
            metaMaskFeeInEth: '0.7',
          },
          {
            overallValueOfQuote: '6',
            ethValueOfTokens: '8',
            ethFee: '2',
            metaMaskFeeInEth: '0.8',
          },
        ] as Quote[];

        const median = getMedianEthValueQuote(values);
        expect(median).toStrictEqual(expectedResult);
      });

      it('throws on empty array', function () {
        expect(() => getMedianEthValueQuote([])).toThrow(
          'Expected non-empty array param.',
        );
      });
    });
  });
});

function getMockQuotes(): Record<string, Quote> {
  return {
    [TEST_AGG_ID_1]: {
      aggregator: TEST_AGG_ID_1,
      aggType: 'AGG',
      approvalNeeded: null,
      averageGas: 120000,
      destinationAmount: '20000000000000000000',
      destinationToken: '0xa0b86991c6218b36c1d19d4a2e9eb0ce3606eb48',
      destinationTokenInfo: {
        address: '0xa0b86991c6218b36c1d19d4a2e9eb0ce3606eb48',
        symbol: 'USDC',
        decimals: 18,
      },
      destinationTokenRate: 2,
      error: null,
      estimatedRefund: '80000',
      ethFee: '0.006',
      ethValueOfTokens: '0.1',
      fee: 1,
      fetchTime: 607,
      gasEstimate: '120000',
      gasEstimateWithRefund: '100000',
      gasMultiplier: 1.1,
      hasRoute: true,
      maxGas: 600000,
      metaMaskFeeInEth: '0.001',
      overallValueOfQuote: '19.994',
      priceSlippage: {
        bucket: 'low',
        calculationError: '',
        destinationAmountInETH: 0.1,
        destinationAmountInNativeCurrency: 20,
        ratio: 0.995,
        sourceAmountInETH: 0.05,
        sourceAmountInNativeCurrency: 10,
        sourceAmountInUSD: 10,
        destinationAmountInUSD: 20,
      },
      quoteRefreshSeconds: 60,
      sourceAmount: '10000000000000000000',
      sourceToken: '0x6b175474e89094c44da98b954eedeac495271d0f',
      sourceTokenRate: 1,
      trade: {
        data: '0x',
        from: '0xe18035bf8712672935fdb4e5e431b1a0183d2dfc',
        to: '0x881D40237659C251811CEC9c364ef91dC08D300C',
        value: '0x0',
        gas: '0x61a80',
      },
    },
    [TEST_AGG_ID_BEST]: {
      aggregator: TEST_AGG_ID_BEST,
      aggType: 'AGG',
      approvalNeeded: null,
      averageGas: 411000,
      destinationAmount: '25000000000000000000',
      destinationToken: '0xa0b86991c6218b36c1d19d4a2e9eb0ce3606eb48',
      destinationTokenInfo: {
        address: '0xa0b86991c6218b36c1d19d4a2e9eb0ce3606eb48',
        symbol: 'USDC',
        decimals: 18,
      },
      destinationTokenRate: 2.5,
      error: null,
      estimatedRefund: '343090',
      ethFee: '0.008',
      ethValueOfTokens: '0.125',
      fee: 1,
      fetchTime: 1003,
      gasEstimate: '411000',
      gasEstimateWithRefund: '380000',
      gasMultiplier: 1.2,
      hasRoute: true,
      maxGas: 1100000,
      metaMaskFeeInEth: '0.0015',
      overallValueOfQuote: '24.9905',
      priceSlippage: {
        bucket: 'medium',
        calculationError: '',
        destinationAmountInETH: 0.125,
        destinationAmountInNativeCurrency: 25,
        ratio: 0.98,
        sourceAmountInETH: 0.05,
        sourceAmountInNativeCurrency: 10,
        sourceAmountInUSD: 10,
        destinationAmountInUSD: 25,
      },
      quoteRefreshSeconds: 60,
      sourceAmount: '10000000000000000000',
      sourceToken: '0x6b175474e89094c44da98b954eedeac495271d0f',
      sourceTokenRate: 1,
      trade: {
        data: '0x',
        from: '0xe18035bf8712672935fdb4e5e431b1a0183d2dfc',
        to: '0x881D40237659C251811CEC9c364ef91dC08D300C',
        value: '0x0',
        gas: '0x61a80',
      },
      savings: {
        total: '0.005',
        performance: '0.003',
        fee: '0.002',
        metaMaskFee: '0.001',
        medianMetaMaskFee: '0.0012',
      },
    },
    [TEST_AGG_ID_2]: {
      aggregator: TEST_AGG_ID_2,
      aggType: 'AGG',
      approvalNeeded: null,
      averageGas: 197000,
      destinationAmount: '22000000000000000000',
      destinationToken: '0xa0b86991c6218b36c1d19d4a2e9eb0ce3606eb48',
      destinationTokenInfo: {
        address: '0xa0b86991c6218b36c1d19d4a2e9eb0ce3606eb48',
        symbol: 'USDC',
        decimals: 18,
      },
      destinationTokenRate: 2.2,
      error: null,
      estimatedRefund: '18205',
      ethFee: '0.007',
      ethValueOfTokens: '0.11',
      fee: 1,
      fetchTime: 1354,
      gasEstimate: '197000',
      gasEstimateWithRefund: '190000',
      gasMultiplier: 1.15,
      hasRoute: true,
      maxGas: 368000,
      metaMaskFeeInEth: '0.00125',
      overallValueOfQuote: '21.99175',
      priceSlippage: {
        bucket: 'high',
        calculationError: '',
        destinationAmountInETH: 0.11,
        destinationAmountInNativeCurrency: 22,
        ratio: 0.99,
        sourceAmountInETH: 0.05,
        sourceAmountInNativeCurrency: 10,
        sourceAmountInUSD: 10,
        destinationAmountInUSD: 22,
      },
      quoteRefreshSeconds: 60,
      sourceAmount: '10000000000000000000',
      sourceToken: '0x6b175474e89094c44da98b954eedeac495271d0f',
      sourceTokenRate: 1,
      trade: {
        data: '0x',
        from: '0xe18035bf8712672935fdb4e5e431b1a0183d2dfc',
        to: '0x881D40237659C251811CEC9c364ef91dC08D300C',
        value: '0x0',
        gas: '0x61a80',
      },
    },
  };
}

function getTopQuoteAndSavingsMockQuotes(): Record<string, Quote> {
  // These destination amounts are calculated using the following "pre-fee" amounts
  // TEST_AGG_ID_1: 20.5
  // TEST_AGG_ID_2: 20.4
  // TEST_AGG_ID_3: 20.2
  // TEST_AGG_ID_4: 20
  // TEST_AGG_ID_5: 19.8
  // TEST_AGG_ID_6: 19.5

  return {
    [TEST_AGG_ID_1]: {
      aggregator: TEST_AGG_ID_1,
      approvalNeeded: null,
      gasEstimate: '0x186a0',
      destinationAmount: '20295000000000000000',
      destinationToken: '0x1111111111111111111111111111111111111111',
      destinationTokenInfo: {
        decimals: 18,
        address: '0xsomeERC20TokenAddress',
        symbol: 'FOO',
      },
      sourceAmount: '10000000000000000000',
      sourceToken: '0xsomeERC20TokenAddress',
      trade: {
        value: '0x0',
      },
      fee: 1,
    } as Quote,
    [TEST_AGG_ID_2]: {
      aggregator: TEST_AGG_ID_2,
      approvalNeeded: null,
      gasEstimate: '0x30d40',
      destinationAmount: '20196000000000000000',
      destinationToken: '0x1111111111111111111111111111111111111111',
      destinationTokenInfo: {
        decimals: 18,
        address: '0xsomeERC20TokenAddress',
        symbol: 'FOO',
      },
      sourceAmount: '10000000000000000000',
      sourceToken: '0xsomeERC20TokenAddress',
      trade: {
        value: '0x0',
      },
      fee: 1,
    } as Quote,
    [TEST_AGG_ID_3]: {
      aggregator: TEST_AGG_ID_3,
      approvalNeeded: null,
      gasEstimate: '0x493e0',
      destinationAmount: '19998000000000000000',
      destinationToken: '0x1111111111111111111111111111111111111111',
      destinationTokenInfo: {
        decimals: 18,
        address: '0xsomeERC20TokenAddress',
        symbol: 'FOO',
      },
      sourceAmount: '10000000000000000000',
      sourceToken: '0xsomeERC20TokenAddress',
      trade: {
        value: '0x0',
      },
      fee: 1,
    } as Quote,
    [TEST_AGG_ID_4]: {
      aggregator: TEST_AGG_ID_4,
      approvalNeeded: null,
      gasEstimate: '0x61a80',
      destinationAmount: '19800000000000000000',
      destinationToken: '0x1111111111111111111111111111111111111111',
      destinationTokenInfo: {
        decimals: 18,
        address: '0xsomeERC20TokenAddress',
        symbol: 'FOO',
      },
      sourceAmount: '10000000000000000000',
      sourceToken: '0xsomeERC20TokenAddress',
      trade: {
        value: '0x0',
      },
      fee: 1,
    } as Quote,
    [TEST_AGG_ID_5]: {
      aggregator: TEST_AGG_ID_5,
      approvalNeeded: null,
      gasEstimate: '0x7a120',
      destinationAmount: '19602000000000000000',
      destinationToken: '0x1111111111111111111111111111111111111111',
      destinationTokenInfo: {
        decimals: 18,
        address: '0xsomeERC20TokenAddress',
        symbol: 'FOO',
      },
      sourceAmount: '10000000000000000000',
      sourceToken: '0xsomeERC20TokenAddress',
      trade: {
        value: '0x0',
      },
      fee: 1,
    } as Quote,
    [TEST_AGG_ID_6]: {
      aggregator: TEST_AGG_ID_6,
      approvalNeeded: null,
      gasEstimate: '0x927c0',
      destinationAmount: '19305000000000000000',
      destinationToken: '0x1111111111111111111111111111111111111111',
      destinationTokenInfo: {
        decimals: 18,
        address: '0xsomeERC20TokenAddress',
        symbol: 'FOO',
      },
      sourceAmount: '10000000000000000000',
      sourceToken: '0xsomeERC20TokenAddress',
      trade: {
        value: '0x0',
      },
      fee: 1,
    } as Quote,
  };
}

function getTopQuoteAndSavingsBaseExpectedResults() {
  const baseTestInput = getTopQuoteAndSavingsMockQuotes();
  return {
    [TEST_AGG_ID_1]: {
      ...baseTestInput[TEST_AGG_ID_1],
      isBestQuote: true,
      ethFee: '0.25',
      overallValueOfQuote: '1.7795',
      metaMaskFeeInEth: '0.0205',
      ethValueOfTokens: '2.0295',
      savings: {
        total: '0.0191',
        performance: '0.0396',
        fee: '0',
        metaMaskFee: '0.0205',
        medianMetaMaskFee: '0.0201',
      },
    },
    [TEST_AGG_ID_2]: {
      ...baseTestInput[TEST_AGG_ID_2],
      ethFee: '0.25',
      overallValueOfQuote: '1.7696',
      metaMaskFeeInEth: '0.0204',
      ethValueOfTokens: '2.0196',
    },
    [TEST_AGG_ID_3]: {
      ...baseTestInput[TEST_AGG_ID_3],
      ethFee: '0.25',
      overallValueOfQuote: '1.7498',
      metaMaskFeeInEth: '0.0202',
      ethValueOfTokens: '1.9998',
    },
    [TEST_AGG_ID_4]: {
      ...baseTestInput[TEST_AGG_ID_4],
      ethFee: '0.25',
      overallValueOfQuote: '1.73',
      metaMaskFeeInEth: '0.02',
      ethValueOfTokens: '1.98',
    },
    [TEST_AGG_ID_5]: {
      ...baseTestInput[TEST_AGG_ID_5],
      ethFee: '0.25',
      overallValueOfQuote: '1.7102',
      metaMaskFeeInEth: '0.0198',
      ethValueOfTokens: '1.9602',
    },
    [TEST_AGG_ID_6]: {
      ...baseTestInput[TEST_AGG_ID_6],
      ethFee: '0.25',
      overallValueOfQuote: '1.6805',
      metaMaskFeeInEth: '0.0195',
      ethValueOfTokens: '1.9305',
    },
  };
}<|MERGE_RESOLUTION|>--- conflicted
+++ resolved
@@ -1174,11 +1174,7 @@
         const swapsQuotePrefetchingRefreshTime = 0;
         const swapsStxBatchStatusRefreshTime = 0;
         const swapsStxGetTransactionsRefreshTime = 0;
-<<<<<<< HEAD
-
-=======
         const swapsStxStatusDeadline = 0;
->>>>>>> 65e656c9
         swapsController.__test__updateState({
           swapsState: {
             ...swapsController.state.swapsState,
