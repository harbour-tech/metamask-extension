--- conflicted
+++ resolved
@@ -2170,486 +2170,6 @@
     return null;
   }
 
-<<<<<<< HEAD
-  /**
-   * The allowance amount in relation to the balance for that specific token
-   *
-   * @param {string} transactionApprovalAmountType - The transaction approval amount type
-   * @param {string} dappProposedTokenAmount - The dapp proposed token amount
-   * @param {string} currentTokenBalance - The balance of the token that is being send
-   */
-  _allowanceAmountInRelationToTokenBalance(
-    transactionApprovalAmountType,
-    dappProposedTokenAmount,
-    currentTokenBalance,
-  ) {
-    if (
-      (transactionApprovalAmountType === TransactionApprovalAmountType.custom ||
-        transactionApprovalAmountType ===
-          TransactionApprovalAmountType.dappProposed) &&
-      dappProposedTokenAmount &&
-      currentTokenBalance
-    ) {
-      return `${new BigNumber(dappProposedTokenAmount, 16)
-        .div(currentTokenBalance, 10)
-        .times(100)
-        .round(2)}`;
-    }
-    return null;
-  }
-
-  async _buildEventFragmentProperties(txMeta, extraParams) {
-    const {
-      type,
-      time,
-      status,
-      chainId,
-      origin: referrer,
-      txParams: {
-        gasPrice,
-        gas: gasLimit,
-        maxFeePerGas,
-        maxPriorityFeePerGas,
-        estimateSuggested,
-        estimateUsed,
-      },
-      defaultGasEstimates,
-      originalType,
-      replacedById,
-      metamaskNetworkId: network,
-      customTokenAmount,
-      dappProposedTokenAmount,
-      currentTokenBalance,
-      originalApprovalAmount,
-      finalApprovalAmount,
-      contractMethodName,
-      securityProviderResponse,
-      ///: BEGIN:ONLY_INCLUDE_IN(blockaid)
-      securityAlertResponse,
-      ///: END:ONLY_INCLUDE_IN
-    } = txMeta;
-
-    const source = referrer === ORIGIN_METAMASK ? 'user' : 'dapp';
-
-    const { assetType, tokenStandard } = await determineTransactionAssetType(
-      txMeta,
-      this.query,
-      this.getTokenStandardAndDetails,
-    );
-
-    const gasParams = {};
-
-    if (isEIP1559Transaction(txMeta)) {
-      gasParams.max_fee_per_gas = maxFeePerGas;
-      gasParams.max_priority_fee_per_gas = maxPriorityFeePerGas;
-    } else {
-      gasParams.gas_price = gasPrice;
-    }
-
-    if (defaultGasEstimates) {
-      const { estimateType } = defaultGasEstimates;
-      if (estimateType) {
-        gasParams.default_estimate = estimateType;
-        let defaultMaxFeePerGas = txMeta.defaultGasEstimates.maxFeePerGas;
-        let defaultMaxPriorityFeePerGas =
-          txMeta.defaultGasEstimates.maxPriorityFeePerGas;
-
-        if (
-          [
-            GasRecommendations.low,
-            GasRecommendations.medium,
-            GasRecommendations.high,
-          ].includes(estimateType)
-        ) {
-          const { gasFeeEstimates } = await this._getEIP1559GasFeeEstimates();
-          if (gasFeeEstimates?.[estimateType]?.suggestedMaxFeePerGas) {
-            defaultMaxFeePerGas =
-              gasFeeEstimates[estimateType]?.suggestedMaxFeePerGas;
-            gasParams.default_max_fee_per_gas = defaultMaxFeePerGas;
-          }
-          if (gasFeeEstimates?.[estimateType]?.suggestedMaxPriorityFeePerGas) {
-            defaultMaxPriorityFeePerGas =
-              gasFeeEstimates[estimateType]?.suggestedMaxPriorityFeePerGas;
-            gasParams.default_max_priority_fee_per_gas =
-              defaultMaxPriorityFeePerGas;
-          }
-        }
-      }
-
-      if (txMeta.defaultGasEstimates.gas) {
-        gasParams.default_gas = txMeta.defaultGasEstimates.gas;
-      }
-      if (txMeta.defaultGasEstimates.gasPrice) {
-        gasParams.default_gas_price = txMeta.defaultGasEstimates.gasPrice;
-      }
-    }
-
-    if (estimateSuggested) {
-      gasParams.estimate_suggested = estimateSuggested;
-    }
-
-    if (estimateUsed) {
-      gasParams.estimate_used = estimateUsed;
-    }
-
-    if (extraParams?.gas_used) {
-      gasParams.gas_used = extraParams.gas_used;
-    }
-
-    const gasParamsInGwei = this._getGasValuesInGWEI(gasParams);
-
-    let eip1559Version = '0';
-    if (txMeta.txParams.maxFeePerGas) {
-      eip1559Version = '2';
-    }
-
-    const contractInteractionTypes = [
-      TransactionType.contractInteraction,
-      TransactionType.tokenMethodApprove,
-      TransactionType.tokenMethodSafeTransferFrom,
-      TransactionType.tokenMethodSetApprovalForAll,
-      TransactionType.tokenMethodTransfer,
-      TransactionType.tokenMethodTransferFrom,
-      TransactionType.smart,
-      TransactionType.swap,
-      TransactionType.swapApproval,
-    ].includes(type);
-
-    const contractMethodNames = {
-      APPROVE: 'Approve',
-    };
-
-    let transactionApprovalAmountType;
-    let transactionContractMethod;
-    let transactionApprovalAmountVsProposedRatio;
-    let transactionApprovalAmountVsBalanceRatio;
-    let transactionType = TransactionType.simpleSend;
-    if (type === TransactionType.cancel) {
-      transactionType = TransactionType.cancel;
-    } else if (type === TransactionType.retry) {
-      transactionType = originalType;
-    } else if (type === TransactionType.deployContract) {
-      transactionType = TransactionType.deployContract;
-    } else if (contractInteractionTypes) {
-      transactionType = TransactionType.contractInteraction;
-      transactionContractMethod = contractMethodName;
-      if (
-        transactionContractMethod === contractMethodNames.APPROVE &&
-        tokenStandard === TokenStandard.ERC20
-      ) {
-        if (dappProposedTokenAmount === '0' || customTokenAmount === '0') {
-          transactionApprovalAmountType = TransactionApprovalAmountType.revoke;
-        } else if (
-          customTokenAmount &&
-          customTokenAmount !== dappProposedTokenAmount
-        ) {
-          transactionApprovalAmountType = TransactionApprovalAmountType.custom;
-        } else if (dappProposedTokenAmount) {
-          transactionApprovalAmountType =
-            TransactionApprovalAmountType.dappProposed;
-        }
-        transactionApprovalAmountVsProposedRatio =
-          this._allowanceAmountInRelationToDappProposedValue(
-            transactionApprovalAmountType,
-            originalApprovalAmount,
-            finalApprovalAmount,
-          );
-        transactionApprovalAmountVsBalanceRatio =
-          this._allowanceAmountInRelationToTokenBalance(
-            transactionApprovalAmountType,
-            dappProposedTokenAmount,
-            currentTokenBalance,
-          );
-      }
-    }
-
-    const replacedTxMeta = this._getTransaction(replacedById);
-
-    const TRANSACTION_REPLACEMENT_METHODS = {
-      RETRY: TransactionType.retry,
-      CANCEL: TransactionType.cancel,
-      SAME_NONCE: 'other',
-    };
-
-    let transactionReplaced;
-    if (extraParams?.dropped) {
-      transactionReplaced = TRANSACTION_REPLACEMENT_METHODS.SAME_NONCE;
-      if (replacedTxMeta?.type === TransactionType.cancel) {
-        transactionReplaced = TRANSACTION_REPLACEMENT_METHODS.CANCEL;
-      } else if (replacedTxMeta?.type === TransactionType.retry) {
-        transactionReplaced = TRANSACTION_REPLACEMENT_METHODS.RETRY;
-      }
-    }
-
-    let uiCustomizations;
-
-    ///: BEGIN:ONLY_INCLUDE_IN(blockaid)
-    if (securityAlertResponse?.result_type === BlockaidResultType.Failed) {
-      uiCustomizations = ['security_alert_failed'];
-    } else {
-      ///: END:ONLY_INCLUDE_IN
-      // eslint-disable-next-line no-lonely-if
-      if (securityProviderResponse?.flagAsDangerous === 1) {
-        uiCustomizations = ['flagged_as_malicious'];
-      } else if (securityProviderResponse?.flagAsDangerous === 2) {
-        uiCustomizations = ['flagged_as_safety_unknown'];
-      } else {
-        uiCustomizations = null;
-      }
-      ///: BEGIN:ONLY_INCLUDE_IN(blockaid)
-    }
-    ///: END:ONLY_INCLUDE_IN
-
-    /** The transaction status property is not considered sensitive and is now included in the non-anonymous event */
-    let properties = {
-      chain_id: chainId,
-      referrer,
-      source,
-      status,
-      network,
-      eip_1559_version: eip1559Version,
-      gas_edit_type: 'none',
-      gas_edit_attempted: 'none',
-      account_type: await this.getAccountType(this.getSelectedAddress()),
-      device_model: await this.getDeviceModel(this.getSelectedAddress()),
-      asset_type: assetType,
-      token_standard: tokenStandard,
-      transaction_type: transactionType,
-      transaction_speed_up: type === TransactionType.retry,
-      ui_customizations: uiCustomizations,
-      ///: BEGIN:ONLY_INCLUDE_IN(blockaid)
-      security_alert_response:
-        securityAlertResponse?.result_type ?? BlockaidResultType.NotApplicable,
-      security_alert_reason:
-        securityAlertResponse?.reason ?? BlockaidReason.notApplicable,
-      ///: END:ONLY_INCLUDE_IN
-    };
-
-    if (transactionContractMethod === contractMethodNames.APPROVE) {
-      properties = {
-        ...properties,
-        transaction_approval_amount_type: transactionApprovalAmountType,
-      };
-    }
-
-    let sensitiveProperties = {
-      transaction_envelope_type: isEIP1559Transaction(txMeta)
-        ? TRANSACTION_ENVELOPE_TYPE_NAMES.FEE_MARKET
-        : TRANSACTION_ENVELOPE_TYPE_NAMES.LEGACY,
-      first_seen: time,
-      gas_limit: gasLimit,
-      transaction_contract_method: transactionContractMethod,
-      transaction_replaced: transactionReplaced,
-      ...extraParams,
-      ...gasParamsInGwei,
-    };
-
-    if (transactionContractMethod === contractMethodNames.APPROVE) {
-      sensitiveProperties = {
-        ...sensitiveProperties,
-        transaction_approval_amount_vs_balance_ratio:
-          transactionApprovalAmountVsBalanceRatio,
-        transaction_approval_amount_vs_proposed_ratio:
-          transactionApprovalAmountVsProposedRatio,
-      };
-    }
-
-    return { properties, sensitiveProperties };
-  }
-
-  /**
-   * Helper method that checks for the presence of an existing fragment by id
-   * appropriate for the type of event that triggered fragment creation. If the
-   * appropriate fragment exists, then nothing is done. If it does not exist a
-   * new event fragment is created with the appropriate payload.
-   *
-   * @param {TransactionMeta} txMeta - Transaction meta object
-   * @param {TransactionMetaMetricsEvent} event - The event type that
-   *  triggered fragment creation
-   * @param {object} properties - properties to include in the fragment
-   * @param {object} [sensitiveProperties] - sensitive properties to include in
-   * @param {object} [actionId] - actionId passed from UI
-   *  the fragment
-   */
-  _createTransactionEventFragment(
-    txMeta,
-    event,
-    properties,
-    sensitiveProperties,
-    actionId,
-  ) {
-    const isSubmitted = [
-      TransactionMetaMetricsEvent.finalized,
-      TransactionMetaMetricsEvent.submitted,
-    ].includes(event);
-    const uniqueIdentifier = `transaction-${
-      isSubmitted ? 'submitted' : 'added'
-    }-${txMeta.id}`;
-
-    const fragment = this.getEventFragmentById(uniqueIdentifier);
-    if (typeof fragment !== 'undefined') {
-      return;
-    }
-
-    switch (event) {
-      // When a transaction is added to the controller, we know that the user
-      // will be presented with a confirmation screen. The user will then
-      // either confirm or reject that transaction. Each has an associated
-      // event we want to track. While we don't necessarily need an event
-      // fragment to model this, having one allows us to record additional
-      // properties onto the event from the UI. For example, when the user
-      // edits the transactions gas params we can record that property and
-      // then get analytics on the number of transactions in which gas edits
-      // occur.
-      case TransactionMetaMetricsEvent.added:
-        this.createEventFragment({
-          category: MetaMetricsEventCategory.Transactions,
-          initialEvent: TransactionMetaMetricsEvent.added,
-          successEvent: TransactionMetaMetricsEvent.approved,
-          failureEvent: TransactionMetaMetricsEvent.rejected,
-          properties,
-          sensitiveProperties,
-          persist: true,
-          uniqueIdentifier,
-          actionId,
-        });
-        break;
-      // If for some reason an approval or rejection occurs without the added
-      // fragment existing in memory, we create the added fragment but without
-      // the initialEvent firing. This is to prevent possible duplication of
-      // events. A good example why this might occur is if the user had
-      // unapproved transactions in memory when updating to the version that
-      // includes this change. A migration would have also helped here but this
-      // implementation hardens against other possible bugs where a fragment
-      // does not exist.
-      case TransactionMetaMetricsEvent.approved:
-      case TransactionMetaMetricsEvent.rejected:
-        this.createEventFragment({
-          category: MetaMetricsEventCategory.Transactions,
-          successEvent: TransactionMetaMetricsEvent.approved,
-          failureEvent: TransactionMetaMetricsEvent.rejected,
-          properties,
-          sensitiveProperties,
-          persist: true,
-          uniqueIdentifier,
-          actionId,
-        });
-        break;
-      // When a transaction is submitted it will always result in updating
-      // to a finalized state (dropped, failed, confirmed) -- eventually.
-      // However having a fragment started at this stage allows augmenting
-      // analytics data with user interactions such as speeding up and
-      // canceling the transactions. From this controllers perspective a new
-      // transaction with a new id is generated for speed up and cancel
-      // transactions, but from the UI we could augment the previous ID with
-      // supplemental data to show user intent. Such as when they open the
-      // cancel UI but don't submit. We can record that this happened and add
-      // properties to the transaction event.
-      case TransactionMetaMetricsEvent.submitted:
-        this.createEventFragment({
-          category: MetaMetricsEventCategory.Transactions,
-          initialEvent: TransactionMetaMetricsEvent.submitted,
-          successEvent: TransactionMetaMetricsEvent.finalized,
-          properties,
-          sensitiveProperties,
-          persist: true,
-          uniqueIdentifier,
-          actionId,
-        });
-        break;
-      // If for some reason a transaction is finalized without the submitted
-      // fragment existing in memory, we create the submitted fragment but
-      // without the initialEvent firing. This is to prevent possible
-      // duplication of events. A good example why this might occur is if th
-      // user had pending transactions in memory when updating to the version
-      // that includes this change. A migration would have also helped here but
-      // this implementation hardens against other possible bugs where a
-      // fragment does not exist.
-      case TransactionMetaMetricsEvent.finalized:
-        this.createEventFragment({
-          category: MetaMetricsEventCategory.Transactions,
-          successEvent: TransactionMetaMetricsEvent.finalized,
-          properties,
-          sensitiveProperties,
-          persist: true,
-          uniqueIdentifier,
-          actionId,
-        });
-        break;
-      default:
-        break;
-    }
-  }
-
-  /**
-   * Extracts relevant properties from a transaction meta
-   * object and uses them to create and send metrics for various transaction
-   * events.
-   *
-   * @param {object} txMeta - the txMeta object
-   * @param {TransactionMetaMetricsEvent} event - the name of the transaction event
-   * @param {string} actionId - actionId passed from UI
-   * @param {object} extraParams - optional props and values to include in sensitiveProperties
-   */
-  async _trackTransactionMetricsEvent(
-    txMeta,
-    event,
-    actionId,
-    extraParams = {},
-  ) {
-    if (!txMeta) {
-      return;
-    }
-    const { properties, sensitiveProperties } =
-      await this._buildEventFragmentProperties(txMeta, extraParams);
-
-    // Create event fragments for event types that spawn fragments, and ensure
-    // existence of fragments for event types that act upon them.
-    this._createTransactionEventFragment(
-      txMeta,
-      event,
-      properties,
-      sensitiveProperties,
-      actionId,
-    );
-
-    let id;
-
-    switch (event) {
-      // If the user approves a transaction, finalize the transaction added
-      // event fragment.
-      case TransactionMetaMetricsEvent.approved:
-        id = `transaction-added-${txMeta.id}`;
-        this.updateEventFragment(id, { properties, sensitiveProperties });
-        this.finalizeEventFragment(id);
-        break;
-      // If the user rejects a transaction, finalize the transaction added
-      // event fragment. with the abandoned flag set.
-      case TransactionMetaMetricsEvent.rejected:
-        id = `transaction-added-${txMeta.id}`;
-        this.updateEventFragment(id, { properties, sensitiveProperties });
-        this.finalizeEventFragment(id, {
-          abandoned: true,
-        });
-        break;
-      // When a transaction is finalized, also finalize the transaction
-      // submitted event fragment.
-      case TransactionMetaMetricsEvent.finalized:
-        id = `transaction-submitted-${txMeta.id}`;
-        this.updateEventFragment(id, { properties, sensitiveProperties });
-        this.finalizeEventFragment(`transaction-submitted-${txMeta.id}`);
-        break;
-      default:
-        break;
-    }
-  }
-
-  _getTransactionCompletionTime(submittedTime) {
-    return Math.round((Date.now() - submittedTime) / 1000).toString();
-  }
-
-=======
->>>>>>> ef8403f6
   _getGasValuesInGWEI(gasParams) {
     const gasValuesInGwei = {};
     for (const param in gasParams) {
