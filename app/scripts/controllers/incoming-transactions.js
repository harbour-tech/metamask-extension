--- conflicted
+++ resolved
@@ -13,15 +13,6 @@
   CHAIN_IDS,
   CHAIN_ID_TO_NETWORK_ID_MAP,
   CHAIN_ID_TO_TYPE_MAP,
-<<<<<<< HEAD
-  GOERLI_CHAIN_ID,
-  KOVAN_CHAIN_ID,
-  MAINNET_CHAIN_ID,
-  RINKEBY_CHAIN_ID,
-  ROPSTEN_CHAIN_ID,
-  SEPOLIA_CHAIN_ID,
-=======
->>>>>>> d98c0942
 } from '../../../shared/constants/network';
 
 const fetchWithTimeout = getFetchWithTimeout();
@@ -58,21 +49,12 @@
  * attempt to retrieve incoming transactions on any custom RPC endpoints.
  */
 const etherscanSupportedNetworks = [
-<<<<<<< HEAD
-  GOERLI_CHAIN_ID,
-  KOVAN_CHAIN_ID,
-  MAINNET_CHAIN_ID,
-  RINKEBY_CHAIN_ID,
-  ROPSTEN_CHAIN_ID,
-  SEPOLIA_CHAIN_ID,
-=======
   CHAIN_IDS.GOERLI,
   CHAIN_IDS.KOVAN,
   CHAIN_IDS.MAINNET,
   CHAIN_IDS.RINKEBY,
   CHAIN_IDS.ROPSTEN,
   CHAIN_IDS.SEPOLIA,
->>>>>>> d98c0942
 ];
 
 export default class IncomingTransactionsController {
@@ -96,21 +78,12 @@
     const initState = {
       incomingTransactions: {},
       incomingTxLastFetchedBlockByChainId: {
-<<<<<<< HEAD
-        [GOERLI_CHAIN_ID]: null,
-        [KOVAN_CHAIN_ID]: null,
-        [MAINNET_CHAIN_ID]: null,
-        [RINKEBY_CHAIN_ID]: null,
-        [ROPSTEN_CHAIN_ID]: null,
-        [SEPOLIA_CHAIN_ID]: null,
-=======
         [CHAIN_IDS.GOERLI]: null,
         [CHAIN_IDS.KOVAN]: null,
         [CHAIN_IDS.MAINNET]: null,
         [CHAIN_IDS.RINKEBY]: null,
         [CHAIN_IDS.ROPSTEN]: null,
         [CHAIN_IDS.SEPOLIA]: null,
->>>>>>> d98c0942
       },
       ...opts.initState,
     };
