--- conflicted
+++ resolved
@@ -129,19 +129,10 @@
   describe('Phishing Detection Mock', function () {
     it('should be updated to use v1 of the API', function () {
       // Update the fixture above if this test fails
-<<<<<<< HEAD
-      assert.equal(
-        METAMASK_STALELIST_URL,
-        'https://phishing-detection.api.cx.metamask.io/v1/stalelist',
-      );
-      assert.equal(
-        METAMASK_HOTLIST_DIFF_URL,
-=======
       expect(METAMASK_STALELIST_URL).toStrictEqual(
         'https://phishing-detection.api.cx.metamask.io/v1/stalelist',
       );
       expect(METAMASK_HOTLIST_DIFF_URL).toStrictEqual(
->>>>>>> 717376e8
         'https://phishing-detection.api.cx.metamask.io/v1/diffsSince',
       );
     });
