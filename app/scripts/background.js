/**
 * @file The entry point for the web extension singleton process.
 */

// Disabled to allow setting up initial state hooks first

// This import sets up global functions required for Sentry to function.
// It must be run first in case an error is thrown later during initialization.
import './lib/setup-initial-state-hooks';

import EventEmitter from 'events';
import { finished, pipeline } from 'readable-stream';
import debounce from 'debounce-stream';
import log from 'loglevel';
import browser from 'webextension-polyfill';
import { storeAsStream } from '@metamask/obs-store';
import { isObject } from '@metamask/utils';
import { ApprovalType } from '@metamask/controller-utils';
import PortStream from 'extension-port-stream';

import { ethErrors } from 'eth-rpc-errors';
import { DIALOG_APPROVAL_TYPES } from '@metamask/snaps-rpc-methods';
<<<<<<< HEAD
import { NotificationServicesController } from '@metamask/notification-services-controller';

=======
>>>>>>> 5e6d703c
import {
  ENVIRONMENT_TYPE_POPUP,
  ENVIRONMENT_TYPE_NOTIFICATION,
  ENVIRONMENT_TYPE_FULLSCREEN,
  EXTENSION_MESSAGES,
  PLATFORM_FIREFOX,
  MESSAGE_TYPE,
  ///: BEGIN:ONLY_INCLUDE_IF(keyring-snaps)
  SNAP_MANAGE_ACCOUNTS_CONFIRMATION_TYPES,
  ///: END:ONLY_INCLUDE_IF
} from '../../shared/constants/app';
import {
  REJECT_NOTIFICATION_CLOSE,
  REJECT_NOTIFICATION_CLOSE_SIG,
  MetaMetricsEventCategory,
  MetaMetricsEventName,
  MetaMetricsUserTrait,
} from '../../shared/constants/metametrics';
import { checkForLastErrorAndLog } from '../../shared/modules/browser-runtime.utils';
import { isManifestV3 } from '../../shared/modules/mv3.utils';
import { maskObject } from '../../shared/modules/object.utils';
import { FIXTURE_STATE_METADATA_VERSION } from '../../test/e2e/default-fixture';
import { getSocketBackgroundToMocha } from '../../test/e2e/background-socket/socket-background-to-mocha';
import {
  OffscreenCommunicationTarget,
  OffscreenCommunicationEvents,
} from '../../shared/constants/offscreen-communication';
import {
  FakeLedgerBridge,
  FakeTrezorBridge,
} from '../../test/stub/keyring-bridge';
<<<<<<< HEAD
import { getCurrentChainId } from '../../ui/selectors';
=======
>>>>>>> 5e6d703c
import migrations from './migrations';
import Migrator from './lib/migrator';
import ExtensionPlatform from './platforms/extension';
import LocalStore from './lib/local-store';
import ReadOnlyNetworkStore from './lib/network-store';
import { SENTRY_BACKGROUND_STATE } from './constants/sentry-state';

import createStreamSink from './lib/createStreamSink';
import NotificationManager, {
  NOTIFICATION_MANAGER_EVENTS,
} from './lib/notification-manager';
import MetamaskController, {
  METAMASK_CONTROLLER_EVENTS,
} from './metamask-controller';
import rawFirstTimeState from './first-time-state';
import getFirstPreferredLangCode from './lib/get-first-preferred-lang-code';
import getObjStructure from './lib/getObjStructure';
import setupEnsIpfsResolver from './lib/ens-ipfs/setup';
import {
  deferredPromise,
  getPlatform,
  shouldEmitDappViewedEvent,
} from './lib/util';
import { generateSkipOnboardingState } from './skip-onboarding';
import { createOffscreen } from './offscreen';

/* eslint-enable import/first */

<<<<<<< HEAD
=======
import { TRIGGER_TYPES } from './controllers/metamask-notifications/constants/notification-schema';
import { COOKIE_ID_MARKETING_WHITELIST_ORIGINS } from './constants/marketing-site-whitelist';

>>>>>>> 5e6d703c
// eslint-disable-next-line @metamask/design-tokens/color-no-hex
const BADGE_COLOR_APPROVAL = '#0376C9';
// eslint-disable-next-line @metamask/design-tokens/color-no-hex
const BADGE_COLOR_NOTIFICATION = '#D73847';
const BADGE_MAX_COUNT = 9;

// Setup global hook for improved Sentry state snapshots during initialization
const inTest = process.env.IN_TEST;
const localStore = inTest ? new ReadOnlyNetworkStore() : new LocalStore();
global.stateHooks.getMostRecentPersistedState = () =>
  localStore.mostRecentRetrievedState;

const { sentry } = global;
let firstTimeState = { ...rawFirstTimeState };

const metamaskInternalProcessHash = {
  [ENVIRONMENT_TYPE_POPUP]: true,
  [ENVIRONMENT_TYPE_NOTIFICATION]: true,
  [ENVIRONMENT_TYPE_FULLSCREEN]: true,
};

const metamaskBlockedPorts = ['trezor-connect'];

log.setLevel(process.env.METAMASK_DEBUG ? 'debug' : 'info', false);

const platform = new ExtensionPlatform();
const notificationManager = new NotificationManager();

let openPopupCount = 0;
let notificationIsOpen = false;
let uiIsTriggering = false;
const openMetamaskTabsIDs = {};
const requestAccountTabIds = {};
let controller;
let versionedData;
const tabOriginMapping = {};

if (inTest || process.env.METAMASK_DEBUG) {
  global.stateHooks.metamaskGetState = localStore.get.bind(localStore);
}

const phishingPageUrl = new URL(process.env.PHISHING_WARNING_PAGE_URL);
// normalized (adds a trailing slash to the end of the domain if it's missing)
// the URL once and reuse it:
const phishingPageHref = phishingPageUrl.toString();

// normalized (adds a trailing slash to the end of the domain if it's missing)
// the URL once and reuse it:
const phishingPageHref = phishingPageUrl.toString();

const ONE_SECOND_IN_MILLISECONDS = 1_000;
// Timeout for initializing phishing warning page.
const PHISHING_WARNING_PAGE_TIMEOUT = ONE_SECOND_IN_MILLISECONDS;

// Event emitter for state persistence
export const statePersistenceEvents = new EventEmitter();

/**
 * This deferred Promise is used to track whether initialization has finished.
 *
 * It is very important to ensure that `resolveInitialization` is *always*
 * called once initialization has completed, and that `rejectInitialization` is
 * called if initialization fails in an unrecoverable way.
 */
const {
  promise: isInitialized,
  resolve: resolveInitialization,
  reject: rejectInitialization,
} = deferredPromise();

/**
 * Sends a message to the dapp(s) content script to signal it can connect to MetaMask background as
 * the backend is not active. It is required to re-connect dapps after service worker re-activates.
 * For non-dapp pages, the message will be sent and ignored.
 */
const sendReadyMessageToTabs = async () => {
  const tabs = await browser.tabs
    .query({
      /**
       * Only query tabs that our extension can run in. To do this, we query for all URLs that our
       * extension can inject scripts in, which is by using the "<all_urls>" value and __without__
       * the "tabs" manifest permission. If we included the "tabs" permission, this would also fetch
       * URLs that we'd not be able to inject in, e.g. chrome://pages, chrome://extension, which
       * is not what we'd want.
       *
       * You might be wondering, how does the "url" param work without the "tabs" permission?
       *
       * @see {@link https://bugs.chromium.org/p/chromium/issues/detail?id=661311#c1}
       *  "If the extension has access to inject scripts into Tab, then we can return the url
       *   of Tab (because the extension could just inject a script to message the location.href)."
       */
      url: '<all_urls>',
      windowType: 'normal',
    })
    .then((result) => {
      checkForLastErrorAndLog();
      return result;
    })
    .catch(() => {
      checkForLastErrorAndLog();
    });

  /** @todo we should only sendMessage to dapp tabs, not all tabs. */
  for (const tab of tabs) {
    browser.tabs
      .sendMessage(tab.id, {
        name: EXTENSION_MESSAGES.READY,
      })
      .then(() => {
        checkForLastErrorAndLog();
      })
      .catch(() => {
        // An error may happen if the contentscript is blocked from loading,
        // and thus there is no runtime.onMessage handler to listen to the message.
        checkForLastErrorAndLog();
      });
  }
};

/**
 * Detects known phishing pages as soon as the browser begins to load the
 * page. If the page is a known phishing page, the user is redirected to the
 * phishing warning page.
 *
 * This detection works even if the phishing page is now a redirect to a new
 * domain that our phishing detection system is not aware of.
 *
 * @param {MetamaskController} theController
 */
function maybeDetectPhishing(theController) {
  async function redirectTab(tabId, url) {
    try {
      return await browser.tabs.update(tabId, {
        url,
      });
    } catch (error) {
      return sentry?.captureException(error);
    }
  }
  // we can use the blocking API in MV2, but not in MV3
  const isManifestV2 = !isManifestV3;
  browser.webRequest.onBeforeRequest.addListener(
    (details) => {
      if (details.tabId === browser.tabs.TAB_ID_NONE) {
        return {};
      }

      const onboardState = theController.onboardingController.store.getState();
      if (!onboardState.completedOnboarding) {
        return {};
      }

      const prefState = theController.preferencesController.store.getState();
      if (!prefState.usePhishDetect) {
        return {};
      }

      // ignore requests that come from our phishing warning page, as
      // the requests may come from the "continue to site" link, so we'll
      // actually _want_ to bypass the phishing detection. We shouldn't have to
      // do this, because the phishing site does tell the extension that the
      // domain it blocked it now "safe", but it does this _after_ the request
      // begins (which would get blocked by this listener). So we have to bail
      // on detection here.
      // This check can be removed once  https://github.com/MetaMask/phishing-warning/issues/160
      // is shipped.
      if (
        details.initiator &&
        // compare normalized URLs
        new URL(details.initiator).host === phishingPageUrl.host
      ) {
        return {};
      }

      const { hostname, href, searchParams } = new URL(details.url);
      if (inTest) {
        if (searchParams.has('IN_TEST_BYPASS_EARLY_PHISHING_DETECTION')) {
          // this is a test page that needs to bypass early phishing detection
          return {};
        }
      }

      theController.phishingController.maybeUpdateState();
<<<<<<< HEAD
      const phishingTestResponse = theController.phishingController.test(
        details.url,
      );

      const blockedRequestResponse =
        theController.phishingController.isBlockedRequest(details.url);

      // if the request is not blocked, and the phishing test is not blocked, return and don't show the phishing screen
      if (!phishingTestResponse?.result && !blockedRequestResponse.result) {
        return {};
      }

      // Determine the block reason based on the type
      let blockReason;
      if (phishingTestResponse?.result && blockedRequestResponse.result) {
        blockReason = `${phishingTestResponse.type} and ${blockedRequestResponse.type}`;
      } else if (phishingTestResponse?.result) {
        blockReason = phishingTestResponse.type;
      } else {
        blockReason = blockedRequestResponse.type;
      }

=======
      const phishingTestResponse =
        theController.phishingController.test(hostname);
      if (!phishingTestResponse?.result) {
        return {};
      }

>>>>>>> 5e6d703c
      theController.metaMetricsController.trackEvent({
        // should we differentiate between background redirection and content script redirection?
        event: MetaMetricsEventName.PhishingPageDisplayed,
        category: MetaMetricsEventCategory.Phishing,
        properties: {
          url: hostname,
<<<<<<< HEAD
          reason: blockReason,
=======
>>>>>>> 5e6d703c
        },
      });
      const querystring = new URLSearchParams({ hostname, href });
      const redirectUrl = new URL(phishingPageHref);
      redirectUrl.hash = querystring.toString();
      const redirectHref = redirectUrl.toString();

      // blocking is better than tab redirection, as blocking will prevent
      // the browser from loading the page at all
      if (isManifestV2) {
        if (details.type === 'sub_frame') {
          // redirect the entire tab to the
          // phishing warning page instead.
          redirectTab(details.tabId, redirectHref);
          // don't let the sub_frame load at all
          return { cancel: true };
        }
        // redirect the whole tab
        return { redirectUrl: redirectHref };
      }
      // redirect the whole tab (even if it's a sub_frame request)
      redirectTab(details.tabId, redirectHref);
      return {};
    },
<<<<<<< HEAD
    {
      types: ['main_frame', 'sub_frame', 'xmlhttprequest'],
      urls: ['http://*/*', 'https://*/*'],
    },
=======
    { types: ['main_frame', 'sub_frame'], urls: ['http://*/*', 'https://*/*'] },
>>>>>>> 5e6d703c
    isManifestV2 ? ['blocking'] : [],
  );
}

// These are set after initialization
let connectRemote;
let connectExternalExtension;
let connectExternalCaip;

browser.runtime.onConnect.addListener(async (...args) => {
  // Queue up connection attempts here, waiting until after initialization
  await isInitialized;

  // This is set in `setupController`, which is called as part of initialization
  connectRemote(...args);
});
browser.runtime.onConnectExternal.addListener(async (...args) => {
  // Queue up connection attempts here, waiting until after initialization
  await isInitialized;
  // This is set in `setupController`, which is called as part of initialization
  const port = args[0];

  if (port.sender.tab?.id && process.env.BARAD_DUR) {
    connectExternalCaip(...args);
  } else {
    connectExternalExtension(...args);
  }
});

function saveTimestamp() {
  const timestamp = new Date().toISOString();

  browser.storage.session.set({ timestamp });
}

/**
 * @typedef {import('@metamask/transaction-controller').TransactionMeta} TransactionMeta
 */

/**
 * The data emitted from the MetaMaskController.store EventEmitter, also used to initialize the MetaMaskController. Available in UI on React state as state.metamask.
 *
 * @typedef MetaMaskState
 * @property {boolean} isInitialized - Whether the first vault has been created.
 * @property {boolean} isUnlocked - Whether the vault is currently decrypted and accounts are available for selection.
 * @property {boolean} isAccountMenuOpen - Represents whether the main account selection UI is currently displayed.
 * @property {boolean} isNetworkMenuOpen - Represents whether the main network selection UI is currently displayed.
 * @property {object} identities - An object matching lower-case hex addresses to Identity objects with "address" and "name" (nickname) keys.
 * @property {object} networkConfigurations - A list of network configurations, containing RPC provider details (eg chainId, rpcUrl, rpcPreferences).
 * @property {Array} addressBook - A list of previously sent to addresses.
 * @property {object} marketData - A map from chain ID -> contract address -> an object containing the token's market data.
 * @property {Array} tokens - Tokens held by the current user, including their balances.
 * @property {object} send - TODO: Document
 * @property {boolean} useBlockie - Indicates preferred user identicon format. True for blockie, false for Jazzicon.
 * @property {object} featureFlags - An object for optional feature flags.
 * @property {boolean} welcomeScreen - True if welcome screen should be shown.
 * @property {string} currentLocale - A locale string matching the user's preferred display language.
 * @property {string} networkStatus - Either "unknown", "available", "unavailable", or "blocked", depending on the status of the currently selected network.
 * @property {object} accounts - An object mapping lower-case hex addresses to objects with "balance" and "address" keys, both storing hex string values.
 * @property {object} accountsByChainId - An object mapping lower-case hex addresses to objects with "balance" and "address" keys, both storing hex string values keyed by chain id.
 * @property {hex} currentBlockGasLimit - The most recently seen block gas limit, in a lower case hex prefixed string.
 * @property {object} currentBlockGasLimitByChainId - The most recently seen block gas limit, in a lower case hex prefixed string keyed by chain id.
 * @property {object} unapprovedPersonalMsgs - An object of messages pending approval, mapping a unique ID to the options.
 * @property {number} unapprovedPersonalMsgCount - The number of messages in unapprovedPersonalMsgs.
 * @property {object} unapprovedEncryptionPublicKeyMsgs - An object of messages pending approval, mapping a unique ID to the options.
 * @property {number} unapprovedEncryptionPublicKeyMsgCount - The number of messages in EncryptionPublicKeyMsgs.
 * @property {object} unapprovedDecryptMsgs - An object of messages pending approval, mapping a unique ID to the options.
 * @property {number} unapprovedDecryptMsgCount - The number of messages in unapprovedDecryptMsgs.
 * @property {object} unapprovedTypedMessages - An object of messages pending approval, mapping a unique ID to the options.
 * @property {number} unapprovedTypedMessagesCount - The number of messages in unapprovedTypedMessages.
 * @property {number} pendingApprovalCount - The number of pending request in the approval controller.
 * @property {Keyring[]} keyrings - An array of keyring descriptions, summarizing the accounts that are available for use, and what keyrings they belong to.
 * @property {string} selectedAddress - A lower case hex string of the currently selected address.
 * @property {string} currentCurrency - A string identifying the user's preferred display currency, for use in showing conversion rates.
 * @property {number} currencyRates - An object mapping of nativeCurrency to conversion rate and date
 * @property {boolean} forgottenPassword - Returns true if the user has initiated the password recovery screen, is recovering from seed phrase.
 */

/**
 * @typedef VersionedData
 * @property {MetaMaskState} data - The data emitted from MetaMask controller, or used to initialize it.
 * @property {number} version - The latest migration version that has been run.
 */

/**
 * Initializes the MetaMask controller, and sets up all platform configuration.
 *
 * @returns {Promise} Setup complete.
 */
async function initialize() {
  try {
    const offscreenPromise = isManifestV3 ? createOffscreen() : null;

    const initData = await loadStateFromPersistence();

    const initState = initData.data;
    const initLangCode = await getFirstPreferredLangCode();

    let isFirstMetaMaskControllerSetup;

    // We only want to start this if we are running a test build, not for the release build.
    // `navigator.webdriver` is true if Selenium, Puppeteer, or Playwright are running.
    // In MV3, the Service Worker sees `navigator.webdriver` as `undefined`, so this will trigger from
    // an Offscreen Document message instead. Because it's a singleton class, it's safe to start multiple times.
    if (process.env.IN_TEST && window.navigator?.webdriver) {
      getSocketBackgroundToMocha();
    }

    if (isManifestV3) {
      // Save the timestamp immediately and then every `SAVE_TIMESTAMP_INTERVAL`
      // miliseconds. This keeps the service worker alive.
      if (initState.PreferencesController?.enableMV3TimestampSave !== false) {
        const SAVE_TIMESTAMP_INTERVAL_MS = 2 * 1000;

        saveTimestamp();
        setInterval(saveTimestamp, SAVE_TIMESTAMP_INTERVAL_MS);
      }

      const sessionData = await browser.storage.session.get([
        'isFirstMetaMaskControllerSetup',
      ]);

      isFirstMetaMaskControllerSetup =
        sessionData?.isFirstMetaMaskControllerSetup === undefined;
      await browser.storage.session.set({ isFirstMetaMaskControllerSetup });
    }

    const overrides = inTest
      ? {
          keyrings: {
            trezorBridge: FakeTrezorBridge,
            ledgerBridge: FakeLedgerBridge,
          },
        }
      : {};

    setupController(
      initState,
      initLangCode,
      overrides,
      isFirstMetaMaskControllerSetup,
      initData.meta,
      offscreenPromise,
    );

    // `setupController` sets up the `controller` object, so we can use it now:
    maybeDetectPhishing(controller);

    if (!isManifestV3) {
      await loadPhishingWarningPage();
    }
    await sendReadyMessageToTabs();
    log.info('MetaMask initialization complete.');

    resolveInitialization();
  } catch (error) {
    rejectInitialization(error);
  }
}

/**
 * An error thrown if the phishing warning page takes too long to load.
 */
class PhishingWarningPageTimeoutError extends Error {
  constructor() {
    super('Timeout failed');
  }
}

/**
 * Load the phishing warning page temporarily to ensure the service
 * worker has been registered, so that the warning page works offline.
 */
async function loadPhishingWarningPage() {
  let iframe;
  try {
    const extensionStartupPhishingPageUrl = new URL(phishingPageHref);
    // The `extensionStartup` hash signals to the phishing warning page that it should not bother
    // setting up streams for user interaction. Otherwise this page load would cause a console
    // error.
    extensionStartupPhishingPageUrl.hash = '#extensionStartup';

    iframe = window.document.createElement('iframe');
    iframe.setAttribute('src', extensionStartupPhishingPageUrl.href);
    iframe.setAttribute('sandbox', 'allow-scripts allow-same-origin');

    // Create "deferred Promise" to allow passing resolve/reject to event handlers
    let deferredResolve;
    let deferredReject;
    const loadComplete = new Promise((resolve, reject) => {
      deferredResolve = resolve;
      deferredReject = reject;
    });

    // The load event is emitted once loading has completed, even if the loading failed.
    // If loading failed we can't do anything about it, so we don't need to check.
    iframe.addEventListener('load', deferredResolve);

    // This step initiates the page loading.
    window.document.body.appendChild(iframe);

    // This timeout ensures that this iframe gets cleaned up in a reasonable
    // timeframe, and ensures that the "initialization complete" message
    // doesn't get delayed too long.
    setTimeout(
      () => deferredReject(new PhishingWarningPageTimeoutError()),
      PHISHING_WARNING_PAGE_TIMEOUT,
    );
    await loadComplete;
  } catch (error) {
    if (error instanceof PhishingWarningPageTimeoutError) {
      console.warn(
        'Phishing warning page timeout; page not guaranteed to work offline.',
      );
    } else {
      console.error('Failed to initialize phishing warning page', error);
    }
  } finally {
    if (iframe) {
      iframe.remove();
    }
  }
}

//
// State and Persistence
//

/**
 * Loads any stored data, prioritizing the latest storage strategy.
 * Migrates that data schema in case it was last loaded on an older version.
 *
 * @returns {Promise<MetaMaskState>} Last data emitted from previous instance of MetaMask.
 */
export async function loadStateFromPersistence() {
  // migrations
  const migrator = new Migrator({
    migrations,
    defaultVersion: process.env.SKIP_ONBOARDING
      ? FIXTURE_STATE_METADATA_VERSION
      : null,
  });
  migrator.on('error', console.warn);

  if (process.env.SKIP_ONBOARDING) {
    const skipOnboardingStateOverrides = await generateSkipOnboardingState();
    firstTimeState = { ...firstTimeState, ...skipOnboardingStateOverrides };
  }

  // read from disk
  // first from preferred, async API:
  versionedData =
    (await localStore.get()) || migrator.generateInitialState(firstTimeState);

  // check if somehow state is empty
  // this should never happen but new error reporting suggests that it has
  // for a small number of users
  // https://github.com/metamask/metamask-extension/issues/3919
  if (versionedData && !versionedData.data) {
    // unable to recover, clear state
    versionedData = migrator.generateInitialState(firstTimeState);
    sentry.captureMessage('MetaMask - Empty vault found - unable to recover');
  }

  // report migration errors to sentry
  migrator.on('error', (err) => {
    // get vault structure without secrets
    const vaultStructure = getObjStructure(versionedData);
    sentry.captureException(err, {
      // "extra" key is required by Sentry
      extra: { vaultStructure },
    });
  });

  // migrate data
  versionedData = await migrator.migrateData(versionedData);
  if (!versionedData) {
    throw new Error('MetaMask - migrator returned undefined');
  } else if (!isObject(versionedData.meta)) {
    throw new Error(
      `MetaMask - migrator metadata has invalid type '${typeof versionedData.meta}'`,
    );
  } else if (typeof versionedData.meta.version !== 'number') {
    throw new Error(
      `MetaMask - migrator metadata version has invalid type '${typeof versionedData
        .meta.version}'`,
    );
  } else if (!isObject(versionedData.data)) {
    throw new Error(
      `MetaMask - migrator data has invalid type '${typeof versionedData.data}'`,
    );
  }
  // this initializes the meta/version data as a class variable to be used for future writes
  localStore.setMetadata(versionedData.meta);

  // write to disk
  localStore.set(versionedData.data);

  // return just the data
  return versionedData;
}

/**
 * Emit event of DappViewed,
 * which should only be tracked only after a user opts into metrics and connected to the dapp
 *
 * @param {string} origin - URL of visited dapp
 */
function emitDappViewedMetricEvent(origin) {
  const { metaMetricsId } = controller.metaMetricsController.state;
  if (!shouldEmitDappViewedEvent(metaMetricsId)) {
    return;
  }

  const permissions = controller.controllerMessenger.call(
    'PermissionController:getPermissions',
    origin,
  );
  const numberOfConnectedAccounts =
    permissions?.eth_accounts?.caveats[0]?.value.length;
  if (!numberOfConnectedAccounts) {
    return;
  }

  const preferencesState = controller.controllerMessenger.call(
    'PreferencesController:getState',
  );
  const numberOfTotalAccounts = Object.keys(preferencesState.identities).length;

  controller.metaMetricsController.trackEvent({
    event: MetaMetricsEventName.DappViewed,
    category: MetaMetricsEventCategory.InpageProvider,
    referrer: {
      url: origin,
    },
    properties: {
      is_first_visit: false,
      number_of_accounts: numberOfTotalAccounts,
      number_of_accounts_connected: numberOfConnectedAccounts,
    },
  });
}

/**
 * Track dapp connection when loaded and permissioned
 *
 * @param {Port} remotePort - The port provided by a new context.
 */
function trackDappView(remotePort) {
  if (!remotePort.sender || !remotePort.sender.tab || !remotePort.sender.url) {
    return;
  }
  const tabId = remotePort.sender.tab.id;
  const url = new URL(remotePort.sender.url);
  const { origin } = url;

  // store the orgin to corresponding tab so it can provide infor for onActivated listener
  if (!Object.keys(tabOriginMapping).includes(tabId)) {
    tabOriginMapping[tabId] = origin;
  }

  const isConnectedToDapp = controller.controllerMessenger.call(
    'PermissionController:hasPermissions',
    origin,
  );

  // when open a new tab, this event will trigger twice, only 2nd time is with dapp loaded
  const isTabLoaded = remotePort.sender.tab.title !== 'New Tab';

  // *** Emit DappViewed metric event when ***
  // - refresh the dapp
  // - open dapp in a new tab
  if (isConnectedToDapp && isTabLoaded) {
    emitDappViewedMetricEvent(origin);
  }
}

/**
 * Initializes the MetaMask Controller with any initial state and default language.
 * Configures platform-specific error reporting strategy.
 * Streams emitted state updates to platform-specific storage strategy.
 * Creates platform listeners for new Dapps/Contexts, and sets up their data connections to the controller.
 *
 * @param {object} initState - The initial state to start the controller with, matches the state that is emitted from the controller.
 * @param {string} initLangCode - The region code for the language preferred by the current user.
 * @param {object} overrides - object with callbacks that are allowed to override the setup controller logic
 * @param isFirstMetaMaskControllerSetup
 * @param {object} stateMetadata - Metadata about the initial state and migrations, including the most recent migration version
 * @param {Promise<void>} offscreenPromise - A promise that resolves when the offscreen document has finished initialization.
 */
export function setupController(
  initState,
  initLangCode,
  overrides,
  isFirstMetaMaskControllerSetup,
  stateMetadata,
  offscreenPromise,
) {
  //
  // MetaMask Controller
  //

  controller = new MetamaskController({
    infuraProjectId: process.env.INFURA_PROJECT_ID,
    // User confirmation callbacks:
    showUserConfirmation: triggerUi,
    // initial state
    initState,
    // initial locale code
    initLangCode,
    // platform specific api
    platform,
    notificationManager,
    browser,
    getRequestAccountTabIds: () => {
      return requestAccountTabIds;
    },
    getOpenMetamaskTabsIds: () => {
      return openMetamaskTabsIDs;
    },
    localStore,
    overrides,
    isFirstMetaMaskControllerSetup,
    currentMigrationVersion: stateMetadata.version,
    featureFlags: {},
    offscreenPromise,
  });

  setupEnsIpfsResolver({
    getCurrentChainId: () =>
      getCurrentChainId({ metamask: controller.networkController.state }),
    getIpfsGateway: controller.preferencesController.getIpfsGateway.bind(
      controller.preferencesController,
    ),
    getUseAddressBarEnsResolution: () =>
      controller.preferencesController.store.getState()
        .useAddressBarEnsResolution,
    provider: controller.provider,
  });

  // setup state persistence
  pipeline(
    storeAsStream(controller.store),
    debounce(1000),
    createStreamSink(async (state) => {
      await localStore.set(state);
      statePersistenceEvents.emit('state-persisted', state);
    }),
    (error) => {
      log.error('MetaMask - Persistence pipeline failed', error);
    },
  );

  setupSentryGetStateGlobal(controller);

  const isClientOpenStatus = () => {
    return (
      openPopupCount > 0 ||
      Boolean(Object.keys(openMetamaskTabsIDs).length) ||
      notificationIsOpen
    );
  };

  const onCloseEnvironmentInstances = (isClientOpen, environmentType) => {
    // if all instances of metamask are closed we call a method on the controller to stop gasFeeController polling
    if (isClientOpen === false) {
      controller.onClientClosed();
      // otherwise we want to only remove the polling tokens for the environment type that has closed
    } else {
      // in the case of fullscreen environment a user might have multiple tabs open so we don't want to disconnect all of
      // its corresponding polling tokens unless all tabs are closed.
      if (
        environmentType === ENVIRONMENT_TYPE_FULLSCREEN &&
        Boolean(Object.keys(openMetamaskTabsIDs).length)
      ) {
        return;
      }
      controller.onEnvironmentTypeClosed(environmentType);
    }
  };

  /**
   * A runtime.Port object, as provided by the browser:
   *
   * @see https://developer.mozilla.org/en-US/Add-ons/WebExtensions/API/runtime/Port
   * @typedef Port
   * @type Object
   */

  /**
   * Connects a Port to the MetaMask controller via a multiplexed duplex stream.
   * This method identifies trusted (MetaMask) interfaces, and connects them differently from untrusted (web pages).
   *
   * @param {Port} remotePort - The port provided by a new context.
   */
  connectRemote = async (remotePort) => {
    const processName = remotePort.name;

    if (metamaskBlockedPorts.includes(remotePort.name)) {
      return;
    }

    let isMetaMaskInternalProcess = false;
    const sourcePlatform = getPlatform();
    const senderUrl = remotePort.sender?.url
      ? new URL(remotePort.sender.url)
      : null;

    if (sourcePlatform === PLATFORM_FIREFOX) {
      isMetaMaskInternalProcess = metamaskInternalProcessHash[processName];
    } else {
      isMetaMaskInternalProcess =
        senderUrl?.origin === `chrome-extension://${browser.runtime.id}`;
    }

    if (isMetaMaskInternalProcess) {
      const portStream =
        overrides?.getPortStream?.(remotePort) || new PortStream(remotePort);
      // communication with popup
      controller.isClientOpen = true;
      controller.setupTrustedCommunication(portStream, remotePort.sender);

      if (processName === ENVIRONMENT_TYPE_POPUP) {
        openPopupCount += 1;
        finished(portStream, () => {
          openPopupCount -= 1;
          const isClientOpen = isClientOpenStatus();
          controller.isClientOpen = isClientOpen;
          onCloseEnvironmentInstances(isClientOpen, ENVIRONMENT_TYPE_POPUP);
        });
      }

      if (processName === ENVIRONMENT_TYPE_NOTIFICATION) {
        notificationIsOpen = true;

        finished(portStream, () => {
          notificationIsOpen = false;
          const isClientOpen = isClientOpenStatus();
          controller.isClientOpen = isClientOpen;
          onCloseEnvironmentInstances(
            isClientOpen,
            ENVIRONMENT_TYPE_NOTIFICATION,
          );
        });
      }

      if (processName === ENVIRONMENT_TYPE_FULLSCREEN) {
        const tabId = remotePort.sender.tab.id;
        openMetamaskTabsIDs[tabId] = true;

        finished(portStream, () => {
          delete openMetamaskTabsIDs[tabId];
          const isClientOpen = isClientOpenStatus();
          controller.isClientOpen = isClientOpen;
          onCloseEnvironmentInstances(
            isClientOpen,
            ENVIRONMENT_TYPE_FULLSCREEN,
          );
        });
      }
    } else if (
      senderUrl &&
      senderUrl.origin === phishingPageUrl.origin &&
      senderUrl.pathname === phishingPageUrl.pathname
    ) {
      const portStreamForPhishingPage =
        overrides?.getPortStream?.(remotePort) || new PortStream(remotePort);
      controller.setupPhishingCommunication({
        connectionStream: portStreamForPhishingPage,
      });
    } else {
      // this is triggered when a new tab is opened, or origin(url) is changed
      if (remotePort.sender && remotePort.sender.tab && remotePort.sender.url) {
        const tabId = remotePort.sender.tab.id;
        const url = new URL(remotePort.sender.url);
        const { origin } = url;

        trackDappView(remotePort);

        remotePort.onMessage.addListener((msg) => {
          if (
            msg.data &&
            msg.data.method === MESSAGE_TYPE.ETH_REQUEST_ACCOUNTS
          ) {
            requestAccountTabIds[origin] = tabId;
          }
        });
      }
      if (
        senderUrl &&
        COOKIE_ID_MARKETING_WHITELIST_ORIGINS.some(
          (origin) => origin === senderUrl.origin,
        )
      ) {
        const portStreamForCookieHandlerPage =
          overrides?.getPortStream?.(remotePort) || new PortStream(remotePort);
        controller.setUpCookieHandlerCommunication({
          connectionStream: portStreamForCookieHandlerPage,
        });
      }
      connectExternalExtension(remotePort);
    }
  };

  // communication with page or other extension
  connectExternalExtension = (remotePort) => {
    const portStream =
      overrides?.getPortStream?.(remotePort) || new PortStream(remotePort);
    controller.setupUntrustedCommunicationEip1193({
      connectionStream: portStream,
      sender: remotePort.sender,
    });
  };

  connectExternalCaip = async (remotePort) => {
    if (metamaskBlockedPorts.includes(remotePort.name)) {
      return;
    }

    // this is triggered when a new tab is opened, or origin(url) is changed
    if (remotePort.sender && remotePort.sender.tab && remotePort.sender.url) {
      trackDappView(remotePort);
    }

    const portStream =
      overrides?.getPortStream?.(remotePort) || new PortStream(remotePort);

    controller.setupUntrustedCommunicationCaip({
      connectionStream: portStream,
      sender: remotePort.sender,
    });
  };

  if (overrides?.registerConnectListeners) {
    overrides.registerConnectListeners(connectRemote, connectExternalExtension);
  }

  //
  // User Interface setup
  //
  updateBadge();

  controller.decryptMessageController.hub.on(
    METAMASK_CONTROLLER_EVENTS.UPDATE_BADGE,
    updateBadge,
  );
  controller.encryptionPublicKeyController.hub.on(
    METAMASK_CONTROLLER_EVENTS.UPDATE_BADGE,
    updateBadge,
  );
  controller.signatureController.hub.on(
    METAMASK_CONTROLLER_EVENTS.UPDATE_BADGE,
    updateBadge,
  );
  controller.appStateController.on(
    METAMASK_CONTROLLER_EVENTS.UPDATE_BADGE,
    updateBadge,
  );

  controller.controllerMessenger.subscribe(
    METAMASK_CONTROLLER_EVENTS.APPROVAL_STATE_CHANGE,
    updateBadge,
  );

  controller.controllerMessenger.subscribe(
    METAMASK_CONTROLLER_EVENTS.QUEUED_REQUEST_STATE_CHANGE,
    updateBadge,
  );

  controller.controllerMessenger.subscribe(
    METAMASK_CONTROLLER_EVENTS.METAMASK_NOTIFICATIONS_LIST_UPDATED,
    updateBadge,
  );

  controller.controllerMessenger.subscribe(
    METAMASK_CONTROLLER_EVENTS.METAMASK_NOTIFICATIONS_MARK_AS_READ,
    updateBadge,
  );

  controller.controllerMessenger.subscribe(
    METAMASK_CONTROLLER_EVENTS.NOTIFICATIONS_STATE_CHANGE,
    updateBadge,
  );

  /**
   * Formats a count for display as a badge label.
   *
   * @param {number} count - The count to be formatted.
   * @param {number} maxCount - The maximum count to display before using the '+' suffix.
   * @returns {string} The formatted badge label.
   */
  function getBadgeLabel(count, maxCount) {
    return count > maxCount ? `${maxCount}+` : String(count);
  }

  /**
   * Updates the Web Extension's "badge" number, on the little fox in the toolbar.
   * The number reflects the current number of pending transactions or message signatures needing user approval.
   */
  function updateBadge() {
    const pendingApprovalCount = getPendingApprovalCount();
    const unreadNotificationsCount = getUnreadNotificationsCount();

    let label = '';
    let badgeColor = BADGE_COLOR_APPROVAL;

    if (pendingApprovalCount) {
      label = getBadgeLabel(pendingApprovalCount, BADGE_MAX_COUNT);
    } else if (unreadNotificationsCount > 0) {
      label = getBadgeLabel(unreadNotificationsCount, BADGE_MAX_COUNT);
      badgeColor = BADGE_COLOR_NOTIFICATION;
    }

    try {
      const badgeText = { text: label };
      const badgeBackgroundColor = { color: badgeColor };

      if (isManifestV3) {
        browser.action.setBadgeText(badgeText);
        browser.action.setBadgeBackgroundColor(badgeBackgroundColor);
      } else {
        browser.browserAction.setBadgeText(badgeText);
        browser.browserAction.setBadgeBackgroundColor(badgeBackgroundColor);
      }
    } catch (error) {
      console.error('Error updating browser badge:', error);
    }
  }

  function getPendingApprovalCount() {
    try {
      let pendingApprovalCount =
        controller.appStateController.waitingForUnlock.length +
        controller.approvalController.getTotalApprovalCount();

      if (controller.preferencesController.getUseRequestQueue()) {
        pendingApprovalCount +=
          controller.queuedRequestController.state.queuedRequestCount;
      }
      return pendingApprovalCount;
    } catch (error) {
      console.error('Failed to get pending approval count:', error);
      return 0;
    }
  }

  function getUnreadNotificationsCount() {
    try {
      const { isNotificationServicesEnabled, isFeatureAnnouncementsEnabled } =
        controller.notificationServicesController.state;

      const snapNotificationCount = Object.values(
        controller.notificationController.state.notifications,
      ).filter((notification) => notification.readDate === null).length;

      const featureAnnouncementCount = isFeatureAnnouncementsEnabled
        ? controller.notificationServicesController.state.metamaskNotificationsList.filter(
            (notification) =>
              !notification.isRead &&
              notification.type ===
                NotificationServicesController.Constants.TRIGGER_TYPES
                  .FEATURES_ANNOUNCEMENT,
          ).length
        : 0;

      const walletNotificationCount = isNotificationServicesEnabled
        ? controller.notificationServicesController.state.metamaskNotificationsList.filter(
            (notification) =>
              !notification.isRead &&
              notification.type !==
                NotificationServicesController.Constants.TRIGGER_TYPES
                  .FEATURES_ANNOUNCEMENT,
          ).length
        : 0;

      const unreadNotificationsCount =
        snapNotificationCount +
        featureAnnouncementCount +
        walletNotificationCount;

      return unreadNotificationsCount;
    } catch (error) {
      console.error('Failed to get unread notifications count:', error);
      return 0;
    }
  }

  notificationManager.on(
    NOTIFICATION_MANAGER_EVENTS.POPUP_CLOSED,
    ({ automaticallyClosed }) => {
      if (!automaticallyClosed) {
        rejectUnapprovedNotifications();
      } else if (getPendingApprovalCount() > 0) {
        triggerUi();
      }

      updateBadge();
    },
  );

  function rejectUnapprovedNotifications() {
    controller.signatureController.rejectUnapproved(
      REJECT_NOTIFICATION_CLOSE_SIG,
    );
    controller.decryptMessageController.rejectUnapproved(
      REJECT_NOTIFICATION_CLOSE,
    );
    controller.encryptionPublicKeyController.rejectUnapproved(
      REJECT_NOTIFICATION_CLOSE,
    );

    // Finally, resolve snap dialog approvals on Flask and reject all the others managed by the ApprovalController.
    Object.values(controller.approvalController.state.pendingApprovals).forEach(
      ({ id, type }) => {
        switch (type) {
          case ApprovalType.SnapDialogAlert:
          case ApprovalType.SnapDialogPrompt:
          case DIALOG_APPROVAL_TYPES.default:
            controller.approvalController.accept(id, null);
            break;
          case ApprovalType.SnapDialogConfirmation:
            controller.approvalController.accept(id, false);
            break;
          ///: BEGIN:ONLY_INCLUDE_IF(keyring-snaps)
          case SNAP_MANAGE_ACCOUNTS_CONFIRMATION_TYPES.confirmAccountCreation:
          case SNAP_MANAGE_ACCOUNTS_CONFIRMATION_TYPES.confirmAccountRemoval:
          case SNAP_MANAGE_ACCOUNTS_CONFIRMATION_TYPES.showSnapAccountRedirect:
            controller.approvalController.accept(id, false);
            break;
          ///: END:ONLY_INCLUDE_IF
          default:
            controller.approvalController.reject(
              id,
              ethErrors.provider.userRejectedRequest(),
            );
            break;
        }
      },
    );
  }

  // Updates the snaps registry and check for newly blocked snaps to block if the user has at least one snap installed that isn't preinstalled.
  if (
    Object.values(controller.snapController.state.snaps).some(
      (snap) => !snap.preinstalled,
    )
  ) {
    controller.snapController.updateBlockedSnaps();
  }
}

//
// Etc...
//

/**
 * Opens the browser popup for user confirmation
 */
async function triggerUi() {
  const tabs = await platform.getActiveTabs();
  const currentlyActiveMetamaskTab = Boolean(
    tabs.find((tab) => openMetamaskTabsIDs[tab.id]),
  );
  // Vivaldi is not closing port connection on popup close, so openPopupCount does not work correctly
  // To be reviewed in the future if this behaviour is fixed - also the way we determine isVivaldi variable might change at some point
  const isVivaldi =
    tabs.length > 0 &&
    tabs[0].extData &&
    tabs[0].extData.indexOf('vivaldi_tab') > -1;
  if (
    !uiIsTriggering &&
    (isVivaldi || openPopupCount === 0) &&
    !currentlyActiveMetamaskTab
  ) {
    uiIsTriggering = true;
    try {
      const currentPopupId = controller.appStateController.getCurrentPopupId();
      await notificationManager.showPopup(
        (newPopupId) =>
          controller.appStateController.setCurrentPopupId(newPopupId),
        currentPopupId,
      );
    } finally {
      uiIsTriggering = false;
    }
  }
}

// It adds the "App Installed" event into a queue of events, which will be tracked only after a user opts into metrics.
const addAppInstalledEvent = () => {
  if (controller) {
    controller.metaMetricsController.updateTraits({
      [MetaMetricsUserTrait.InstallDateExt]: new Date()
        .toISOString()
        .split('T')[0], // yyyy-mm-dd
    });
    controller.metaMetricsController.addEventBeforeMetricsOptIn({
      category: MetaMetricsEventCategory.App,
      event: MetaMetricsEventName.AppInstalled,
      properties: {},
    });
    return;
  }
  setTimeout(() => {
    // If the controller is not set yet, we wait and try to add the "App Installed" event again.
    addAppInstalledEvent();
  }, 500);
};

// On first install, open a new tab with MetaMask
async function onInstall() {
  const storeAlreadyExisted = Boolean(await localStore.get());
  // If the store doesn't exist, then this is the first time running this script,
  // and is therefore an install
  if (process.env.IN_TEST) {
    addAppInstalledEvent();
  } else if (!storeAlreadyExisted && !process.env.METAMASK_DEBUG) {
    addAppInstalledEvent();
    platform.openExtensionInBrowser();
  }
  onNavigateToTab();
}

function onNavigateToTab() {
  browser.tabs.onActivated.addListener((onActivatedTab) => {
    if (controller) {
      const { tabId } = onActivatedTab;
      const currentOrigin = tabOriginMapping[tabId];
      // *** Emit DappViewed metric event when ***
      // - navigate to a connected dapp
      if (currentOrigin) {
        const connectSitePermissions =
          controller.permissionController.state.subjects[currentOrigin];
        // when the dapp is not connected, connectSitePermissions is undefined
        const isConnectedToDapp = connectSitePermissions !== undefined;
        if (isConnectedToDapp) {
          emitDappViewedMetricEvent(currentOrigin);
        }
      }
    }
  });
}

function setupSentryGetStateGlobal(store) {
  global.stateHooks.getSentryAppState = function () {
    const backgroundState = store.memStore.getState();
    return maskObject(backgroundState, SENTRY_BACKGROUND_STATE);
  };
}

async function initBackground() {
  await onInstall();
  try {
    await initialize();
    if (process.env.IN_TEST) {
      // Send message to offscreen document
      if (browser.offscreen) {
        browser.runtime.sendMessage({
          target: OffscreenCommunicationTarget.extension,
          event: OffscreenCommunicationEvents.metamaskBackgroundReady,
        });
      } else {
        window.document?.documentElement?.classList.add('controller-loaded');
      }
    }
    localStore.cleanUpMostRecentRetrievedState();
  } catch (error) {
    log.error(error);
  }
}
if (!process.env.SKIP_BACKGROUND_INITIALIZATION) {
  initBackground();
}<|MERGE_RESOLUTION|>--- conflicted
+++ resolved
@@ -20,11 +20,8 @@
 
 import { ethErrors } from 'eth-rpc-errors';
 import { DIALOG_APPROVAL_TYPES } from '@metamask/snaps-rpc-methods';
-<<<<<<< HEAD
 import { NotificationServicesController } from '@metamask/notification-services-controller';
 
-=======
->>>>>>> 5e6d703c
 import {
   ENVIRONMENT_TYPE_POPUP,
   ENVIRONMENT_TYPE_NOTIFICATION,
@@ -56,10 +53,7 @@
   FakeLedgerBridge,
   FakeTrezorBridge,
 } from '../../test/stub/keyring-bridge';
-<<<<<<< HEAD
 import { getCurrentChainId } from '../../ui/selectors';
-=======
->>>>>>> 5e6d703c
 import migrations from './migrations';
 import Migrator from './lib/migrator';
 import ExtensionPlatform from './platforms/extension';
@@ -88,12 +82,8 @@
 
 /* eslint-enable import/first */
 
-<<<<<<< HEAD
-=======
-import { TRIGGER_TYPES } from './controllers/metamask-notifications/constants/notification-schema';
 import { COOKIE_ID_MARKETING_WHITELIST_ORIGINS } from './constants/marketing-site-whitelist';
 
->>>>>>> 5e6d703c
 // eslint-disable-next-line @metamask/design-tokens/color-no-hex
 const BADGE_COLOR_APPROVAL = '#0376C9';
 // eslint-disable-next-line @metamask/design-tokens/color-no-hex
@@ -136,9 +126,6 @@
 }
 
 const phishingPageUrl = new URL(process.env.PHISHING_WARNING_PAGE_URL);
-// normalized (adds a trailing slash to the end of the domain if it's missing)
-// the URL once and reuse it:
-const phishingPageHref = phishingPageUrl.toString();
 
 // normalized (adds a trailing slash to the end of the domain if it's missing)
 // the URL once and reuse it:
@@ -277,7 +264,6 @@
       }
 
       theController.phishingController.maybeUpdateState();
-<<<<<<< HEAD
       const phishingTestResponse = theController.phishingController.test(
         details.url,
       );
@@ -300,24 +286,13 @@
         blockReason = blockedRequestResponse.type;
       }
 
-=======
-      const phishingTestResponse =
-        theController.phishingController.test(hostname);
-      if (!phishingTestResponse?.result) {
-        return {};
-      }
-
->>>>>>> 5e6d703c
       theController.metaMetricsController.trackEvent({
         // should we differentiate between background redirection and content script redirection?
         event: MetaMetricsEventName.PhishingPageDisplayed,
         category: MetaMetricsEventCategory.Phishing,
         properties: {
           url: hostname,
-<<<<<<< HEAD
           reason: blockReason,
-=======
->>>>>>> 5e6d703c
         },
       });
       const querystring = new URLSearchParams({ hostname, href });
@@ -342,14 +317,10 @@
       redirectTab(details.tabId, redirectHref);
       return {};
     },
-<<<<<<< HEAD
     {
       types: ['main_frame', 'sub_frame', 'xmlhttprequest'],
       urls: ['http://*/*', 'https://*/*'],
     },
-=======
-    { types: ['main_frame', 'sub_frame'], urls: ['http://*/*', 'https://*/*'] },
->>>>>>> 5e6d703c
     isManifestV2 ? ['blocking'] : [],
   );
 }
