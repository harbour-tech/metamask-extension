--- conflicted
+++ resolved
@@ -9,10 +9,7 @@
 import { cloneDeep } from 'lodash';
 import {
   generateSecurityAlertId,
-<<<<<<< HEAD
-=======
   isChainSupported,
->>>>>>> 717376e8
   validateRequestWithPPOM,
 } from '../ppom/ppom-util';
 import {
@@ -42,11 +39,8 @@
 
 const SECURITY_ALERT_ID_MOCK = '123';
 
-<<<<<<< HEAD
-=======
 const INTERNAL_ACCOUNT_ADDRESS = '0xec1adf982415d2ef5ec55899b9bfb8bc0f29251b';
 
->>>>>>> 717376e8
 const TRANSACTION_PARAMS_MOCK: TransactionParams = {
   from: '0x1',
 };
@@ -86,11 +80,6 @@
   reason: BlockaidReason.maliciousDomain,
 };
 
-const SECURITY_ALERT_RESPONSE_MOCK: SecurityAlertResponse = {
-  result_type: BlockaidResultType.Malicious,
-  reason: BlockaidReason.maliciousDomain,
-};
-
 function createTransactionControllerMock() {
   return {
     addTransaction: jest.fn(),
@@ -110,16 +99,9 @@
   let dappRequest: AddDappTransactionRequest;
   let transactionController: jest.Mocked<TransactionController>;
   let userOperationController: jest.Mocked<UserOperationController>;
-<<<<<<< HEAD
-  ///: BEGIN:ONLY_INCLUDE_IF(blockaid)
-  const validateRequestWithPPOMMock = jest.mocked(validateRequestWithPPOM);
-  const generateSecurityAlertIdMock = jest.mocked(generateSecurityAlertId);
-  ///: END:ONLY_INCLUDE_IF
-=======
   const validateRequestWithPPOMMock = jest.mocked(validateRequestWithPPOM);
   const generateSecurityAlertIdMock = jest.mocked(generateSecurityAlertId);
   const isChainSupportedMock = jest.mocked(isChainSupported);
->>>>>>> 717376e8
 
   beforeEach(() => {
     jest.resetAllMocks();
@@ -127,15 +109,8 @@
     request = cloneDeep(TRANSACTION_REQUEST_MOCK);
     transactionController = createTransactionControllerMock();
     userOperationController = createUserOperationControllerMock();
-<<<<<<< HEAD
-    ///: BEGIN:ONLY_INCLUDE_IF(blockaid)
     // eslint-disable-next-line @typescript-eslint/no-explicit-any
     request.ppomController = {} as any;
-    ///: END:ONLY_INCLUDE_IF
-=======
-    // eslint-disable-next-line @typescript-eslint/no-explicit-any
-    request.ppomController = {} as any;
->>>>>>> 717376e8
 
     transactionController.addTransaction.mockResolvedValue({
       result: Promise.resolve('testHash'),
@@ -151,10 +126,7 @@
     });
 
     generateSecurityAlertIdMock.mockReturnValue(SECURITY_ALERT_ID_MOCK);
-<<<<<<< HEAD
-=======
     isChainSupportedMock.mockResolvedValue(true);
->>>>>>> 717376e8
 
     request.transactionController = transactionController;
     request.userOperationController = userOperationController;
@@ -460,30 +432,6 @@
         validateRequestWithPPOMMock.mockResolvedValue(
           SECURITY_ALERT_RESPONSE_MOCK,
         );
-<<<<<<< HEAD
-
-        await addTransaction({
-          ...request,
-          securityAlertsEnabled: true,
-          chainId: '0x1',
-        });
-
-        await flushPromises();
-
-        expect(request.updateSecurityAlertResponse).toHaveBeenCalledTimes(1);
-        expect(request.updateSecurityAlertResponse).toHaveBeenCalledWith(
-          'eth_sendTransaction',
-          SECURITY_ALERT_ID_MOCK,
-          SECURITY_ALERT_RESPONSE_MOCK,
-        );
-
-        expect(validateRequestWithPPOMMock).toHaveBeenCalledTimes(1);
-      });
-
-      it('unless blockaid is disabled', async () => {
-        await addTransaction({
-          ...request,
-=======
 
         await addTransaction({
           ...request,
@@ -534,7 +482,6 @@
         };
         await addTransaction({
           ...sendRequest,
->>>>>>> 717376e8
           securityAlertsEnabled: false,
           chainId: '0x1',
           internalAccounts: {
@@ -549,11 +496,7 @@
         expect(
           request.transactionController.addTransaction,
         ).toHaveBeenCalledWith(
-<<<<<<< HEAD
-          TRANSACTION_PARAMS_MOCK,
-=======
           sendRequest.transactionParams,
->>>>>>> 717376e8
           TRANSACTION_OPTIONS_MOCK,
         );
 
@@ -561,11 +504,8 @@
       });
 
       it('unless chain is not supported', async () => {
-<<<<<<< HEAD
-=======
         isChainSupportedMock.mockResolvedValue(false);
 
->>>>>>> 717376e8
         await addTransaction({
           ...request,
           securityAlertsEnabled: true,
