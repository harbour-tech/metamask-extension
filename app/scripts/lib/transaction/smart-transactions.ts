import SmartTransactionsController, {
  SmartTransactionsControllerSmartTransactionEvent,
} from '@metamask/smart-transactions-controller';
import {
  Fee,
  Fees,
  SmartTransactionStatuses,
  SmartTransaction,
} from '@metamask/smart-transactions-controller/dist/types';
import type { Hex } from '@metamask/utils';
import {
  TransactionController,
  TransactionMeta,
  TransactionParams,
  TransactionType,
} from '@metamask/transaction-controller';
import log from 'loglevel';
import { RestrictedControllerMessenger } from '@metamask/base-controller';
import {
  AddApprovalRequest,
  UpdateRequestState,
  StartFlow,
  EndFlow,
} from '@metamask/approval-controller';

import { decimalToHex } from '../../../../shared/modules/conversion.utils';
import { CANCEL_GAS_LIMIT_DEC } from '../../../../shared/constants/smartTransactions';
import {
  SMART_TRANSACTION_CONFIRMATION_TYPES,
  ORIGIN_METAMASK,
} from '../../../../shared/constants/app';

const namespace = 'SmartTransactions';

export type AllowedActions =
  | AddApprovalRequest
  | UpdateRequestState
  | StartFlow
  | EndFlow;

export type AllowedEvents = SmartTransactionsControllerSmartTransactionEvent;

export type SmartTransactionHookMessenger = RestrictedControllerMessenger<
  typeof namespace,
  AllowedActions,
  AllowedEvents,
  AllowedActions['type'],
  AllowedEvents['type']
>;

export type FeatureFlags = {
  extensionActive: boolean;
  mobileActive: boolean;
  smartTransactions: {
    expectedDeadline?: number;
    maxDeadline?: number;
    returnTxHashAsap?: boolean;
  };
};

export type SubmitSmartTransactionRequest = {
  transactionMeta: TransactionMeta;
  signedTransactionInHex?: string;
  smartTransactionsController: SmartTransactionsController;
  transactionController: TransactionController;
  isSmartTransaction: boolean;
<<<<<<< HEAD
  isHardwareWallet: boolean;
  controllerMessenger: SmartTransactionsControllerMessenger;
=======
  controllerMessenger: SmartTransactionHookMessenger;
>>>>>>> ad7a5462
  featureFlags: FeatureFlags;
};

class SmartTransactionHook {
  #approvalFlowEnded: boolean;

  #approvalFlowId: string;

  #chainId: Hex;

  #controllerMessenger: SmartTransactionHookMessenger;

  #featureFlags: {
    extensionActive: boolean;
    mobileActive: boolean;
    smartTransactions: {
      expectedDeadline?: number;
      maxDeadline?: number;
      returnTxHashAsap?: boolean;
    };
  };

  #isDapp: boolean;

  #isSmartTransaction: boolean;

  #isHardwareWallet: boolean;

  #smartTransactionsController: SmartTransactionsController;

  #transactionController: TransactionController;

  #transactionMeta: TransactionMeta;

  #signedTransactionInHex?: string;

  #txParams: TransactionParams;

  constructor(request: SubmitSmartTransactionRequest) {
    const {
      transactionMeta,
      signedTransactionInHex,
      smartTransactionsController,
      transactionController,
      isSmartTransaction,
      isHardwareWallet,
      controllerMessenger,
      featureFlags,
    } = request;
    this.#approvalFlowId = '';
    this.#approvalFlowEnded = false;
    this.#transactionMeta = transactionMeta;
    this.#signedTransactionInHex = signedTransactionInHex;
    this.#smartTransactionsController = smartTransactionsController;
    this.#transactionController = transactionController;
    this.#isSmartTransaction = isSmartTransaction;
    this.#isHardwareWallet = isHardwareWallet;
    this.#controllerMessenger = controllerMessenger;
    this.#featureFlags = featureFlags;
    this.#isDapp = transactionMeta.origin !== ORIGIN_METAMASK;
    this.#chainId = transactionMeta.chainId;
    this.#txParams = transactionMeta.txParams;
  }

  async submit() {
    const isUnsupportedTransactionTypeForSmartTransaction = this
      .#transactionMeta?.type
      ? [TransactionType.swapAndSend, TransactionType.swapApproval].includes(
          this.#transactionMeta.type,
        )
      : false;

    // Will cause TransactionController to publish to the RPC provider as normal.
    const useRegularTransactionSubmit = { transactionHash: undefined };
    if (
      !this.#isSmartTransaction ||
      this.#isHardwareWallet ||
      isUnsupportedTransactionTypeForSmartTransaction
    ) {
      return useRegularTransactionSubmit;
    }
    const { id: approvalFlowId } = await this.#controllerMessenger.call(
      'ApprovalController:startFlow',
    );
    this.#approvalFlowId = approvalFlowId;
    let getFeesResponse;
    try {
      getFeesResponse = await this.#smartTransactionsController.getFees(
        { ...this.#txParams, chainId: this.#chainId },
        undefined,
      );
    } catch (error) {
      log.error(
        'Error in smart transaction publish hook, falling back to regular transaction submission',
        error,
      );
      this.#onApproveOrReject();
      return useRegularTransactionSubmit; // Fallback to regular transaction submission.
    }
    try {
      const submitTransactionResponse = await this.#signAndSubmitTransactions({
        getFeesResponse,
      });
      const uuid = submitTransactionResponse?.uuid;
      if (!uuid) {
        throw new Error('No smart transaction UUID');
      }
      const returnTxHashAsap =
        this.#featureFlags?.smartTransactions?.returnTxHashAsap;
      this.#addApprovalRequest({
        uuid,
      });
      this.#addListenerToUpdateStatusPage({
        uuid,
      });
      let transactionHash: string | undefined | null;
      if (returnTxHashAsap && submitTransactionResponse?.txHash) {
        transactionHash = submitTransactionResponse.txHash;
      } else {
        transactionHash = await this.#waitForTransactionHash({
          uuid,
        });
      }
      if (transactionHash === null) {
        throw new Error(
          'Transaction does not have a transaction hash, there was a problem',
        );
      }
      return { transactionHash };
    } catch (error) {
      log.error('Error in smart transaction publish hook', error);
      this.#onApproveOrReject();
      throw error;
    }
  }

  #onApproveOrReject() {
    if (this.#approvalFlowEnded) {
      return;
    }
    this.#approvalFlowEnded = true;
    this.#controllerMessenger.call('ApprovalController:endFlow', {
      id: this.#approvalFlowId,
    });
  }

  #addApprovalRequest({ uuid }: { uuid: string }) {
    const onApproveOrRejectWrapper = () => {
      this.#onApproveOrReject();
    };
    this.#controllerMessenger
      .call(
        'ApprovalController:addRequest',
        {
          id: this.#approvalFlowId,
          origin,
          type: SMART_TRANSACTION_CONFIRMATION_TYPES.showSmartTransactionStatusPage,
          requestState: {
            smartTransaction: {
              status: SmartTransactionStatuses.PENDING,
              creationTime: Date.now(),
              uuid,
            },
            isDapp: this.#isDapp,
            txId: this.#transactionMeta.id,
          },
        },
        true,
      )
      .then(onApproveOrRejectWrapper, onApproveOrRejectWrapper);
  }

  async #updateApprovalRequest({
    smartTransaction,
  }: {
    smartTransaction: SmartTransaction;
  }) {
    return await this.#controllerMessenger.call(
      'ApprovalController:updateRequestState',
      {
        id: this.#approvalFlowId,
        requestState: {
          smartTransaction,
          isDapp: this.#isDapp,
          txId: this.#transactionMeta.id,
        },
      },
    );
  }

  async #addListenerToUpdateStatusPage({ uuid }: { uuid: string }) {
    this.#controllerMessenger.subscribe(
      'SmartTransactionsController:smartTransaction',
      async (smartTransaction: SmartTransaction) => {
        if (smartTransaction.uuid === uuid) {
          const { status } = smartTransaction;
          if (!status || status === SmartTransactionStatuses.PENDING) {
            return;
          }
          if (!this.#approvalFlowEnded) {
            await this.#updateApprovalRequest({
              smartTransaction,
            });
          }
        }
      },
    );
  }

  #waitForTransactionHash({ uuid }: { uuid: string }): Promise<string | null> {
    return new Promise((resolve) => {
      this.#controllerMessenger.subscribe(
        'SmartTransactionsController:smartTransaction',
        async (smartTransaction: SmartTransaction) => {
          if (smartTransaction.uuid === uuid) {
            const { status, statusMetadata } = smartTransaction;
            if (!status || status === SmartTransactionStatuses.PENDING) {
              return;
            }
            log.debug('Smart Transaction: ', smartTransaction);
            if (statusMetadata?.minedHash) {
              log.debug(
                'Smart Transaction - Received tx hash: ',
                statusMetadata?.minedHash,
              );
              resolve(statusMetadata.minedHash);
            } else {
              resolve(null);
            }
          }
        },
      );
    });
  }

  async #signAndSubmitTransactions({
    getFeesResponse,
  }: {
    getFeesResponse: Fees;
  }) {
    let signedTransactions;
    if (this.#signedTransactionInHex) {
      signedTransactions = [this.#signedTransactionInHex];
    } else {
      signedTransactions = await this.#createSignedTransactions(
        getFeesResponse.tradeTxFees?.fees ?? [],
        false,
      );
    }
    return await this.#smartTransactionsController.submitSignedTransactions({
      signedTransactions,
      signedCanceledTransactions: [],
      txParams: this.#txParams,
      transactionMeta: this.#transactionMeta,
    });
  }

  #applyFeeToTransaction(fee: Fee, isCancel: boolean): TransactionParams {
    const unsignedTransaction = {
      ...this.#txParams,
      maxFeePerGas: `0x${decimalToHex(fee.maxFeePerGas)}`,
      maxPriorityFeePerGas: `0x${decimalToHex(fee.maxPriorityFeePerGas)}`,
      gas: isCancel
        ? `0x${decimalToHex(CANCEL_GAS_LIMIT_DEC)}` // It has to be 21000 for cancel transactions, otherwise the API would reject it.
        : this.#txParams.gas,
    };
    if (isCancel) {
      unsignedTransaction.to = unsignedTransaction.from;
      unsignedTransaction.data = '0x';
    }
    return unsignedTransaction;
  }

  async #createSignedTransactions(
    fees: Fee[],
    isCancel: boolean,
  ): Promise<string[]> {
    const unsignedTransactions = fees.map((fee) => {
      return this.#applyFeeToTransaction(fee, isCancel);
    });
    const transactionsWithChainId = unsignedTransactions.map((tx) => ({
      ...tx,
      chainId: tx.chainId || this.#chainId,
    }));
    return (await this.#transactionController.approveTransactionsWithSameNonce(
      transactionsWithChainId,
      { hasNonce: true },
    )) as string[];
  }
}

export const submitSmartTransactionHook = (
  request: SubmitSmartTransactionRequest,
) => {
  const smartTransactionHook = new SmartTransactionHook(request);
  return smartTransactionHook.submit();
};<|MERGE_RESOLUTION|>--- conflicted
+++ resolved
@@ -64,12 +64,7 @@
   smartTransactionsController: SmartTransactionsController;
   transactionController: TransactionController;
   isSmartTransaction: boolean;
-<<<<<<< HEAD
-  isHardwareWallet: boolean;
-  controllerMessenger: SmartTransactionsControllerMessenger;
-=======
   controllerMessenger: SmartTransactionHookMessenger;
->>>>>>> ad7a5462
   featureFlags: FeatureFlags;
 };
 
@@ -96,8 +91,6 @@
 
   #isSmartTransaction: boolean;
 
-  #isHardwareWallet: boolean;
-
   #smartTransactionsController: SmartTransactionsController;
 
   #transactionController: TransactionController;
@@ -115,7 +108,6 @@
       smartTransactionsController,
       transactionController,
       isSmartTransaction,
-      isHardwareWallet,
       controllerMessenger,
       featureFlags,
     } = request;
@@ -126,7 +118,6 @@
     this.#smartTransactionsController = smartTransactionsController;
     this.#transactionController = transactionController;
     this.#isSmartTransaction = isSmartTransaction;
-    this.#isHardwareWallet = isHardwareWallet;
     this.#controllerMessenger = controllerMessenger;
     this.#featureFlags = featureFlags;
     this.#isDapp = transactionMeta.origin !== ORIGIN_METAMASK;
@@ -146,7 +137,6 @@
     const useRegularTransactionSubmit = { transactionHash: undefined };
     if (
       !this.#isSmartTransaction ||
-      this.#isHardwareWallet ||
       isUnsupportedTransactionTypeForSmartTransaction
     ) {
       return useRegularTransactionSubmit;
