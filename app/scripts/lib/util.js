import browser from 'webextension-polyfill';
import BN from 'bn.js';
import { memoize } from 'lodash';
import { CHAIN_IDS, TEST_CHAINS } from '../../../shared/constants/network';

import {
  ENVIRONMENT_TYPE_POPUP,
  ENVIRONMENT_TYPE_NOTIFICATION,
  ENVIRONMENT_TYPE_FULLSCREEN,
  ENVIRONMENT_TYPE_BACKGROUND,
  PLATFORM_FIREFOX,
  PLATFORM_OPERA,
  PLATFORM_CHROME,
  PLATFORM_EDGE,
  PLATFORM_BRAVE,
} from '../../../shared/constants/app';
import { stripHexPrefix } from '../../../shared/modules/hexstring-utils';
import { TransactionEnvelopeType } from '../../../shared/constants/transaction';

/**
 * @see {@link getEnvironmentType}
 */
const getEnvironmentTypeMemo = memoize((url) => {
  const parsedUrl = new URL(url);
  if (parsedUrl.pathname === '/popup.html') {
    return ENVIRONMENT_TYPE_POPUP;
  } else if (['/home.html'].includes(parsedUrl.pathname)) {
    return ENVIRONMENT_TYPE_FULLSCREEN;
  } else if (parsedUrl.pathname === '/notification.html') {
    return ENVIRONMENT_TYPE_NOTIFICATION;
  }
  return ENVIRONMENT_TYPE_BACKGROUND;
});

/**
 * Returns the window type for the application
 *
 *  - `popup` refers to the extension opened through the browser app icon (in top right corner in chrome and firefox)
 *  - `fullscreen` refers to the main browser window
 *  - `notification` refers to the popup that appears in its own window when taking action outside of metamask
 *  - `background` refers to the background page
 *
 * NOTE: This should only be called on internal URLs.
 *
 * @param {string} [url] - the URL of the window
 * @returns {string} the environment ENUM
 */
const getEnvironmentType = (url = window.location.href) =>
  getEnvironmentTypeMemo(url);

/**
 * Returns the platform (browser) where the extension is running.
 *
 * @returns {string} the platform ENUM
 */
const getPlatform = () => {
  const { navigator } = window;
  const { userAgent } = navigator;

  if (userAgent.includes('Firefox')) {
    return PLATFORM_FIREFOX;
  } else if ('brave' in navigator) {
    return PLATFORM_BRAVE;
  } else if (userAgent.includes('Edg/')) {
    return PLATFORM_EDGE;
  } else if (userAgent.includes('OPR')) {
    return PLATFORM_OPERA;
  }
  return PLATFORM_CHROME;
};

/**
 * Converts a hex string to a BN object
 *
 * @param {string} inputHex - A number represented as a hex string
 * @returns {object} A BN object
 */
function hexToBn(inputHex) {
  return new BN(stripHexPrefix(inputHex), 16);
}

/**
 * Used to multiply a BN by a fraction
 *
 * @param {BN} targetBN - The number to multiply by a fraction
 * @param {number|string} numerator - The numerator of the fraction multiplier
 * @param {number|string} denominator - The denominator of the fraction multiplier
 * @returns {BN} The product of the multiplication
 */
function BnMultiplyByFraction(targetBN, numerator, denominator) {
  const numBN = new BN(numerator);
  const denomBN = new BN(denominator);
  return targetBN.mul(numBN).div(denomBN);
}

/**
 * Returns an Error if extension.runtime.lastError is present
 * this is a workaround for the non-standard error object that's used
 *
 * @deprecated use checkForLastError in shared/modules/browser-runtime.utils.js
 * @returns {Error|undefined}
 */
function checkForError() {
  const { lastError } = browser.runtime;
  if (!lastError) {
    return undefined;
  }
  // if it quacks like an Error, its an Error
  if (lastError.stack && lastError.message) {
    return lastError;
  }
  // repair incomplete error object (eg chromium v77)
  return new Error(lastError.message);
}

/**
 * Prefixes a hex string with '0x' or '-0x' and returns it. Idempotent.
 *
 * @param {string} str - The string to prefix.
 * @returns {string} The prefixed string.
 */
const addHexPrefix = (str) => {
  if (typeof str !== 'string' || str.match(/^-?0x/u)) {
    return str;
  }

  if (str.match(/^-?0X/u)) {
    return str.replace('0X', '0x');
  }

  if (str.startsWith('-')) {
    return str.replace('-', '-0x');
  }

  return `0x${str}`;
};

/**
 * Converts a BN object to a hex string with a '0x' prefix
 *
 * @param {BN} inputBn - The BN to convert to a hex string
 * @returns {string} A '0x' prefixed hex string
 */
function bnToHex(inputBn) {
  return addHexPrefix(inputBn.toString(16));
}

function getChainType(chainId) {
  if (chainId === CHAIN_IDS.MAINNET) {
    return 'mainnet';
  } else if (TEST_CHAINS.includes(chainId)) {
    return 'testnet';
  }
  return 'custom';
}

/**
 * Checks if the alarmname exists in the list
 *
 * @param {Array} alarmList
 * @param alarmName
 * @returns
 */
function checkAlarmExists(alarmList, alarmName) {
  return alarmList.some((alarm) => alarm.name === alarmName);
}

export {
  getPlatform,
  getEnvironmentType,
  hexToBn,
  BnMultiplyByFraction,
  checkForError,
  addHexPrefix,
  bnToHex,
  getChainType,
  checkAlarmExists,
};

// Taken from https://stackoverflow.com/a/1349426/3696652
const characters =
  'ABCDEFGHIJKLMNOPQRSTUVWXYZabcdefghijklmnopqrstuvwxyz0123456789';
export const generateRandomId = () => {
  let result = '';
  const charactersLength = characters.length;
  for (let i = 0; i < 20; i++) {
    result += characters.charAt(Math.floor(Math.random() * charactersLength));
  }
  return result;
};

export const isValidDate = (d) => {
  return d instanceof Date && !isNaN(d);
};

/**
 * A deferred Promise.
 *
 * A deferred Promise is one that can be resolved or rejected independently of
 * the Promise construction.
 *
 * @typedef {object} DeferredPromise
 * @property {Promise} promise - The Promise that has been deferred.
 * @property {() => void} resolve - A function that resolves the Promise.
 * @property {() => void} reject - A function that rejects the Promise.
 */

/**
 * Create a defered Promise.
 *
 * @returns {DeferredPromise} A deferred Promise.
 */
export function deferredPromise() {
  let resolve;
  let reject;
  const promise = new Promise((innerResolve, innerReject) => {
    resolve = innerResolve;
    reject = innerReject;
  });
  return { promise, resolve, reject };
}

/**
 * Returns a function with arity 1 that caches the argument that the function
 * is called with and invokes the comparator with both the cached, previous,
 * value and the current value. If specified, the initialValue will be passed
 * in as the previous value on the first invocation of the returned method.
 *
 * @template A - The type of the compared value.
 * @param {(prevValue: A, nextValue: A) => void} comparator - A method to compare
 * the previous and next values.
 * @param {A} [initialValue] - The initial value to supply to prevValue
 * on first call of the method.
 */
export function previousValueComparator(comparator, initialValue) {
  let first = true;
  let cache;
  return (value) => {
    try {
      if (first) {
        first = false;
        return comparator(initialValue ?? value, value);
      }
      return comparator(cache, value);
    } finally {
      cache = value;
    }
  };
}

export function addUrlProtocolPrefix(urlString) {
  if (!urlString.match(/(^http:\/\/)|(^https:\/\/)/u)) {
    return `https://${urlString}`;
  }
  return urlString;
<<<<<<< HEAD
=======
}

export function formatTxMetaForRpcResult(txMeta) {
  const { r, s, v, hash, txReceipt, txParams } = txMeta;
  const {
    to,
    data,
    nonce,
    gas,
    from,
    value,
    gasPrice,
    accessList,
    maxFeePerGas,
    maxPriorityFeePerGas,
  } = txParams;

  const formattedTxMeta = {
    v,
    r,
    s,
    to,
    gas,
    from,
    hash,
    nonce,
    input: data || '0x',
    value: value || '0x0',
    accessList: accessList || null,
    blockHash: txReceipt?.blockHash || null,
    blockNumber: txReceipt?.blockNumber || null,
    transactionIndex: txReceipt?.transactionIndex || null,
  };

  if (maxFeePerGas && maxPriorityFeePerGas) {
    formattedTxMeta.gasPrice = maxFeePerGas;
    formattedTxMeta.maxFeePerGas = maxFeePerGas;
    formattedTxMeta.maxPriorityFeePerGas = maxPriorityFeePerGas;
    formattedTxMeta.type = TransactionEnvelopeType.feeMarket;
  } else {
    formattedTxMeta.gasPrice = gasPrice;
    formattedTxMeta.type = TransactionEnvelopeType.legacy;
  }

  return formattedTxMeta;
>>>>>>> 90d2ca07
}<|MERGE_RESOLUTION|>--- conflicted
+++ resolved
@@ -253,8 +253,6 @@
     return `https://${urlString}`;
   }
   return urlString;
-<<<<<<< HEAD
-=======
 }
 
 export function formatTxMetaForRpcResult(txMeta) {
@@ -300,5 +298,4 @@
   }
 
   return formattedTxMeta;
->>>>>>> 90d2ca07
 }