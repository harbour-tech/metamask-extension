import { PPOM } from '@blockaid/ppom_release';
import { PPOMController } from '@metamask/ppom-validator';
import { NetworkController } from '@metamask/network-controller';
import { v4 as uuid } from 'uuid';

import {
  BlockaidReason,
  BlockaidResultType,
} from '../../../../shared/constants/security-provider';
import { CHAIN_IDS } from '../../../../shared/constants/network';
import { SIGNING_METHODS } from '../../../../shared/constants/transaction';
<<<<<<< HEAD
import PreferencesController from '../../controllers/preferences';
=======
import { PreferencesController } from '../../controllers/preferences';
import { SecurityAlertResponse } from '../transaction/util';
>>>>>>> befc516a

type SecurityAlertResponse = {
  reason: string;
  features?: string[];
  result_type: string;
  providerRequestsCount?: Record<string, number>;
  securityAlertId?: string;
};

const { sentry } = global as any;

const CONFIRMATION_METHODS = Object.freeze([
  'eth_sendRawTransaction',
  'eth_sendTransaction',
  ...SIGNING_METHODS,
]);

export const SUPPORTED_CHAIN_IDS: string[] = [
  CHAIN_IDS.MAINNET,
  CHAIN_IDS.BSC,
  CHAIN_IDS.POLYGON,
  CHAIN_IDS.ARBITRUM,
  CHAIN_IDS.OPTIMISM,
  CHAIN_IDS.AVALANCHE,
  CHAIN_IDS.LINEA_MAINNET,
];

/**
 * Middleware function that handles JSON RPC requests.
 * This function will be called for every JSON RPC request.
 * It will call the PPOM to check if the request is malicious or benign.
 * If the request is benign, it will be forwarded to the next middleware.
 * If the request is malicious or warning, it will trigger the PPOM alert dialog,
 * after the user has confirmed or rejected the request,
 * the request will be forwarded to the next middleware, together with the PPOM response.
 *
 * @param ppomController - Instance of PPOMController.
 * @param preferencesController - Instance of PreferenceController.
 * @param networkController - Instance of NetworkController.
 * @param appStateController
 * @param updateSecurityAlertResponseByTxId
 * @returns PPOMMiddleware function.
 */
export function createPPOMMiddleware(
  ppomController: PPOMController,
  preferencesController: PreferencesController,
  networkController: NetworkController,
  appStateController: any,
  updateSecurityAlertResponseByTxId: (
    req: any,
    securityAlertResponse: SecurityAlertResponse,
  ) => void,
) {
  return async (req: any, _res: any, next: () => void) => {
    try {
      const securityAlertsEnabled =
        preferencesController.store.getState()?.securityAlertsEnabled;
      const { chainId } = networkController.state.providerConfig;
      if (
        securityAlertsEnabled &&
        CONFIRMATION_METHODS.includes(req.method) &&
<<<<<<< HEAD
        chainId === CHAIN_IDS.MAINNET
=======
        SUPPORTED_CHAIN_IDS.includes(chainId)
>>>>>>> befc516a
      ) {
        // eslint-disable-next-line require-atomic-updates
        const securityAlertId = uuid();

        ppomController.usePPOM(async (ppom: PPOM) => {
          try {
            const securityAlertResponse = await ppom.validateJsonRpc(req);
            securityAlertResponse.securityAlertId = securityAlertId;
            updateSecurityAlertResponseByTxId(req, securityAlertResponse);
          } catch (error: any) {
            sentry?.captureException(error);
            console.error('Error validating JSON RPC using PPOM: ', error);
            const securityAlertResponse = {
              result_type: BlockaidResultType.Failed,
              reason: BlockaidReason.failed,
              description:
                'Validating the confirmation failed by throwing error.',
            };
            updateSecurityAlertResponseByTxId(req, securityAlertResponse);
          }
        });

        if (SIGNING_METHODS.includes(req.method)) {
          req.securityAlertResponse = {
            securityAlertId,
          };
          appStateController.addSignatureSecurityAlertResponse({
            reason: BlockaidResultType.Loading,
            result_type: BlockaidReason.inProgress,
            securityAlertId,
          });
        } else {
          req.securityAlertResponse = {
            reason: BlockaidResultType.Loading,
            result_type: BlockaidReason.inProgress,
            securityAlertId,
          };
        }
      }
    } catch (error: any) {
      sentry?.captureException(error);
      console.error('Error validating JSON RPC using PPOM: ', error);
      req.securityAlertResponse = {
        result_type: BlockaidResultType.Failed,
        reason: BlockaidReason.failed,
        description: 'Validating the confirmation failed by throwing error.',
      };
    } finally {
      next();
    }
  };
}<|MERGE_RESOLUTION|>--- conflicted
+++ resolved
@@ -9,20 +9,8 @@
 } from '../../../../shared/constants/security-provider';
 import { CHAIN_IDS } from '../../../../shared/constants/network';
 import { SIGNING_METHODS } from '../../../../shared/constants/transaction';
-<<<<<<< HEAD
-import PreferencesController from '../../controllers/preferences';
-=======
 import { PreferencesController } from '../../controllers/preferences';
 import { SecurityAlertResponse } from '../transaction/util';
->>>>>>> befc516a
-
-type SecurityAlertResponse = {
-  reason: string;
-  features?: string[];
-  result_type: string;
-  providerRequestsCount?: Record<string, number>;
-  securityAlertId?: string;
-};
 
 const { sentry } = global as any;
 
@@ -76,11 +64,7 @@
       if (
         securityAlertsEnabled &&
         CONFIRMATION_METHODS.includes(req.method) &&
-<<<<<<< HEAD
-        chainId === CHAIN_IDS.MAINNET
-=======
         SUPPORTED_CHAIN_IDS.includes(chainId)
->>>>>>> befc516a
       ) {
         // eslint-disable-next-line require-atomic-updates
         const securityAlertId = uuid();
