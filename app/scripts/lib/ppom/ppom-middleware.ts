import { AccountsController } from '@metamask/accounts-controller';
import { PPOMController } from '@metamask/ppom-validator';
import {
  NetworkClientId,
  NetworkController,
} from '@metamask/network-controller';
import {
  Json,
  JsonRpcParams,
  JsonRpcRequest,
  JsonRpcResponse,
} from '@metamask/utils';
import { detectSIWE } from '@metamask/controller-utils';

import { MESSAGE_TYPE } from '../../../../shared/constants/app';
import { SIGNING_METHODS } from '../../../../shared/constants/transaction';
import PreferencesController from '../../controllers/preferences-controller';
import { AppStateController } from '../../controllers/app-state';
import { LOADING_SECURITY_ALERT_RESPONSE } from '../../../../shared/constants/security-provider';
<<<<<<< HEAD
import { getProviderConfig } from '../../../../ui/ducks/metamask/metamask';
=======
>>>>>>> 65e656c9
import { trace, TraceContext, TraceName } from '../../../../shared/lib/trace';
import {
  generateSecurityAlertId,
  handlePPOMError,
  isChainSupported,
  validateRequestWithPPOM,
} from './ppom-util';
import { SecurityAlertResponse } from './types';

const CONFIRMATION_METHODS = Object.freeze([
  'eth_sendRawTransaction',
  'eth_sendTransaction',
  ...SIGNING_METHODS,
]);

export type PPOMMiddlewareRequest<
  Params extends JsonRpcParams = JsonRpcParams,
> = Required<JsonRpcRequest<Params>> & {
  networkClientId: NetworkClientId;
  securityAlertResponse?: SecurityAlertResponse | undefined;
  traceContext?: TraceContext;
};

/**
 * Middleware function that handles JSON RPC requests.
 * This function will be called for every JSON RPC request.
 * It will call the PPOM to check if the request is malicious or benign.
 * If the request is benign, it will be forwarded to the next middleware.
 * If the request is malicious or warning, it will trigger the PPOM alert dialog,
 * after the user has confirmed or rejected the request,
 * the request will be forwarded to the next middleware, together with the PPOM response.
 *
 * @param ppomController - Instance of PPOMController.
 * @param preferencesController - Instance of PreferenceController.
 * @param networkController - Instance of NetworkController.
 * @param appStateController
 * @param accountsController - Instance of AccountsController.
 * @param updateSecurityAlertResponse
 * @returns PPOMMiddleware function.
 */
export function createPPOMMiddleware<
  Params extends (string | { to: string })[],
  Result extends Json,
>(
  ppomController: PPOMController,
  preferencesController: PreferencesController,
  networkController: NetworkController,
  appStateController: AppStateController,
  accountsController: AccountsController,
  updateSecurityAlertResponse: (
    method: string,
    signatureAlertId: string,
    securityAlertResponse: SecurityAlertResponse,
  ) => void,
) {
  return async (
    req: PPOMMiddlewareRequest<Params>,
    _res: JsonRpcResponse<Result>,
    next: () => void,
  ) => {
    try {
      const securityAlertsEnabled =
        preferencesController.store.getState()?.securityAlertsEnabled;

<<<<<<< HEAD
      const { chainId } = getProviderConfig({
        metamask: networkController.state,
      });
=======
      // This will always exist as the SelectedNetworkMiddleware
      // adds networkClientId to the request before this middleware runs
      const { chainId } =
        // eslint-disable-next-line @typescript-eslint/no-non-null-assertion
        networkController.getNetworkConfigurationByNetworkClientId(
          req.networkClientId,
        )!;
>>>>>>> 65e656c9
      const isSupportedChain = await isChainSupported(chainId);

      if (
        !securityAlertsEnabled ||
        !CONFIRMATION_METHODS.includes(req.method) ||
        !isSupportedChain
      ) {
        return;
      }

      const data = req.params[0];
      if (typeof data === 'string') {
        const { isSIWEMessage } = detectSIWE({ data });
        if (isSIWEMessage) {
          return;
        }
      } else if (req.method === MESSAGE_TYPE.ETH_SEND_TRANSACTION) {
        const { to: toAddress } = data ?? {};
        const internalAccounts = accountsController.listAccounts();
        const isToInternalAccount = internalAccounts.some(
          ({ address }) => address?.toLowerCase() === toAddress?.toLowerCase(),
        );
        if (isToInternalAccount) {
          return;
        }
      }

      const securityAlertId = generateSecurityAlertId();

      trace(
        { name: TraceName.PPOMValidation, parentContext: req.traceContext },
        () =>
          validateRequestWithPPOM({
            ppomController,
            request: req,
            securityAlertId,
            chainId,
          }).then((securityAlertResponse) => {
            updateSecurityAlertResponse(
              req.method,
              securityAlertId,
              securityAlertResponse,
            );
          }),
      );

      const loadingSecurityAlertResponse: SecurityAlertResponse = {
        ...LOADING_SECURITY_ALERT_RESPONSE,
        securityAlertId,
      };

      if (SIGNING_METHODS.includes(req.method)) {
        appStateController.addSignatureSecurityAlertResponse(
          loadingSecurityAlertResponse,
        );
      }

      req.securityAlertResponse = loadingSecurityAlertResponse;
    } catch (error) {
      req.securityAlertResponse = handlePPOMError(
        error,
        'Error createPPOMMiddleware: ',
      );
    } finally {
      next();
    }
  };
}<|MERGE_RESOLUTION|>--- conflicted
+++ resolved
@@ -17,10 +17,6 @@
 import PreferencesController from '../../controllers/preferences-controller';
 import { AppStateController } from '../../controllers/app-state';
 import { LOADING_SECURITY_ALERT_RESPONSE } from '../../../../shared/constants/security-provider';
-<<<<<<< HEAD
-import { getProviderConfig } from '../../../../ui/ducks/metamask/metamask';
-=======
->>>>>>> 65e656c9
 import { trace, TraceContext, TraceName } from '../../../../shared/lib/trace';
 import {
   generateSecurityAlertId,
@@ -85,11 +81,6 @@
       const securityAlertsEnabled =
         preferencesController.store.getState()?.securityAlertsEnabled;
 
-<<<<<<< HEAD
-      const { chainId } = getProviderConfig({
-        metamask: networkController.state,
-      });
-=======
       // This will always exist as the SelectedNetworkMiddleware
       // adds networkClientId to the request before this middleware runs
       const { chainId } =
@@ -97,7 +88,6 @@
         networkController.getNetworkConfigurationByNetworkClientId(
           req.networkClientId,
         )!;
->>>>>>> 65e656c9
       const isSupportedChain = await isChainSupported(chainId);
 
       if (
