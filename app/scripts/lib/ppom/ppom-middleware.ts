import { AccountsController } from '@metamask/accounts-controller';
import { PPOMController } from '@metamask/ppom-validator';
import { NetworkController } from '@metamask/network-controller';
import {
  Json,
  JsonRpcParams,
  JsonRpcRequest,
  JsonRpcResponse,
} from '@metamask/utils';
import { detectSIWE } from '@metamask/controller-utils';

import { MESSAGE_TYPE } from '../../../../shared/constants/app';
import { SIGNING_METHODS } from '../../../../shared/constants/transaction';
<<<<<<< HEAD
import PreferencesController from '../../controllers/preferences-controller';
import { AppStateController } from '../../controllers/app-state';
=======
import { PreferencesController } from '../../controllers/preferences-controller';
import { AppStateController } from '../../controllers/app-state-controller';
>>>>>>> 6173a139
import { LOADING_SECURITY_ALERT_RESPONSE } from '../../../../shared/constants/security-provider';
// eslint-disable-next-line import/no-restricted-paths
import { getProviderConfig } from '../../../../ui/ducks/metamask/metamask';
import { trace, TraceContext, TraceName } from '../../../../shared/lib/trace';
import {
  generateSecurityAlertId,
  handlePPOMError,
  isChainSupported,
  validateRequestWithPPOM,
} from './ppom-util';
import { SecurityAlertResponse } from './types';

const CONFIRMATION_METHODS = Object.freeze([
  'eth_sendRawTransaction',
  'eth_sendTransaction',
  ...SIGNING_METHODS,
]);

export type PPOMMiddlewareRequest<
  Params extends JsonRpcParams = JsonRpcParams,
> = Required<JsonRpcRequest<Params>> & {
  securityAlertResponse?: SecurityAlertResponse | undefined;
  traceContext?: TraceContext;
};

/**
 * Middleware function that handles JSON RPC requests.
 * This function will be called for every JSON RPC request.
 * It will call the PPOM to check if the request is malicious or benign.
 * If the request is benign, it will be forwarded to the next middleware.
 * If the request is malicious or warning, it will trigger the PPOM alert dialog,
 * after the user has confirmed or rejected the request,
 * the request will be forwarded to the next middleware, together with the PPOM response.
 *
 * @param ppomController - Instance of PPOMController.
 * @param preferencesController - Instance of PreferenceController.
 * @param networkController - Instance of NetworkController.
 * @param appStateController
 * @param accountsController - Instance of AccountsController.
 * @param updateSecurityAlertResponse
 * @returns PPOMMiddleware function.
 */
export function createPPOMMiddleware<
  Params extends (string | { to: string })[],
  Result extends Json,
>(
  ppomController: PPOMController,
  preferencesController: PreferencesController,
  networkController: NetworkController,
  appStateController: AppStateController,
  accountsController: AccountsController,
  updateSecurityAlertResponse: (
    method: string,
    signatureAlertId: string,
    securityAlertResponse: SecurityAlertResponse,
  ) => void,
) {
  return async (
    req: PPOMMiddlewareRequest<Params>,
    _res: JsonRpcResponse<Result>,
    next: () => void,
  ) => {
    try {
      const { securityAlertsEnabled } = preferencesController.state;

      const { chainId } =
        getProviderConfig({
          metamask: networkController.state,
        }) ?? {};
      if (!chainId) {
        return;
      }

<<<<<<< HEAD
      const { chainId } =
        getProviderConfig({
          metamask: networkController.state,
        }) ?? {};
      if (!chainId) {
        return;
      }

=======
>>>>>>> 6173a139
      const isSupportedChain = await isChainSupported(chainId);

      if (
        !securityAlertsEnabled ||
        !CONFIRMATION_METHODS.includes(req.method) ||
        !isSupportedChain
      ) {
        return;
      }

      const data = req.params[0];
      if (typeof data === 'string') {
        const { isSIWEMessage } = detectSIWE({ data });
        if (isSIWEMessage) {
          return;
        }
      } else if (req.method === MESSAGE_TYPE.ETH_SEND_TRANSACTION) {
        const { to: toAddress } = data ?? {};
        const internalAccounts = accountsController.listAccounts();
        const isToInternalAccount = internalAccounts.some(
          ({ address }) => address?.toLowerCase() === toAddress?.toLowerCase(),
        );
        if (isToInternalAccount) {
          return;
        }
      }

      const securityAlertId = generateSecurityAlertId();

      trace(
        { name: TraceName.PPOMValidation, parentContext: req.traceContext },
        () =>
          validateRequestWithPPOM({
            ppomController,
            request: req,
            securityAlertId,
            chainId,
          }).then((securityAlertResponse) => {
            updateSecurityAlertResponse(
              req.method,
              securityAlertId,
              securityAlertResponse,
            );
          }),
      );

      const loadingSecurityAlertResponse: SecurityAlertResponse = {
        ...LOADING_SECURITY_ALERT_RESPONSE,
        securityAlertId,
      };

      if (SIGNING_METHODS.includes(req.method)) {
        appStateController.addSignatureSecurityAlertResponse(
          loadingSecurityAlertResponse,
        );
      }

      req.securityAlertResponse = loadingSecurityAlertResponse;
    } catch (error) {
      req.securityAlertResponse = handlePPOMError(
        error,
        'Error createPPOMMiddleware: ',
      );
    } finally {
      next();
    }
  };
}<|MERGE_RESOLUTION|>--- conflicted
+++ resolved
@@ -11,13 +11,8 @@
 
 import { MESSAGE_TYPE } from '../../../../shared/constants/app';
 import { SIGNING_METHODS } from '../../../../shared/constants/transaction';
-<<<<<<< HEAD
-import PreferencesController from '../../controllers/preferences-controller';
-import { AppStateController } from '../../controllers/app-state';
-=======
 import { PreferencesController } from '../../controllers/preferences-controller';
 import { AppStateController } from '../../controllers/app-state-controller';
->>>>>>> 6173a139
 import { LOADING_SECURITY_ALERT_RESPONSE } from '../../../../shared/constants/security-provider';
 // eslint-disable-next-line import/no-restricted-paths
 import { getProviderConfig } from '../../../../ui/ducks/metamask/metamask';
@@ -91,17 +86,6 @@
         return;
       }
 
-<<<<<<< HEAD
-      const { chainId } =
-        getProviderConfig({
-          metamask: networkController.state,
-        }) ?? {};
-      if (!chainId) {
-        return;
-      }
-
-=======
->>>>>>> 6173a139
       const isSupportedChain = await isChainSupported(chainId);
 
       if (
