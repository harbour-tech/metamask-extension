--- conflicted
+++ resolved
@@ -24,10 +24,7 @@
 export const SUPPORTED_CHAIN_IDS: string[] = [
   CHAIN_IDS.ARBITRUM,
   CHAIN_IDS.AVALANCHE,
-<<<<<<< HEAD
-=======
   CHAIN_IDS.BASE,
->>>>>>> 5c849941
   CHAIN_IDS.BSC,
   CHAIN_IDS.LINEA_MAINNET,
   CHAIN_IDS.MAINNET,
