--- conflicted
+++ resolved
@@ -54,13 +54,10 @@
   NetworkOrderController: {
     orderedNetworkList: [],
   },
-<<<<<<< HEAD
-=======
   AccountOrderController: {
     pinnedAccountList: [],
     hiddenAccountList: [],
   },
->>>>>>> 93a950fa
   AppMetadataController: {
     currentAppVersion: true,
     currentMigrationVersion: true,
