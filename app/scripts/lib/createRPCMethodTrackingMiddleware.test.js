--- conflicted
+++ resolved
@@ -525,17 +525,6 @@
 
       expect(trackEvent).toHaveBeenCalledTimes(2);
 
-<<<<<<< HEAD
-        expect(trackEvent.mock.calls[1][0]).toMatchObject({
-          category: MetaMetricsEventCategory.InpageProvider,
-          event: MetaMetricsEventName.SignatureFailed,
-          properties: {
-            signature_type: MESSAGE_TYPE.ETH_SIGN,
-            error: mockError,
-          },
-          referrer: { url: 'some.dapp' },
-        });
-=======
       expect(trackEvent.mock.calls[1][0]).toMatchObject({
         category: MetaMetricsEventCategory.InpageProvider,
         event: MetaMetricsEventName.SignatureApproved,
@@ -545,7 +534,6 @@
           eip712_primary_type: 'Permit',
         },
         referrer: { url: 'some.dapp' },
->>>>>>> 717376e8
       });
     });
 
