import { AddressBookController } from '@metamask/address-book-controller';
import {
  NameController,
  NameType,
  NameOrigin,
} from '@metamask/name-controller';
import {
  AbstractPetnamesBridge,
  PetnamesBridgeMessenger,
  ChangeType,
  PetnameEntry,
} from './AbstractPetnamesBridge';

export class AddressBookPetnamesBridge extends AbstractPetnamesBridge {
  #addressBookController: AddressBookController;

  constructor({
    addressBookController,
    nameController,
    messenger,
  }: {
    addressBookController: AddressBookController;
    nameController: NameController;
<<<<<<< HEAD
    messenger: PetnamesBridgeMessenger;
=======
    messenger: PetnamesBridgeMessenger<never, never>;
>>>>>>> ef0e1a84
  }) {
    super({ isTwoWay: true, nameController, messenger });

    this.#addressBookController = addressBookController;
  }

  /**
   * @override
   */
  protected getSourceEntries(): PetnameEntry[] {
    const entries: PetnameEntry[] = [];
    const { state } = this.#addressBookController;
    for (const chainId of Object.keys(state.addressBook)) {
      const chainEntries = state.addressBook[chainId as any];

      for (const address of Object.keys(chainEntries)) {
        const entry = state.addressBook[chainId as any][address];
        const normalizedChainId = chainId.toLowerCase();
        const { name, isEns } = entry;

        if (!name?.length || !address?.length) {
          continue;
        }

        entries.push({
          value: address,
          name,
          variation: normalizedChainId,
          type: NameType.ETHEREUM_ADDRESS,
          sourceId: isEns ? 'ens' : undefined,
          origin: NameOrigin.ADDRESS_BOOK,
        });
      }
    }
    return entries;
  }

  /**
   * @override
   */
  protected updateSourceEntry(type: ChangeType, entry: PetnameEntry): void {
    if (type === ChangeType.DELETED) {
      this.#addressBookController.delete(entry.variation as any, entry.value);
    } else {
      this.#addressBookController.set(
        entry.value,
        entry.name as any,
        entry.variation as any,
      );
    }
  }

  /**
   * @override
   */
  onSourceChange(listener: () => void): void {
    this.#addressBookController.subscribe(listener);
  }
}<|MERGE_RESOLUTION|>--- conflicted
+++ resolved
@@ -21,11 +21,7 @@
   }: {
     addressBookController: AddressBookController;
     nameController: NameController;
-<<<<<<< HEAD
-    messenger: PetnamesBridgeMessenger;
-=======
     messenger: PetnamesBridgeMessenger<never, never>;
->>>>>>> ef0e1a84
   }) {
     super({ isTwoWay: true, nameController, messenger });
 
