--- conflicted
+++ resolved
@@ -376,11 +376,8 @@
 
   describe('with `endowment:permitted-chains` permissioning active', () => {
     it('creates a new network configuration for the given chainid, requests `endowment:permitted-chains` permission and switches to it if no networkConfigurations with the same chainId exist', async () => {
-<<<<<<< HEAD
-=======
       const nonInfuraConfiguration = createMockNonInfuraConfiguration();
 
->>>>>>> 65e656c9
       const mocks = makeMocks({
         permissionedChainIds: [],
         permissionsFeatureFlagIsActive: true,
