import { permissionRpcMethods } from '@metamask/permission-controller';
<<<<<<< HEAD
import {
  selectHooks,
  ///: BEGIN:ONLY_INCLUDE_IF(snaps)
  permittedMethods as permittedSnapMethods,
  ///: END:ONLY_INCLUDE_IF
} from '@metamask/snaps-rpc-methods';
=======
import { selectHooks } from '@metamask/snaps-rpc-methods';
>>>>>>> 93a950fa
import { ethErrors } from 'eth-rpc-errors';
import { flatten } from 'lodash';
import { UNSUPPORTED_RPC_METHODS } from '../../../../shared/constants/network';
import localHandlers from './handlers';

const allHandlers = [...localHandlers, ...permissionRpcMethods.handlers];

const handlerMap = allHandlers.reduce((map, handler) => {
  for (const methodName of handler.methodNames) {
    map.set(methodName, handler);
  }
  return map;
}, new Map());

const expectedHookNames = Array.from(
  new Set(
    flatten(allHandlers.map(({ hookNames }) => Object.keys(hookNames))),
  ).values(),
);

/**
 * Creates a json-rpc-engine middleware of RPC method implementations.
 *
 * Handlers consume functions that hook into the background, and only depend
 * on their signatures, not e.g. controller internals.
 *
 * @param {Record<string, unknown>} hooks - Required "hooks" into our
 * controllers.
 * @returns {(req: object, res: object, next: Function, end: Function) => void}
 */
export function createMethodMiddleware(hooks) {
  // Fail immediately if we forgot to provide any expected hooks.
  const missingHookNames = expectedHookNames.filter(
    (hookName) => !Object.hasOwnProperty.call(hooks, hookName),
  );
  if (missingHookNames.length > 0) {
    throw new Error(
      `Missing expected hooks:\n\n${missingHookNames.join('\n')}\n`,
    );
  }

  return async function methodMiddleware(req, res, next, end) {
    // Reject unsupported methods.
    if (UNSUPPORTED_RPC_METHODS.has(req.method)) {
      return end(ethErrors.rpc.methodNotSupported());
    }

    const handler = handlerMap.get(req.method);
    if (handler) {
      const { implementation, hookNames } = handler;
      try {
        // Implementations may or may not be async, so we must await them.
        return await implementation(
          req,
          res,
          next,
          end,
          selectHooks(hooks, hookNames),
        );
      } catch (error) {
        if (process.env.METAMASK_DEBUG) {
          console.error(error);
        }
        return end(error);
      }
    }

    return next();
  };
<<<<<<< HEAD
}

///: BEGIN:ONLY_INCLUDE_IF(snaps)
const snapHandlerMap = permittedSnapMethods.reduce((map, handler) => {
  for (const methodName of handler.methodNames) {
    map.set(methodName, handler);
  }
  return map;
}, new Map());

export function createSnapMethodMiddleware(isSnap, hooks) {
  return async function methodMiddleware(req, res, next, end) {
    const handler = snapHandlerMap.get(req.method);
    if (handler) {
      if (/^snap_/iu.test(req.method) && !isSnap) {
        return end(ethErrors.rpc.methodNotFound());
      }

      const { implementation, hookNames } = handler;
      try {
        // Implementations may or may not be async, so we must await them.
        return await implementation(
          req,
          res,
          next,
          end,
          selectHooks(hooks, hookNames),
        );
      } catch (error) {
        if (process.env.METAMASK_DEBUG) {
          console.error(error);
        }
        return end(error);
      }
    }

    return next();
  };
}
///: END:ONLY_INCLUDE_IF
=======
}
>>>>>>> 93a950fa
<|MERGE_RESOLUTION|>--- conflicted
+++ resolved
@@ -1,14 +1,5 @@
 import { permissionRpcMethods } from '@metamask/permission-controller';
-<<<<<<< HEAD
-import {
-  selectHooks,
-  ///: BEGIN:ONLY_INCLUDE_IF(snaps)
-  permittedMethods as permittedSnapMethods,
-  ///: END:ONLY_INCLUDE_IF
-} from '@metamask/snaps-rpc-methods';
-=======
 import { selectHooks } from '@metamask/snaps-rpc-methods';
->>>>>>> 93a950fa
 import { ethErrors } from 'eth-rpc-errors';
 import { flatten } from 'lodash';
 import { UNSUPPORTED_RPC_METHODS } from '../../../../shared/constants/network';
@@ -78,47 +69,4 @@
 
     return next();
   };
-<<<<<<< HEAD
-}
-
-///: BEGIN:ONLY_INCLUDE_IF(snaps)
-const snapHandlerMap = permittedSnapMethods.reduce((map, handler) => {
-  for (const methodName of handler.methodNames) {
-    map.set(methodName, handler);
-  }
-  return map;
-}, new Map());
-
-export function createSnapMethodMiddleware(isSnap, hooks) {
-  return async function methodMiddleware(req, res, next, end) {
-    const handler = snapHandlerMap.get(req.method);
-    if (handler) {
-      if (/^snap_/iu.test(req.method) && !isSnap) {
-        return end(ethErrors.rpc.methodNotFound());
-      }
-
-      const { implementation, hookNames } = handler;
-      try {
-        // Implementations may or may not be async, so we must await them.
-        return await implementation(
-          req,
-          res,
-          next,
-          end,
-          selectHooks(hooks, hookNames),
-        );
-      } catch (error) {
-        if (process.env.METAMASK_DEBUG) {
-          console.error(error);
-        }
-        return end(error);
-      }
-    }
-
-    return next();
-  };
-}
-///: END:ONLY_INCLUDE_IF
-=======
-}
->>>>>>> 93a950fa
+}