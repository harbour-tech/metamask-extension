--- conflicted
+++ resolved
@@ -259,17 +259,6 @@
         id: NETWORK_CONFIGURATION_ID_2,
         blockExplorerUrl: undefined,
       },
-<<<<<<< HEAD
-      {
-        rpcUrl: POLYGON_RPC_URL_2,
-        chainId: POLYGON_CHAIN_ID,
-        ticker: MATIC,
-        nickname: 'Alt Polygon',
-        id: NETWORK_CONFIGURATION_ID_3,
-        blockExplorerUrl: undefined,
-      },
-=======
->>>>>>> 65e656c9
     ),
   },
   NotificationController: {
@@ -2113,90 +2102,6 @@
         expect(tokenDetails.symbol).toStrictEqual(tokenData.symbol);
         expect(tokenDetails.balance).toStrictEqual(tokenData.balance);
       });
-<<<<<<< HEAD
-
-      describe('findNetworkConfigurationBy', () => {
-        it('returns null if passed an object containing a valid networkConfiguration key but no matching value is found', () => {
-          expect(
-            metamaskController.findNetworkConfigurationBy({
-              chainId: '0xnone',
-            }),
-          ).toStrictEqual(null);
-        });
-        it('returns null if passed an object containing an invalid networkConfiguration key', () => {
-          expect(
-            metamaskController.findNetworkConfigurationBy({
-              invalidKey: '0xnone',
-            }),
-          ).toStrictEqual(null);
-        });
-
-        it('returns matching networkConfiguration when passed a chainId that matches an existing configuration', () => {
-          expect(
-            metamaskController.findNetworkConfigurationBy({
-              chainId: MAINNET_CHAIN_ID,
-            }),
-          ).toStrictEqual({
-            chainId: MAINNET_CHAIN_ID,
-            nickname: 'Alt Mainnet',
-            id: NETWORK_CONFIGURATION_ID_1,
-            rpcUrl: ALT_MAINNET_RPC_URL,
-            ticker: ETH,
-          });
-        });
-
-        it('returns matching networkConfiguration when passed a ticker that matches an existing configuration', () => {
-          expect(
-            metamaskController.findNetworkConfigurationBy({
-              ticker: MATIC,
-            }),
-          ).toStrictEqual({
-            rpcUrl: POLYGON_RPC_URL,
-            chainId: POLYGON_CHAIN_ID,
-            ticker: MATIC,
-            nickname: 'Polygon',
-            id: NETWORK_CONFIGURATION_ID_2,
-          });
-        });
-
-        it('returns matching networkConfiguration when passed a nickname that matches an existing configuration', () => {
-          expect(
-            metamaskController.findNetworkConfigurationBy({
-              nickname: 'Alt Mainnet',
-            }),
-          ).toStrictEqual({
-            chainId: MAINNET_CHAIN_ID,
-            nickname: 'Alt Mainnet',
-            id: NETWORK_CONFIGURATION_ID_1,
-            rpcUrl: ALT_MAINNET_RPC_URL,
-            ticker: ETH,
-          });
-        });
-
-        it('returns null if passed an object containing mismatched networkConfiguration key/value combination', () => {
-          expect(
-            metamaskController.findNetworkConfigurationBy({
-              nickname: MAINNET_CHAIN_ID,
-            }),
-          ).toStrictEqual(null);
-        });
-
-        it('returns the first networkConfiguration added if passed an key/value combination for which there are multiple matching configurations', () => {
-          expect(
-            metamaskController.findNetworkConfigurationBy({
-              chainId: POLYGON_CHAIN_ID,
-            }),
-          ).toStrictEqual({
-            rpcUrl: POLYGON_RPC_URL,
-            chainId: POLYGON_CHAIN_ID,
-            ticker: MATIC,
-            nickname: 'Polygon',
-            id: NETWORK_CONFIGURATION_ID_2,
-          });
-        });
-      });
-=======
->>>>>>> 65e656c9
     });
 
     describe('getTokenSymbol', () => {
