--- conflicted
+++ resolved
@@ -104,18 +104,7 @@
           type: 'HD Key Tree',
         },
       },
-<<<<<<< HEAD
-      methods: [
-        EthMethod.Sign,
-        EthMethod.PersonalSign,
-        EthMethod.SignTransaction,
-        EthMethod.SignTypedDataV1,
-        EthMethod.SignTypedDataV3,
-        EthMethod.SignTypedDataV4,
-      ],
-=======
       methods: ETH_EOA_METHODS,
->>>>>>> ee3841d8
       type: EthAccountType.Eoa,
     };
   });
