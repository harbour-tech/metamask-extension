--- conflicted
+++ resolved
@@ -147,13 +147,10 @@
   require('./125.1'),
   require('./126'),
   require('./126.1'),
-<<<<<<< HEAD
-=======
   require('./127'),
   require('./128'),
   require('./129'),
   require('./130'),
->>>>>>> 05dda700
 ];
 
 export default migrations;