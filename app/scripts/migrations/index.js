--- conflicted
+++ resolved
@@ -97,11 +97,8 @@
 import * as m091 from './091';
 import * as m092 from './092';
 import * as m092point1 from './092.1';
-<<<<<<< HEAD
-=======
 import * as m093 from './093';
 import * as m094 from './094';
->>>>>>> efd34343
 
 const migrations = [
   m002,
@@ -196,10 +193,7 @@
   m091,
   m092,
   m092point1,
-<<<<<<< HEAD
-=======
   m093,
   m094,
->>>>>>> efd34343
 ];
 export default migrations;