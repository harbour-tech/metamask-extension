--- conflicted
+++ resolved
@@ -1,13 +1,7 @@
 {
-<<<<<<< HEAD
   "name": "__MSG_appName__",
   "short_name": "__MSG_appName__",
-  "version": "4.0.10",
-=======
-  "name": "MetaMask",
-  "short_name": "Metamask",
   "version": "4.1.3",
->>>>>>> 9762a730
   "manifest_version": 2,
   "author": "https://metamask.io",
   "description": "__MSG_appDescription__",
