--- conflicted
+++ resolved
@@ -843,11 +843,7 @@
       - run:
           name: Set branch parent commit env var
           command: |
-<<<<<<< HEAD
-            echo "export PARENT_COMMIT=$(git rev-parse "$(git rev-list --topo-order --reverse HEAD ^origin/develop | head -1)"^)" >> $BASH_ENV
-=======
             echo "export PARENT_COMMIT=$(git merge-base origin/HEAD HEAD)" >> $BASH_ENV
->>>>>>> 8885c54f
             source $BASH_ENV
       - run:
           name: build:announce
