# Changelog

## Current Master

<<<<<<< HEAD
- Temporarily disabled loading popular tokens by default to improve performance.
=======
- Remove SEND token button until a better token sending form can be built, due to some precision issues.
- Fix precision bug in token balances.
- Cache token symbol and precisions to reduce network load.
- Transpile some newer JavaScript, restores compatibility with some older browsers.
>>>>>>> 6a502b91

## 3.8.0 2017-6-28

- No longer stop rebroadcasting transactions
- Add list of popular tokens held to the account detail view.
- Add ability to add Tokens to token list.
- Add a warning to JSON file import.
- Add "send" link to token list, which goes to TokenFactory.
- Fix bug where slowly mined txs would sometimes be incorrectly marked as failed.
- Fix bug where badge count did not reflect personal_sign pending messages.
- Seed word confirmation wording is now scarier.
- Fix error for invalid seed words.
- Prevent users from submitting two duplicate transactions by disabling submit.
- Allow Dapps to specify gas price as hex string.
- Add button for copying state logs to clipboard.

## 3.7.8 2017-6-12

- Add a `ethereum:` prefix to the QR code address
- The default network on installation is now MainNet
- Fix currency API URL from cryptonator.
- Update gasLimit params with every new block seen.
- Fix ENS resolver symbol UI.

## 3.7.7 2017-6-8

- Fix bug where metamask would show old data after computer being asleep or disconnected from the internet.

## 3.7.6 2017-6-5

- Fix bug that prevented publishing contracts.

## 3.7.5 2017-6-5

- Prevent users from sending to the `0x0` address.
- Provide useful errors when entering bad characters in ENS name.
- Add ability to copy addresses from transaction confirmation view.

## 3.7.4 2017-6-2

- Fix bug with inflight cache that caused some block lookups to return bad values (affected OasisDex).
- Fixed bug with gas limit calculation that would sometimes create unsubmittable gas limits.

## 3.7.3 2017-6-1

- Rebuilt to fix cache clearing bug.

## 3.7.2 2017-5-31

- Now when switching networks sites that use web3 will reload
- Now when switching networks the extension does not restart
- Cleanup decimal bugs in our gas inputs.
- Fix bug where submit button was enabled for invalid gas inputs.
- Now enforce 95% of block's gasLimit to protect users.
- Removing provider-engine from the inpage provider. This fixes some error handling inconsistencies introduced in 3.7.0.
- Added "inflight cache", which prevents identical requests from clogging up the network, dramatically improving ENS performance.
- Fixed bug where filter subscriptions would sometimes fail to unsubscribe.
- Some contracts will now display logos instead of jazzicons.
- Some contracts will now have names displayed in the confirmation view.

## 3.7.0 2017-5-23

- Add Transaction Number (nonce) to transaction list.
- Label the pending tx icon with a tooltip.
- Fix bug where website filters would pile up and not deallocate when leaving a site.
- Continually resubmit pending txs for a period of time to ensure successful broadcast.
- ENS names will no longer resolve to their owner if no resolver is set. Resolvers must be explicitly set and configured.

## 3.6.5 2017-5-17

- Fix bug where edited gas parameters would not take effect.
- Trim currency list.
- Enable decimals in our gas prices.
- Fix reset button.
- Fix event filter bug introduced by newer versions of Geth.
- Fix bug where decimals in gas inputs could result in strange values.

## 3.6.4 2017-5-8

- Fix main-net ENS resolution.

## 3.6.3 2017-5-8

- Fix bug that could stop newer versions of Geth from working with MetaMask.

## 3.6.2 2017-5-8

- Input gas price in Gwei.
- Enforce Safe Gas Minimum recommended by EthGasStation.
- Fix bug where block-tracker could stop polling for new blocks.
- Reduce UI size by removing internal web3.
- Fix bug where gas parameters would not properly update on adjustment.

## 3.6.1 2017-4-30

- Made fox less nosy.
- Fix bug where error was reported in debugger console when Chrome opened a new window.

## 3.6.0 2017-4-26

- Add Rinkeby Test Network to our network list.

## 3.5.4 2017-4-25

- Fix occasional nonce tracking issue.
- Fix bug where some events would not be emitted by web3.
- Fix bug where an error would be thrown when composing signatures for networks with large ID values.

## 3.5.3 2017-4-24

- Popup new transactions in Firefox.
- Fix transition issue from account detail screen.
- Revise buy screen for more modularity.
- Fixed some other small bugs.

## 3.5.2 2017-3-28

- Fix bug where gas estimate totals were sometimes wrong.
- Add link to Kovan Test Faucet instructions on buy view.
- Inject web3 into loaded iFrames.

## 3.5.1 2017-3-27

- Fix edge case where users were unable to enable the notice button if notices were short enough to not require a scrollbar.

## 3.5.0 2017-3-27

- Add better error messages for when a transaction fails on approval
- Allow sending to ENS names in send form on Ropsten.
- Added an address book functionality that remembers the last 15 unique addresses sent to.
- Can now change network to custom RPC URL from lock screen.
- Removed support for old, lightwallet based vault. Users who have not opened app in over a month will need to recover with their seed phrase. This will allow Firefox support sooner.
- Fixed bug where spinner wouldn't disappear on incorrect password submission on seed word reveal.
- Polish the private key UI.
- Enforce minimum values for gas price and gas limit.
- Fix bug where total gas was sometimes not live-updated.
- Fix bug where editing gas value could have some abrupt behaviors (#1233)
- Add Kovan as an option on our network list.
- Fixed bug where transactions on other networks would disappear when submitting a transaction on another network.

## 3.4.0 2017-3-8

- Add two most recently used custom RPCs to network dropdown menu.
- Add personal_sign method support.
- Add personal_ecRecover method support.
- Add ability to customize gas and gasPrice on the transaction approval screen.
- Increase default gas buffer to 1.5x estimated gas value.

## 3.3.0 2017-2-20

- net_version has been made synchronous.
- Test suite for migrations expanded.
- Network now changeable from lock screen.
- Improve test coverage of eth.sign behavior, including a code example of verifying a signature.

## 3.2.2 2017-2-8

- Revert eth.sign behavior to the previous one with a big warning.  We will be gradually implementing the new behavior over the coming time. https://github.com/ethereum/wiki/wiki/JSON-RPC#eth_sign

- Improve test coverage of eth.sign behavior, including a code example of verifying a signature.

## 3.2.2 2017-2-8

- Revert eth.sign behavior to the previous one with a big warning.  We will be gradually implementing the new behavior over the coming time. https://github.com/ethereum/wiki/wiki/JSON-RPC#eth_sign

## 3.2.1 2017-2-8

- Revert back to old style message signing.
- Fixed some build errors that were causing a variety of bugs.

## 3.2.0 2017-2-8

- Add ability to import accounts in JSON file format (used by Mist, Geth, MyEtherWallet, and more!)
- Fix unapproved messages not being included in extension badge.
- Fix rendering bug where the Confirm transaction view would lets you approve transactions when the account has insufficient balance.

## 3.1.2 2017-1-24

- Fix "New Account" default keychain

## 3.1.1 2017-1-20

- Fix HD wallet seed export

## 3.1.0 2017-1-18

- Add ability to import accounts by private key.
- Fixed bug that returned the wrong transaction hashes on private networks that had not implemented EIP 155 replay protection (like TestRPC).

## 3.0.1 2017-1-17

- Fixed bug that prevented eth.sign from working.
- Fix the displaying of transactions that have been submitted to the network in Transaction History

## 3.0.0 2017-1-16

- Fix seed word account generation (https://medium.com/metamask/metamask-3-migration-guide-914b79533cdd#.t4i1qmmsz).
- Fix Bug where you see a empty transaction flash by on the confirm transaction view.
- Create visible difference in transaction history between a approved but not yet included in a block transaction and a transaction who has been confirmed.
- Fix memory leak in RPC Cache
- Override RPC commands eth_syncing and web3_clientVersion
- Remove certain non-essential permissions from certain builds.
- Add a check for when a tx is included in a block.
- Fix bug where browser-solidity would sometimes warn of a contract creation error when there was none.
- Minor modifications to network display.
- Network now displays properly for pending transactions.
- Implement replay attack protections allowed by EIP 155.
- Fix bug where sometimes loading account data would fail by querying a future block.

## 2.14.1 2016-12-20

- Update Coinbase info. and increase the buy amount to $15
- Fixed ropsten transaction links
- Temporarily disable extension reload detection causing infinite reload bug.
- Implemented basic checking for valid RPC URIs.

## 2.14.0 2016-12-16

- Removed Morden testnet provider from provider menu.
- Add support for notices.
- Fix broken reload detection.
- Fix transaction forever cached-as-pending bug.

## 2.13.11 2016-11-23

- Add support for synchronous RPC method "eth_uninstallFilter".
- Forgotten password prompts now send users directly to seed word restoration.

## 2.13.10 2016-11-22

- Improve gas calculation logic.
- Default to Dapp-specified gas limits for transactions.
- Ropsten networks now properly point to the faucet when attempting to buy ether.
- Ropsten transactions now link to etherscan correctly.

## 2.13.9 2016-11-21

- Add support for the new, default Ropsten Test Network.
- Fix bug that would cause MetaMask to occasionally lose its StreamProvider connection and drop requests.
- Fix bug that would cause the Custom RPC menu item to not appear when Localhost 8545 was selected.
- Point ropsten faucet button to actual faucet.
- Phase out ethereumjs-util from our encryptor module.

## 2.13.8 2016-11-16

- Show a warning when a transaction fails during simulation.
- Fix bug where 20% of gas estimate was not being added properly.
- Render error messages in confirmation screen more gracefully.

## 2.13.7 2016-11-8

- Fix bug where gas estimate would sometimes be very high.
- Increased our gas estimate from 100k gas to 20% of estimate.
- Fix github link on info page to point at current repository.

## 2.13.6 2016-10-26

- Add a check for improper Transaction data.
- Inject up to date version of web3.js
- Now nicknaming new accounts "Account #" instead of "Wallet #" for clarity.
- Fix bug where custom provider selection could show duplicate items.
- Fix bug where connecting to a local morden node would make two providers appear selected.
- Fix bug that was sometimes preventing transactions from being sent.

## 2.13.5 2016-10-18

- Increase default max gas to `100000` over the RPC's `estimateGas` response.
- Fix bug where slow-loading dapps would sometimes trigger infinite reload loops.

## 2.13.4 2016-10-17

- Add custom transaction fee field to send form.
- Fix bug where web3 was being injected into XML files.
- Fix bug where changing network would not reload current Dapps.

## 2.13.3 2016-10-4

- Fix bug where log queries were filtered out.
- Decreased vault confirmation button font size to help some Linux users who could not see it.
- Made popup a little taller because it would sometimes cut off buttons.
- Fix bug where long account lists would get scrunched instead of scrolling.
- Add legal information to relevant pages.
- Rename UI elements to be more consistent with one another.
- Updated Terms of Service and Usage.
- Prompt users to re-agree to the Terms of Service when they are updated.

## 2.13.2 2016-10-4

- Fix bug where chosen FIAT exchange rate does no persist when switching networks
- Fix additional parameters that made MetaMask sometimes receive errors from Parity.
- Fix bug where invalid transactions would still open the MetaMask popup.
- Removed hex prefix from private key export, to increase compatibility with Geth, MyEtherWallet, and Jaxx.

## 2.13.1 2016-09-23

- Fix a bug with estimating gas on Parity
- Show loading indication when selecting ShapeShift as purchasing method.

## 2.13.0 2016-09-18

- Add Parity compatibility, fixing Geth dependency issues.
- Add a link to the transaction in history that goes to https://metamask.github.io/eth-tx-viz
too help visualize transactions and to where they are going.
- Show "Buy Ether" button and warning on tx confirmation when sender balance is insufficient

## 2.12.1 2016-09-14

- Fixed bug where if you send a transaction from within MetaMask extension the
popup notification opens up.
- Fixed bug where some tx errors would block subsequent txs until the plugin was refreshed.

## 2.12.0 2016-09-14

- Add a QR button to the Account detail screen
- Fixed bug where opening MetaMask could close a non-metamask popup.
- Fixed memory leak that caused occasional crashes.

## 2.11.1 2016-09-12

- Fix bug that prevented caches from being cleared in Opera.

## 2.11.0 2016-09-12

- Fix bug where pending transactions from Test net (or other networks) show up In Main net.
- Add fiat conversion values to more views.
- On fresh install, open a new tab with the MetaMask Introduction video. Does not open on update.
- Block negative values from transactions.
- Fixed a memory leak.
- MetaMask logo now renders as super lightweight SVG, improving compatibility and performance.
- Now showing loading indication during vault unlocking, to clarify behavior for users who are experience slow unlocks.
- Now only initially creates one wallet when restoring a vault, to reduce some users' confusion.

## 2.10.2 2016-09-02

- Fix bug where notification popup would not display.

## 2.10.1 2016-09-02

- Fix bug where provider menu did not allow switching to custom network from a custom network.
- Sending a transaction from within MetaMask no longer triggers a popup.
- The ability to build without livereload features (such as for production) can be enabled with the gulp --disableLiveReload flag.
- Fix Ethereum JSON RPC Filters bug.

## 2.10.0 2016-08-29

- Changed transaction approval from notifications system to popup system.
- Add a back button to locked screen to allow restoring vault from seed words when password is forgotten.
- Forms now retain their values even when closing the popup and reopening it.
- Fixed a spelling error in provider menu.

## 2.9.2 2016-08-24

- Fixed shortcut bug from preventing installation.

## 2.9.1 2016-08-24

- Added static image as fallback for when WebGL isn't supported.
- Transaction history now has a hard limit.
- Added info link on account screen that visits Etherscan.
- Fixed bug where a message signing request would be lost if the vault was locked.
- Added shortcut to open MetaMask (Ctrl+Alt+M or Cmd+Opt/Alt+M)
- Prevent API calls in  tests.
- Fixed bug where sign message confirmation would sometimes render blank.

## 2.9.0 2016-08-22

- Added ShapeShift to the transaction history
- Added affiliate key to Shapeshift requests
- Added feature to reflect current conversion rates of current vault balance.
- Modify balance display logic.

## 2.8.0 2016-08-15

- Integrate ShapeShift
- Add a form for Coinbase to specify amount to buy
- Fix various typos.
- Make dapp-metamask connection more reliable
- Remove Ethereum Classic from provider menu.

## 2.7.3 2016-07-29

- Fix bug where changing an account would not update in a live Dapp.

## 2.7.2 2016-07-29

- Add Ethereum Classic to provider menu
- Fix bug where host store would fail to receive updates.

## 2.7.1 2016-07-27

- Fix bug where web3 would sometimes not be injected in time for the application.
- Fixed bug where sometimes when opening the plugin, it would not fully open until closing and re-opening.
- Got most functionality working within Firefox (still working on review process before it can be available).
- Fixed menu dropdown bug introduced in Chrome 52.

## 2.7.0 2016-07-21

- Added a Warning screen about storing ETH
- Add buy Button!
- MetaMask now throws descriptive errors when apps try to use synchronous web3 methods.
- Removed firefox-specific line in manifest.

## 2.6.2 2016-07-20

- Fixed bug that would prevent the plugin from reopening on the first try after receiving a new transaction while locked.
- Fixed bug that would render 0 ETH as a non-exact amount.

## 2.6.1 2016-07-13

- Fix tool tips on Eth balance to show the 6 decimals
- Fix rendering of recipient SVG in tx approval notification.
- New vaults now generate only one wallet instead of three.
- Bumped version of web3 provider engine.
- Fixed bug where some lowercase or uppercase addresses were not being recognized as valid.
- Fixed bug where gas cost was misestimated on the tx confirmation view.

## 2.6.0 2016-07-11

- Fix formatting of ETH balance
- Fix formatting of account details.
- Use web3 minified dist for faster inject times
- Fix issue where dropdowns were not in front of icons.
- Update transaction approval styles.
- Align failed and successful transaction history text.
- Fix issue where large domain names and large transaction values would misalign the transaction history.
- Abbreviate ether balances on transaction details to maintain formatting.
- General code cleanup.

## 2.5.0 2016-06-29

- Implement new account design.
- Added a network indicator mark in dropdown menu
- Added network name next to network indicator
- Add copy transaction hash button to completed transaction list items.
- Unify wording for transaction approve/reject options on notifications and the extension.
- Fix bug where confirmation view would be shown twice.

## 2.4.5 2016-06-29

- Fixed bug where MetaMask interfered with PDF loading.
- Moved switch account icon into menu bar.
- Changed status shapes to be a yellow warning sign for failure and ellipsis for pending transactions.
- Now enforce 20 character limit on wallet names.
- Wallet titles are now properly truncated in transaction confirmation.
- Fix formatting on terms & conditions page.
- Now enforce 30 character limit on wallet names.
- Fix out-of-place positioning of pending transaction badges on wallet list.
- Change network status icons to reflect current design.

## 2.4.4 2016-06-23

- Update web3-stream-provider for batch payload bug fix

## 2.4.3 2016-06-23

- Remove redundant network option buttons from settings page
- Switch out font family Transat for Montserrat

## 2.4.2 2016-06-22

- Change out export icon for key.
- Unify copy to clipboard icon
- Fixed eth.sign behavior.
- Fix behavior of batched outbound transactions.

## 2.4.0 2016-06-20

- Clean up UI.
- Remove nonfunctional QR code button.
- Make network loading indicator clickable to select accessible network.
- Show more characters of addresses when space permits.
- Fixed bug when signing messages under 64 hex characters long.
- Add disclaimer view with placeholder text for first time users.

## 2.3.1 2016-06-09

- Style up the info page
- Cache identicon images to optimize for long lists of transactions.
- Fix out of gas errors

## 2.3.0 2016-06-06

- Show network status in title bar
- Added seed word recovery to config screen.
- Clicking network status indicator now reveals a provider menu.

## 2.2.0 2016-06-02

- Redesigned init, vault create, vault restore and seed confirmation screens.
- Added pending transactions to transaction list on account screen.
- Clicking a pending transaction takes you back to the transaction approval screen.
- Update provider-engine to fix intermittent out of gas errors.

## 2.1.0 2016-05-26

- Added copy address button to account list.
- Fixed back button on confirm transaction screen.
- Add indication of pending transactions to account list screen.
- Fixed bug where error warning was sometimes not cleared on view transition.
- Updated eth-lightwallet to fix a critical security issue.

## 2.0.0 2016-05-23

- UI Overhaul per Vlad Todirut's designs.
- Replaced identicons with jazzicons.
- Fixed glitchy transitions.
- Added support for capitalization-based address checksums.
- Send value is no longer limited by javascript number precision, and is always in ETH.
- Added ability to generate new accounts.
- Added ability to locally nickname accounts.

## 1.8.4 2016-05-13

- Point rpc servers to https endpoints.

## 1.8.3 2016-05-12

- Bumped web3 to 0.6.0
- Really fixed `eth_syncing` method response.

## 1.8.2 2016-05-11

- Fixed bug where send view would not load correctly the first time it was visited per account.
- Migrated all users to new scalable backend.
- Fixed `eth_syncing` method response.

## 1.8.1 2016-05-10

- Initial usage of scalable blockchain backend.
- Made official providers more easily configurable for us internally.

## 1.8.0 2016-05-10

- Add support for calls to `eth.sign`.
- Moved account exporting within subview of the account detail view.
- Added buttons to the account export process.
- Improved visual appearance of account detail transition where button heights would change.
- Restored back button to account detail view.
- Show transaction list always, never collapsed.
- Changing provider now reloads current Dapps
- Improved appearance of transaction list in account detail view.

## 1.7.0 2016-04-29

- Account detail view is now the primary view.
- The account detail view now has a "Change acct" button which shows the account list.
- Clicking accounts in the account list now both selects that account and displays that account's detail view.
- Selected account is now persisted between sessions, so the current account stays selected.
- Account icons are now "identicons" (deterministically generated from the address).
- Fixed link to Slack channel.
- Added a context guard for "define" to avoid UMD's exporting themselves to the wrong module system, fixing interference with some websites.
- Transaction list now only shows transactions for the current account.
- Transaction list now only shows transactions for the current network (mainnet, testnet, testrpc).
- Fixed transaction links to etherscan blockchain explorer.
- Fixed some UI transitions that had weird behavior.

## 1.6.0 2016-04-22

- Pending transactions are now persisted to localStorage and resume even after browser is closed.
- Completed transactions are now persisted and can be displayed via UI.
- Added transaction list to account detail view.
- Fix bug on config screen where current RPC address was always displayed wrong.
- Fixed bug where entering a decimal value when sending a transaction would result in sending the wrong amount.
- Add save button to custom RPC input field.
- Add quick-select button for RPC on `localhost:8545`.
- Improve config view styling.
- Users have been migrated from old test-net RPC to a newer test-net RPC.

## 1.5.1 2016-04-15

- Corrected text above account list. Selected account is visible to all sites, not just the current domain.
- Merged the UI codebase into the main plugin codebase for simpler maintenance.
- Fix Ether display rounding error. Now rendering to four decimal points.
- Fix some inpage synchronous methods
- Change account rendering to show four decimals and a leading zero.

## 1.5.0 2016-04-13

- Added ability to send ether.
- Fixed bugs related to using Javascript numbers, which lacked appropriate precision.
- Replaced Etherscan main-net provider with our own production RPC.

## 1.4.0 2016-04-08

- Removed extra entropy text field for simplified vault creation.
- Now supports exporting an account's private key.
- Unified button and input styles across the app.
- Removed some non-working placeholder UI until it works.
- Fix popup's web3 stream provider
- Temporarily deactivated fauceting indication because it would activate when restoring an empty account.

## 1.3.2 2016-04-04

 - When unlocking, first account is auto-selected.
 - When creating a first vault on the test-net, the first account is auto-funded.
 - Fixed some styling issues.

## 1.0.1-1.3.1

Many changes not logged. Hopefully beginning to log consistently now!

## 1.0.0

Made seed word restoring BIP44 compatible.

## 0.14.0

Added the ability to restore accounts from seed words.<|MERGE_RESOLUTION|>--- conflicted
+++ resolved
@@ -2,14 +2,11 @@
 
 ## Current Master
 
-<<<<<<< HEAD
 - Temporarily disabled loading popular tokens by default to improve performance.
-=======
 - Remove SEND token button until a better token sending form can be built, due to some precision issues.
 - Fix precision bug in token balances.
 - Cache token symbol and precisions to reduce network load.
 - Transpile some newer JavaScript, restores compatibility with some older browsers.
->>>>>>> 6a502b91
 
 ## 3.8.0 2017-6-28
 
