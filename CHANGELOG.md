--- conflicted
+++ resolved
@@ -2,14 +2,12 @@
 
 ## Current Master
 
-<<<<<<< HEAD
 - Replace account scren with an account drop-down menu.
 - Replace confusing buttons with an new account-specific drop-down menu.
-=======
+
 ## 3.9.4 2017-8-03
 
 - Fixed bug that prevented transactions from being rejected.
->>>>>>> a3cd2a09
 
 ## 3.9.3 2017-8-03
 
