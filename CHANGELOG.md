# Changelog
All notable changes to this project will be documented in this file.

The format is based on [Keep a Changelog](https://keepachangelog.com/en/1.0.0/),
and this project adheres to [Semantic Versioning](https://semver.org/spec/v2.0.0.html).

## [Unreleased]

<<<<<<< HEAD
## [9.6.0]
### Added
- [#10905](https://github.com/MetaMask/metamask-extension/pull/10905): Implemented basic switchEthereumChain feature
- [#10967](https://github.com/MetaMask/metamask-extension/pull/10967): Add setting to dismiss seed phrase backup reminder
- [#11131](https://github.com/MetaMask/metamask-extension/pull/11131): What's New: Adding notification for updated seed phrase wording
- [#11083](https://github.com/MetaMask/metamask-extension/pull/11083): Adding BSC Swaps notification when a user is on BSC Mainnet
- [#11088](https://github.com/MetaMask/metamask-extension/pull/11088): Swaps: Add specific error content if Contract data are not enabled on Ledger
- [#11064](https://github.com/MetaMask/metamask-extension/pull/11064): Supporting EIP-712 signing for Ledger accounts
- [#10717](https://github.com/MetaMask/metamask-extension/pull/10717): Adding recovery phrase video to onboarding process

### Changed
- [#11007](https://github.com/MetaMask/metamask-extension/pull/11007): Hide basic tab in advanced gas modal when on testnets.
- [#10994](https://github.com/MetaMask/metamask-extension/pull/10994): Replacing the text "Seed Phrase" with "Secret Recovery Phrase" throughout the application.
- [#10987](https://github.com/MetaMask/metamask-extension/pull/10987): Swaps: Improve hardware wallet UX
- [#10936](https://github.com/MetaMask/metamask-extension/pull/10936): Swaps: Allow 0% slippage, show a warning for 0 < slippage <= 1, disallows Reviews when negative slippage occurs.
- [#10946](https://github.com/MetaMask/metamask-extension/pull/10946): Send user to activity view after transaction is complete
- [#10767](https://github.com/MetaMask/metamask-extension/pull/10767): Improving error handling when gas prices are unavailable.
- [#11118](https://github.com/MetaMask/metamask-extension/pull/11118): Removing support survey notification from What's New
- [#11115](https://github.com/MetaMask/metamask-extension/pull/11115): Hide basic tab in advanced gas modal for speedup and cancel when on testnets
- [#11030](https://github.com/MetaMask/metamask-extension/pull/11030): Return a specific error (code 4902) for switchEthereumChain requests for chains that aren't already in the user's wallet.
- [#11093](https://github.com/MetaMask/metamask-extension/pull/11093): Update all uses of "Seed Phrase" to "Secret Recovery Phrase" 
=======
## [9.5.9]
### Added
- Re-added "Add Ledger Live Support" ([#10293](https://github.com/MetaMask/metamask-extension/pull/10293)), which was reverted in the previous version
>>>>>>> 2bfc3a09

### Fixed
- [#11025](https://github.com/MetaMask/metamask-extension/pull/11025): Fixed redirection to the build quotes page from the swaps page when failure has occured
- [#11015](https://github.com/MetaMask/metamask-extension/pull/11015): Prevent an undefined gas price from breaking the transaction list
- [#11013](https://github.com/MetaMask/metamask-extension/pull/11013): Prevent signature request component from canceling hardware wallet signing
- [#10982](https://github.com/MetaMask/metamask-extension/pull/10982): Re-validating chain id when rpc url changes [custom network form]
- [#10988](https://github.com/MetaMask/metamask-extension/pull/10988): Allowing for scroll overflow when swaps content is too tall
- [#10971](https://github.com/MetaMask/metamask-extension/pull/10971): Removing gray background from contact address input
- [#10952](https://github.com/MetaMask/metamask-extension/pull/10952): Prevent lag in external monitors when using Mac + Chrome
- [#11127](https://github.com/MetaMask/metamask-extension/pull/11127): Fixes token removal when cancelling a swaps quote
- [#10956](https://github.com/MetaMask/metamask-extension/pull/10956): Fixes intermittent token display rounding error, better handling network errors for token fetches.
- [#11097](https://github.com/MetaMask/metamask-extension/pull/11097): Fixes account search results ordering
- [#11031](https://github.com/MetaMask/metamask-extension/pull/11031): Fixes error behavior of addEthereumChain

## [9.5.9]
### Fixed
- [#11225](https://github.com/MetaMask/metamask-extension/pull/11225) - Fix persistent display of chrome ledger What's New popup message 

## [9.5.8]
### Added
- Re-added "Add Ledger Live Support" ([#10293](https://github.com/MetaMask/metamask-extension/pull/10293)), which was reverted in the previous version

### Fixed
- [#11207](https://github.com/MetaMask/metamask-extension/pull/11207) - Fix error causing crashes on some locales on v9.5.6 

## [9.5.7]
### Fixed
- Revert "Add Ledger Live Support" ([#10293](https://github.com/MetaMask/metamask-extension/pull/10293)), which introduced a UI crash for some locales

## [9.5.6]
### Added
- [#10293](https://github.com/MetaMask/metamask-extension/pull/10293): Add Ledger Live Support

## [9.5.5]
### Fixed
- [#11159](https://github.com/MetaMask/metamask-extension/pull/11159): Fixes crash after entering invalid data in to the Hex Data field when sending a transaction

## [9.5.4]
### Fixed
- [#11153](https://github.com/MetaMask/metamask-extension/pull/11153): Prevent UI crash when the transaction being retried or canceled is missing.

## [9.5.3]
### Fixed
- Fixes bug that made MetaMask unusable and displayed 'Minified React error #130' on certain networks and accounts ([#11103](https://github.com/MetaMask/metamask-extension/pull/11103))
- Prevent big number error when attempting to view transaction list ([#11015](https://github.com/MetaMask/metamask-extension/pull/11015))

## [9.5.2]
### Fixed
- Fixing address entry error when sending a transaction on a custom network ([#11071](https://github.com/MetaMask/metamask-extension/pull/11071))

## [9.5.1]
### Fixed
- Fixed icon on approval screen ([#11048](https://github.com/MetaMask/metamask-extension/pull/11048))
- Fixed broken app state for some users with Chinese, Portugese or Spanish browser language settings. ([#11036](https://github.com/MetaMask/metamask-extension/pull/11036))

## [9.5.0] - 2021-04-28
### Added
- Adding popup display to show new MetaMask notifications ([#10583](https://github.com/MetaMask/metamask-extension/pull/10583))
- Add menu with "View on Etherscan" and "Account details" links to ETH asset page ([#10938](https://github.com/MetaMask/metamask-extension/pull/10938))
- Add view account details menu item to token page menu ([#10932](https://github.com/MetaMask/metamask-extension/pull/10932))
- Adding new links to contact MetaMask support ([#10895](https://github.com/MetaMask/metamask-extension/pull/10895))
- Adding option to set Custom Nonce to Confirm Approve Page ([#10595](https://github.com/MetaMask/metamask-extension/pull/10595))
- Adding recovery phrase video to onboarding process ([#10717](https://github.com/MetaMask/metamask-extension/pull/10717))
- add trezor HD path for ledger wallets ([#10616](https://github.com/MetaMask/metamask-extension/pull/10616))

### Changed
- Use custom token icons in the send flow token dropdown ([#10939](https://github.com/MetaMask/metamask-extension/pull/10939))
- Remove "My Wallet Account" section in Settings > Contact ([#10680](https://github.com/MetaMask/metamask-extension/pull/10680))
- Harden contract address validation for token swaps ([#10912](https://github.com/MetaMask/metamask-extension/pull/10912))
- Show the custom network name in swaps network fee tooltip ([#10882](https://github.com/MetaMask/metamask-extension/pull/10882))
- Only check whether the swaps feature is live after entering the feature ([#10859](https://github.com/MetaMask/metamask-extension/pull/10859))
- Update swaps metadata every 5 minutes as opposed to an hour ([#10871](https://github.com/MetaMask/metamask-extension/pull/10871))
- Increase default slippage from 2% to 3% in swaps and show Advanced Options by default ([#10842](https://github.com/MetaMask/metamask-extension/pull/10842))
- Prevent tokens without addresses from being added to token list ([#10593](https://github.com/MetaMask/metamask-extension/pull/10593))
- Add New Zealand Dollar to currency options ([#10746](https://github.com/MetaMask/metamask-extension/pull/10746))
- Allow 11 characters in symbol for custom RPCs ([#10670](https://github.com/MetaMask/metamask-extension/pull/10670))
- Hide the suggested token pane when not on Mainnet or test network ([#10702](https://github.com/MetaMask/metamask-extension/pull/10702))
- Prevents autocomplete text from displaying in the Add Token input ([#10700](https://github.com/MetaMask/metamask-extension/pull/10700))
- Removing hard references to 12 word seed phrases in copy ([#10704](https://github.com/MetaMask/metamask-extension/pull/10704))
- Add MetaMask to list of BIP44 HD path examples ([#10703](https://github.com/MetaMask/metamask-extension/pull/10703))
- Change 'Send ETH' title to 'Send' in the send flow ([#10651](https://github.com/MetaMask/metamask-extension/pull/10651))
- Don't render faucet row in deposit modal for custom chains ([#10674](https://github.com/MetaMask/metamask-extension/pull/10674))

### Fixed
- Prevent overflow of hostname on confirmation page ([#10935](https://github.com/MetaMask/metamask-extension/pull/10935))
- Fixing ENS input entry in send flow ([#10923](https://github.com/MetaMask/metamask-extension/pull/10923))
- Fix mismatchedChain typo in custom network approval screen ([#10723](https://github.com/MetaMask/metamask-extension/pull/10723))
- Excluding sourcemaps comment in production builds ([#10695](https://github.com/MetaMask/metamask-extension/pull/10695))
- Prevent network dropdown label highlighting ([#10643](https://github.com/MetaMask/metamask-extension/pull/10643))
- Ensure swaps detail height doesn't create jump in vertical height ([#10644](https://github.com/MetaMask/metamask-extension/pull/10644))
- Position the 3dot menu in the same spot on asset screen and home screen ([#10642](https://github.com/MetaMask/metamask-extension/pull/10642))
- Ensure MetaMask works correctly when on a custom network that shares a chain id with a default Infura network ([#10594](https://github.com/MetaMask/metamask-extension/pull/10594))
- Fixed bug that prevented speeding up cancelled transactions ([#10579](https://github.com/MetaMask/metamask-extension/pull/10579))
- Fixes hidden token bug when zero balance preference is on ([#10630](https://github.com/MetaMask/metamask-extension/pull/10630))
- Removing double click bug from delete custom network modal ([#10628](https://github.com/MetaMask/metamask-extension/pull/10628))

## [9.4.0] - 2021-04-15
### Added
- Notify users when MetaMask is unable to connect to the blockchain host ([#10883](https://github.com/MetaMask/metamask-extension/pull/10883))

## [9.3.0] - 2021-04-02
### Added
- Swaps support for the Binance network ([#10721](https://github.com/MetaMask/metamask-extension/pull/10721))
- Swaps support for forked Mainnet on localhost ([#10658](https://github.com/MetaMask/metamask-extension/pull/10658))

### Fixed
- Display BNB token image for default currency on BSC network home screen ([#10777](https://github.com/MetaMask/metamask-extension/pull/10777))
- Fix: ETH now only appears once in the swaps "to" and "from" dropdowns. ([#10650](https://github.com/MetaMask/metamask-extension/pull/10650))

## [9.2.1] - 2021-03-26
### Fixed
- Prevent UI crash when a 'wallet_requestPermissions" confirmation is queued behind a "wallet_addEthereumChain" confirmation ([#10692](https://github.com/MetaMask/metamask-extension/pull/10692))
- Fix infinite spinner when request for token symbol fails while attempting an approve transaction ([#10712](https://github.com/MetaMask/metamask-extension/pull/10712))

## [9.2.0] - 2021-03-15
### Added
- Add a warning when sending a token to its own contract address ([#10546](https://github.com/MetaMask/metamask-extension/pull/10546))
- Adding warnings for excessive custom gas input ([#10582](https://github.com/MetaMask/metamask-extension/pull/10582))
- Add support for multiple Ledger & Trezor hardware accounts ([#10505](https://github.com/MetaMask/metamask-extension/pull/10505))
- Add setting to hide zero balance tokens ([#10486](https://github.com/MetaMask/metamask-extension/pull/10486))

### Changed
- Update references to MetaMask support ([#10563](https://github.com/MetaMask/metamask-extension/pull/10563))
- Update Italian translation ([#10126](https://github.com/MetaMask/metamask-extension/pull/10126))

### Fixed
- Fix mobile sync of ERC20 tokens ([#10591](https://github.com/MetaMask/metamask-extension/pull/10591))
- Fix activity title text truncation ([#10601](https://github.com/MetaMask/metamask-extension/pull/10601))
- Remove 'Ethereum' from custom RPC endpoint warning ([#10598](https://github.com/MetaMask/metamask-extension/pull/10598))
- Show loading screen while fetching token data for approve screen ([#10606](https://github.com/MetaMask/metamask-extension/pull/10606))
- Show correct block explorer for custom RPC endpoints for built-in networks ([#10587](https://github.com/MetaMask/metamask-extension/pull/10587))

## [9.1.1] - 2021-03-03
### Fixed
- Fix ENS resolution related crashes when switching networks on send screen ([#10560](https://github.com/MetaMask/metamask-extension/pull/10560))
- Fix crash when speeding up an attempt to cancel a transaction on custom networks ([#10561](https://github.com/MetaMask/metamask-extension/pull/10561))

## [9.1.0] - 2021-02-01
### Uncategorized
- Update Japanese translations. ([#10265](https://github.com/MetaMask/metamask-extension/pull/10265))
- Update Chinese(Simplified) translations. ([#9388](https://github.com/MetaMask/metamask-extension/pull/9388))
- Update Vietnamese translations. ([#10270](https://github.com/MetaMask/metamask-extension/pull/10270))
- Update Spanish and Spanish(Latin American and Carribean) translations. ([#10258](https://github.com/MetaMask/metamask-extension/pull/10258))
- Update Russian translations. ([#10268](https://github.com/MetaMask/metamask-extension/pull/10268))
- Update Tagalog localized messages. ([#10269](https://github.com/MetaMask/metamask-extension/pull/10269))
- Fix 'imported' translation use case for Dutch. ([#10448](https://github.com/MetaMask/metamask-extension/pull/10448))
- Use translated transaction category for confirmations. ([#10391](https://github.com/MetaMask/metamask-extension/pull/10391))
- Cancel unapproved confirmations on network change ([#10357](https://github.com/MetaMask/metamask-extension/pull/10357))
- Use native currency in asset row. ([#10413](https://github.com/MetaMask/metamask-extension/pull/10413))
- Fix color indicator size on connected site indicator. ([#10421](https://github.com/MetaMask/metamask-extension/pull/10421))
- Fix multiple notification window prompts. ([#10423](https://github.com/MetaMask/metamask-extension/pull/10423))
- Fix icons on token options menu. ([#10424](https://github.com/MetaMask/metamask-extension/pull/10424))
- Fix token fiat conversion rates when switching from certain custom networks. ([#10414](https://github.com/MetaMask/metamask-extension/pull/10414))
- Disable BUY button from home screen when not on Ethereum Mainnet. ([#10453](https://github.com/MetaMask/metamask-extension/pull/10453))
- Fixes gas selection check mark on the notification view. ([#10465](https://github.com/MetaMask/metamask-extension/pull/10465))
- Fix confirm page header with from/to addresses in fullscreen for tx confirmations. ([#10467](https://github.com/MetaMask/metamask-extension/pull/10467))
- Hide links to etherscan when no block explorer is specified for a custom network for notifications. ([#10455](https://github.com/MetaMask/metamask-extension/pull/10455))
- Fix swap insufficient balance error message. ([#10456](https://github.com/MetaMask/metamask-extension/pull/10456))
- Fix encypt/decrypt tx queueing. ([#10350](https://github.com/MetaMask/metamask-extension/pull/10350))
- Improve autofocus in the add network form. ([#10473](https://github.com/MetaMask/metamask-extension/pull/10473))
- Use eth_gasprice for tx gas price estimation on non-Mainnet networks. ([#10444](https://github.com/MetaMask/metamask-extension/pull/10444))
- Fix accountsChanged event not triggering when manually connecting. ([#10477](https://github.com/MetaMask/metamask-extension/pull/10477))
- Fix navigation from jumping vertically when clicking into token. ([#10471](https://github.com/MetaMask/metamask-extension/pull/10471))
- Add custom network RPC method. ([#9724](https://github.com/MetaMask/metamask-extension/pull/9724))
- Eliminate artificial delay in swaps loading screen after request loading is complete. ([#10496](https://github.com/MetaMask/metamask-extension/pull/10496))
- Ensure that swap approve tx and swap tx always have the same gas price. ([#10501](https://github.com/MetaMask/metamask-extension/pull/10501))
- Fixes signTypedData message overflow. ([#10485](https://github.com/MetaMask/metamask-extension/pull/10485))
- Update swaps failure message to include a support link. ([#10525](https://github.com/MetaMask/metamask-extension/pull/10525))
- Accommodate for 0 sources verifying swap token ([#10521](https://github.com/MetaMask/metamask-extension/pull/10521))
- Show warnings on Add Recipient page of Send flow ([#10530](https://github.com/MetaMask/metamask-extension/pull/10530))
- Warn users when an ENS name contains 'confusable' characters ([#9187](https://github.com/MetaMask/metamask-extension/pull/9187))
- Fixes ENS IPFS resolution on custom networks with the chainID of 1. ([#10507](https://github.com/MetaMask/metamask-extension/pull/10507))

## [9.0.5] - 2021-02-09
### Uncategorized
- Allow editing transaction amount after clicking max ([#10278](https://github.com/MetaMask/metamask-extension/pull/10278))
- Standardize size, shape and color of network color indicators ([#10214](https://github.com/MetaMask/metamask-extension/pull/10214))
- Use network primary currency instead of always defaulting to ETH in the confirm approve screen ([#10298](https://github.com/MetaMask/metamask-extension/pull/10298))
- Add origin to signature request confirmation page ([#10300](https://github.com/MetaMask/metamask-extension/pull/10300))
- Add origin to transaction confirmation ([#10296](https://github.com/MetaMask/metamask-extension/pull/10296))
- Update `ko` localized messages ([#10266](https://github.com/MetaMask/metamask-extension/pull/10266))
- Update `id` localized messages ([#10263](https://github.com/MetaMask/metamask-extension/pull/10263))
- Require click of "Continue" button to interact with swap screen if there is a price impact warning for present swap ([#10347](https://github.com/MetaMask/metamask-extension/pull/10347))
- Change copy of submit button on swaps screen ([#10373](https://github.com/MetaMask/metamask-extension/pull/10373))
- Swaps token sources/verification messaging update ([#10346](https://github.com/MetaMask/metamask-extension/pull/10346))
- Stop showing the window.web3 in-app popup if the dapp is just using web3.currentProvider ([#10378](https://github.com/MetaMask/metamask-extension/pull/10378))
- Throw error when attempting to get an encryption key via eth_getEncryptionPublicKey when connected to Ledger HW ([#10326](https://github.com/MetaMask/metamask-extension/pull/10326))
- Make action buttons on message components in swaps flow accessible ([#10386](https://github.com/MetaMask/metamask-extension/pull/10386))

## [9.0.4] - 2021-01-27
### Uncategorized
- Update @metamask/contract-metadata from v1.21.0 to 1.22.0 ([#10285](https://github.com/MetaMask/metamask-extension/pull/10285))
- Update `hi` localized messages ([#10264](https://github.com/MetaMask/metamask-extension/pull/10264))
- Move fox to bottom of 'About' page ([#10174](https://github.com/MetaMask/metamask-extension/pull/10174))
- Fix hardware account selection ([#10198](https://github.com/MetaMask/metamask-extension/pull/10198))
- Add a timeout to all network requests ([#10101](https://github.com/MetaMask/metamask-extension/pull/10101))
- Fix displayed balance of tokens with 0 decimals in swaps flow ([#10212](https://github.com/MetaMask/metamask-extension/pull/10212))
- Prevent accidentally submitting a swap twice ([#10162](https://github.com/MetaMask/metamask-extension/pull/10162))
- Improve chain ID validation ([#10224](https://github.com/MetaMask/metamask-extension/pull/10224))
- Increase minimum Firefox version to v68 ([#10195](https://github.com/MetaMask/metamask-extension/pull/10195))
- Update TrezorConnect to v8 ([#10192](https://github.com/MetaMask/metamask-extension/pull/10192))
- Fix back button on swaps loading page ([#10166](https://github.com/MetaMask/metamask-extension/pull/10166))
- Do not publish swaps transaction if the estimateGas call made when adding the transaction fails. ([#9947](https://github.com/MetaMask/metamask-extension/pull/9947))

## [9.0.3] - 2021-01-22
### Uncategorized
- Fix site metadata handling ([#10243](https://github.com/MetaMask/metamask-extension/pull/10243))
- Fix decrypt message confirmation UI crash ([#10252](https://github.com/MetaMask/metamask-extension/pull/10252))

## [9.0.2] - 2021-01-20
### Uncategorized
- zh_TW: 乙太 -> 以太 ([#10191](https://github.com/MetaMask/metamask-extension/pull/10191))
- zh_TW: Translate buy, assets, activity ([#10207](https://github.com/MetaMask/metamask-extension/pull/10207))
- Restore provider 'data' event ([#10219](https://github.com/MetaMask/metamask-extension/pull/10219))

## [9.0.1] - 2021-01-13
### Uncategorized
- Improved detection of contract methods with array parameters ([#10169](https://github.com/MetaMask/metamask-extension/pull/10169))
- Only warn of injected web3 usage once per page ([#10178](https://github.com/MetaMask/metamask-extension/pull/10178))
- Restore support for @metamask/inpage provider@"< 8.0.0" ([#10179](https://github.com/MetaMask/metamask-extension/pull/10179))
- Fix UI crash when domain metadata is missing on public encryption key confirmation page ([#10180](https://github.com/MetaMask/metamask-extension/pull/10180))

## [9.0.0] - 2021-01-12
### Uncategorized
- Remove window.web3 injection ([#9156](https://github.com/MetaMask/metamask-extension/pull/9156))
- Add web3 shim usage notification ([#10039](https://github.com/MetaMask/metamask-extension/pull/10039))
- Implement breaking window.ethereum API changes ([#8640](https://github.com/MetaMask/metamask-extension/pull/8640))
- Fix `eth_chainId` return values for Infura networks ([#8629](https://github.com/MetaMask/metamask-extension/pull/8629))
- Increase Chrome minimum version to v63 ([#10019](https://github.com/MetaMask/metamask-extension/pull/10019))
- Fix error where a swap only completed the token approval transaction ([#10135](https://github.com/MetaMask/metamask-extension/pull/10135))
- Remove unnecessary swaps footer space when in dropdown mode ([#10100](https://github.com/MetaMask/metamask-extension/pull/10100))
- Redesign view quote screens ([#9905](https://github.com/MetaMask/metamask-extension/pull/9905))
- Prevent hidden tokens from reappearing ([#9320](https://github.com/MetaMask/metamask-extension/pull/9320))
- Use consistent font size for modal top right Close links ([#10000](https://github.com/MetaMask/metamask-extension/pull/10000))
- Improve home screen notification appearance ([#10046](https://github.com/MetaMask/metamask-extension/pull/10046))
- Always roll back to the previously selected network when unable to connect to a newly selected network ([#10093](https://github.com/MetaMask/metamask-extension/pull/10093))
- Fix network settings Kovan block explorer link ([#10117](https://github.com/MetaMask/metamask-extension/pull/10117))
- Prevent malformed next nonce warning ([#10143](https://github.com/MetaMask/metamask-extension/pull/10143))
- Update @metamask/contract-metadata from v1.20.0 to 1.21.0 ([#10142](https://github.com/MetaMask/metamask-extension/pull/10142))
- Fix French "Block Explorer URL" translations ([#10160](https://github.com/MetaMask/metamask-extension/pull/10160))
- Automatically detect tokens on custom Mainnet RPC endpoints ([#10157](https://github.com/MetaMask/metamask-extension/pull/10157))
- Improve zh_CN translation ([#9772](https://github.com/MetaMask/metamask-extension/pull/9772))
- Fix bug where swaps button was disabled on Mainnet if the user hadn't switched networks in a long time ([#10170](https://github.com/MetaMask/metamask-extension/pull/10170))

## [8.1.11] - 2021-01-07
### Uncategorized
- Disable swaps when the current network's chainId does not match the mainnet chain ID, instead of disabling based on network ID ([#10155](https://github.com/MetaMask/metamask-extension/pull/10155))

## [8.1.10] - 2021-01-04
### Uncategorized
- Set last provider when switching to a customRPC ([#10084](https://github.com/MetaMask/metamask-extension/pull/10084))
- Update `@metamask/controllers` to v5.1.0 ([#10096](https://github.com/MetaMask/metamask-extension/pull/10096))
- Prevent stuck loading screen in some situations ([#10103](https://github.com/MetaMask/metamask-extension/pull/10103))
- Bump @metamask/contract-metadata from 1.19.0 to 1.20.0 ([#10104](https://github.com/MetaMask/metamask-extension/pull/10104))
- Fix frozen loading screen on Firefox when strict Enhanced Tracking Protection is enabled ([#10110](https://github.com/MetaMask/metamask-extension/pull/10110))

## [8.1.9] - 2020-12-15
### Uncategorized
- Fix contentscript injection failure on Firefox 56 ([#10034](https://github.com/MetaMask/metamask-extension/pull/10034))
- Fix token validation in Send flow ([#10045](https://github.com/MetaMask/metamask-extension/pull/10045))
- Display boolean values when signing typed data ([#10048](https://github.com/MetaMask/metamask-extension/pull/10048))
- Add eth_getProof ([#10070](https://github.com/MetaMask/metamask-extension/pull/10070))
- Improve swaps maximum gas estimation ([#10043](https://github.com/MetaMask/metamask-extension/pull/10043))
- Fetch swap quote refresh time from API ([#10069](https://github.com/MetaMask/metamask-extension/pull/10069))
- Disable console in contentscript to reduce noise ([#10040](https://github.com/MetaMask/metamask-extension/pull/10040))

## [8.1.8] - 2020-12-09
### Uncategorized
- Improve transaction params validation ([#9992](https://github.com/MetaMask/metamask-extension/pull/9992))
- Don't allow more than 15% slippage ([#9991](https://github.com/MetaMask/metamask-extension/pull/9991))
- Prevent unwanted 'no quotes available' message when going back to build quote screen while having insufficient funds ([#9994](https://github.com/MetaMask/metamask-extension/pull/9994))
- Fix missing contacts upon restart ([#9999](https://github.com/MetaMask/metamask-extension/pull/9999))

## [8.1.7] - 2020-12-09
### Uncategorized
- Revert SES lockdown

## [8.1.6] - 2020-12-04
### Uncategorized
- Fix QR code scans interpretting payment requests as token addresses ([#9916](https://github.com/MetaMask/metamask-extension/pull/9916))
- Add alt text for images in list items ([#9847](https://github.com/MetaMask/metamask-extension/pull/9847))
- Ensure watchAsset returns errors for invalid token symbols ([#9960](https://github.com/MetaMask/metamask-extension/pull/9960))
- Adds tokens from v1.19.0 of metamask/contract-metadata to add token lists ([#9968](https://github.com/MetaMask/metamask-extension/pull/9968))
- Etherscan links support Goerli network ([#9970](https://github.com/MetaMask/metamask-extension/pull/9970))
- Show price impact warnings on swaps quote screen ([#9899](https://github.com/MetaMask/metamask-extension/pull/9899))
- Replace use of ethgasstation ([#9867](https://github.com/MetaMask/metamask-extension/pull/9867))
- Show correct gas estimates when users don't have sufficient balance for contract transaction ([#9984](https://github.com/MetaMask/metamask-extension/pull/9984))
- Add 48x48 MetaMask icon for use by browsers ([#9993](https://github.com/MetaMask/metamask-extension/pull/9993))

## [8.1.5] - 2020-11-19
### Uncategorized
- Show send text upon hover in main asset list ([#9871](https://github.com/MetaMask/metamask-extension/pull/9871))
- Make edit icon and account name in account details modal focusable ([#9855](https://github.com/MetaMask/metamask-extension/pull/9855))
- Provide alternative text for images where appropriate ([#9853](https://github.com/MetaMask/metamask-extension/pull/9853))
- Remove CoinSwitch from the Deposit modal ([#9869](https://github.com/MetaMask/metamask-extension/pull/9869))
- Move add contact button in fullscreen/expanded view of settings lower to expose the close button. ([#9883](https://github.com/MetaMask/metamask-extension/pull/9883))
- Add token verification message to swaps build quote screen ([#9891](https://github.com/MetaMask/metamask-extension/pull/9891))
- Show failed token balance updates ([#9896](https://github.com/MetaMask/metamask-extension/pull/9896))
- Update asset page etherscan link to the address-filtered token page on Etherscan ([#9909](https://github.com/MetaMask/metamask-extension/pull/9909))
- Revert "Show a 'send eth' button on home screen in full screen mode" ([#9910](https://github.com/MetaMask/metamask-extension/pull/9910))
- Ensure "Known contract address" warning is shown on send screen even when changing asset ([#9907](https://github.com/MetaMask/metamask-extension/pull/9907))
- Fix display of Ledger connection error ([#9911](https://github.com/MetaMask/metamask-extension/pull/9911))
- Fix missing icon in asset page dropdown and in advanced gas modal button group ([#9918](https://github.com/MetaMask/metamask-extension/pull/9918))

## [8.1.4] - 2020-11-16
### Uncategorized
- Allow speeding up of underpriced transactions ([#9687](https://github.com/MetaMask/metamask-extension/pull/9687))
- normalize UI component font styles ([#9694](https://github.com/MetaMask/metamask-extension/pull/9694))
- normalize app component font styles ([#9695](https://github.com/MetaMask/metamask-extension/pull/9695))
- normalize deprecated itcss font styles ([#9696](https://github.com/MetaMask/metamask-extension/pull/9696))
- normalize page font styles ([#9697](https://github.com/MetaMask/metamask-extension/pull/9697))
- Standardize network settings page ([#9740](https://github.com/MetaMask/metamask-extension/pull/9740))
- Make swap arrows accessible, make swaps advanced options accessible ([#9750](https://github.com/MetaMask/metamask-extension/pull/9750))
- Use 1px borders on inputs and buttons ([#9766](https://github.com/MetaMask/metamask-extension/pull/9766))
- Remove border radius from transfer button ([#9767](https://github.com/MetaMask/metamask-extension/pull/9767))
- Update custom RPC network dropdown icons ([#9764](https://github.com/MetaMask/metamask-extension/pull/9764))
- Add confirmation for network dropdown delete action ([#9763](https://github.com/MetaMask/metamask-extension/pull/9763))
- Use `chainId` for incoming transactions controller ([#9583](https://github.com/MetaMask/metamask-extension/pull/9583))
- Autofocus input, improve accessibility of restore page ([#9748](https://github.com/MetaMask/metamask-extension/pull/9748))
- Shorten unit input width and use ellipses for overflow ([#9778](https://github.com/MetaMask/metamask-extension/pull/9778))
- Make the login screen's Restore and Import links accessible ([#9746](https://github.com/MetaMask/metamask-extension/pull/9746))
- Display decimal chain ID in network form ([#9780](https://github.com/MetaMask/metamask-extension/pull/9780))
- Use MetaSwap API for gas price estimation in swaps ([#9599](https://github.com/MetaMask/metamask-extension/pull/9599))
- Make all UI tabs accessible via keyboard ([#9518](https://github.com/MetaMask/metamask-extension/pull/9518))
- Always allow overwriting invalid custom RPC chain ID ([#9808](https://github.com/MetaMask/metamask-extension/pull/9808))
- Fix send header cancel button alignment ([#9812](https://github.com/MetaMask/metamask-extension/pull/9812))
- Do not check popupIsOpen on Vivaldi ([#9271](https://github.com/MetaMask/metamask-extension/pull/9271))
- Fix UI crash when dapp submits negative gas price ([#9306](https://github.com/MetaMask/metamask-extension/pull/9306))
- Add sort and search to AddRecipient accounts list ([#9257](https://github.com/MetaMask/metamask-extension/pull/9257))
- Move `externally_connectable` from base to Chrome manifest ([#9824](https://github.com/MetaMask/metamask-extension/pull/9824))
- Add support for custom network RPC URL with basic auth ([#9815](https://github.com/MetaMask/metamask-extension/pull/9815))
- Make QR code button focusable ([#9822](https://github.com/MetaMask/metamask-extension/pull/9822))
- Warn instead of throw on duplicate web3 ([#9832](https://github.com/MetaMask/metamask-extension/pull/9832))
- @metamask/controllers@4.0.0 ([#9838](https://github.com/MetaMask/metamask-extension/pull/9838))
- Prevent user from getting stuck on opt in page ([#9856](https://github.com/MetaMask/metamask-extension/pull/9856))
- Show a 'send eth' button on home screen in full screen mode ([#9845](https://github.com/MetaMask/metamask-extension/pull/9845))
- Show send text upon hover in main asset list ([#9871](https://github.com/MetaMask/metamask-extension/pull/9871))
- Properly detect U2F errors in hardware wallet ([#9880](https://github.com/MetaMask/metamask-extension/pull/9880))

## [8.1.3] - 2020-10-29
### Uncategorized
- Prevent excessive overflow from swap dropdowns ([#9642](https://github.com/MetaMask/metamask-extension/pull/9642))
- Fix sorting Quote Source column of quote sort list ([#9658](https://github.com/MetaMask/metamask-extension/pull/9658))
- Fix adding contact with QR code ([#9667](https://github.com/MetaMask/metamask-extension/pull/9667))
- Fix ENS resolution of `.eth` URLs with query strings ([#9674](https://github.com/MetaMask/metamask-extension/pull/9674))
- Bump @metamask/inpage-provider from 6.1.0 to 6.3.0 ([#9691](https://github.com/MetaMask/metamask-extension/pull/9691))
- Provide image sizing so there's no jump when opening the swaps token search ([#9700](https://github.com/MetaMask/metamask-extension/pull/9700))
- Add ses lockdown to build system ([#9568](https://github.com/MetaMask/metamask-extension/pull/9568))
- Prevent memory leak from selected account copy tooltip ([#9705](https://github.com/MetaMask/metamask-extension/pull/9705))
- Prevent old fetches from polluting the swap state ([#9671](https://github.com/MetaMask/metamask-extension/pull/9671))
- Keyboard navigation for swaps dropdowns ([#9702](https://github.com/MetaMask/metamask-extension/pull/9702))
- Switch from Matomo to Segment ([#9646](https://github.com/MetaMask/metamask-extension/pull/9646))
- Fix fetching swaps when initial network not Mainnet ([#9745](https://github.com/MetaMask/metamask-extension/pull/9745))
- Include aggregator fee as part of displayed network fees ([#9621](https://github.com/MetaMask/metamask-extension/pull/9621))
- Bump eth-contract-metadata from 1.16.0 to 1.17.0 ([#9736](https://github.com/MetaMask/metamask-extension/pull/9736))
- Fix "+-" prefix on swap token amount ([#9743](https://github.com/MetaMask/metamask-extension/pull/9743))
- Focus on wallet address in buy workflow ([#9715](https://github.com/MetaMask/metamask-extension/pull/9715))

## [8.1.2] - 2020-10-20
### Uncategorized
- Ensure QR code scanner works ([#9608](https://github.com/MetaMask/metamask-extension/pull/9608))
- Help users avoid insufficient gas prices in swaps ([#9624](https://github.com/MetaMask/metamask-extension/pull/9624))
- Update swaps network fee tooltip ([#9614](https://github.com/MetaMask/metamask-extension/pull/9614))
- Prevent reducing the gas limit for swaps ([#9623](https://github.com/MetaMask/metamask-extension/pull/9623))
- Fix UI crash when trying to render estimated time remaining of non-submitted transaction ([#9630](https://github.com/MetaMask/metamask-extension/pull/9630))
- Update View Quote page to better represent the MetaMask fee ([#9633](https://github.com/MetaMask/metamask-extension/pull/9633))

## [8.1.1] - 2020-10-15
### Uncategorized
- Prevent build quote crash when swapping from non-tracked token with balance ([#9586](https://github.com/MetaMask/metamask-extension/pull/9586))
- Remove commitment to maintain a public metrics dashboard ([#9592](https://github.com/MetaMask/metamask-extension/pull/9592))
- Fix TypeError when `signTypedData` throws ([#9596](https://github.com/MetaMask/metamask-extension/pull/9596))
- Fix Firefox overflow on transaction items with long amounts ([#9591](https://github.com/MetaMask/metamask-extension/pull/9591))
- Update text content of invalid custom network alert ([#9601](https://github.com/MetaMask/metamask-extension/pull/9601))
- Ensure proper hover display for accounts in main menu ([#9575](https://github.com/MetaMask/metamask-extension/pull/9575))
- Autofocus the appropriate text fields in the Create/Import/Hardware screen ([#9576](https://github.com/MetaMask/metamask-extension/pull/9576))
- AutoFocus the from input on swaps screen ([#9581](https://github.com/MetaMask/metamask-extension/pull/9581))
- Prevent swap button from being focused when disabled ([#9602](https://github.com/MetaMask/metamask-extension/pull/9602))
- Ensure swaps customize gas modal values are set correctly ([#9609](https://github.com/MetaMask/metamask-extension/pull/9609))

## [8.1.0] - 2020-10-13
### Uncategorized
- Ensure address book entries are shared between networks with the same chain ID ([#9565](https://github.com/MetaMask/metamask-extension/pull/9565))
- Fix `eth_signTypedData_v4` chain ID validation for non-default networks ([#9552](https://github.com/MetaMask/metamask-extension/pull/9552))
- Allow the "Localhost 8545" network to be edited, and require a chain ID to be specified for it ([#9551](https://github.com/MetaMask/metamask-extension/pull/9551))
- Validate custom network chain IDs against endpoint `eth_chainId` return values ([#9491](https://github.com/MetaMask/metamask-extension/pull/9491))
- Require chain IDs to be specified for custom networks ([#9487](https://github.com/MetaMask/metamask-extension/pull/9487))
- Add MetaMask Swaps 🌻 ([#9482](https://github.com/MetaMask/metamask-extension/pull/9482))
- Fix data backup feature ([#9422](https://github.com/MetaMask/metamask-extension/pull/9422))
- Improve gas input UI by using tooltip instead of a modal to communicate gas data ([#9434](https://github.com/MetaMask/metamask-extension/pull/9434))
- Improve visual style and layout of the basic tab of the customize gas modal ([#9433](https://github.com/MetaMask/metamask-extension/pull/9433))
- Fix UI bug in token approval confirmation notifications ([#9415](https://github.com/MetaMask/metamask-extension/pull/9415))
- Update Wyre purchase URL ([#9414](https://github.com/MetaMask/metamask-extension/pull/9414))
- Rename 'Ethereum Main Network' in network selector to 'Etherum Mainnet' ([#9411](https://github.com/MetaMask/metamask-extension/pull/9411))
- Fix info tooltip on the alert settings screen when used in firefox ([#9409](https://github.com/MetaMask/metamask-extension/pull/9409))
- Fix UI bug in customize gas modal: shwo left border when the first button is selected ([#9406](https://github.com/MetaMask/metamask-extension/pull/9406))
- Correctly save new Contact Book addressed after editing them in 'Settings > Contact' ([#9395](https://github.com/MetaMask/metamask-extension/pull/9395))
- Improve Italian translations ([#9293](https://github.com/MetaMask/metamask-extension/pull/9293))
- Ensure the extension can be unlocked without network/internet access ([#9295](https://github.com/MetaMask/metamask-extension/pull/9295))
- Add messages to Ledger connection process ([#9344](https://github.com/MetaMask/metamask-extension/pull/9344))
- Hide seedphrase by default when restoring vault, and provide option for it to be shown ([#9329](https://github.com/MetaMask/metamask-extension/pull/9329))
- Ensure names of token symbols are shown when token amounts in the token list are long ([#9333](https://github.com/MetaMask/metamask-extension/pull/9333))
- Warn users when sending tokens to the token address ([#9321](https://github.com/MetaMask/metamask-extension/pull/9321))
- Fix bug that caused the accounts list to be empty after entering an incorrect password when attempting to export private key ([#9288](https://github.com/MetaMask/metamask-extension/pull/9288))
- Improve/fix error text for when ENS names are not found, on mainnet ([#9314](https://github.com/MetaMask/metamask-extension/pull/9314))
- Improve 'Contact Us' copy in settings ([#9307](https://github.com/MetaMask/metamask-extension/pull/9307))
- Fix capitalization of copy on MetaMetrics opt-in page ([#9283](https://github.com/MetaMask/metamask-extension/pull/9283))
- Add lock icon to default networks in the Settings network page, to indicate they are not editable ([#9269](https://github.com/MetaMask/metamask-extension/pull/9269))
- Hide gas price/speed estimate button, and link to advanced gas modal, in send flow on non-main network ([#9189](https://github.com/MetaMask/metamask-extension/pull/9189))
- Improve visual styling of back button in account modal ([#9184](https://github.com/MetaMask/metamask-extension/pull/9184))
- Fix vertical align of the network name in network dropdown button ([#9152](https://github.com/MetaMask/metamask-extension/pull/9152))
- Use new Euclid font throughout MetaMask ([#9073](https://github.com/MetaMask/metamask-extension/pull/9073))

## [8.0.10] - 2020-09-16
### Uncategorized
- Update default phishing list ([#9423](https://github.com/MetaMask/metamask-extension/pull/9423))
- Fix fetching a new phishing list on Firefox ([#9416](https://github.com/MetaMask/metamask-extension/pull/9416))

## [8.0.9] - 2020-08-19
### Uncategorized
- Move transaction confirmation footer buttons to scrollable area ([#9228](https://github.com/MetaMask/metamask-extension/pull/9228))
- Handle non-String web3 property access ([#9256](https://github.com/MetaMask/metamask-extension/pull/9256))
- Use @metamask/controllers@2.0.5 ([#9266](https://github.com/MetaMask/metamask-extension/pull/9266))
- Hide ETH Gas Station estimates on non-main network ([#9189](https://github.com/MetaMask/metamask-extension/pull/9189))

## [8.0.8] - 2020-08-14
### Uncategorized
- Fix Etherscan redirect on notification click ([#9211](https://github.com/MetaMask/metamask-extension/pull/9211))
- Reduce volume of web3 usage metrics ([#9237](https://github.com/MetaMask/metamask-extension/pull/9237))
- Permit all-caps addresses ([#9227](https://github.com/MetaMask/metamask-extension/pull/9227))

## [8.0.7] - 2020-08-10
### Uncategorized
- Change title of "Reveal Seed Words" page to "Reveal Seed Phrase" ([#9065](https://github.com/MetaMask/metamask-extension/pull/9065))
- Add tooltip to copy button for contacts and seed phrase ([#8974](https://github.com/MetaMask/metamask-extension/pull/8974))
- Fix broken UI upon failed password validation ([#9063](https://github.com/MetaMask/metamask-extension/pull/9063))
- Fix shifted popup notification when browser is in fullscreen on macOS ([#9075](https://github.com/MetaMask/metamask-extension/pull/9075))
- Support longer text in network dropdown ([#9085](https://github.com/MetaMask/metamask-extension/pull/9085))
- Fix onboarding bug where user can be asked to verify seed phrase twice ([#8873](https://github.com/MetaMask/metamask-extension/pull/8873))
- Replace "Email us" button with "Contact us" button ([#9104](https://github.com/MetaMask/metamask-extension/pull/9104))
- Fix bug where `accountsChanged` events stop after a dapp connection is closed. ([#9137](https://github.com/MetaMask/metamask-extension/pull/9137))
- Fix network name alignment ([#9152](https://github.com/MetaMask/metamask-extension/pull/9152))
- Add web3 usage metrics and prepare for web3 removal ([#9144](https://github.com/MetaMask/metamask-extension/pull/9144))

## [8.0.6] - 2020-07-23
### Uncategorized
- Hide "delete" button when editing contact of wallet account ([#9030](https://github.com/MetaMask/metamask-extension/pull/9030))
- Fix crash upon removing contact ([#9031](https://github.com/MetaMask/metamask-extension/pull/9031))
- Do not show spend limit for approvals ([#9032](https://github.com/MetaMask/metamask-extension/pull/9032))
- Update @metamask/inpage-provider@6.1.0 ([#9046](https://github.com/MetaMask/metamask-extension/pull/9046))
- Skip attempts to resolve 0x contract prefix ([#9048](https://github.com/MetaMask/metamask-extension/pull/9048))
- Use content-hash@2.5.2 ([#9051](https://github.com/MetaMask/metamask-extension/pull/9051))
- Display at least one significant digit of small non-zero token balances ([#9056](https://github.com/MetaMask/metamask-extension/pull/9056))

## [8.0.5] - 2020-07-17
### Uncategorized
- Fix display of incoming transactions ([#8942](https://github.com/MetaMask/metamask-extension/pull/8942))
- Fix `web3_clientVersion` method ([#8998](https://github.com/MetaMask/metamask-extension/pull/8998))
- @metamask/inpage-provider@6.0.1 ([#9003](https://github.com/MetaMask/metamask-extension/pull/9003))
- Hide loading indication after `personal_sign` ([#9006](https://github.com/MetaMask/metamask-extension/pull/9006))
- Display pending notifications after connect flow ([#9011](https://github.com/MetaMask/metamask-extension/pull/9011))
- Skip render when home page is closing or redirecting ([#9012](https://github.com/MetaMask/metamask-extension/pull/9012))
- Limit number of transactions passed outside of TransactionController ([#9010](https://github.com/MetaMask/metamask-extension/pull/9010))
- Clear AccountTracker accounts and CachedBalances on createNewVaultAndRestore ([#9023](https://github.com/MetaMask/metamask-extension/pull/9023))
- Catch gas estimate errors ([#9025](https://github.com/MetaMask/metamask-extension/pull/9025))
- Clear transactions on createNewVaultAndRestore ([#9026](https://github.com/MetaMask/metamask-extension/pull/9026))

## [8.0.4] - 2020-07-08
### Uncategorized
- Fix transaction activity on custom networks ([#8934](https://github.com/MetaMask/metamask-extension/pull/8934))
- Fix account tracker optimization ([#8936](https://github.com/MetaMask/metamask-extension/pull/8936))

## [8.0.3] - 2020-07-06
### Uncategorized
- Restore missing 'data' provider event, and fix 'notification' event ([#8921](https://github.com/MetaMask/metamask-extension/pull/8921))
- Normalize the 'from' parameter for `eth_sendTransaction` ([#8923](https://github.com/MetaMask/metamask-extension/pull/8923))
- Fix handling of multiple `eth_requestAccount` messages from the same domain ([#8924](https://github.com/MetaMask/metamask-extension/pull/8924))
- Update Italian translations ([#8917](https://github.com/MetaMask/metamask-extension/pull/8917))

## [8.0.2] - 2020-07-03
### Uncategorized
- Tolerate missing or falsey substitutions ([#8907](https://github.com/MetaMask/metamask-extension/pull/8907))
- Fix activity log inline buttons ([#8908](https://github.com/MetaMask/metamask-extension/pull/8908))
- Prevent confirming blank suggested token ([#8909](https://github.com/MetaMask/metamask-extension/pull/8909))
- Handle suggested token resolved elsewhere ([#8910](https://github.com/MetaMask/metamask-extension/pull/8910))
- Fix Kovan chain ID constant ([#8913](https://github.com/MetaMask/metamask-extension/pull/8913))

## [8.0.1] - 2020-07-02
### Uncategorized
- Fx overflow behaviour of add token list ([#8874](https://github.com/MetaMask/metamask-extension/pull/8874))
- Show `origin` in connect flow rather than site name ([#8885](https://github.com/MetaMask/metamask-extension/pull/8885))
- Allow setting a custom nonce of zero ([#8883](https://github.com/MetaMask/metamask-extension/pull/8883))
- Fix language code format mismatch ([#8889](https://github.com/MetaMask/metamask-extension/pull/8889))
- Prevent showing connected accounts without origin ([#8891](https://github.com/MetaMask/metamask-extension/pull/8891))
- Prevent manually connecting to extension UI ([#8893](https://github.com/MetaMask/metamask-extension/pull/8893))
- Allow localized messages to not use substitutions ([#8895](https://github.com/MetaMask/metamask-extension/pull/8895))
- Update eth-keyring-controller to fix erasure of imported/hardware account names ([#8897](https://github.com/MetaMask/metamask-extension/pull/8897))
- Include relative time polyfill locale data ([#8896](https://github.com/MetaMask/metamask-extension/pull/8896))
- Replace percentage opacity value ([#8898](https://github.com/MetaMask/metamask-extension/pull/8898))

## [8.0.0] - 2020-07-01
### Uncategorized
- Add permission system ([#7004](https://github.com/MetaMask/metamask-extension/pull/7004))
- Search accounts by name ([#7261](https://github.com/MetaMask/metamask-extension/pull/7261))
- Buffer 3 blocks before dropping a transaction ([#7483](https://github.com/MetaMask/metamask-extension/pull/7483))
- Handle one specific permissions request per tab ([#7620](https://github.com/MetaMask/metamask-extension/pull/7620))
- Add description to Reset Account in settings ([#7686](https://github.com/MetaMask/metamask-extension/pull/7686))
- Allow custom IPFS gateway and use more secure default gateway ([#7362](https://github.com/MetaMask/metamask-extension/pull/7362))
- Adjust colour of Reset Account button to reflect danger ([#7696](https://github.com/MetaMask/metamask-extension/pull/7696))
- Support new onboarding library ([#7602](https://github.com/MetaMask/metamask-extension/pull/7602))
- Update custom token symbol length restriction message ([#7672](https://github.com/MetaMask/metamask-extension/pull/7672))
- Handle 'Enter' keypress on restore from seed screen ([#7747](https://github.com/MetaMask/metamask-extension/pull/7747))
- Remove padding around advanced gas info icon ([#7810](https://github.com/MetaMask/metamask-extension/pull/7810))
- Force background state update after removing an account ([#7840](https://github.com/MetaMask/metamask-extension/pull/7840))
- Change "Log In/Out" terminology to "Unlock/Lock" ([#7853](https://github.com/MetaMask/metamask-extension/pull/7853))
- Add mechanism to randomize seed phrase filename ([#7863](https://github.com/MetaMask/metamask-extension/pull/7863))
- Sort seed phrase confirmation buttons alphabetically ([#7933](https://github.com/MetaMask/metamask-extension/pull/7933))
- Add support for 24 word seed phrases ([#7987](https://github.com/MetaMask/metamask-extension/pull/7987))
- Use contact name instead of address during send flow ([#7971](https://github.com/MetaMask/metamask-extension/pull/7971))
- Add title attribute to transaction title ([#8050](https://github.com/MetaMask/metamask-extension/pull/8050))
- Implement encrypt/decrypt feature ([#7831](https://github.com/MetaMask/metamask-extension/pull/7831))
- Add setting for disabling Eth Phishing Detection ([#8125](https://github.com/MetaMask/metamask-extension/pull/8125))
- Prevent external domains from submitting more than one perm request at a time ([#8148](https://github.com/MetaMask/metamask-extension/pull/8148))
- Wait for extension unlock before processing eth_requestAccounts ([#8149](https://github.com/MetaMask/metamask-extension/pull/8149))
- Add Idle Timeout for Sync with mobile ([#8201](https://github.com/MetaMask/metamask-extension/pull/8201))
- Update Italian translation ([#8247](https://github.com/MetaMask/metamask-extension/pull/8247))
- Make seed phrase import case-insensitive ([#8246](https://github.com/MetaMask/metamask-extension/pull/8246))
- Convert Connected Sites page to modal ([#8254](https://github.com/MetaMask/metamask-extension/pull/8254))
- Update token cell to show inline stale balance warning ([#8259](https://github.com/MetaMask/metamask-extension/pull/8259))
- Move asset list to home tab on small screens ([#8264](https://github.com/MetaMask/metamask-extension/pull/8264))
- Connected status indicator ([#8270](https://github.com/MetaMask/metamask-extension/pull/8270))
- Allow selecting multiple accounts during connect flow ([#8078](https://github.com/MetaMask/metamask-extension/pull/8078))
- Focus the notification popup if it's already open ([#8318](https://github.com/MetaMask/metamask-extension/pull/8318))
- Position notification relative to last focused window ([#8356](https://github.com/MetaMask/metamask-extension/pull/8356))
- Close notification UI if no unapproved confirmations ([#8358](https://github.com/MetaMask/metamask-extension/pull/8358))
- Add popup explaining connection indicator to existing users ([#8293](https://github.com/MetaMask/metamask-extension/pull/8293))
- Correctly detect changes to background state ([#8435](https://github.com/MetaMask/metamask-extension/pull/8435))
- Disable import button for empty string/file ([#7912](https://github.com/MetaMask/metamask-extension/pull/7912))
- Make seed phrase import case-insensitive ([#8246](https://github.com/MetaMask/metamask-extension/pull/8246))
- Alert user upon switching to unconnected account ([#8312](https://github.com/MetaMask/metamask-extension/pull/8312))
- Only updating pending transactions upon block update ([#8445](https://github.com/MetaMask/metamask-extension/pull/8445))
- Fix firefox popup location ([#8467](https://github.com/MetaMask/metamask-extension/pull/8467))
- Prevent race condition where transaction value set in UI is overwritten ([#8486](https://github.com/MetaMask/metamask-extension/pull/8486))
- Fix default gas race condition ([#8490](https://github.com/MetaMask/metamask-extension/pull/8490))
- Update tokens after importing account ([#8491](https://github.com/MetaMask/metamask-extension/pull/8491))
- Enable disconnecting a single account or all accounts ([#8496](https://github.com/MetaMask/metamask-extension/pull/8496))
- Add support for IPFS address resolution ([#8502](https://github.com/MetaMask/metamask-extension/pull/8502))
- Add version dimension to metrics event ([#8419](https://github.com/MetaMask/metamask-extension/pull/8419))
- Open notification UI when eth_requestAccounts waits for unlock ([#8508](https://github.com/MetaMask/metamask-extension/pull/8508))
- Prevent negative values on gas inputs ([#8533](https://github.com/MetaMask/metamask-extension/pull/8533))
- Allow disabling alerts ([#8550](https://github.com/MetaMask/metamask-extension/pull/8550))
- Synchronously update transaction status ([#8563](https://github.com/MetaMask/metamask-extension/pull/8563))
- Improve Spanish localized message ([#8567](https://github.com/MetaMask/metamask-extension/pull/8567))
- Add switch to connected account alert ([#8532](https://github.com/MetaMask/metamask-extension/pull/8532))
- Stop polling for recent blocks on custom networks when UI is closed ([#8575](https://github.com/MetaMask/metamask-extension/pull/8575))
- Fix Matomo dimension IDs ([#8579](https://github.com/MetaMask/metamask-extension/pull/8579))
- Handle trailing / in block explorer URLs ([#8592](https://github.com/MetaMask/metamask-extension/pull/8592))
- Add Connected Accounts modal ([#8313](https://github.com/MetaMask/metamask-extension/pull/8313))
- Sticky position the tabs at the top ([#8609](https://github.com/MetaMask/metamask-extension/pull/8609))
- Define global `web3` as non-enumerable ([#8634](https://github.com/MetaMask/metamask-extension/pull/8634))
- warn user when sending from different account ([#8601](https://github.com/MetaMask/metamask-extension/pull/8601))
- Persist home tab state ([#8612](https://github.com/MetaMask/metamask-extension/pull/8612))
- Implement new transaction list design ([#8564](https://github.com/MetaMask/metamask-extension/pull/8564))
- Restrict the size of the permissions metadata store ([#8596](https://github.com/MetaMask/metamask-extension/pull/8596))
- Update account options menu design ([#8654](https://github.com/MetaMask/metamask-extension/pull/8654))
- Implement new fullscreen design ([#8657](https://github.com/MetaMask/metamask-extension/pull/8657))
- Show hostname in the disconnect confirmation ([#8663](https://github.com/MetaMask/metamask-extension/pull/8663))
- Make address display wider in Account Details ([#8665](https://github.com/MetaMask/metamask-extension/pull/8665))
- Fix token `decimal` type ([#8670](https://github.com/MetaMask/metamask-extension/pull/8670))
- Limit Dapp permissions to primary account ([#8653](https://github.com/MetaMask/metamask-extension/pull/8653))
- Manually connect via the full connect flow ([#8666](https://github.com/MetaMask/metamask-extension/pull/8666))
- Add metrics events for Wyre and CoinSwitch ([#8677](https://github.com/MetaMask/metamask-extension/pull/8677))
- Fix connect hardware styling ([#8680](https://github.com/MetaMask/metamask-extension/pull/8680))
- Fix create account form styling ([#8689](https://github.com/MetaMask/metamask-extension/pull/8689))
- Fix tab content disappearing during scrolling on macOS Firefox ([#8702](https://github.com/MetaMask/metamask-extension/pull/8702))
- Implement asset page ([#8696](https://github.com/MetaMask/metamask-extension/pull/8696))
- Add nonce to transaction details ([#8716](https://github.com/MetaMask/metamask-extension/pull/8716))
- Use URL origin instead of hostname for permission domains ([#8717](https://github.com/MetaMask/metamask-extension/pull/8717))
- Fix account menu entry for imported accounts ([#8747](https://github.com/MetaMask/metamask-extension/pull/8747))
- Permissions: Do not display HTTP/HTTPS URL schemes for unique hosts ([#8768](https://github.com/MetaMask/metamask-extension/pull/8768))
- Hide seed phrase during Account Import ([#8730](https://github.com/MetaMask/metamask-extension/pull/8730))
- Rename 'History' tab to 'Activity' ([#8785](https://github.com/MetaMask/metamask-extension/pull/8785))
- use UI button for add token functionality ([#8781](https://github.com/MetaMask/metamask-extension/pull/8781))
- Show fiat amounts inline on token transfers ([#8786](https://github.com/MetaMask/metamask-extension/pull/8786))
- Warn users to only add custom networks that they trust ([#8789](https://github.com/MetaMask/metamask-extension/pull/8789))
- Consolidate connected account alerts ([#8802](https://github.com/MetaMask/metamask-extension/pull/8802))
- Remove all user- and translator-facing instances of 'dapp' ([#8810](https://github.com/MetaMask/metamask-extension/pull/8810))
- Update method data when cached method data is empty ([#8836](https://github.com/MetaMask/metamask-extension/pull/8836))
- Improve error handling when signature requested without a keyholder address ([#8833](https://github.com/MetaMask/metamask-extension/pull/8833))
- Stop upper-casing exported private key ([#8850](https://github.com/MetaMask/metamask-extension/pull/8850))
- Include imported accounts in mobile sync ([#8631](https://github.com/MetaMask/metamask-extension/pull/8631))

## [7.7.9] - 2020-05-04
### Uncategorized
- Fix popup not opening ([#8446](https://github.com/MetaMask/metamask-extension/pull/8446))
- Skip adding history entry for empty txMeta diffs ([#8449](https://github.com/MetaMask/metamask-extension/pull/8449))
- Delete Dai/Sai migration notification ([#8447](https://github.com/MetaMask/metamask-extension/pull/8447))
- Update deposit copy for Wyre ([#8460](https://github.com/MetaMask/metamask-extension/pull/8460))
- Snapshot txMeta without cloning history ([#8458](https://github.com/MetaMask/metamask-extension/pull/8458))
- Fix method registry initialization ([#8459](https://github.com/MetaMask/metamask-extension/pull/8459))
- Add Dai/Sai to currency display ([#8455](https://github.com/MetaMask/metamask-extension/pull/8455))
- Prevent network switch upon close of network timeout overlay ([#8461](https://github.com/MetaMask/metamask-extension/pull/8461))
- Add INR currency option ([#8457](https://github.com/MetaMask/metamask-extension/pull/8457))
- Fix display of Kovan and Rinkeby chain IDs ([#8462](https://github.com/MetaMask/metamask-extension/pull/8462))
- Use ethereum-ens-network-map for network support ([#8465](https://github.com/MetaMask/metamask-extension/pull/8465))
- Update deprecated Etherscam link ([#8463](https://github.com/MetaMask/metamask-extension/pull/8463))
- Only update pending transactions upon block update ([#8474](https://github.com/MetaMask/metamask-extension/pull/8474))
- Update eth-contract-metadata ([#8476](https://github.com/MetaMask/metamask-extension/pull/8476))
- Fix Tohen Typo ([#8509](https://github.com/MetaMask/metamask-extension/pull/8509))

## [7.7.8] - 2020-03-13
### Uncategorized
- Handle and set gas estimation when max mode is clicked ([#8176](https://github.com/MetaMask/metamask-extension/pull/8176))
- Use specified gas limit when speeding up a transaction ([#8178](https://github.com/MetaMask/metamask-extension/pull/8178))

## [7.7.7] - 2020-03-04
### Uncategorized
- Remove invalid Ledger accounts ([#8162](https://github.com/MetaMask/metamask-extension/pull/8162))
- Fix account index check ([#8163](https://github.com/MetaMask/metamask-extension/pull/8163))

## [7.7.6] - 2020-03-03
### Uncategorized
- Prevent signing from incorrect Ledger account ([#8154](https://github.com/MetaMask/metamask-extension/pull/8154))

## [7.7.5] - 2020-02-18
### Uncategorized
- Inline the source text not the binary encoding for inpage script ([#8053](https://github.com/MetaMask/metamask-extension/pull/8053))
- Add warning to watchAsset API when editing a known token ([#8049](https://github.com/MetaMask/metamask-extension/pull/8049))
- Update Wyre ETH purchase url ([#8051](https://github.com/MetaMask/metamask-extension/pull/8051))
- Attempt ENS resolution on any valid domain name ([#8059](https://github.com/MetaMask/metamask-extension/pull/8059))

## [7.7.4] - 2020-01-31
### Uncategorized
- Update data on Approve screen after updating custom spend limit ([#7918](https://github.com/MetaMask/metamask-extension/pull/7918))
- Allow editing max spend limit ([#7919](https://github.com/MetaMask/metamask-extension/pull/7919))
- Validate custom spend limit ([#7920](https://github.com/MetaMask/metamask-extension/pull/7920))
- Only resolve ENS on mainnet ([#7944](https://github.com/MetaMask/metamask-extension/pull/7944))
- Update ENS registry addresses ([#7954](https://github.com/MetaMask/metamask-extension/pull/7954))

## [7.7.3] - 2020-01-27
### Uncategorized
- Update GABA dependency version ([#7894](https://github.com/MetaMask/metamask-extension/pull/7894))
- Use eth-contract-metadata@1.12.1 ([#7901](https://github.com/MetaMask/metamask-extension/pull/7901))
- Fixing broken JSON import help link ([#7910](https://github.com/MetaMask/metamask-extension/pull/7910))

## [7.7.2] - 2020-01-13
### Uncategorized
- Fix gas estimate for tokens ([#7753](https://github.com/MetaMask/metamask-extension/pull/7753))
- Fix transaction order on transaction confirmation screen ([#7473](https://github.com/MetaMask/metamask-extension/pull/7473))

## [7.7.1] - 2019-12-09
### Uncategorized
- Fix text overlap when expanding transaction ([#7488](https://github.com/MetaMask/metamask-extension/pull/7488))
- Update gas when asset is changed on send screen ([#7491](https://github.com/MetaMask/metamask-extension/pull/7491))
- Remove unused onClick prop from Dropdown component ([#7500](https://github.com/MetaMask/metamask-extension/pull/7500))
- Fix chainId for non standard networks ([#7502](https://github.com/MetaMask/metamask-extension/pull/7502))
- Fixing hardware connect error display ([#7519](https://github.com/MetaMask/metamask-extension/pull/7519))
- Fix accessibility of first-time-flow terms checkboxes ([#7501](https://github.com/MetaMask/metamask-extension/pull/7501))
- Prevent Maker migration dismissal timeout state from being overwritten ([#7579](https://github.com/MetaMask/metamask-extension/pull/7579))
- Persist Maker migration dismissal timeout ([#7581](https://github.com/MetaMask/metamask-extension/pull/7581))
- Ensure transactions are shown in the order they are received ([#7484](https://github.com/MetaMask/metamask-extension/pull/7484))
- Process URL fragment for ens-ipfs redirects ([#7604](https://github.com/MetaMask/metamask-extension/pull/7604))
- Fix typo that resulted in degrated account menu performance ([#7628](https://github.com/MetaMask/metamask-extension/pull/7628))
- Use localized messages for NotificationModal buttons ([#7558](https://github.com/MetaMask/metamask-extension/pull/7558))

## [7.7.0] - 2019-12-03 [WITHDRAWN]
### Uncategorized
- Connect distinct accounts per site ([#7004](https://github.com/MetaMask/metamask-extension/pull/7004))
- Fixed link on root README.md ([#7480](https://github.com/MetaMask/metamask-extension/pull/7480))
- Update Wyre ETH purchase url ([#7482](https://github.com/MetaMask/metamask-extension/pull/7482))
- Ensure transactions are shown in the order they are received ([#7484](https://github.com/MetaMask/metamask-extension/pull/7484))
- Update gas when token is changed on the send screen ([#7491](https://github.com/MetaMask/metamask-extension/pull/7491))
- Fix accessibility of first-time-flow terms checkboxes ([#7501](https://github.com/MetaMask/metamask-extension/pull/7501))
- Fix chainId for non standard networks ([#7502](https://github.com/MetaMask/metamask-extension/pull/7502))
- Fix timing of DAI migration notifications after dismissal ([#7579](https://github.com/MetaMask/metamask-extension/pull/7579))
- Fixing hardware connect error display ([#7519](https://github.com/MetaMask/metamask-extension/pull/7519))
- Use localized messages for NotificationModal buttons ([#7558](https://github.com/MetaMask/metamask-extension/pull/7558))
- Fix text overlap when expanding transaction ([#7488](https://github.com/MetaMask/metamask-extension/pull/7488))

## [7.6.1] - 2019-11-19
### Uncategorized
- Add 'Remind Me Later' to the Maker notification ([#7475](https://github.com/MetaMask/metamask-extension/pull/7475))
- Add additional rpcUrl verification ([#7436](https://github.com/MetaMask/metamask-extension/pull/7436))
- Show transaction fee units on approve screen ([#7468](https://github.com/MetaMask/metamask-extension/pull/7468))

## [7.6.0] - 2019-11-18
### Uncategorized
- Add migration notification for users with non-zero Sai ([#7450](https://github.com/MetaMask/metamask-extension/pull/7450))
- Import styles for showing multiple notifications ([#7461](https://github.com/MetaMask/metamask-extension/pull/7461))
- Add button disabled when password is empty ([#7451](https://github.com/MetaMask/metamask-extension/pull/7451))

## [7.5.3] - 2019-11-15
### Uncategorized
- lock eth-contract-metadata ([#7412](https://github.com/MetaMask/metamask-extension/pull/7412))
- Add eslint import plugin to help detect unresolved paths ([#7416](https://github.com/MetaMask/metamask-extension/pull/7416))
- Ensure SignatureRequestOriginal 'beforeunload' handler is bound ([#7414](https://github.com/MetaMask/metamask-extension/pull/7414))
- Update badge colour ([#7430](https://github.com/MetaMask/metamask-extension/pull/7430))
- Utilize the full size of icon space ([#7408](https://github.com/MetaMask/metamask-extension/pull/7408))
- Add all icons to manifest ([#7431](https://github.com/MetaMask/metamask-extension/pull/7431))
- Ensure Etherscan result is valid before reading it ([#7426](https://github.com/MetaMask/metamask-extension/pull/7426))
- Update 512px icon ([#7434](https://github.com/MetaMask/metamask-extension/pull/7434))
- Fix sourcemaps for Sentry ([#7410](https://github.com/MetaMask/metamask-extension/pull/7410))
- Adds and end to end test for typed signature requests ([#7420](https://github.com/MetaMask/metamask-extension/pull/7420))
- Add metricsEvent to contextTypes ([#7439](https://github.com/MetaMask/metamask-extension/pull/7439))
- Added webRequest.RequestFilter to filter main_frame .eth requests ([#7419](https://github.com/MetaMask/metamask-extension/pull/7419))

## [7.5.2] - 2019-11-14
### Uncategorized
- Ensure SignatureRequestOriginal 'beforeunload' handler is bound ([#7414](https://github.com/MetaMask/metamask-extension/pull/7414))

## [7.5.1] - 2019-11-13
### Uncategorized
- Fix regression for signed types data screens ([#7402](https://github.com/MetaMask/metamask-extension/pull/7402))
- Update json-rpc-engine ([#7390](https://github.com/MetaMask/metamask-extension/pull/7390))
- Reject connection request on window close ([#7401](https://github.com/MetaMask/metamask-extension/pull/7401))

## [7.5.0] - 2019-11-12
### Uncategorized
- ignore known transactions on first broadcast and continue with normal flow ([#7328](https://github.com/MetaMask/metamask-extension/pull/7328))
- eth_getTransactionByHash will now check metamask's local history for pending transactions ([#7327](https://github.com/MetaMask/metamask-extension/pull/7327))
- Cleanup beforeunload handler after transaction is resolved ([#7333](https://github.com/MetaMask/metamask-extension/pull/7333))
- Add support for ZeroNet ([#7038](https://github.com/MetaMask/metamask-extension/pull/7038))
- Add web3 deprecation warning ([#7334](https://github.com/MetaMask/metamask-extension/pull/7334))
- Add Estimated time to pending tx ([#6924](https://github.com/MetaMask/metamask-extension/pull/6924))
- ENS Reverse Resolution support ([#7177](https://github.com/MetaMask/metamask-extension/pull/7177))
- New signature request v3 UI ([#6891](https://github.com/MetaMask/metamask-extension/pull/6891))
- fix width in first time flow button ([#7348](https://github.com/MetaMask/metamask-extension/pull/7348))
- Redesign approve screen ([#7271](https://github.com/MetaMask/metamask-extension/pull/7271))
- fix account menu width ([#7354](https://github.com/MetaMask/metamask-extension/pull/7354))
- Set default advanced tab gas limit ([#7379](https://github.com/MetaMask/metamask-extension/pull/7379))
- Fix advanced tab gas chart ([#7380](https://github.com/MetaMask/metamask-extension/pull/7380))
- Hide accounts dropdown scrollbars on Firefox ([#7374](https://github.com/MetaMask/metamask-extension/pull/7374))
- Update to gaba@1.8.0 ([#7357](https://github.com/MetaMask/metamask-extension/pull/7357))
- Add onbeforeunload and have it call onCancel ([#7335](https://github.com/MetaMask/metamask-extension/pull/7335))

## [7.4.0] - 2019-11-04
### Uncategorized
- Use `AdvancedGasInputs` in `AdvancedTabContent` ([#7186](https://github.com/MetaMask/metamask-extension/pull/7186))
- Move signTypedData signing out to keyrings ([#7304](https://github.com/MetaMask/metamask-extension/pull/7304))
- correct the zh-TW translation ([#7306](https://github.com/MetaMask/metamask-extension/pull/7306))
- Freeze Promise global on boot ([#7309](https://github.com/MetaMask/metamask-extension/pull/7309))
- Add "Retry" option for failed transactions ([#7296](https://github.com/MetaMask/metamask-extension/pull/7296))
- Fix transaction list item status spacing issue ([#7319](https://github.com/MetaMask/metamask-extension/pull/7319))
- Add hostname and extensionId to site metadata ([#7218](https://github.com/MetaMask/metamask-extension/pull/7218))
- Fix contact deletion ([#7324](https://github.com/MetaMask/metamask-extension/pull/7324))
- Fix edit contact details ([#7326](https://github.com/MetaMask/metamask-extension/pull/7326))
- Update eth-json-rpc-filters to fix memory leak ([#7325](https://github.com/MetaMask/metamask-extension/pull/7325))
- Add web3 deprecation warning ([#7334](https://github.com/MetaMask/metamask-extension/pull/7334))

## [7.3.1] - 2019-10-22
### Uncategorized
- Turn off full screen vs popup a/b test ([#7298](https://github.com/MetaMask/metamask-extension/pull/7298))

## [7.3.0] - 2019-10-21
### Uncategorized
- 3box integration ([#6972](https://github.com/MetaMask/metamask-extension/pull/6972))
- Add fixes for German translations ([#7168](https://github.com/MetaMask/metamask-extension/pull/7168))
- Remove the disk store ([#7170](https://github.com/MetaMask/metamask-extension/pull/7170))
- Performance: Delivery optimized images ([#7176](https://github.com/MetaMask/metamask-extension/pull/7176))
- add goerli to incoming tx ([#7189](https://github.com/MetaMask/metamask-extension/pull/7189))
- Remove unused locale messages ([#7190](https://github.com/MetaMask/metamask-extension/pull/7190))
- Fix RPC error messages ([#7173](https://github.com/MetaMask/metamask-extension/pull/7173))
- address book entries by chainId ([#7205](https://github.com/MetaMask/metamask-extension/pull/7205))
- obs-store/local-store should upgrade webextension error to real error ([#7207](https://github.com/MetaMask/metamask-extension/pull/7207))
- Add a/b test for full screen transaction confirmations ([#7162](https://github.com/MetaMask/metamask-extension/pull/7162))
- Add advanced setting to enable editing nonce on confirmation screens ([#7089](https://github.com/MetaMask/metamask-extension/pull/7089))
- Update ETH logo, update deposit Ether logo height and width ([#7239](https://github.com/MetaMask/metamask-extension/pull/7239))
- Use translated string for state log ([#7255](https://github.com/MetaMask/metamask-extension/pull/7255))
- fix issue of xyz ens not resolving ([#7266](https://github.com/MetaMask/metamask-extension/pull/7266))
- Prevent Logout Timer that's longer than a week. ([#7253](https://github.com/MetaMask/metamask-extension/pull/7253))
- Lessen the length of ENS validation to 3 ([#7285](https://github.com/MetaMask/metamask-extension/pull/7285))
- Fix phishing detect script ([#7287](https://github.com/MetaMask/metamask-extension/pull/7287))

## [7.2.3] - 2019-10-08
### Uncategorized
- Fix gas limit when sending tx without data to a contract ([#7252](https://github.com/MetaMask/metamask-extension/pull/7252))
- Do not transate on seed phrases ([#7260](https://github.com/MetaMask/metamask-extension/pull/7260))
- Ensure correct tx category when sending to contracts without tx data ([#7252](https://github.com/MetaMask/metamask-extension/pull/7252))

## [7.2.2] - 2019-09-25
### Uncategorized
- Update minimum Firefox verison to 56.0 ([#7213](https://github.com/MetaMask/metamask-extension/pull/7213))

## [7.2.1] - 2019-09-17
### Uncategorized
- Add `appName` message to each locale ([#7180](https://github.com/MetaMask/metamask-extension/pull/7180))

## [7.2.0] - 2019-09-17
### Uncategorized
- Update localization from Transifex Brave ([#7099](https://github.com/MetaMask/metamask-extension/pull/7099))
- Fix validation of empty block explorer url's in custom network form ([#7137](https://github.com/MetaMask/metamask-extension/pull/7137))
- Support for eth_signTypedData_v4 ([#7128](https://github.com/MetaMask/metamask-extension/pull/7128))
- Adds `chaindIdChanged` event to the ethereum provider ([#7110](https://github.com/MetaMask/metamask-extension/pull/7110))
- Improve browser performance issues caused by missing locale errors ([#7091](https://github.com/MetaMask/metamask-extension/pull/7091))
- Prevent ineffectual speed ups of pending transactions that don't have the lowest nonce ([#7085](https://github.com/MetaMask/metamask-extension/pull/7085))
- Set minimum Firefox version to v56.2 to support Waterfox ([#7156](https://github.com/MetaMask/metamask-extension/pull/7156))
- Add polyfill for AbortController ([#7157](https://github.com/MetaMask/metamask-extension/pull/7157))
- Replace `undefined` selectedAddress with `null` ([#7161](https://github.com/MetaMask/metamask-extension/pull/7161))
- Fix recipient field of approve screen ([#7171](https://github.com/MetaMask/metamask-extension/pull/7171))

## [7.1.1] - 2019-09-03
### Uncategorized
- Remove blockscale, replace with ethgasstation ([#7059](https://github.com/MetaMask/metamask-extension/pull/7059))
- Remove Babel 6 from internal dependencies ([#7037](https://github.com/MetaMask/metamask-extension/pull/7037))
- Allow dismissing privacy mode notification from popup ([#7093](https://github.com/MetaMask/metamask-extension/pull/7093))
- Add breadcrumb spacing on Contacts page ([#7087](https://github.com/MetaMask/metamask-extension/pull/7087))
- Fix confirm token transaction amount display ([#7081](https://github.com/MetaMask/metamask-extension/pull/7081))
- Fix BigNumber conversion error ([#7088](https://github.com/MetaMask/metamask-extension/pull/7088))
- Right-to-left CSS ([#7072](https://github.com/MetaMask/metamask-extension/pull/7072))
- Persian translation ([#6878](https://github.com/MetaMask/metamask-extension/pull/6878))
- Added missed phrases to RU locale ([#7012](https://github.com/MetaMask/metamask-extension/pull/7012))

## [7.1.0] - 2019-08-26
### Uncategorized
- Filter non-ERC-20 assets during mobile sync ([#7035](https://github.com/MetaMask/metamask-extension/pull/7035))
- Using translated string for end of flow messaging ([#7021](https://github.com/MetaMask/metamask-extension/pull/7021))
- Rename Contacts List settings tab to Contacts ([#7018](https://github.com/MetaMask/metamask-extension/pull/7018))
- Connections settings tab ([#7013](https://github.com/MetaMask/metamask-extension/pull/7013))
- Fetch & display received transactions ([#6996](https://github.com/MetaMask/metamask-extension/pull/6996))
- Remove reload from Share Address button ([#6991](https://github.com/MetaMask/metamask-extension/pull/6991))
- Address book fixes ([#6978](https://github.com/MetaMask/metamask-extension/pull/6978))
- Show recipient alias in confirm header if exists ([#6944](https://github.com/MetaMask/metamask-extension/pull/6944))
- Add support for eth_signTypedData_v4 ([#6930](https://github.com/MetaMask/metamask-extension/pull/6930))
- Update Italian translation ([#7046](https://github.com/MetaMask/metamask-extension/pull/7046))
- Add warning about reload on network change ([#7047](https://github.com/MetaMask/metamask-extension/pull/7047))

## [7.0.1] - 2019-08-08
### Uncategorized
- Ensure seed phrase backup notification only shows up for new users ([#6975](https://github.com/MetaMask/metamask-extension/pull/6975))

## [7.0.0] - 2019-08-07
### Uncategorized
- Capitalized speed up label to match rest of UI ([#6828](https://github.com/MetaMask/metamask-extension/pull/6828))
- Allows skipping of seed phrase challenge during onboarding, and completing it at a later time ([#6874](https://github.com/MetaMask/metamask-extension/pull/6928))
- Prevent opening of asset dropdown if no tokens in account ([#6900](https://github.com/MetaMask/metamask-extension/pull/6900))
- Set privacy mode as default ([#6904](https://github.com/MetaMask/metamask-extension/pull/6904))
- Adds Address Book feature ([#6914](https://github.com/MetaMask/metamask-extension/pull/6914))
- Disable Copy Tx ID and block explorer link for transactions without hash ([#6928](https://github.com/MetaMask/metamask-extension/pull/6928))
- Fix mobile sync ([#6967](https://github.com/MetaMask/metamask-extension/pull/6967))

## [6.7.3] - 2019-07-19
### Uncategorized
- Fix bug with resubmitting unsigned transactions. ([#6888](https://github.com/MetaMask/metamask-extension/pull/6888))

## [6.7.2] - 2019-07-03
### Uncategorized
- Normalize and Validate txParams in TransactionStateManager.addTx too ([#6713](https://github.com/MetaMask/metamask-extension/pull/6713))
- Update to Node.js v10 ([#6759](https://github.com/MetaMask/metamask-extension/pull/6759))
- Fixes #6694 ([#6694](https://github.com/MetaMask/metamask-extension/pull/6694))
- Add tests for ImportWithSeedPhrase#parseSeedPhrase ([#6743](https://github.com/MetaMask/metamask-extension/pull/6743))
- Fixes #6740 ([#6740](https://github.com/MetaMask/metamask-extension/pull/6740))
- Fixes #6741 ([#6741](https://github.com/MetaMask/metamask-extension/pull/6741))
- Fixes #6760, correct PropTypes for nextRoute ([#6761](https://github.com/MetaMask/metamask-extension/pull/6761))
- Use inline source maps in development ([#6754](https://github.com/MetaMask/metamask-extension/pull/6754))
- Document hotfix protocol ([#6589](https://github.com/MetaMask/metamask-extension/pull/6589))
- Add codeowner for package-lock-old.json package-lock.json package.json packagelock-old.json files ([#6738](https://github.com/MetaMask/metamask-extension/pull/6738))
- Add loading view to notification.html ([#6648](https://github.com/MetaMask/metamask-extension/pull/6648))
- Add brave as a platform type for MetaMask ([#6731](https://github.com/MetaMask/metamask-extension/pull/6731))

## [6.7.1] - 2019-07-28
### Uncategorized
- Fix display of token amount on confirm transaction screen ([#6764](https://github.com/MetaMask/metamask-extension/pull/6764))

## [6.7.0] - 2019-07-26
### Uncategorized
- Improve contract method data fetching ([#6623](https://github.com/MetaMask/metamask-extension/pull/6623))
- Adds 4byte registry fallback to getMethodData() ([#6551](https://github.com/MetaMask/metamask-extension/pull/6551))
- Add delete to custom RPC form ([#6718](https://github.com/MetaMask/metamask-extension/pull/6718))
- Fix styles on 'import account' page, update help link ([#6700](https://github.com/MetaMask/metamask-extension/pull/6700))
- Wrap smaller custom block explorer url text ([#6714](https://github.com/MetaMask/metamask-extension/pull/6714))
- Pin ethereumjs-tx ([#6706](https://github.com/MetaMask/metamask-extension/pull/6706))
- Fix styles on 'import account' page, update help link ([#6700](https://github.com/MetaMask/metamask-extension/pull/6700))
- Started adding visual documentation of MetaMask plugin components with the account menu component first ([#6775](https://github.com/MetaMask/metamask-extension/pull/6775))

## [6.6.2] - 2019-07-17
### Uncategorized
- Update dependencies, re-enable npm audit CI job ([#6690](https://github.com/MetaMask/metamask-extension/pull/6690))
- Fix styles on 'import account' page, update help link ([#6700](https://github.com/MetaMask/metamask-extension/pull/6700))

## [6.6.1] - 2019-06-06
### Uncategorized
- Revert "Improve ENS Address Input" to fix bugs on input field on non-main networks. ([#6691](https://github.com/MetaMask/metamask-extension/pull/6691))

## [6.6.0] - 2019-06-04
### Uncategorized
- Enable Ledger hardware wallet support on Firefox ([#6659](https://github.com/MetaMask/metamask-extension/pull/6659))
- bugfix: reject enable promise on user rejection ([#6671](https://github.com/MetaMask/metamask-extension/pull/6671))
- Ensures that transactions cannot be confirmed if gas limit is below 21000. ([#6625](https://github.com/MetaMask/metamask-extension/pull/6625))
- Fix grammatical error in i18n endOfFlowMessage6 ([#6633](https://github.com/MetaMask/metamask-extension/pull/6633))

## [6.5.3] - 2019-05-16
### Uncategorized
- bugfix: show extension window if locked regardless of approval ([#6619](https://github.com/MetaMask/metamask-extension/pull/6619))
- Transactions/pending - check nonce against the network and mark as dropped if not included in a block ([#6388](https://github.com/MetaMask/metamask-extension/pull/6388))
- Improve ENS Address Input ([#6606](https://github.com/MetaMask/metamask-extension/pull/6606))
- Adds e2e test for removing imported accounts. ([#6615](https://github.com/MetaMask/metamask-extension/pull/6615))

## [6.5.2] - 2019-05-15
### Uncategorized
- Hardware Wallet Fix ([#6613](https://github.com/MetaMask/metamask-extension/pull/6613))

## [6.5.1] - 2019-05-14
### Uncategorized
- Fix bug where approve method would show a warning. #6602
- Fix wording of autoLogoutTimeLimitDescription ([#6593](https://github.com/MetaMask/metamask-extension/pull/6593))

## [6.5.0] - 2019-05-13
### Uncategorized
- feature: integrate gaba/PhishingController ([#6568](https://github.com/MetaMask/metamask-extension/pull/6568))
- Redesign custom RPC form ([#6490](https://github.com/MetaMask/metamask-extension/pull/6490))
- Adds auto logout with customizable time frame ([#6558](https://github.com/MetaMask/metamask-extension/pull/6558))
- Fixes ability to send to token contract addresses ([#6578](https://github.com/MetaMask/metamask-extension/pull/6578))
- Adds drag and drop functionality to seed phrase entry. ([#6557](https://github.com/MetaMask/metamask-extension/pull/6557))
- Include token checksum address in prices lookup for token rates ([#6526](https://github.com/MetaMask/metamask-extension/pull/6526))
- Add subheader to all settings subviews ([#6502](https://github.com/MetaMask/metamask-extension/pull/6502))
- Improve confirm screen loading performance by fixing home screen rendering bug ([#6501](https://github.com/MetaMask/metamask-extension/pull/6501))

## [6.4.1] - 2019-04-26
### Uncategorized
- Revert "Adds 4byte registry fallback to getMethodData()" to fix stalling bug. ([#6521](https://github.com/MetaMask/metamask-extension/pull/6521))

## [6.4.0] - 2019-04-18
### Uncategorized
- Move send to pages/ ([#6445](https://github.com/MetaMask/metamask-extension/pull/6445))
- update publishing.md with dev diagram ([#6470](https://github.com/MetaMask/metamask-extension/pull/6470))
- Update to eth-method-registry@1.2.0 ([#6403](https://github.com/MetaMask/metamask-extension/pull/6403))
- Fix switcher height when Custom RPC is selected or loading ([#6468](https://github.com/MetaMask/metamask-extension/pull/6468))
- feature: add Goerli support ([#6459](https://github.com/MetaMask/metamask-extension/pull/6459))
- Fixes #6321 & #6421 - Add Localhost 8545 for network dropdown names ([#6444](https://github.com/MetaMask/metamask-extension/pull/6444))
- Bump eth-contract-metadata ([#6454](https://github.com/MetaMask/metamask-extension/pull/6454))
- Remove unneeded array cloning in getSendToAccounts selector ([#6448](https://github.com/MetaMask/metamask-extension/pull/6448))
- repeated getSelectedAddress() func send.selectors.js removed ([#6056](https://github.com/MetaMask/metamask-extension/pull/6056))
- Added Chrome limited site access solution doc ([#6422](https://github.com/MetaMask/metamask-extension/pull/6422))
- feature: switch token pricing to CoinGecko API ([#6424](https://github.com/MetaMask/metamask-extension/pull/6424))
- Don't inject web3 on sharefile.com ([#6428](https://github.com/MetaMask/metamask-extension/pull/6428))
- Metrics updates ([#6417](https://github.com/MetaMask/metamask-extension/pull/6417))
- Fix links to MetamaskInpageProvider in porting_to_new_environment.md ([#6420](https://github.com/MetaMask/metamask-extension/pull/6420))
- Remove broken image walkthrough from metamaskbot comment ([#6362](https://github.com/MetaMask/metamask-extension/pull/6362))
- metamask-controller - use improved provider-as-middleware utility ([#6401](https://github.com/MetaMask/metamask-extension/pull/6401))
- remove user actions controller ([#6406](https://github.com/MetaMask/metamask-extension/pull/6406))
- doc - publishing - typo fix ([#6399](https://github.com/MetaMask/metamask-extension/pull/6399))
- pin eth-contract-metadata to last commit hash ([#6396](https://github.com/MetaMask/metamask-extension/pull/6396))
- Change coinbase to wyre ([#6397](https://github.com/MetaMask/metamask-extension/pull/6397))
- bump ledger and trezor keyring ([#6395](https://github.com/MetaMask/metamask-extension/pull/6395))
- Fix display of gas chart on Ethereum networks ([#6389](https://github.com/MetaMask/metamask-extension/pull/6389))
- Remove NoticeController ([#6382](https://github.com/MetaMask/metamask-extension/pull/6382))

## [6.3.2] - 2019-04-08
### Uncategorized
- Fix display of gas chart on ethereum networks ([#6389](https://github.com/MetaMask/metamask-extension/pull/6389))
- Fixes for signing methods for ledger and trezor devices ([#6395](https://github.com/MetaMask/metamask-extension/pull/6395))
- Fix Wyre link ([#6397](https://github.com/MetaMask/metamask-extension/pull/6397))

## [6.3.1] - 2019-03-29
### Uncategorized
- Open restore vault in full screen when clicked from popup ([#6353](https://github.com/MetaMask/metamask-extension/pull/6353))
- Prevents duplicates of account addresses from showing in send screen "To" dropdown ([#6372](https://github.com/MetaMask/metamask-extension/pull/6372))
- Ensures users are placed on correct confirm screens even when registry service fails ([#6374](https://github.com/MetaMask/metamask-extension/pull/6374))

## [6.3.0] - 2019-03-26
### Uncategorized
- Gas chart hidden on custom networks ([#6300](https://github.com/MetaMask/metamask-extension/pull/6300))
- Fix gas fee in the submitted step of the transaction details activity log ([#6301](https://github.com/MetaMask/metamask-extension/pull/6301))
- Replaces the coinbase link in the deposit modal with one for wyre ([#6302](https://github.com/MetaMask/metamask-extension/pull/6302))
- Centre the notification in the current window ([#6307](https://github.com/MetaMask/metamask-extension/pull/6307))
- Fixes popups not showing when screen size is odd ([#6312](https://github.com/MetaMask/metamask-extension/pull/6312))
- Fix oversized loading overlay on gas customization modal. ([#6326](https://github.com/MetaMask/metamask-extension/pull/6326))
- Stop reloading dapps on network change allowing dapps to decide if it should refresh or not ([#6330](https://github.com/MetaMask/metamask-extension/pull/6330))
- Enable mobile sync ([#6332](https://github.com/MetaMask/metamask-extension/pull/6332))
- Redesign of the settings screen ([#6333](https://github.com/MetaMask/metamask-extension/pull/6333))
- Cancel transactions and signature requests on the closing of notification windows ([#6340](https://github.com/MetaMask/metamask-extension/pull/6340))
- Disable transaction "Cancel" button when balance is insufficient ([#6341](https://github.com/MetaMask/metamask-extension/pull/6341))
- Enable privacy mode by default for first time users ([#6347](https://github.com/MetaMask/metamask-extension/pull/6347))

## [6.2.2] - 2019-03-12
### Uncategorized
- Centre all notification popups ([#6271](https://github.com/MetaMask/metamask-extension/pull/6271))
- Improve Korean translations ([#6268](https://github.com/MetaMask/metamask-extension/pull/6268))
- Nonmultiple notifications for batch txs ([#6279](https://github.com/MetaMask/metamask-extension/pull/6279))
- No longer check network when validating checksum addresses ([#6280](https://github.com/MetaMask/metamask-extension/pull/6280))

## [6.2.1] - 2019-03-11

## [6.2.0] - 2019-03-05
### Uncategorized
- Improves design and UX of onboarding flow ([#6192](https://github.com/MetaMask/metamask-extension/pull/6192))
- Fixes gas estimation when sending to contracts ([#6195](https://github.com/MetaMask/metamask-extension/pull/6195))
- Fixes display of notification windows when metamask is active in a tab ([#6223](https://github.com/MetaMask/metamask-extension/pull/6223))
- Adds MetaMetrics usage analytics system ([#6171](https://github.com/MetaMask/metamask-extension/pull/6171))

## [6.1.0] - 2019-02-20
### Uncategorized
- Change "Token Address" to "Token Contract Address" ([#6182](https://github.com/MetaMask/metamask-extension/pull/6182))
- Fixes #6176 ([#6177](https://github.com/MetaMask/metamask-extension/pull/6177))
- Add Copy Tx ID button to transaction-list-item-details ([#6146](https://github.com/MetaMask/metamask-extension/pull/6146))
- Checksum address before slicing it for the confirm screen ([#6133](https://github.com/MetaMask/metamask-extension/pull/6133))
- Add button to force edit token symbol when adding custom token ([#6147](https://github.com/MetaMask/metamask-extension/pull/6147))
- Fix incorrectly showing checksums on non-ETH blockchains ([#6124](https://github.com/MetaMask/metamask-extension/pull/6124): recent-blocks - dont listen for block when on infura providers -[#5973] (https://github.com/MetaMask/metamask-extension/pull/5973))

## [6.0.1] - 2019-02-12
### Uncategorized
- Fix advanced gas controls on the confirm screen ([#6139](https://github.com/MetaMask/metamask-extension/pull/6139))
- Trim whitespace from seed phrase during import ([#6134](https://github.com/MetaMask/metamask-extension/pull/6134))
- Update Italian translation ([#6119](https://github.com/MetaMask/metamask-extension/pull/6119))
- Improved Traditional Chinese translation ([#6125](https://github.com/MetaMask/metamask-extension/pull/6125))

## [6.0.0] - 2019-02-11
### Uncategorized
- Migrate all users to the new UI ([#6082](https://github.com/MetaMask/metamask-extension/pull/6082))
- Add setting for inputting gas price with a text field for advanced users. ([#6114](https://github.com/MetaMask/metamask-extension/pull/6114))
- Add Swap feature to CurrencyInput ([#6091](https://github.com/MetaMask/metamask-extension/pull/6091))
- Change gas labels to Slow/Average/Fast ([#6090](https://github.com/MetaMask/metamask-extension/pull/6090))
- Extract advanced gas input controls to their own component ([#6112](https://github.com/MetaMask/metamask-extension/pull/6112))
- Update design of phishing warning screen ([#5929](https://github.com/MetaMask/metamask-extension/pull/5929))
- Add class to sign footer button ([#6120](https://github.com/MetaMask/metamask-extension/pull/6120))
- Fix locale codes contains underscore never being preferred ([#6116](https://github.com/MetaMask/metamask-extension/pull/6116))

## [5.3.5] - 2019-02-04
### Uncategorized
- Privacy mode fixes ([#6084](https://github.com/MetaMask/metamask-extension/pull/6087))

## [5.3.4] - 2019-01-31
### Uncategorized
- fix - migration 30 ([#6079](https://github.com/MetaMask/metamask-extension/pull/6079))

## [5.3.3] - 2019-01-30
### Uncategorized
- Update privacy notice ([#6006](https://github.com/MetaMask/metamask-extension/pull/6006))
- Improved Spanish translations ([#6072](https://github.com/MetaMask/metamask-extension/pull/6072))
- Add visual indicator when displaying a cached balance. ([#5854](https://github.com/MetaMask/metamask-extension/pull/5854))
- Fix bug that interferred with using multiple custom networks. ([#6044](https://github.com/MetaMask/metamask-extension/pull/6044))

## [5.3.2] - 2019-01-28
### Uncategorized
- Order shapeshift transactions by time within the transactions list ([#6021](https://github.com/MetaMask/metamask-extension/pull/6021))
- Add and use cached method signatures to reduce provider requests ([#6052](https://github.com/MetaMask/metamask-extension/pull/6052))
- Refactor BalanceComponent to jsx ([#6048](https://github.com/MetaMask/metamask-extension/pull/6048))
- Prevent invalid chainIds when adding custom rpcs ([#6026](https://github.com/MetaMask/metamask-extension/pull/6026))
- Fix grammar error in Current Conversion ([#6029](https://github.com/MetaMask/metamask-extension/pull/6029))
- Disable account dropdown on signing screens ([#6024](https://github.com/MetaMask/metamask-extension/pull/6024))

## [5.3.1] - 2019-01-16
### Uncategorized
- Update Slovenian translation ([#5966](https://github.com/MetaMask/metamask-extension/pull/5966))
- Set auto conversion off for token/eth conversion ([#6005](https://github.com/MetaMask/metamask-extension/pull/6005))
- Fix confirm screen for sending ether tx with hex data ([#6008](https://github.com/MetaMask/metamask-extension/pull/6008))
- Refine app description ([#5999](https://github.com/MetaMask/metamask-extension/pull/5999))
- Harden Drizzle test runner script ([#5997](https://github.com/MetaMask/metamask-extension/pull/5997))
- Fix bug where MetaMask user calls non-standard ERC20 methods such as `mint`, `tokenData` will be `undefined` and an uncaught error will break the UI ([#5995](https://github.com/MetaMask/metamask-extension/pull/5995))
- Fixed a word in french translation ([#5970](https://github.com/MetaMask/metamask-extension/pull/5970))
- Fix Component#componentDidUpdate usage ([#5977](https://github.com/MetaMask/metamask-extension/pull/5977))
- Add scrolling button to account list ([#5992](https://github.com/MetaMask/metamask-extension/pull/5992))
- fix typo in phishing.html title ([#5989](https://github.com/MetaMask/metamask-extension/pull/5989))

## [5.3.0] - 2019-01-02
### Uncategorized
- Fix etherscan links on notifications ([#5978](https://github.com/MetaMask/metamask-extension/pull/5978))
- Fix drizzle tests ([#5980](https://github.com/MetaMask/metamask-extension/pull/5980))
- Prevent users from changing the From field in the send screen ([#5922](https://github.com/MetaMask/metamask-extension/pull/5922))
- Fix displayed time and date in the activity log. Remove vreme library, add luxon library. ([#5932](https://github.com/MetaMask/metamask-extension/pull/5932))
- transactions - throw an error if a transaction is generated while the network is loading ([#5924](https://github.com/MetaMask/metamask-extension/pull/5924))
- Add loading network screen ([#5893](https://github.com/MetaMask/metamask-extension/pull/5893))

## [5.2.2] - 2018-12-13
### Uncategorized
- Fix speed up button not showing for transactions with the lowest nonce ([#5925](https://github.com/MetaMask/metamask-extension/pull/5925))
- Update the Phishing Warning notice text to not use inline URLs ([#5923](https://github.com/MetaMask/metamask-extension/pull/5923))
- Fix some styling and translations in the gas customization modal ([#5919](https://github.com/MetaMask/metamask-extension/pull/5919))

## [5.2.1] - 2018-12-12
### Uncategorized
- bugfix: Ensures that advanced tab gas limit reflects tx gas limit ([#5917](https://github.com/MetaMask/metamask-extension/pull/5917))

## [5.2.0] - 2018-12-11
### Uncategorized
- Implements new gas customization features for sending, confirming and speeding up transactions ([#5704](https://github.com/MetaMask/metamask-extension/pull/5704))
- Groups transactions - speed up, cancel and original - by nonce in the transaction history list ([#5886](https://github.com/MetaMask/metamask-extension/pull/5886))
- bugfix: eliminates infinite spinner issues caused by switching quickly from a loading network that ultimately fails to resolve ([#5892](https://github.com/MetaMask/metamask-extension/pull/5892))
- bugfix: provider crashes caused caching issues in `json-rpc-engine`. ([#5902](https://github.com/MetaMask/metamask-extension/pull/5902))
  - Fixed in (https://github.com/MetaMask/json-rpc-engine/commit/6de511afbd03ccef4550ea43ff4010b7d7a84039)

## [5.1.0] - 2018-12-03
### Uncategorized
- Fixed an infinite spinner bug. ([#5860](https://github.com/MetaMask/metamask-extension/pull/5860))
- Update phishing warning copy ([#5875](https://github.com/MetaMask/metamask-extension/pull/5875))
- bugfix: normalize contract addresss when fetching exchange rates ([#5863](https://github.com/MetaMask/metamask-extension/pull/5863))
- Use selector for state.metamask.accounts in all cases. ([#5843](https://github.com/MetaMask/metamask-extension/pull/5843))

## [5.0.4] - 2018-11-29
### Uncategorized
- Formats 32-length byte strings passed to personal_sign as hex, rather than UTF8. ([#5878](https://github.com/MetaMask/metamask-extension/pull/5878))
- transactions/tx-gas-utils - add the acctual response for eth_getCode for NO_CONTRACT_ERROR's && add a debug object to simulationFailed ([#5840](https://github.com/MetaMask/metamask-extension/pull/5840))
- Soften accusatory language on phishing warning ([#5848](https://github.com/MetaMask/metamask-extension/pull/5848))
- Open full-screen UI on install ([#5835](https://github.com/MetaMask/metamask-extension/pull/5835))
- Locked versions for some dependencies to avoid possible issues from event-stream hack.
- Hide app-header when provider request pending ([#5831](https://github.com/MetaMask/metamask-extension/pull/5831))
- transactions - autofill gasPrice for retry attempts with either the recomened gasprice or a %10 bump ([#5786](https://github.com/MetaMask/metamask-extension/pull/5786))
- transactions - ensure err is defined when setting tx failed ([#5801](https://github.com/MetaMask/metamask-extension/pull/5801))
- Consider HW Wallets for signTypedMessage ([#5792](https://github.com/MetaMask/metamask-extension/pull/5792))
- Show disabled cursor in .network-disabled state ([#5829](https://github.com/MetaMask/metamask-extension/pull/5829))
- Trim whitespace from seed phrase during import ([#5827](https://github.com/MetaMask/metamask-extension/pull/5827))
- Show Connect Requests count in extension badge ([#5832](https://github.com/MetaMask/metamask-extension/pull/5832))
- Increase Token Symbol length to twelve ([#5816](https://github.com/MetaMask/metamask-extension/pull/5816))
- With the EIP 1102 updates, MetaMask _does_ now open itself when visiting some websites. Changed the wording here to clarify that MetaMask will not open itself to ask you for your seed phrase. ([#5819](https://github.com/MetaMask/metamask-extension/pull/5819))
- Bump Node version to 8.13 ([#5810](https://github.com/MetaMask/metamask-extension/pull/5810))
- Add Firefox and Brave support for Trezor ([#5797](https://github.com/MetaMask/metamask-extension/pull/5797))
- Fix usage of setState in ConfirmTransactionBase#handleSubmit ([#5799](https://github.com/MetaMask/metamask-extension/pull/5799))
- Show byte count for hex data on confirm screen ([#5798](https://github.com/MetaMask/metamask-extension/pull/5798))
- Default to the new UI for first time users ([#5334](https://github.com/MetaMask/metamask-extension/pull/5334))
- Bump eth-ledger-bridge-keyring ([#5791](https://github.com/MetaMask/metamask-extension/pull/5791))

## [5.0.3] - 2018-11-20
### Uncategorized
- Bundle some ui dependencies separately to limit the build size of ui.js ([#5547](https://github.com/MetaMask/metamask-extension/pull/5547))
- Resubmit approved transactions on new block, to fix bug where an error can stick transactions in this state.
- Fixed a bug that could cause an error when sending the max number of tokens.

## [5.0.2] - 2018-11-10
### Uncategorized
- Fixed bug that caused accounts to update slowly to sites. #5717
- Fixed bug that could lead to some sites crashing. #5709

## [5.0.1] - 2018-11-07
### Uncategorized
- Fixed bug in privacy mode that made it not work correctly on Firefox.

## [5.0.0] - 2018-11-06
### Uncategorized
- Implements EIP 1102 as a user-activated "Privacy Mode".

## [4.17.1] - 2018-11-03
### Uncategorized
- Revert chain ID lookup change which introduced a bug which caused problems when connecting to mainnet via Infura's RESTful API.

## [4.17.0] - 2018-11-01
### Uncategorized
- Fix bug where data lookups like balances would get stale data (stopped block-tracker bug)
- Transaction Details now show entry for onchain failure
- Localize language names in translation select list ([#5559](https://github.com/MetaMask/metamask-extension/pull/5559))
- Fix bug when eth.getCode() called with no contract ([#5283](https://github.com/MetaMask/metamask-extension/pull/5283))
- Feature: improve Hatian Creole translations ([#5563](https://github.com/MetaMask/metamask-extension/pull/5563#pullrequestreview-166769174))
- Feature: improve Slovenian translations
- Add support for alternate `wallet_watchAsset` rpc method name
- Attempt chain ID lookup via `eth_chainId` before `net_version`
- Fix account display width for large currency values

## [4.16.0] - 2018-10-17
### Uncategorized
- Feature: Add toggle for primary currency (eth/fiat)
- Feature: add tooltip for view etherscan tx
- Feature: add Polish translations
- Feature: improve Korean translations
- Feature: improve Italian translations
- Bug Fix: Fix bug with "pending" block reference
- Bug Fix: Force AccountTracker to update balances on network change
- Bug Fix: Fix document extension check when injecting web3
- Bug Fix: Fix some support links

## [4.15.0] - 2018-10-11
### Uncategorized
- A rollback release, equivalent to `v4.11.1` to be deployed in the case that `v4.14.0` is found to have bugs.

## [4.14.0] - 2018-10-11
### Uncategorized
- Update transaction statuses when switching networks.
- 100% coverage in French locale, fixed the procedure to verify proposed locale. ([#5470](https://github.com/MetaMask/metamask-extension/pull/5470))
- Added rudimentary support for the subscription API to support web3 1.0 and Truffle's Drizzle.
- Update Italian translation. ([#5502](https://github.com/MetaMask/metamask-extension/pull/5502))

## [4.13.0] - 2018-10-04
### Uncategorized
- A rollback release, equivalent to `v4.11.1` to be deployed in the case that `v4.12.0` is found to have bugs.

## [4.12.0] - 2018-09-27
### Uncategorized
- Reintroduces changes from 4.10.0

## [4.11.1] - 2018-09-25
### Uncategorized
- Adds Ledger support.

## [4.11.0] - 2018-09-24
### Uncategorized
- Identical to 4.9.3. A rollback version to give time to fix bugs in the 4.10.x branch.

## [4.10.0] - 2018-09-18
### Uncategorized
- Implement EIP-712: Sign typed data, but continue to support v1. ([#4803](https://github.com/MetaMask/metamask-extension/pull/4803))
- Restore multiple consecutive accounts with balances. ([#4898](https://github.com/MetaMask/metamask-extension/pull/4898))
- New BlockTracker and Json-Rpc-Engine based Provider. ([#4279](https://github.com/MetaMask/metamask-extension/pull/4279))
- Add Ledger hardware wallet support. ([#5050](https://github.com/MetaMask/metamask-extension/pull/5050))
- Refactor and Redesign Transaction List. ([#4919](https://github.com/MetaMask/metamask-extension/pull/4919))
- Add Transaction Details to the Transaction List view. ([#5182](https://github.com/MetaMask/metamask-extension/pull/5182))
- Clear old seed words when importing new seed words. ([#5229](https://github.com/MetaMask/metamask-extension/pull/5229))
- Improve click area for adjustment arrows buttons. ([#5264](https://github.com/MetaMask/metamask-extension/pull/5264))
- Add new metamask_watchAsset method. ([#4606](https://github.com/MetaMask/metamask-extension/pull/4606))
- Fix bug where Ropsten loading message is shown when connecting to Kovan. ([#5189](https://github.com/MetaMask/metamask-extension/pull/5189))
- Add mock EIP-1102 support ([#5256](https://github.com/MetaMask/metamask-extension/pull/5256))

## [4.9.3] - 2018-08-16
### Uncategorized
- QR code scan for recipient addresses. ([#4897](https://github.com/MetaMask/metamask-extension/pull/4897))
- Add a download seed phrase link. ([#4961](https://github.com/MetaMask/metamask-extension/pull/4961))
- Fix bug where gas was not updating properly. ([#5060](https://github.com/MetaMask/metamask-extension/pull/5060))

## [4.9.2] - 2018-08-10
### Uncategorized
- Fix bug in migration #28 ([#5020](https://github.com/MetaMask/metamask-extension/pull/5020))

## [4.9.1] - 2018-08-09
### Uncategorized
- Allow to have tokens per account and network. ([#4884](https://github.com/MetaMask/metamask-extension/pull/4884))
- Continue to use original signedTypedData. ([#4989](https://github.com/MetaMask/metamask-extension/pull/4989))
- Fix ENS resolution issues. ([#5010](https://github.com/MetaMask/metamask-extension/pull/5010))
- Show error while allowing confirmation of tx where simulation fails. ([#5000](https://github.com/MetaMask/metamask-extension/pull/5000))
- Shows retry button on dApp initialized transactions. ([#4995](https://github.com/MetaMask/metamask-extension/pull/4995))

## [4.9.0] - 2018-08-07
### Uncategorized
- Show retry button on the latest tx of the earliest nonce. ([#4926](https://github.com/MetaMask/metamask-extension/pull/4926))
- Suggest using the new user interface. ([#4888](https://github.com/MetaMask/metamask-extension/pull/4888))
- Prevent sending multiple transasctions on multiple confirm clicks. ([#4947](https://github.com/MetaMask/metamask-extension/pull/4947))
- Add new tokens auto detection. ([#4844](https://github.com/MetaMask/metamask-extension/pull/4844))
- Remove rejected transactions from transaction history. ([#4667](https://github.com/MetaMask/metamask-extension/pull/4667))
- Add Trezor Support. ([#4625](https://github.com/MetaMask/metamask-extension/pull/4625))
- Allow to remove accounts ([#4625](https://github.com/MetaMask/metamask-extension/pull/4625/commits/523cf9ad33d88719520ae5e7293329d133b64d4d))
- Add hex data input to send screen. ([#4814](https://github.com/MetaMask/metamask-extension/pull/4814))
- Redesign of the Confirm Transaction Screen. ([#4691](https://github.com/MetaMask/metamask-extension/pull/4691))
- Now shows notifications when transactions are completed. ([#4840](https://github.com/MetaMask/metamask-extension/pull/4840))
- Allow the use of HTTP prefix for custom rpc urls. ([#4855](https://github.com/MetaMask/metamask-extension/pull/4855))
- network.js: convert rpc protocol to lower case. ([#4855](https://github.com/MetaMask/metamask-extension/pull/4855))
- Restore multiple consecutive accounts with balances. ([#4898](https://github.com/MetaMask/metamask-extension/pull/4898))

## [4.8.0] - 2018-06-18
### Uncategorized
- Attempting to import an empty private key will now show a clear error. ([#4513](https://github.com/MetaMask/metamask-extension/pull/4513))
- Fix bug where metamask data would stop being written to disk after prolonged use. ([#4570](https://github.com/MetaMask/metamask-extension/pull/4570))
- Fix bug where account reset did not work with custom RPC providers. ([#4523](https://github.com/MetaMask/metamask-extension/pull/4523))
- Fix for Brave i18n getAcceptLanguages. ([#4524](https://github.com/MetaMask/metamask-extension/pull/4524))
- Fix bug where nonce mutex was never released. ([#4557](https://github.com/MetaMask/metamask-extension/pull/4557))
- Add phishing notice. ([#4566](https://github.com/MetaMask/metamask-extension/pull/4566))
- Allow Copying Token Addresses and link to Token on Etherscan. ([#4591](https://github.com/MetaMask/metamask-extension/pull/4591))

## [4.7.4] - 2018-06-05
### Uncategorized
- Add diagnostic reporting for users with multiple HD keyrings
- Throw explicit error when selected account is unset

## [4.7.3] - 2018-06-04
### Uncategorized
- Hide token now uses new modal
- Indicate the current selected account on the popup account view
- Reduce height of notice container in onboarding
- Fixes issue where old nicknames were kept around causing errors

## [4.7.2] - 2018-06-03
### Uncategorized
- Fix bug preventing users from logging in. Internally accounts and identities were out of sync.
- Fix support links to point to new support system (Zendesk)
- Fix bug in migration #26 ( moving account nicknames to preferences )
- Clears account nicknames on restore from seedPhrase

## [4.7.1] - 2018-06-01
### Uncategorized
- Fix bug where errors were not returned to Dapps.

## [4.7.0] - 2018-05-30
### Uncategorized
- Fix Brave support
- Adds error messages when passwords don't match in onboarding flow.
- Adds modal notification if a retry in the process of being confirmed is dropped.
- New unlock screen design.
- Design improvements to the add token screen.
- Fix inconsistencies in confirm screen between extension and browser window modes.
- Fix scrolling in deposit ether modal.
- Fix styling of app spinner.
- Font weight changed from 300 to 400.
- New reveal screen design.
- Styling improvements to labels in first time flow and signature request headers.
- Allow other extensions to make access our ethereum provider API ([#3997](https://github.com/MetaMask/metamask-extension/pull/3997))

## [4.6.1] - 2018-04-30
### Uncategorized
- Fix bug where sending a transaction resulted in an infinite spinner
- Allow transactions with a 0 gwei gas price
- Handle encoding errors in ERC20 symbol + digits
- Fix ShapeShift forms (new + old ui)
- Fix sourcemaps

## [4.6.0] - 2018-04-26
### Uncategorized
- Correctly format currency conversion for locally selected preferred currency.
- Improved performance of 3D fox logo.
- Fetch token prices based on contract address, not symbol
- Fix bug that prevents setting language locale in settings.
- Show checksum addresses throughout the UI
- Allow transactions with a 0 gwei gas price
- Made provider RPC errors contain useful messages

## [4.5.5] - 2018-04-06
### Uncategorized
- Graceful handling of unknown keys in txParams
- Fixes buggy handling of historical transactions with unknown keys in txParams
- Fix link for 'Learn More' in the Add Token Screen to open to a new tab.
- Fix Download State Logs button [#3791](https://github.com/MetaMask/metamask-extension/issues/3791)
- Enhanced migration error handling + reporting

## [4.5.4] - 2018-04-05 [WITHDRAWN]
### Uncategorized
- Graceful handling of unknown keys in txParams
- Fix link for 'Learn More' in the Add Token Screen to open to a new tab.
- Fix Download State Logs button [#3791](https://github.com/MetaMask/metamask-extension/issues/3791)
- Fix migration error reporting

## [4.5.3] - 2018-04-04
### Uncategorized
- Fix bug where checksum address are messing with balance issue [#3843](https://github.com/MetaMask/metamask-extension/issues/3843)
- new ui: fix the confirm transaction screen

## [4.5.2] - 2018-04-04
### Uncategorized
- Fix overly strict validation where transactions were rejected with hex encoded "chainId"

## [4.5.1] - 2018-04-03
### Uncategorized
- Fix default network (should be mainnet not Rinkeby)
- Fix Sentry automated error reporting endpoint

## [4.5.0] - 2018-04-02
### Uncategorized
- (beta ui) Internationalization: Select your preferred language in the settings screen
- Internationalization: various locale improvements
- Fix bug where the "Reset account" feature would not clear the network cache.
- Increase maximum gas limit, to allow very gas heavy transactions, since block gas limits have been stable.

## [4.4.0] - 2018-03-27
### Uncategorized
- Internationalization: Taiwanese, Thai, Slovenian
- Fixes bug where MetaMask would not open once its storage grew too large.
- Updates design of new-ui Add Token screen
- New-ui can send to ens addresses
- Update new-ui button styles
- Signed-type-data notification handles long messages
- Popup extension in new-ui uses new on-boarding designs
- Buy ether step of new-ui on-boarding uses new buy ether modal designs

## [4.3.0] - 2018-03-21
### Uncategorized
- (beta) Add internationalization support! Includes translations for 13 (!!) new languages: French, Spanish, Italian, German, Dutch, Portuguese, Japanese, Korean, Vietnamese, Mandarin, Hindi, Tagalog, and Russian! Select "Try Beta" in the menu to take them for a spin. Read more about the community effort [here](https://medium.com/gitcoin/metamask-internationalizes-via-gitcoin-bf1390c0301c)
- No longer uses nonces specified by the dapp
- Will now throw an error if the `to` field in txParams is not valid.
- Will strip null values from the `to` field.
- (beta) No longer shows token confirmation screen when performing a non-send
- (beta) Fixes bug where tx data was nullified when repricing a tx
- Fix flashing Login screen after logging in or restoring from seed phrase.
- Increase tap areas for menu buttons on mobile
- Change all fonts in new-ui onboarding to Roboto, size 400
- Add a welcome screen to new-ui onboarding flow
- Make new-ui create password screen responsive
- Hide network dropdown before account is initialized
- Fix bug that could prevent MetaMask from saving the latest vault.

## [4.2.0] - 2018-03-06
### Uncategorized
- Replace "Loose" wording to "Imported".
- Replace "Unlock" wording with "Log In".
- Add Imported Account disclaimer.
- Allow adding custom tokens to classic ui when balance is 0
- Allow editing of symbol and decimal info when adding custom token in new-ui
- NewUI shapeshift form can select all coins (not just BTC)
- Add most of Microsoft Edge support.

## [4.1.3] - 2018-03-02
### Uncategorized
- Ensure MetaMask's inpage provider is named MetamaskInpageProvider to keep some sites from breaking.
- Add retry transaction button back into classic ui.
- Add network dropdown styles to support long custom RPC urls

## [4.1.2] - 2018-02-28
### Uncategorized
- Actually includes all the fixes mentioned in 4.1.1 (sorry)

## [4.1.1] - 2018-02-28
### Uncategorized
- Fix "Add Token" screen referencing missing token logo urls
- Prevent user from switching network during signature request
- Fix misleading language "Contract Published" -> "Contract Deployment"
- Fix cancel button on "Buy Eth" screen
- Improve new-ui onboarding flow style

## [4.1.0] - 2018-02-27
### Uncategorized
- Report failed txs to Sentry with more specific message
- Fix internal feature flags being sometimes undefined
- Standardized license to MIT

## [4.0.0] - 2018-02-22
### Uncategorized
- Introduce new MetaMask user interface.

## [3.14.2] - 2018-02-27
### Uncategorized
- Fix bug where log subscriptions would break when switching network.
- Fix bug where storage values were cached across blocks.
- Add MetaMask light client [testing container](https://github.com/MetaMask/mesh-testing)

## [3.14.1] - 2018-02-01
### Uncategorized
- Further fix scrolling for Firefox.

## [3.14.0] - 2018-02-01
### Uncategorized
- Removed unneeded data from storage
- Add a "reset account" feature to Settings
- Add warning for importing some kinds of files.
- Scrollable Setting view for Firefox.

## [3.13.8] - 2018-01-29
### Uncategorized
- Fix provider for Kovan network.
- Bump limit for EventEmitter listeners before warning.
- Display Error when empty string is entered as a token address.

## [3.13.7] - 2018-01-22
### Uncategorized
- Add ability to bypass gas estimation loading indicator.
- Forward failed transactions to Sentry error reporting service
- Re-add changes from 3.13.5

## [3.13.6] - 2017-01-18
### Uncategorized
- Roll back changes to 3.13.4 to fix some issues with the new Infura REST provider.

## [3.13.5] - 2018-01-16
### Uncategorized
- Estimating gas limit for simple ether sends now faster & cheaper, by avoiding VM usage on recipients with no code.
- Add an extra px to address for Firefox clipping.
- Fix Firefox scrollbar.
- Open metamask popup for transaction confirmation before gas estimation finishes and add a loading screen over transaction confirmation.
- Fix bug that prevented eth_signTypedData from signing bytes.
- Further improve gas price estimation.

## [3.13.4] - 2018-01-09
### Uncategorized
- Remove recipient field if application initializes a tx with an empty string, or 0x, and tx data. Throw an error with the same condition, but without tx data.
- Improve gas price suggestion to be closer to the lowest that will be accepted.
- Throw an error if a application tries to submit a tx whose value is a decimal, and inform that it should be in wei.
- Fix bug that prevented updating custom token details.
- No longer mark long-pending transactions as failed, since we now have button to retry with higher gas.
- Fix rounding error when specifying an ether amount that has too much precision.
- Fix bug where incorrectly inputting seed phrase would prevent any future attempts from succeeding.

## [3.13.3] - 2017-12-14
### Uncategorized
- Show tokens that are held that have no balance.
- Reduce load on Infura by using a new block polling endpoint.

## [3.13.2] - 2017-12-09
### Uncategorized
- Reduce new block polling interval to 8000 ms, to ease server load.

## [3.13.1] - 2017-12-07
### Uncategorized
- Allow Dapps to specify a transaction nonce, allowing dapps to propose resubmit and force-cancel transactions.

## [3.13.0] - 2017-12-07
### Uncategorized
- Allow resubmitting transactions that are taking long to complete.

## [3.12.1] - 2017-11-29
### Uncategorized
- Fix bug where a user could be shown two different seed phrases.
- Detect when multiple web3 extensions are active, and provide useful error.
- Adds notice about seed phrase backup.

## [3.12.0] - 2017-10-26
### Uncategorized
- Add support for alternative ENS TLDs (Ethereum Name Service Top-Level Domains).
- Lower minimum gas price to 0.1 GWEI.
- Remove web3 injection message from production (thanks to @ChainsawBaby)
- Add additional debugging info to our state logs, specifically OS version and browser version.

## [3.11.2] - 2017-10-21
### Uncategorized
- Fix bug where reject button would sometimes not work.
- Fixed bug where sometimes MetaMask's connection to a page would be unreliable.

## [3.11.1] - 2017-10-20
### Uncategorized
- Fix bug where log filters were not populated correctly
- Fix bug where web3 API was sometimes injected after the page loaded.
- Fix bug where first account was sometimes not selected correctly after creating or restoring a vault.
- Fix bug where imported accounts could not use new eth_signTypedData method.

## [3.11.0] - 2017-10-11
### Uncategorized
- Add support for new eth_signTypedData method per EIP 712.
- Fix bug where some transactions would be shown as pending forever, even after successfully mined.
- Fix bug where a transaction might be shown as pending forever if another tx with the same nonce was mined.
- Fix link to support article on token addresses.

## [3.10.9] - 2017-10-05
### Uncategorized
- Only rebrodcast transactions for a day not a days worth of blocks
- Remove Slack link from info page, since it is a big phishing target.
- Stop computing balance based on pending transactions, to avoid edge case where users are unable to send transactions.

## [3.10.8] - 2017-09-30
### Uncategorized
- Fixed usage of new currency fetching API.

## [3.10.7] - 2017-09-29
### Uncategorized
- Fixed bug where sometimes the current account was not correctly set and exposed to web apps.
- Added AUD, HKD, SGD, IDR, PHP to currency conversion list

## [3.10.6] - 2017-09-27
### Uncategorized
- Fix bug where newly created accounts were not selected.
- Fix bug where selected account was not persisted between lockings.

## [3.10.5] - 2017-09-27
### Uncategorized
- Fix block gas limit estimation.

## [3.10.4] - 2017-09-27
### Uncategorized
- Fix bug that could mis-render token balances when very small. (Not actually included in 3.9.9)
- Fix memory leak warning.
- Fix bug where new event filters would not include historical events.

## [3.10.3] - 2017-09-21
### Uncategorized
- Fix bug where metamask-dapp connections are lost on rpc error
- Fix bug that would sometimes display transactions as failed that could be successfully mined.

## [3.10.2] - 2017-09-19
### Uncategorized
- rollback to 3.10.0 due to bug

## [3.10.1] - 2017-09-18
### Uncategorized
- Add ability to export private keys as a file.
- Add ability to export seed words as a file.
- Changed state logs to a file download than a clipboard copy.
- Add specific error for failed recipient address checksum.
- Fixed a long standing memory leak associated with filters installed by dapps
- Fix link to support center.
- Fixed tooltip icon locations to avoid overflow.
- Warn users when a dapp proposes a high gas limit (90% of blockGasLimit or higher
- Sort currencies by currency name (thanks to strelok1: https://github.com/strelok1).

## [3.10.0] - 2017-09-11
### Uncategorized
- Readded loose keyring label back into the account list.
- Remove cryptonator from chrome permissions.
- Add info on token contract addresses.
- Add validation preventing users from inputting their own addresses as token tracking addresses.
- Added button to reject all transactions (thanks to davidp94! https://github.com/davidp94)

## [3.9.13] - 2017-09-08
### Uncategorized
- Changed the way we initialize the inpage provider to fix a bug affecting some developers.

## [3.9.12] - 2017-09-06
### Uncategorized
- Fix bug that prevented Web3 1.0 compatibility
- Make eth_sign deprecation warning less noisy
- Add useful link to eth_sign deprecation warning.
- Fix bug with network version serialization over synchronous RPC
- Add MetaMask version to state logs.
- Add the total amount of tokens when multiple tokens are added under the token list
- Use HTTPS links for Etherscan.
- Update Support center link to new one with HTTPS.
- Make web3 deprecation notice more useful by linking to a descriptive article.

## [3.9.11] - 2017-08-24
### Uncategorized
- Fix nonce calculation bug that would sometimes generate very wrong nonces.
- Give up resubmitting a transaction after 3500 blocks.

## [3.9.10] - 2017-08-23
### Uncategorized
- Improve nonce calculation, to prevent bug where people are unable to send transactions reliably.
- Remove link to eth-tx-viz from identicons in tx history.

## [3.9.9] - 2017-08-18
### Uncategorized
- Fix bug where some transaction submission errors would show an empty screen.
- Fix bug that could mis-render token balances when very small.
- Fix formatting of eth_sign "Sign Message" view.
- Add deprecation warning to eth_sign "Sign Message" view.

## [3.9.8] - 2017-08-16
### Uncategorized
- Reenable token list.
- Remove default tokens.

## [3.9.7] - 2017-08-15
### Uncategorized
- hotfix - disable token list
- Added a deprecation warning for web3 https://github.com/ethereum/mist/releases/tag/v0.9.0

## [3.9.6] - 2017-08-10
### Uncategorized
- Replace account screen with an account drop-down menu.
- Replace account buttons with a new account-specific drop-down menu.

## [3.9.5] - 2017-08-04
### Uncategorized
- Improved phishing detection configuration update rate

## [3.9.4] - 2017-08-04
### Uncategorized
- Fixed bug that prevented transactions from being rejected.

## [3.9.3] - 2017-08-03
### Uncategorized
- Add support for EGO ujo token
- Continuously update blacklist for known phishing sites in background.
- Automatically detect suspicious URLs too similar to common phishing targets, and blacklist them.

## [3.9.2] - 2017-07-26
### Uncategorized
- Fix bugs that could sometimes result in failed transactions after switching networks.
- Include stack traces in txMeta's to better understand the life cycle of transactions
- Enhance blacklister functionality to include levenshtein logic. (credit to @sogoiii and @409H for their help!)

## [3.9.1] - 2017-07-19
### Uncategorized
- No longer automatically request 1 ropsten ether for the first account in a new vault.
- Now redirects from known malicious sites faster.
- Added a link to our new support page to the help screen.
- Fixed bug where a new transaction would be shown over the current transaction, creating a possible timing attack against user confirmation.
- Fixed bug in nonce tracker where an incorrect nonce would be calculated.
- Lowered minimum gas price to 1 Gwei.

## [3.9.0] - 2017-07-12
### Uncategorized
- Now detects and blocks known phishing sites.

## [3.8.6] - 2017-07-11
### Uncategorized
- Make transaction resubmission more resilient.
- No longer validate nonce client-side in retry loop.
- Fix bug where insufficient balance error was sometimes shown on successful transactions.

## [3.8.5] - 2017-07-08
### Uncategorized
- Fix transaction resubmit logic to fail slightly less eagerly.

## [3.8.4] - 2017-07-07
### Uncategorized
- Improve transaction resubmit logic to fail more eagerly when a user would expect it to.

## [3.8.3] - 2017-07-06
### Uncategorized
- Re-enable default token list.
- Add origin header to dapp-bound requests to allow providers to throttle sites.
- Fix bug that could sometimes resubmit a transaction that had been stalled due to low balance after balance was restored.

## [3.8.2] - 2017-07-03
### Uncategorized
- No longer show network loading indication on config screen, to allow selecting custom RPCs.
- Visually indicate that network spinner is a menu.
- Indicate what network is being searched for when disconnected.

## [3.8.1] - 2017-06-30
### Uncategorized
- Temporarily disabled loading popular tokens by default to improve performance.
- Remove SEND token button until a better token sending form can be built, due to some precision issues.
- Fix precision bug in token balances.
- Cache token symbol and precisions to reduce network load.
- Transpile some newer JavaScript, restores compatibility with some older browsers.

## [3.8.0] - 2017-06-28
### Uncategorized
- No longer stop rebroadcasting transactions
- Add list of popular tokens held to the account detail view.
- Add ability to add Tokens to token list.
- Add a warning to JSON file import.
- Add "send" link to token list, which goes to TokenFactory.
- Fix bug where slowly mined txs would sometimes be incorrectly marked as failed.
- Fix bug where badge count did not reflect personal_sign pending messages.
- Seed word confirmation wording is now scarier.
- Fix error for invalid seed words.
- Prevent users from submitting two duplicate transactions by disabling submit.
- Allow Dapps to specify gas price as hex string.
- Add button for copying state logs to clipboard.

## [3.7.8] - 2017-06-12
### Uncategorized
- Add an `ethereum:` prefix to the QR code address
- The default network on installation is now MainNet
- Fix currency API URL from cryptonator.
- Update gasLimit params with every new block seen.
- Fix ENS resolver symbol UI.

## [3.7.7] - 2017-06-08
### Uncategorized
- Fix bug where metamask would show old data after computer being asleep or disconnected from the internet.

## [3.7.6] - 2017-06-05
### Uncategorized
- Fix bug that prevented publishing contracts.

## [3.7.5] - 2017-06-05
### Uncategorized
- Prevent users from sending to the `0x0` address.
- Provide useful errors when entering bad characters in ENS name.
- Add ability to copy addresses from transaction confirmation view.

## [3.7.4] - 2017-06-02
### Uncategorized
- Fix bug with inflight cache that caused some block lookups to return bad values (affected OasisDex).
- Fixed bug with gas limit calculation that would sometimes create unsubmittable gas limits.

## [3.7.3] - 2017-06-01
### Uncategorized
- Rebuilt to fix cache clearing bug.

## [3.7.2] - 2017-05-31
### Uncategorized
- Now when switching networks sites that use web3 will reload
- Now when switching networks the extension does not restart
- Cleanup decimal bugs in our gas inputs.
- Fix bug where submit button was enabled for invalid gas inputs.
- Now enforce 95% of block's gasLimit to protect users.
- Removing provider-engine from the inpage provider. This fixes some error handling inconsistencies introduced in 3.7.0.
- Added "inflight cache", which prevents identical requests from clogging up the network, dramatically improving ENS performance.
- Fixed bug where filter subscriptions would sometimes fail to unsubscribe.
- Some contracts will now display logos instead of jazzicons.
- Some contracts will now have names displayed in the confirmation view.

## [3.7.0] - 2017-05-23
### Uncategorized
- Add Transaction Number (nonce) to transaction list.
- Label the pending tx icon with a tooltip.
- Fix bug where website filters would pile up and not deallocate when leaving a site.
- Continually resubmit pending txs for a period of time to ensure successful broadcast.
- ENS names will no longer resolve to their owner if no resolver is set. Resolvers must be explicitly set and configured.

## [3.6.5] - 2017-05-17
### Uncategorized
- Fix bug where edited gas parameters would not take effect.
- Trim currency list.
- Enable decimals in our gas prices.
- Fix reset button.
- Fix event filter bug introduced by newer versions of Geth.
- Fix bug where decimals in gas inputs could result in strange values.

## [3.6.4] - 2017-05-09
### Uncategorized
- Fix main-net ENS resolution.

## [3.6.3] - 2017-05-09
### Uncategorized
- Fix bug that could stop newer versions of Geth from working with MetaMask.

## [3.6.2] - 2017-05-08
### Uncategorized
- Input gas price in Gwei.
- Enforce Safe Gas Minimum recommended by EthGasStation.
- Fix bug where block-tracker could stop polling for new blocks.
- Reduce UI size by removing internal web3.
- Fix bug where gas parameters would not properly update on adjustment.

## [3.6.1] - 2017-05-07
### Uncategorized
- Made fox less nosy.
- Fix bug where error was reported in debugger console when Chrome opened a new window.

## [3.6.0] - 2017-04-27
### Uncategorized
- Add Rinkeby Test Network to our network list.

## [3.5.4] - 2017-04-25
### Uncategorized
- Fix occasional nonce tracking issue.
- Fix bug where some events would not be emitted by web3.
- Fix bug where an error would be thrown when composing signatures for networks with large ID values.

## [3.5.3] - 2017-04-24
### Uncategorized
- Popup new transactions in Firefox.
- Fix transition issue from account detail screen.
- Revise buy screen for more modularity.
- Fixed some other small bugs.

## [3.5.2] - 2017-03-28
### Uncategorized
- Fix bug where gas estimate totals were sometimes wrong.
- Add link to Kovan Test Faucet instructions on buy view.
- Inject web3 into loaded iFrames.

## [3.5.1] - 2017-03-27
### Uncategorized
- Fix edge case where users were unable to enable the notice button if notices were short enough to not require a scrollbar.

## [3.5.0] - 2017-03-27
### Uncategorized
- Add better error messages for when a transaction fails on approval
- Allow sending to ENS names in send form on Ropsten.
- Added an address book functionality that remembers the last 15 unique addresses sent to.
- Can now change network to custom RPC URL from lock screen.
- Removed support for old, lightwallet based vault. Users who have not opened app in over a month will need to recover with their seed phrase. This will allow Firefox support sooner.
- Fixed bug where spinner wouldn't disappear on incorrect password submission on seed word reveal.
- Polish the private key UI.
- Enforce minimum values for gas price and gas limit.
- Fix bug where total gas was sometimes not live-updated.
- Fix bug where editing gas value could have some abrupt behaviors (#1233)
- Add Kovan as an option on our network list.
- Fixed bug where transactions on other networks would disappear when submitting a transaction on another network.

## [3.4.0] - 2017-03-08
### Uncategorized
- Add two most recently used custom RPCs to network dropdown menu.
- Add personal_sign method support.
- Add personal_ecRecover method support.
- Add ability to customize gas and gasPrice on the transaction approval screen.
- Increase default gas buffer to 1.5x estimated gas value.

## [3.3.0] - 2017-02-20
### Uncategorized
- net_version has been made synchronous.
- Test suite for migrations expanded.
- Network now changeable from lock screen.
- Improve test coverage of eth.sign behavior, including a code example of verifying a signature.

## [3.2.2] - 2017-02-09
### Uncategorized
- Revert eth.sign behavior to the previous one with a big warning. We will be gradually implementing the new behavior over the coming time. https://github.com/ethereum/wiki/wiki/JSON-RPC#eth_sign
- Improve test coverage of eth.sign behavior, including a code example of verifying a signature.

## [3.2.1] - 2017-02-09
### Uncategorized
- Revert back to old style message signing.
- Fixed some build errors that were causing a variety of bugs.

## [3.2.0] - 2017-02-08
### Uncategorized
- Add ability to import accounts in JSON file format (used by Mist, Geth, MyEtherWallet, and more!)
- Fix unapproved messages not being included in extension badge.
- Fix rendering bug where the Confirm transaction view would let you approve transactions when the account has insufficient balance.

## [3.1.2] - 2017-01-24
### Uncategorized
- Fix "New Account" default keychain

## [3.1.1] - 2017-01-20
### Uncategorized
- Fix HD wallet seed export

## [3.1.0] - 2017-01-18
### Uncategorized
- Add ability to import accounts by private key.
- Fixed bug that returned the wrong transaction hashes on private networks that had not implemented EIP 155 replay protection (like TestRPC).

## [3.0.1] - 2017-01-17
### Uncategorized
- Fixed bug that prevented eth.sign from working.
- Fix the displaying of transactions that have been submitted to the network in Transaction History

## [3.0.0] - 2017-01-16
### Uncategorized
- Fix seed word account generation (https://medium.com/metamask/metamask-3-migration-guide-914b79533cdd#.t4i1qmmsz).
- Fix Bug where you see an empty transaction flash by on the confirm transaction view.
- Create visible difference in transaction history between an approved but not yet included in a block transaction and a transaction who has been confirmed.
- Fix memory leak in RPC Cache
- Override RPC commands eth_syncing and web3_clientVersion
- Remove certain non-essential permissions from certain builds.
- Add a check for when a tx is included in a block.
- Fix bug where browser-solidity would sometimes warn of a contract creation error when there was none.
- Minor modifications to network display.
- Network now displays properly for pending transactions.
- Implement replay attack protections allowed by EIP 155.
- Fix bug where sometimes loading account data would fail by querying a future block.

## [2.14.1] - 2016-12-20
### Uncategorized
- Update Coinbase info. and increase the buy amount to $15
- Fixed ropsten transaction links
- Temporarily disable extension reload detection causing infinite reload bug.
- Implemented basic checking for valid RPC URIs.

## [2.14.0] - 2016-12-16
### Uncategorized
- Removed Morden testnet provider from provider menu.
- Add support for notices.
- Fix broken reload detection.
- Fix transaction forever cached-as-pending bug.

## [2.13.11] - 2016-11-23
### Uncategorized
- Add support for synchronous RPC method "eth_uninstallFilter".
- Forgotten password prompts now send users directly to seed word restoration.

## [2.13.10] - 2016-11-22
### Uncategorized
- Improve gas calculation logic.
- Default to Dapp-specified gas limits for transactions.
- Ropsten networks now properly point to the faucet when attempting to buy ether.
- Ropsten transactions now link to etherscan correctly.

## [2.13.9] - 2016-11-21
### Uncategorized
- Add support for the new, default Ropsten Test Network.
- Fix bug that would cause MetaMask to occasionally lose its StreamProvider connection and drop requests.
- Fix bug that would cause the Custom RPC menu item to not appear when Localhost 8545 was selected.
- Point ropsten faucet button to actual faucet.
- Phase out ethereumjs-util from our encryptor module.

## [2.13.8] - 2016-11-16
### Uncategorized
- Show a warning when a transaction fails during simulation.
- Fix bug where 20% of gas estimate was not being added properly.
- Render error messages in confirmation screen more gracefully.

## [2.13.7] - 2016-11-08
### Uncategorized
- Fix bug where gas estimate would sometimes be very high.
- Increased our gas estimate from 100k gas to 20% of estimate.
- Fix GitHub link on info page to point at current repository.

## [2.13.6] - 2016-10-26
### Uncategorized
- Add a check for improper Transaction data.
- Inject up to date version of web3.js
- Now nicknaming new accounts "Account #" instead of "Wallet #" for clarity.
- Fix bug where custom provider selection could show duplicate items.
- Fix bug where connecting to a local morden node would make two providers appear selected.
- Fix bug that was sometimes preventing transactions from being sent.

## [2.13.5] - 2016-10-18
### Uncategorized
- Increase default max gas to `100000` over the RPC's `estimateGas` response.
- Fix bug where slow-loading dapps would sometimes trigger infinite reload loops.

## [2.13.4] - 2016-10-17
### Uncategorized
- Add custom transaction fee field to send form.
- Fix bug where web3 was being injected into XML files.
- Fix bug where changing network would not reload current Dapps.

## [2.13.3] - 2016-10-05
### Uncategorized
- Fix bug where log queries were filtered out.
- Decreased vault confirmation button font size to help some Linux users who could not see it.
- Made popup a little taller because it would sometimes cut off buttons.
- Fix bug where long account lists would get scrunched instead of scrolling.
- Add legal information to relevant pages.
- Rename UI elements to be more consistent with one another.
- Updated Terms of Service and Usage.
- Prompt users to re-agree to the Terms of Service when they are updated.

## [2.13.2] - 2016-10-04
### Uncategorized
- Fix bug where chosen FIAT exchange rate does no persist when switching networks
- Fix additional parameters that made MetaMask sometimes receive errors from Parity.
- Fix bug where invalid transactions would still open the MetaMask popup.
- Removed hex prefix from private key export, to increase compatibility with Geth, MyEtherWallet, and Jaxx.

## [2.13.1] - 2016-09-23
### Uncategorized
- Fix a bug with estimating gas on Parity
- Show loading indication when selecting ShapeShift as purchasing method.

## [2.13.0] - 2016-09-18
### Uncategorized
- Add Parity compatibility, fixing Geth dependency issues.
- Add a link to the transaction in history that goes to https://metamask.github.io/eth-tx-viz to help visualize transactions and to where they are going.
- Show "Buy Ether" button and warning on tx confirmation when sender balance is insufficient

## [2.12.1] - 2016-09-14
### Uncategorized
- Fixed bug where if you send a transaction from within MetaMask extension the popup notification opens up.
- Fixed bug where some tx errors would block subsequent txs until the plugin was refreshed.

## [2.12.0] - 2016-09-14
### Uncategorized
- Add a QR button to the Account detail screen
- Fixed bug where opening MetaMask could close a non-metamask popup.
- Fixed memory leak that caused occasional crashes.

## [2.11.1] - 2016-09-13
### Uncategorized
- Fix bug that prevented caches from being cleared in Opera.

## [2.11.0] - 2016-09-12
### Uncategorized
- Fix bug where pending transactions from Test net (or other networks) show up In Main net.
- Add fiat conversion values to more views.
- On fresh install, open a new tab with the MetaMask Introduction video. Does not open on update.
- Block negative values from transactions.
- Fixed a memory leak.
- MetaMask logo now renders as super lightweight SVG, improving compatibility and performance.
- Now showing loading indication during vault unlocking, to clarify behavior for users who are experiencing slow unlocks.
- Now only initially creates one wallet when restoring a vault, to reduce some users' confusion.

## [2.10.2] - 2016-09-02
### Uncategorized
- Fix bug where notification popup would not display.

## [2.10.1] - 2016-09-02
### Uncategorized
- Fix bug where provider menu did not allow switching to custom network from a custom network.
- Sending a transaction from within MetaMask no longer triggers a popup.
- The ability to build without livereload features (such as for production) can be enabled with the gulp --disableLiveReload flag.
- Fix Ethereum JSON RPC Filters bug.

## [2.10.0] - 2016-08-29
### Uncategorized
- Changed transaction approval from notifications system to popup system.
- Add a back button to locked screen to allow restoring vault from seed words when password is forgotten.
- Forms now retain their values even when closing the popup and reopening it.
- Fixed a spelling error in provider menu.

## [2.9.2] - 2016-08-24
### Uncategorized
- Fixed shortcut bug from preventing installation.

## [2.9.1] - 2016-08-24
### Uncategorized
- Added static image as fallback for when WebGL isn't supported.
- Transaction history now has a hard limit.
- Added info link on account screen that visits Etherscan.
- Fixed bug where a message signing request would be lost if the vault was locked.
- Added shortcut to open MetaMask (Ctrl+Alt+M or Cmd+Opt/Alt+M)
- Prevent API calls in tests.
- Fixed bug where sign message confirmation would sometimes render blank.

## [2.9.0] - 2016-08-22
### Uncategorized
- Added ShapeShift to the transaction history
- Added affiliate key to Shapeshift requests
- Added feature to reflect current conversion rates of current vault balance.
- Modify balance display logic.

## [2.8.0] - 2016-08-15
### Uncategorized
- Integrate ShapeShift
- Add a form for Coinbase to specify amount to buy
- Fix various typos.
- Make dapp-metamask connection more reliable
- Remove Ethereum Classic from provider menu.

## [2.7.3] - 2016-07-29
### Uncategorized
- Fix bug where changing an account would not update in a live Dapp.

## [2.7.2] - 2016-07-29
### Uncategorized
- Add Ethereum Classic to provider menu
- Fix bug where host store would fail to receive updates.

## [2.7.1] - 2016-07-27
### Uncategorized
- Fix bug where web3 would sometimes not be injected in time for the application.
- Fixed bug where sometimes when opening the plugin, it would not fully open until closing and re-opening.
- Got most functionality working within Firefox (still working on review process before it can be available).
- Fixed menu dropdown bug introduced in Chrome 52.

## [2.7.0] - 2016-07-21
### Uncategorized
- Added a Warning screen about storing ETH
- Add buy Button!
- MetaMask now throws descriptive errors when apps try to use synchronous web3 methods.
- Removed firefox-specific line in manifest.

## [2.6.2] - 2016-07-20
### Uncategorized
- Fixed bug that would prevent the plugin from reopening on the first try after receiving a new transaction while locked.
- Fixed bug that would render 0 ETH as a non-exact amount.

## [2.6.1] - 2016-07-13
### Uncategorized
- Fix tool tips on Eth balance to show the 6 decimals
- Fix rendering of recipient SVG in tx approval notification.
- New vaults now generate only one wallet instead of three.
- Bumped version of web3 provider engine.
- Fixed bug where some lowercase or uppercase addresses were not being recognized as valid.
- Fixed bug where gas cost was misestimated on the tx confirmation view.

## [2.6.0] - 2016-07-11
### Uncategorized
- Fix formatting of ETH balance
- Fix formatting of account details.
- Use web3 minified dist for faster inject times
- Fix issue where dropdowns were not in front of icons.
- Update transaction approval styles.
- Align failed and successful transaction history text.
- Fix issue where large domain names and large transaction values would misalign the transaction history.
- Abbreviate ether balances on transaction details to maintain formatting.
- General code cleanup.

## [2.5.0] - 2016-06-29
### Uncategorized
- Implement new account design.
- Added a network indicator mark in dropdown menu
- Added network name next to network indicator
- Add copy transaction hash button to completed transaction list items.
- Unify wording for transaction approve/reject options on notifications and the extension.
- Fix bug where confirmation view would be shown twice.

## [2.4.5] - 2016-06-29
### Uncategorized
- Fixed bug where MetaMask interfered with PDF loading.
- Moved switch account icon into menu bar.
- Changed status shapes to be a yellow warning sign for failure and ellipsis for pending transactions.
- Now enforce 20 character limit on wallet names.
- Wallet titles are now properly truncated in transaction confirmation.
- Fix formatting on terms & conditions page.
- Now enforce 30 character limit on wallet names.
- Fix out-of-place positioning of pending transaction badges on wallet list.
- Change network status icons to reflect current design.

## [2.4.4] - 2016-06-23
### Uncategorized
- Update web3-stream-provider for batch payload bug fix

## [2.4.3] - 2016-06-23
### Uncategorized
- Remove redundant network option buttons from settings page
- Switch out font family Transat for Montserrat

## [2.4.2] - 2016-06-22
### Uncategorized
- Change out export icon for key.
- Unify copy to clipboard icon
- Fixed eth.sign behavior.
- Fix behavior of batched outbound transactions.

## [2.4.0] - 2016-06-20
### Uncategorized
- Clean up UI.
- Remove nonfunctional QR code button.
- Make network loading indicator clickable to select accessible network.
- Show more characters of addresses when space permits.
- Fixed bug when signing messages under 64 hex characters long.
- Add disclaimer view with placeholder text for first time users.

## [2.3.1] - 2016-06-09
### Uncategorized
- Style up the info page
- Cache identicon images to optimize for long lists of transactions.
- Fix out of gas errors

## [2.3.0] - 2016-06-06
### Uncategorized
- Show network status in title bar
- Added seed word recovery to config screen.
- Clicking network status indicator now reveals a provider menu.

## [2.2.0] - 2016-06-02
### Uncategorized
- Redesigned init, vault create, vault restore and seed confirmation screens.
- Added pending transactions to transaction list on account screen.
- Clicking a pending transaction takes you back to the transaction approval screen.
- Update provider-engine to fix intermittent out of gas errors.

## [2.1.0] - 2016-05-26
### Uncategorized
- Added copy address button to account list.
- Fixed back button on confirm transaction screen.
- Add indication of pending transactions to account list screen.
- Fixed bug where error warning was sometimes not cleared on view transition.
- Updated eth-lightwallet to fix a critical security issue.

## [2.0.0] - 2016-05-23
### Uncategorized
- UI Overhaul per Vlad Todirut's designs.
- Replaced identicons with jazzicons.
- Fixed glitchy transitions.
- Added support for capitalization-based address checksums.
- Send value is no longer limited by javascript number precision, and is always in ETH.
- Added ability to generate new accounts.
- Added ability to locally nickname accounts.

## [1.8.4] - 2016-05-13
### Uncategorized
- Point rpc servers to https endpoints.

## [1.8.3] - 2016-05-12
### Uncategorized
- Bumped web3 to 0.6.0
- Really fixed `eth_syncing` method response.

## [1.8.2] - 2016-05-11
### Uncategorized
- Fixed bug where send view would not load correctly the first time it was visited per account.
- Migrated all users to new scalable backend.
- Fixed `eth_syncing` method response.

## [1.8.1] - 2016-05-10
### Uncategorized
- Initial usage of scalable blockchain backend.
- Made official providers more easily configurable for us internally.

## [1.8.0] - 2016-05-10
### Uncategorized
- Add support for calls to `eth.sign`.
- Moved account exporting within subview of the account detail view.
- Added buttons to the account export process.
- Improved visual appearance of account detail transition where button heights would change.
- Restored back button to account detail view.
- Show transaction list always, never collapsed.
- Changing provider now reloads current Dapps
- Improved appearance of transaction list in account detail view.

## [1.7.0] - 2016-04-29
### Uncategorized
- Account detail view is now the primary view.
- The account detail view now has a "Change acct" button which shows the account list.
- Clicking accounts in the account list now both selects that account and displays that account's detail view.
- Selected account is now persisted between sessions, so the current account stays selected.
- Account icons are now "identicons" (deterministically generated from the address).
- Fixed link to Slack channel.
- Added a context guard for "define" to avoid UMD's exporting themselves to the wrong module system, fixing interference with some websites.
- Transaction list now only shows transactions for the current account.
- Transaction list now only shows transactions for the current network (mainnet, testnet, testrpc).
- Fixed transaction links to etherscan blockchain explorer.
- Fixed some UI transitions that had weird behavior.

## [1.6.0] - 2016-04-22
### Uncategorized
- Pending transactions are now persisted to localStorage and resume even after browser is closed.
- Completed transactions are now persisted and can be displayed via UI.
- Added transaction list to account detail view.
- Fix bug on config screen where current RPC address was always displayed wrong.
- Fixed bug where entering a decimal value when sending a transaction would result in sending the wrong amount.
- Add save button to custom RPC input field.
- Add quick-select button for RPC on `localhost:8545`.
- Improve config view styling.
- Users have been migrated from old test-net RPC to a newer test-net RPC.

## [1.5.1] - 2016-04-15
### Uncategorized
- Corrected text above account list. Selected account is visible to all sites, not just the current domain.
- Merged the UI codebase into the main plugin codebase for simpler maintenance.
- Fix Ether display rounding error. Now rendering to four decimal points.
- Fix some inpage synchronous methods
- Change account rendering to show four decimals and a leading zero.

## [1.5.0] - 2016-04-13
### Uncategorized
- Added ability to send ether.
- Fixed bugs related to using Javascript numbers, which lacked appropriate precision.
- Replaced Etherscan main-net provider with our own production RPC.

## [1.4.0] - 2016-04-08
### Uncategorized
- Removed extra entropy text field for simplified vault creation.
- Now supports exporting an account's private key.
- Unified button and input styles across the app.
- Removed some non-working placeholder UI until it works.
- Fix popup's web3 stream provider
- Temporarily deactivated fauceting indication because it would activate when restoring an empty account.

## [1.3.2] - 2016-04-04
### Uncategorized
- When unlocking, first account is auto-selected.
- When creating a first vault on the test-net, the first account is auto-funded.
- Fixed some styling issues.

## [1.0.0] - 2016-03-25
### Uncategorized
- Made seed word restoring BIP44 compatible.

## [0.14.0] - 2016-03-16
### Uncategorized
- Added the ability to restore accounts from seed words.

[Unreleased]: https://github.com/MetaMask/metamask-extension/compare/v9.6.0...HEAD
[9.6.0]: https://github.com/MetaMask/metamask-extension/compare/v9.5.9...v9.6.0
[9.5.9]: https://github.com/MetaMask/metamask-extension/compare/v9.5.8...v9.5.9
[9.5.8]: https://github.com/MetaMask/metamask-extension/compare/v9.5.7...v9.5.8
[9.5.7]: https://github.com/MetaMask/metamask-extension/compare/v9.5.6...v9.5.7
[9.5.6]: https://github.com/MetaMask/metamask-extension/compare/v9.5.5...v9.5.6
[9.5.5]: https://github.com/MetaMask/metamask-extension/compare/v9.5.4...v9.5.5
[9.5.4]: https://github.com/MetaMask/metamask-extension/compare/v9.5.3...v9.5.4
[9.5.3]: https://github.com/MetaMask/metamask-extension/compare/v9.5.2...v9.5.3
[9.5.2]: https://github.com/MetaMask/metamask-extension/compare/v9.5.1...v9.5.2
[9.5.1]: https://github.com/MetaMask/metamask-extension/compare/v9.5.0...v9.5.1
[9.5.0]: https://github.com/MetaMask/metamask-extension/compare/v9.4.0...v9.5.0
[9.4.0]: https://github.com/MetaMask/metamask-extension/compare/v9.3.0...v9.4.0
[9.3.0]: https://github.com/MetaMask/metamask-extension/compare/v9.2.1...v9.3.0
[9.2.1]: https://github.com/MetaMask/metamask-extension/compare/v9.2.0...v9.2.1
[9.2.0]: https://github.com/MetaMask/metamask-extension/compare/v9.1.1...v9.2.0
[9.1.1]: https://github.com/MetaMask/metamask-extension/compare/v9.1.0...v9.1.1
[9.1.0]: https://github.com/MetaMask/metamask-extension/compare/v9.0.5...v9.1.0
[9.0.5]: https://github.com/MetaMask/metamask-extension/compare/v9.0.4...v9.0.5
[9.0.4]: https://github.com/MetaMask/metamask-extension/compare/v9.0.3...v9.0.4
[9.0.3]: https://github.com/MetaMask/metamask-extension/compare/v9.0.2...v9.0.3
[9.0.2]: https://github.com/MetaMask/metamask-extension/compare/v9.0.1...v9.0.2
[9.0.1]: https://github.com/MetaMask/metamask-extension/compare/v9.0.0...v9.0.1
[9.0.0]: https://github.com/MetaMask/metamask-extension/compare/v8.1.11...v9.0.0
[8.1.11]: https://github.com/MetaMask/metamask-extension/compare/v8.1.10...v8.1.11
[8.1.10]: https://github.com/MetaMask/metamask-extension/compare/v8.1.9...v8.1.10
[8.1.9]: https://github.com/MetaMask/metamask-extension/compare/v8.1.8...v8.1.9
[8.1.8]: https://github.com/MetaMask/metamask-extension/compare/v8.1.7...v8.1.8
[8.1.7]: https://github.com/MetaMask/metamask-extension/compare/v8.1.6...v8.1.7
[8.1.6]: https://github.com/MetaMask/metamask-extension/compare/v8.1.5...v8.1.6
[8.1.5]: https://github.com/MetaMask/metamask-extension/compare/v8.1.4...v8.1.5
[8.1.4]: https://github.com/MetaMask/metamask-extension/compare/v8.1.3...v8.1.4
[8.1.3]: https://github.com/MetaMask/metamask-extension/compare/v8.1.2...v8.1.3
[8.1.2]: https://github.com/MetaMask/metamask-extension/compare/v8.1.1...v8.1.2
[8.1.1]: https://github.com/MetaMask/metamask-extension/compare/v8.1.0...v8.1.1
[8.1.0]: https://github.com/MetaMask/metamask-extension/compare/v8.0.10...v8.1.0
[8.0.10]: https://github.com/MetaMask/metamask-extension/compare/v8.0.9...v8.0.10
[8.0.9]: https://github.com/MetaMask/metamask-extension/compare/v8.0.8...v8.0.9
[8.0.8]: https://github.com/MetaMask/metamask-extension/compare/v8.0.7...v8.0.8
[8.0.7]: https://github.com/MetaMask/metamask-extension/compare/v8.0.6...v8.0.7
[8.0.6]: https://github.com/MetaMask/metamask-extension/compare/v8.0.5...v8.0.6
[8.0.5]: https://github.com/MetaMask/metamask-extension/compare/v8.0.4...v8.0.5
[8.0.4]: https://github.com/MetaMask/metamask-extension/compare/v8.0.3...v8.0.4
[8.0.3]: https://github.com/MetaMask/metamask-extension/compare/v8.0.2...v8.0.3
[8.0.2]: https://github.com/MetaMask/metamask-extension/compare/v8.0.1...v8.0.2
[8.0.1]: https://github.com/MetaMask/metamask-extension/compare/v8.0.0...v8.0.1
[8.0.0]: https://github.com/MetaMask/metamask-extension/compare/v7.7.9...v8.0.0
[7.7.9]: https://github.com/MetaMask/metamask-extension/compare/v7.7.8...v7.7.9
[7.7.8]: https://github.com/MetaMask/metamask-extension/compare/v7.7.7...v7.7.8
[7.7.7]: https://github.com/MetaMask/metamask-extension/compare/v7.7.6...v7.7.7
[7.7.6]: https://github.com/MetaMask/metamask-extension/compare/v7.7.5...v7.7.6
[7.7.5]: https://github.com/MetaMask/metamask-extension/compare/v7.7.4...v7.7.5
[7.7.4]: https://github.com/MetaMask/metamask-extension/compare/v7.7.3...v7.7.4
[7.7.3]: https://github.com/MetaMask/metamask-extension/compare/v7.7.2...v7.7.3
[7.7.2]: https://github.com/MetaMask/metamask-extension/compare/v7.7.1...v7.7.2
[7.7.1]: https://github.com/MetaMask/metamask-extension/compare/v7.7.0...v7.7.1
[7.7.0]: https://github.com/MetaMask/metamask-extension/compare/v7.6.1...v7.7.0
[7.6.1]: https://github.com/MetaMask/metamask-extension/compare/v7.6.0...v7.6.1
[7.6.0]: https://github.com/MetaMask/metamask-extension/compare/v7.5.3...v7.6.0
[7.5.3]: https://github.com/MetaMask/metamask-extension/compare/v7.5.2...v7.5.3
[7.5.2]: https://github.com/MetaMask/metamask-extension/compare/v7.5.1...v7.5.2
[7.5.1]: https://github.com/MetaMask/metamask-extension/compare/v7.5.0...v7.5.1
[7.5.0]: https://github.com/MetaMask/metamask-extension/compare/v7.4.0...v7.5.0
[7.4.0]: https://github.com/MetaMask/metamask-extension/compare/v7.3.1...v7.4.0
[7.3.1]: https://github.com/MetaMask/metamask-extension/compare/v7.3.0...v7.3.1
[7.3.0]: https://github.com/MetaMask/metamask-extension/compare/v7.2.3...v7.3.0
[7.2.3]: https://github.com/MetaMask/metamask-extension/compare/v7.2.2...v7.2.3
[7.2.2]: https://github.com/MetaMask/metamask-extension/compare/v7.2.1...v7.2.2
[7.2.1]: https://github.com/MetaMask/metamask-extension/compare/v7.2.0...v7.2.1
[7.2.0]: https://github.com/MetaMask/metamask-extension/compare/v7.1.1...v7.2.0
[7.1.1]: https://github.com/MetaMask/metamask-extension/compare/v7.1.0...v7.1.1
[7.1.0]: https://github.com/MetaMask/metamask-extension/compare/v7.0.1...v7.1.0
[7.0.1]: https://github.com/MetaMask/metamask-extension/compare/v7.0.0...v7.0.1
[7.0.0]: https://github.com/MetaMask/metamask-extension/compare/v6.7.3...v7.0.0
[6.7.3]: https://github.com/MetaMask/metamask-extension/compare/v6.7.2...v6.7.3
[6.7.2]: https://github.com/MetaMask/metamask-extension/compare/v6.7.1...v6.7.2
[6.7.1]: https://github.com/MetaMask/metamask-extension/compare/v6.7.0...v6.7.1
[6.7.0]: https://github.com/MetaMask/metamask-extension/compare/v6.6.2...v6.7.0
[6.6.2]: https://github.com/MetaMask/metamask-extension/compare/v6.6.1...v6.6.2
[6.6.1]: https://github.com/MetaMask/metamask-extension/compare/v6.6.0...v6.6.1
[6.6.0]: https://github.com/MetaMask/metamask-extension/compare/v6.5.3...v6.6.0
[6.5.3]: https://github.com/MetaMask/metamask-extension/compare/v6.5.2...v6.5.3
[6.5.2]: https://github.com/MetaMask/metamask-extension/compare/v6.5.1...v6.5.2
[6.5.1]: https://github.com/MetaMask/metamask-extension/compare/v6.5.0...v6.5.1
[6.5.0]: https://github.com/MetaMask/metamask-extension/compare/v6.4.1...v6.5.0
[6.4.1]: https://github.com/MetaMask/metamask-extension/compare/v6.4.0...v6.4.1
[6.4.0]: https://github.com/MetaMask/metamask-extension/compare/v6.3.2...v6.4.0
[6.3.2]: https://github.com/MetaMask/metamask-extension/compare/v6.3.1...v6.3.2
[6.3.1]: https://github.com/MetaMask/metamask-extension/compare/v6.3.0...v6.3.1
[6.3.0]: https://github.com/MetaMask/metamask-extension/compare/v6.2.2...v6.3.0
[6.2.2]: https://github.com/MetaMask/metamask-extension/compare/v6.2.1...v6.2.2
[6.2.1]: https://github.com/MetaMask/metamask-extension/compare/v6.2.0...v6.2.1
[6.2.0]: https://github.com/MetaMask/metamask-extension/compare/v6.1.0...v6.2.0
[6.1.0]: https://github.com/MetaMask/metamask-extension/compare/v6.0.1...v6.1.0
[6.0.1]: https://github.com/MetaMask/metamask-extension/compare/v6.0.0...v6.0.1
[6.0.0]: https://github.com/MetaMask/metamask-extension/compare/v5.3.5...v6.0.0
[5.3.5]: https://github.com/MetaMask/metamask-extension/compare/v5.3.4...v5.3.5
[5.3.4]: https://github.com/MetaMask/metamask-extension/compare/v5.3.3...v5.3.4
[5.3.3]: https://github.com/MetaMask/metamask-extension/compare/v5.3.2...v5.3.3
[5.3.2]: https://github.com/MetaMask/metamask-extension/compare/v5.3.1...v5.3.2
[5.3.1]: https://github.com/MetaMask/metamask-extension/compare/v5.3.0...v5.3.1
[5.3.0]: https://github.com/MetaMask/metamask-extension/compare/v5.2.2...v5.3.0
[5.2.2]: https://github.com/MetaMask/metamask-extension/compare/v5.2.1...v5.2.2
[5.2.1]: https://github.com/MetaMask/metamask-extension/compare/v5.2.0...v5.2.1
[5.2.0]: https://github.com/MetaMask/metamask-extension/compare/v5.1.0...v5.2.0
[5.1.0]: https://github.com/MetaMask/metamask-extension/compare/v5.0.4...v5.1.0
[5.0.4]: https://github.com/MetaMask/metamask-extension/compare/v5.0.3...v5.0.4
[5.0.3]: https://github.com/MetaMask/metamask-extension/compare/v5.0.2...v5.0.3
[5.0.2]: https://github.com/MetaMask/metamask-extension/compare/v5.0.1...v5.0.2
[5.0.1]: https://github.com/MetaMask/metamask-extension/compare/v5.0.0...v5.0.1
[5.0.0]: https://github.com/MetaMask/metamask-extension/compare/v4.17.1...v5.0.0
[4.17.1]: https://github.com/MetaMask/metamask-extension/compare/v4.17.0...v4.17.1
[4.17.0]: https://github.com/MetaMask/metamask-extension/compare/v4.16.0...v4.17.0
[4.16.0]: https://github.com/MetaMask/metamask-extension/compare/v4.15.0...v4.16.0
[4.15.0]: https://github.com/MetaMask/metamask-extension/compare/v4.14.0...v4.15.0
[4.14.0]: https://github.com/MetaMask/metamask-extension/compare/v4.13.0...v4.14.0
[4.13.0]: https://github.com/MetaMask/metamask-extension/compare/v4.12.0...v4.13.0
[4.12.0]: https://github.com/MetaMask/metamask-extension/compare/v4.11.1...v4.12.0
[4.11.1]: https://github.com/MetaMask/metamask-extension/compare/v4.11.0...v4.11.1
[4.11.0]: https://github.com/MetaMask/metamask-extension/compare/v4.10.0...v4.11.0
[4.10.0]: https://github.com/MetaMask/metamask-extension/compare/v4.9.3...v4.10.0
[4.9.3]: https://github.com/MetaMask/metamask-extension/compare/v4.9.2...v4.9.3
[4.9.2]: https://github.com/MetaMask/metamask-extension/compare/v4.9.1...v4.9.2
[4.9.1]: https://github.com/MetaMask/metamask-extension/compare/v4.9.0...v4.9.1
[4.9.0]: https://github.com/MetaMask/metamask-extension/compare/v4.8.0...v4.9.0
[4.8.0]: https://github.com/MetaMask/metamask-extension/compare/v4.7.4...v4.8.0
[4.7.4]: https://github.com/MetaMask/metamask-extension/compare/v4.7.3...v4.7.4
[4.7.3]: https://github.com/MetaMask/metamask-extension/compare/v4.7.2...v4.7.3
[4.7.2]: https://github.com/MetaMask/metamask-extension/compare/v4.7.1...v4.7.2
[4.7.1]: https://github.com/MetaMask/metamask-extension/compare/v4.7.0...v4.7.1
[4.7.0]: https://github.com/MetaMask/metamask-extension/compare/v4.6.1...v4.7.0
[4.6.1]: https://github.com/MetaMask/metamask-extension/compare/v4.6.0...v4.6.1
[4.6.0]: https://github.com/MetaMask/metamask-extension/compare/v4.5.5...v4.6.0
[4.5.5]: https://github.com/MetaMask/metamask-extension/compare/v4.5.4...v4.5.5
[4.5.4]: https://github.com/MetaMask/metamask-extension/compare/v4.5.3...v4.5.4
[4.5.3]: https://github.com/MetaMask/metamask-extension/compare/v4.5.2...v4.5.3
[4.5.2]: https://github.com/MetaMask/metamask-extension/compare/v4.5.1...v4.5.2
[4.5.1]: https://github.com/MetaMask/metamask-extension/compare/v4.5.0...v4.5.1
[4.5.0]: https://github.com/MetaMask/metamask-extension/compare/v4.4.0...v4.5.0
[4.4.0]: https://github.com/MetaMask/metamask-extension/compare/v4.3.0...v4.4.0
[4.3.0]: https://github.com/MetaMask/metamask-extension/compare/v4.2.0...v4.3.0
[4.2.0]: https://github.com/MetaMask/metamask-extension/compare/v4.1.3...v4.2.0
[4.1.3]: https://github.com/MetaMask/metamask-extension/compare/v4.1.2...v4.1.3
[4.1.2]: https://github.com/MetaMask/metamask-extension/compare/v4.1.1...v4.1.2
[4.1.1]: https://github.com/MetaMask/metamask-extension/compare/v4.1.0...v4.1.1
[4.1.0]: https://github.com/MetaMask/metamask-extension/compare/v4.0.0...v4.1.0
[4.0.0]: https://github.com/MetaMask/metamask-extension/compare/v3.14.2...v4.0.0
[3.14.2]: https://github.com/MetaMask/metamask-extension/compare/v3.14.1...v3.14.2
[3.14.1]: https://github.com/MetaMask/metamask-extension/compare/v3.14.0...v3.14.1
[3.14.0]: https://github.com/MetaMask/metamask-extension/compare/v3.13.8...v3.14.0
[3.13.8]: https://github.com/MetaMask/metamask-extension/compare/v3.13.7...v3.13.8
[3.13.7]: https://github.com/MetaMask/metamask-extension/compare/v3.13.6...v3.13.7
[3.13.6]: https://github.com/MetaMask/metamask-extension/compare/v3.13.5...v3.13.6
[3.13.5]: https://github.com/MetaMask/metamask-extension/compare/v3.13.4...v3.13.5
[3.13.4]: https://github.com/MetaMask/metamask-extension/compare/v3.13.3...v3.13.4
[3.13.3]: https://github.com/MetaMask/metamask-extension/compare/v3.13.2...v3.13.3
[3.13.2]: https://github.com/MetaMask/metamask-extension/compare/v3.13.1...v3.13.2
[3.13.1]: https://github.com/MetaMask/metamask-extension/compare/v3.13.0...v3.13.1
[3.13.0]: https://github.com/MetaMask/metamask-extension/compare/v3.12.1...v3.13.0
[3.12.1]: https://github.com/MetaMask/metamask-extension/compare/v3.12.0...v3.12.1
[3.12.0]: https://github.com/MetaMask/metamask-extension/compare/v3.11.2...v3.12.0
[3.11.2]: https://github.com/MetaMask/metamask-extension/compare/v3.11.1...v3.11.2
[3.11.1]: https://github.com/MetaMask/metamask-extension/compare/v3.11.0...v3.11.1
[3.11.0]: https://github.com/MetaMask/metamask-extension/compare/v3.10.9...v3.11.0
[3.10.9]: https://github.com/MetaMask/metamask-extension/compare/v3.10.8...v3.10.9
[3.10.8]: https://github.com/MetaMask/metamask-extension/compare/v3.10.7...v3.10.8
[3.10.7]: https://github.com/MetaMask/metamask-extension/compare/v3.10.6...v3.10.7
[3.10.6]: https://github.com/MetaMask/metamask-extension/compare/v3.10.5...v3.10.6
[3.10.5]: https://github.com/MetaMask/metamask-extension/compare/v3.10.4...v3.10.5
[3.10.4]: https://github.com/MetaMask/metamask-extension/compare/v3.10.3...v3.10.4
[3.10.3]: https://github.com/MetaMask/metamask-extension/compare/v3.10.2...v3.10.3
[3.10.2]: https://github.com/MetaMask/metamask-extension/compare/v3.10.1...v3.10.2
[3.10.1]: https://github.com/MetaMask/metamask-extension/compare/v3.10.0...v3.10.1
[3.10.0]: https://github.com/MetaMask/metamask-extension/compare/v3.9.13...v3.10.0
[3.9.13]: https://github.com/MetaMask/metamask-extension/compare/v3.9.12...v3.9.13
[3.9.12]: https://github.com/MetaMask/metamask-extension/compare/v3.9.11...v3.9.12
[3.9.11]: https://github.com/MetaMask/metamask-extension/compare/v3.9.10...v3.9.11
[3.9.10]: https://github.com/MetaMask/metamask-extension/compare/v3.9.9...v3.9.10
[3.9.9]: https://github.com/MetaMask/metamask-extension/compare/v3.9.8...v3.9.9
[3.9.8]: https://github.com/MetaMask/metamask-extension/compare/v3.9.7...v3.9.8
[3.9.7]: https://github.com/MetaMask/metamask-extension/compare/v3.9.6...v3.9.7
[3.9.6]: https://github.com/MetaMask/metamask-extension/compare/v3.9.5...v3.9.6
[3.9.5]: https://github.com/MetaMask/metamask-extension/compare/v3.9.4...v3.9.5
[3.9.4]: https://github.com/MetaMask/metamask-extension/compare/v3.9.3...v3.9.4
[3.9.3]: https://github.com/MetaMask/metamask-extension/compare/v3.9.2...v3.9.3
[3.9.2]: https://github.com/MetaMask/metamask-extension/compare/v3.9.1...v3.9.2
[3.9.1]: https://github.com/MetaMask/metamask-extension/compare/v3.9.0...v3.9.1
[3.9.0]: https://github.com/MetaMask/metamask-extension/compare/v3.8.6...v3.9.0
[3.8.6]: https://github.com/MetaMask/metamask-extension/compare/v3.8.5...v3.8.6
[3.8.5]: https://github.com/MetaMask/metamask-extension/compare/v3.8.4...v3.8.5
[3.8.4]: https://github.com/MetaMask/metamask-extension/compare/v3.8.3...v3.8.4
[3.8.3]: https://github.com/MetaMask/metamask-extension/compare/v3.8.2...v3.8.3
[3.8.2]: https://github.com/MetaMask/metamask-extension/compare/v3.8.1...v3.8.2
[3.8.1]: https://github.com/MetaMask/metamask-extension/compare/v3.8.0...v3.8.1
[3.8.0]: https://github.com/MetaMask/metamask-extension/compare/v3.7.8...v3.8.0
[3.7.8]: https://github.com/MetaMask/metamask-extension/compare/v3.7.7...v3.7.8
[3.7.7]: https://github.com/MetaMask/metamask-extension/compare/v3.7.6...v3.7.7
[3.7.6]: https://github.com/MetaMask/metamask-extension/compare/v3.7.5...v3.7.6
[3.7.5]: https://github.com/MetaMask/metamask-extension/compare/v3.7.4...v3.7.5
[3.7.4]: https://github.com/MetaMask/metamask-extension/compare/v3.7.3...v3.7.4
[3.7.3]: https://github.com/MetaMask/metamask-extension/compare/v3.7.2...v3.7.3
[3.7.2]: https://github.com/MetaMask/metamask-extension/compare/v3.7.0...v3.7.2
[3.7.0]: https://github.com/MetaMask/metamask-extension/compare/v3.6.5...v3.7.0
[3.6.5]: https://github.com/MetaMask/metamask-extension/compare/v3.6.4...v3.6.5
[3.6.4]: https://github.com/MetaMask/metamask-extension/compare/v3.6.3...v3.6.4
[3.6.3]: https://github.com/MetaMask/metamask-extension/compare/v3.6.2...v3.6.3
[3.6.2]: https://github.com/MetaMask/metamask-extension/compare/v3.6.1...v3.6.2
[3.6.1]: https://github.com/MetaMask/metamask-extension/compare/v3.6.0...v3.6.1
[3.6.0]: https://github.com/MetaMask/metamask-extension/compare/v3.5.4...v3.6.0
[3.5.4]: https://github.com/MetaMask/metamask-extension/compare/v3.5.3...v3.5.4
[3.5.3]: https://github.com/MetaMask/metamask-extension/compare/v3.5.2...v3.5.3
[3.5.2]: https://github.com/MetaMask/metamask-extension/compare/v3.5.1...v3.5.2
[3.5.1]: https://github.com/MetaMask/metamask-extension/compare/v3.5.0...v3.5.1
[3.5.0]: https://github.com/MetaMask/metamask-extension/compare/v3.4.0...v3.5.0
[3.4.0]: https://github.com/MetaMask/metamask-extension/compare/v3.3.0...v3.4.0
[3.3.0]: https://github.com/MetaMask/metamask-extension/compare/v3.2.2...v3.3.0
[3.2.2]: https://github.com/MetaMask/metamask-extension/compare/v3.2.1...v3.2.2
[3.2.1]: https://github.com/MetaMask/metamask-extension/compare/v3.2.0...v3.2.1
[3.2.0]: https://github.com/MetaMask/metamask-extension/compare/v3.1.2...v3.2.0
[3.1.2]: https://github.com/MetaMask/metamask-extension/compare/v3.1.1...v3.1.2
[3.1.1]: https://github.com/MetaMask/metamask-extension/compare/v3.1.0...v3.1.1
[3.1.0]: https://github.com/MetaMask/metamask-extension/compare/v3.0.1...v3.1.0
[3.0.1]: https://github.com/MetaMask/metamask-extension/compare/v3.0.0...v3.0.1
[3.0.0]: https://github.com/MetaMask/metamask-extension/compare/v2.14.1...v3.0.0
[2.14.1]: https://github.com/MetaMask/metamask-extension/compare/v2.14.0...v2.14.1
[2.14.0]: https://github.com/MetaMask/metamask-extension/compare/v2.13.11...v2.14.0
[2.13.11]: https://github.com/MetaMask/metamask-extension/compare/v2.13.10...v2.13.11
[2.13.10]: https://github.com/MetaMask/metamask-extension/compare/v2.13.9...v2.13.10
[2.13.9]: https://github.com/MetaMask/metamask-extension/compare/v2.13.8...v2.13.9
[2.13.8]: https://github.com/MetaMask/metamask-extension/compare/v2.13.7...v2.13.8
[2.13.7]: https://github.com/MetaMask/metamask-extension/compare/v2.13.6...v2.13.7
[2.13.6]: https://github.com/MetaMask/metamask-extension/compare/v2.13.5...v2.13.6
[2.13.5]: https://github.com/MetaMask/metamask-extension/compare/v2.13.4...v2.13.5
[2.13.4]: https://github.com/MetaMask/metamask-extension/compare/v2.13.3...v2.13.4
[2.13.3]: https://github.com/MetaMask/metamask-extension/compare/v2.13.2...v2.13.3
[2.13.2]: https://github.com/MetaMask/metamask-extension/compare/v2.13.1...v2.13.2
[2.13.1]: https://github.com/MetaMask/metamask-extension/compare/v2.13.0...v2.13.1
[2.13.0]: https://github.com/MetaMask/metamask-extension/compare/v2.12.1...v2.13.0
[2.12.1]: https://github.com/MetaMask/metamask-extension/compare/v2.12.0...v2.12.1
[2.12.0]: https://github.com/MetaMask/metamask-extension/compare/v2.11.1...v2.12.0
[2.11.1]: https://github.com/MetaMask/metamask-extension/compare/v2.11.0...v2.11.1
[2.11.0]: https://github.com/MetaMask/metamask-extension/compare/v2.10.2...v2.11.0
[2.10.2]: https://github.com/MetaMask/metamask-extension/compare/v2.10.1...v2.10.2
[2.10.1]: https://github.com/MetaMask/metamask-extension/compare/v2.10.0...v2.10.1
[2.10.0]: https://github.com/MetaMask/metamask-extension/compare/v2.9.2...v2.10.0
[2.9.2]: https://github.com/MetaMask/metamask-extension/compare/v2.9.1...v2.9.2
[2.9.1]: https://github.com/MetaMask/metamask-extension/compare/v2.9.0...v2.9.1
[2.9.0]: https://github.com/MetaMask/metamask-extension/compare/v2.8.0...v2.9.0
[2.8.0]: https://github.com/MetaMask/metamask-extension/compare/v2.7.3...v2.8.0
[2.7.3]: https://github.com/MetaMask/metamask-extension/compare/v2.7.2...v2.7.3
[2.7.2]: https://github.com/MetaMask/metamask-extension/compare/v2.7.1...v2.7.2
[2.7.1]: https://github.com/MetaMask/metamask-extension/compare/v2.7.0...v2.7.1
[2.7.0]: https://github.com/MetaMask/metamask-extension/compare/v2.6.2...v2.7.0
[2.6.2]: https://github.com/MetaMask/metamask-extension/compare/v2.6.1...v2.6.2
[2.6.1]: https://github.com/MetaMask/metamask-extension/compare/v2.6.0...v2.6.1
[2.6.0]: https://github.com/MetaMask/metamask-extension/compare/v2.5.0...v2.6.0
[2.5.0]: https://github.com/MetaMask/metamask-extension/compare/v2.4.5...v2.5.0
[2.4.5]: https://github.com/MetaMask/metamask-extension/compare/v2.4.4...v2.4.5
[2.4.4]: https://github.com/MetaMask/metamask-extension/compare/v2.4.3...v2.4.4
[2.4.3]: https://github.com/MetaMask/metamask-extension/compare/v2.4.2...v2.4.3
[2.4.2]: https://github.com/MetaMask/metamask-extension/compare/v2.4.0...v2.4.2
[2.4.0]: https://github.com/MetaMask/metamask-extension/compare/v2.3.1...v2.4.0
[2.3.1]: https://github.com/MetaMask/metamask-extension/compare/v2.3.0...v2.3.1
[2.3.0]: https://github.com/MetaMask/metamask-extension/compare/v2.2.0...v2.3.0
[2.2.0]: https://github.com/MetaMask/metamask-extension/compare/v2.1.0...v2.2.0
[2.1.0]: https://github.com/MetaMask/metamask-extension/compare/v2.0.0...v2.1.0
[2.0.0]: https://github.com/MetaMask/metamask-extension/compare/v1.8.4...v2.0.0
[1.8.4]: https://github.com/MetaMask/metamask-extension/compare/v1.8.3...v1.8.4
[1.8.3]: https://github.com/MetaMask/metamask-extension/compare/v1.8.2...v1.8.3
[1.8.2]: https://github.com/MetaMask/metamask-extension/compare/v1.8.1...v1.8.2
[1.8.1]: https://github.com/MetaMask/metamask-extension/compare/v1.8.0...v1.8.1
[1.8.0]: https://github.com/MetaMask/metamask-extension/compare/v1.7.0...v1.8.0
[1.7.0]: https://github.com/MetaMask/metamask-extension/compare/v1.6.0...v1.7.0
[1.6.0]: https://github.com/MetaMask/metamask-extension/compare/v1.5.1...v1.6.0
[1.5.1]: https://github.com/MetaMask/metamask-extension/compare/v1.5.0...v1.5.1
[1.5.0]: https://github.com/MetaMask/metamask-extension/compare/v1.4.0...v1.5.0
[1.4.0]: https://github.com/MetaMask/metamask-extension/compare/v1.3.2...v1.4.0
[1.3.2]: https://github.com/MetaMask/metamask-extension/compare/v1.0.0...v1.3.2
[1.0.0]: https://github.com/MetaMask/metamask-extension/compare/v0.14.0...v1.0.0
[0.14.0]: https://github.com/MetaMask/metamask-extension/releases/tag/v0.14.0<|MERGE_RESOLUTION|>--- conflicted
+++ resolved
@@ -6,7 +6,6 @@
 
 ## [Unreleased]
 
-<<<<<<< HEAD
 ## [9.6.0]
 ### Added
 - [#10905](https://github.com/MetaMask/metamask-extension/pull/10905): Implemented basic switchEthereumChain feature
@@ -28,11 +27,9 @@
 - [#11115](https://github.com/MetaMask/metamask-extension/pull/11115): Hide basic tab in advanced gas modal for speedup and cancel when on testnets
 - [#11030](https://github.com/MetaMask/metamask-extension/pull/11030): Return a specific error (code 4902) for switchEthereumChain requests for chains that aren't already in the user's wallet.
 - [#11093](https://github.com/MetaMask/metamask-extension/pull/11093): Update all uses of "Seed Phrase" to "Secret Recovery Phrase" 
-=======
 ## [9.5.9]
 ### Added
 - Re-added "Add Ledger Live Support" ([#10293](https://github.com/MetaMask/metamask-extension/pull/10293)), which was reverted in the previous version
->>>>>>> 2bfc3a09
 
 ### Fixed
 - [#11025](https://github.com/MetaMask/metamask-extension/pull/11025): Fixed redirection to the build quotes page from the swaps page when failure has occured
