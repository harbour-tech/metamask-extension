--- conflicted
+++ resolved
@@ -2,11 +2,8 @@
 
 ## Current Master
 
-<<<<<<< HEAD
 - Improve nonce calculation, to prevent bug where people are unable to send transactions reliably.
-=======
 - Remove link to eth-tx-viz from identicons in tx history.
->>>>>>> 86d31694
 
 ## 3.9.9 2017-8-18
 
