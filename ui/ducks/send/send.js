import { createAsyncThunk, createSlice } from '@reduxjs/toolkit';
import abi from 'human-standard-token-abi';
import BigNumber from 'bignumber.js';
import { addHexPrefix } from 'ethereumjs-util';
import { debounce } from 'lodash';
import {
  conversionGreaterThan,
  conversionUtil,
  multiplyCurrencies,
  subtractCurrencies,
} from '../../../shared/modules/conversion.utils';
import { GAS_ESTIMATE_TYPES, GAS_LIMITS } from '../../../shared/constants/gas';
import {
  CONTRACT_ADDRESS_ERROR,
  INSUFFICIENT_FUNDS_ERROR,
  INSUFFICIENT_TOKENS_ERROR,
  INVALID_RECIPIENT_ADDRESS_ERROR,
  INVALID_RECIPIENT_ADDRESS_NOT_ETH_NETWORK_ERROR,
  KNOWN_RECIPIENT_ADDRESS_WARNING,
  MIN_GAS_LIMIT_HEX,
  NEGATIVE_ETH_ERROR,
} from '../../pages/send/send.constants';

import {
  addGasBuffer,
  calcGasTotal,
  generateERC20TransferData,
  generateERC721TransferData,
  getAssetTransferData,
  isBalanceSufficient,
  isTokenBalanceSufficient,
} from '../../pages/send/send.utils';
import {
  getAddressBookEntry,
  getAdvancedInlineGasShown,
  getCurrentChainId,
  getGasPriceInHexWei,
  getIsMainnet,
  getSelectedAddress,
  getTargetAccount,
  getIsNonStandardEthChain,
  checkNetworkAndAccountSupports1559,
  getUseTokenDetection,
  getTokenList,
  getAddressBookEntryOrAccountName,
  getIsMultiLayerFeeNetwork,
  getEnsResolutionByAddress,
} from '../../selectors';
import {
  disconnectGasFeeEstimatePoller,
  displayWarning,
  estimateGas,
  getGasFeeEstimatesAndStartPolling,
  hideLoadingIndication,
  showLoadingIndication,
  updateEditableParams,
  updateTransactionGasFees,
  addPollingTokenToAppState,
  removePollingTokenFromAppState,
  isCollectibleOwner,
  getTokenStandardAndDetails,
  showModal,
  addUnapprovedTransactionAndRouteToConfirmationPage,
  updateTransactionSendFlowHistory,
} from '../../store/actions';
import { setCustomGasLimit } from '../gas/gas.duck';
import {
  QR_CODE_DETECTED,
  SELECTED_ACCOUNT_CHANGED,
  ACCOUNT_CHANGED,
  ADDRESS_BOOK_UPDATED,
  GAS_FEE_ESTIMATES_UPDATED,
} from '../../store/actionConstants';
import {
  calcTokenAmount,
  getTokenAddressParam,
  getTokenValueParam,
} from '../../helpers/utils/token-util';
import {
  checkExistingAddresses,
  isDefaultMetaMaskChain,
  isOriginContractAddress,
  isValidDomainName,
} from '../../helpers/utils/util';
import {
  getGasEstimateType,
  getTokens,
  getUnapprovedTxs,
} from '../metamask/metamask';

import { resetEnsResolution } from '../ens';
import {
  isBurnAddress,
  isValidHexAddress,
  toChecksumHexAddress,
} from '../../../shared/modules/hexstring-utils';
import { sumHexes } from '../../helpers/utils/transactions.util';
import fetchEstimatedL1Fee from '../../helpers/utils/optimism/fetchEstimatedL1Fee';

import { CHAIN_ID_TO_GAS_LIMIT_BUFFER_MAP } from '../../../shared/constants/network';
import { TOKEN_STANDARDS, ETH, GWEI } from '../../helpers/constants/common';
import {
  ASSET_TYPES,
  TRANSACTION_ENVELOPE_TYPES,
  TRANSACTION_TYPES,
} from '../../../shared/constants/transaction';
import { readAddressAsContract } from '../../../shared/modules/contract-utils';
import { INVALID_ASSET_TYPE } from '../../helpers/constants/error-keys';
import { isEqualCaseInsensitive } from '../../../shared/modules/string-utils';
import { getValueFromWeiHex } from '../../helpers/utils/confirm-tx.util';
// typedef import statements
/**
 * @typedef {(
 *  import('immer/dist/internal').WritableDraft<SendState>
 * )} SendStateDraft
 * @typedef {(
 *  import('../../../shared/constants/transaction').AssetTypesString
 * )} AssetTypesString
 * @typedef {(
 *  import( '../../helpers/constants/common').TokenStandardStrings
 * )} TokenStandardStrings
 * @typedef {(
 *  import('../../../shared/constants/transaction').TransactionTypeString
 * )} TransactionTypeString
 * @typedef {(
 *  import('@metamask/controllers').LegacyGasPriceEstimate
 * )} LegacyGasPriceEstimate
 * @typedef {(
 *  import('@metamask/controllers').GasFeeEstimates
 * )} GasFeeEstimates
 * @typedef {(
 *  import('@metamask/controllers').EthGasPriceEstimate
 * )} EthGasPriceEstimate
 * @typedef {(
 *  import('@metamask/controllers').GasEstimateType
 * )} GasEstimateType
 */

const name = 'send';

/**
 * @typedef {Object} SendStateStages
 * @property {'INACTIVE'} INACTIVE - The send state is idle, and hasn't yet
 *  fetched required data for gasPrice and gasLimit estimations, etc.
 * @property {'ADD_RECIPIENT'} ADD_RECIPIENT - The user is selecting which
 *  address to send an asset to.
 * @property {'DRAFT'} DRAFT - The send form is shown for a transaction yet to
 *  be sent to the Transaction Controller.
 * @property {'EDIT'} EDIT - The send form is shown for a transaction already
 *  submitted to the Transaction Controller but not yet confirmed. This happens
 *  when a confirmation is shown for a transaction and the 'edit' button in the
 *  header is clicked.
 */

/**
 * This type will work anywhere you expect a string that can be one of the
 * above Stages
 *
 * @typedef {SendStateStages[keyof SendStateStages]} SendStateStagesStrings
 */

/**
 * The Stages that the send slice can be in
 *
 * @type {SendStateStages}
 */
export const SEND_STAGES = {
  INACTIVE: 'INACTIVE',
  ADD_RECIPIENT: 'ADD_RECIPIENT',
  DRAFT: 'DRAFT',
  EDIT: 'EDIT',
};

/**
 * @typedef {Object} SendStateStatuses
 * @property {'VALID'} VALID - The transaction is valid and can be submitted.
 * @property {'INVALID'} INVALID - The transaction is invalid and cannot be
 *  submitted. There are a number of cases that would result in an invalid
 *  send state:
 *  1. The recipient is not yet defined
 *  2. The amount + gasTotal is greater than the user's balance when sending
 *     native currency
 *  3. The gasTotal is greater than the user's *native* balance
 *  4. The amount of sent asset is greater than the user's *asset* balance
 *  5. Gas price estimates failed to load entirely
 *  6. The gasLimit is less than 21000 (0x5208)
 */

/**
 * This type will work anywhere you expect a string that can be one of the
 * above statuses
<<<<<<< HEAD
 *
 * @typedef {SendStateStatuses[keyof SendStateStatuses]} SendStateStatusStrings
 */

/**
 * The status of the send slice
 *
=======
 *
 * @typedef {SendStateStatuses[keyof SendStateStatuses]} SendStateStatusStrings
 */

/**
 * The status of the send slice
 *
>>>>>>> 2d3f8568
 * @type {SendStateStatuses}
 */
export const SEND_STATUSES = {
  VALID: 'VALID',
  INVALID: 'INVALID',
};

/**
 * @typedef {Object} SendStateGasModes
 * @property {'BASIC'} BASIC - Shows the basic estimate slow/avg/fast buttons
 *  when on mainnet and the metaswaps API request is successful.
 * @property {'INLINE'} INLINE - Shows inline gasLimit/gasPrice fields when on
 *  any other network or metaswaps API fails and we use eth_gasPrice.
 * @property {'CUSTOM'} CUSTOM - Shows GasFeeDisplay component that is a read
 *  only display of the values the user has set in the advanced gas modal
 *  (stored in the gas duck under the customData key).
 */

/**
 * This type will work anywhere you expect a string that can be one of the
 * above gas modes
 *
 * @typedef {SendStateGasModes[keyof SendStateGasModes]} SendStateGasModeStrings
 */

/**
 * Controls what is displayed in the send-gas-row component.
 *
 * @type {SendStateGasModes}
 */
export const GAS_INPUT_MODES = {
  BASIC: 'BASIC',
  INLINE: 'INLINE',
  CUSTOM: 'CUSTOM',
};

/**
 * @typedef {Object} SendStateAmountModes
 * @property {'INPUT'} INPUT - the user provides the amount by typing in the
 *  field.
 * @property {'MAX'} MAX - The user selects the MAX button and amount is
 *  calculated based on balance - (amount + gasTotal).
 */

/**
 * This type will work anywhere you expect a string that can be one of the
 * above gas modes
 *
 * @typedef {SendStateAmountModes[keyof SendStateAmountModes]} SendStateAmountModeStrings
 */

/**
 * The modes that the amount field can be set by
 *
 * @type {SendStateAmountModes}
 */
export const AMOUNT_MODES = {
  INPUT: 'INPUT',
  MAX: 'MAX',
};

/**
 * @typedef {Object} SendStateRecipientModes
 * @property {'MY_ACCOUNTS'} MY_ACCOUNTS - the user is displayed a list of
 *  their own accounts to send to.
 * @property {'CONTACT_LIST'} CONTACT_LIST - The user is displayed a list of
 *  their contacts and addresses they have recently send to.
 */

/**
 * This type will work anywhere you expect a string that can be one of the
 * above recipient modes
 *
 * @typedef {SendStateRecipientModes[keyof SendStateRecipientModes]} SendStateRecipientModeStrings
 */

/**
 * The type of recipient list that is displayed to user
 *
 * @type {SendStateRecipientModes}
 */
export const RECIPIENT_SEARCH_MODES = {
  MY_ACCOUNTS: 'MY_ACCOUNTS',
  CONTACT_LIST: 'CONTACT_LIST',
};

async function estimateGasLimitForSend({
  selectedAddress,
  value,
  gasPrice,
  sendToken,
  to,
  data,
  isNonStandardEthChain,
  chainId,
  gasLimit,
  ...options
}) {
  let isSimpleSendOnNonStandardNetwork = false;

  // blockGasLimit may be a falsy, but defined, value when we receive it from
  // state, so we use logical or to fall back to MIN_GAS_LIMIT_HEX. Some
  // network implementations check the gas parameter supplied to
  // eth_estimateGas for validity. For this reason, we set token sends
  // blockGasLimit default to a higher number. Note that the current gasLimit
  // on a BLOCK is 15,000,000 and will be 30,000,000 on mainnet after London.
  // Meanwhile, MIN_GAS_LIMIT_HEX is 0x5208.
  let blockGasLimit = MIN_GAS_LIMIT_HEX;
  if (options.blockGasLimit) {
    blockGasLimit = options.blockGasLimit;
  } else if (sendToken) {
    blockGasLimit = GAS_LIMITS.BASE_TOKEN_ESTIMATE;
  }

  // The parameters below will be sent to our background process to estimate
  // how much gas will be used for a transaction. That background process is
  // located in tx-gas-utils.js in the transaction controller folder.
  const paramsForGasEstimate = { from: selectedAddress, value, gasPrice };

  if (sendToken) {
    if (!to) {
      // if no to address is provided, we cannot generate the token transfer
      // hexData. hexData in a transaction largely dictates how much gas will
      // be consumed by a transaction. We must use our best guess, which is
      // represented in the gas shared constants.
      return GAS_LIMITS.BASE_TOKEN_ESTIMATE;
    }
    paramsForGasEstimate.value = '0x0';

    // We have to generate the erc20/erc721 contract call to transfer tokens in
    // order to get a proper estimate for gasLimit.
    paramsForGasEstimate.data = getAssetTransferData({
      sendToken,
      fromAddress: selectedAddress,
      toAddress: to,
      amount: value,
    });

    paramsForGasEstimate.to = sendToken.address;
  } else {
    if (!data) {
      // eth.getCode will return the compiled smart contract code at the
      // address. If this returns 0x, 0x0 or a nullish value then the address
      // is an externally owned account (NOT a contract account). For these
      // types of transactions the gasLimit will always be 21,000 or 0x5208
      const { isContractAddress } = to
        ? await readAddressAsContract(global.eth, to)
        : {};
      if (!isContractAddress && !isNonStandardEthChain) {
        return GAS_LIMITS.SIMPLE;
      } else if (!isContractAddress && isNonStandardEthChain) {
        isSimpleSendOnNonStandardNetwork = true;
      }
    }

    paramsForGasEstimate.data = data;

    if (to) {
      paramsForGasEstimate.to = to;
    }

    if (!value || value === '0') {
      // TODO: Figure out what's going on here. According to eth_estimateGas
      // docs this value can be zero, or undefined, yet we are setting it to a
      // value here when the value is undefined or zero. For more context:
      // https://github.com/MetaMask/metamask-extension/pull/6195
      paramsForGasEstimate.value = '0xff';
    }
  }

  if (!isSimpleSendOnNonStandardNetwork) {
    // If we do not yet have a gasLimit, we must call into our background
    // process to get an estimate for gasLimit based on known parameters.

    paramsForGasEstimate.gas = addHexPrefix(
      multiplyCurrencies(blockGasLimit, 0.95, {
        multiplicandBase: 16,
        multiplierBase: 10,
        roundDown: '0',
        toNumericBase: 'hex',
      }),
    );
  }

  // The buffer multipler reduces transaction failures by ensuring that the
  // estimated gas is always sufficient. Without the multiplier, estimates
  // for contract interactions can become inaccurate over time. This is because
  // gas estimation is non-deterministic. The gas required for the exact same
  // transaction call can change based on state of a contract or changes in the
  // contracts environment (blockchain data or contracts it interacts with).
  // Applying the 1.5 buffer has proven to be a useful guard against this non-
  // deterministic behaviour.
  //
  // Gas estimation of simple sends should, however, be deterministic. As such
  // no buffer is needed in those cases.
  let bufferMultiplier = 1.5;
  if (isSimpleSendOnNonStandardNetwork) {
    bufferMultiplier = 1;
  } else if (CHAIN_ID_TO_GAS_LIMIT_BUFFER_MAP[chainId]) {
    bufferMultiplier = CHAIN_ID_TO_GAS_LIMIT_BUFFER_MAP[chainId];
  }

  try {
    // call into the background process that will simulate transaction
    // execution on the node and return an estimate of gasLimit
    const estimatedGasLimit = await estimateGas(paramsForGasEstimate);
    const estimateWithBuffer = addGasBuffer(
      estimatedGasLimit,
      blockGasLimit,
      bufferMultiplier,
    );
    return addHexPrefix(estimateWithBuffer);
  } catch (error) {
    const simulationFailed =
      error.message.includes('Transaction execution error.') ||
      error.message.includes(
        'gas required exceeds allowance or always failing transaction',
      ) ||
      (CHAIN_ID_TO_GAS_LIMIT_BUFFER_MAP[chainId] &&
        error.message.includes('gas required exceeds allowance'));
    if (simulationFailed) {
      const estimateWithBuffer = addGasBuffer(
        paramsForGasEstimate?.gas ?? gasLimit,
        blockGasLimit,
        bufferMultiplier,
      );
      return addHexPrefix(estimateWithBuffer);
    }
    throw error;
  }
}

export async function getERC20Balance(token, accountAddress) {
  const contract = global.eth.contract(abi).at(token.address);
  const usersToken = (await contract.balanceOf(accountAddress)) ?? null;
  if (!usersToken) {
    return '0x0';
  }
  const amount = calcTokenAmount(
    usersToken.balance.toString(),
    token.decimals,
  ).toString(16);
  return addHexPrefix(amount);
}

// After modification of specific fields in specific circumstances we must
// recompute the gasLimit estimate to be as accurate as possible. the cases
// that necessitate this logic are listed below:
// 1. when the amount sent changes when sending a token due to the amount being
//    part of the hex encoded data property of the transaction.
// 2. when updating the data property while sending NATIVE currency (ex: ETH)
//    because the data parameter defines function calls that the EVM will have
//    to execute which is where a large chunk of gas is potentially consumed.
// 3. when the recipient changes while sending a token due to the recipient's
//    address being included in the hex encoded data property of the
//    transaction
// 4. when the asset being sent changes due to the contract address and details
//    of the token being included in the hex encoded data property of the
//    transaction. If switching to NATIVE currency (ex: ETH), the gasLimit will
//    change due to hex data being removed (unless supplied by user).
// This method computes the gasLimit estimate which is written to state in an
// action handler in extraReducers.
export const computeEstimatedGasLimit = createAsyncThunk(
  'send/computeEstimatedGasLimit',
  async (_, thunkApi) => {
    const state = thunkApi.getState();
    const { send, metamask } = state;
    const unapprovedTxs = getUnapprovedTxs(state);
    const isMultiLayerFeeNetwork = getIsMultiLayerFeeNetwork(state);
    const transaction = unapprovedTxs[send.id];
    const isNonStandardEthChain = getIsNonStandardEthChain(state);
    const chainId = getCurrentChainId(state);

    let layer1GasTotal;
    if (isMultiLayerFeeNetwork) {
      layer1GasTotal = await fetchEstimatedL1Fee(global.eth, {
        txParams: {
          gasPrice: send.gas.gasPrice,
          gas: send.gas.gasLimit,
          to: send.recipient.address?.toLowerCase(),
          value:
            send.amount.mode === 'MAX'
              ? send.account.balance
              : send.amount.value,
          from: send.account.address,
          data: send.userInputHexData,
          type: '0x0',
        },
      });
    }

    if (
      send.stage !== SEND_STAGES.EDIT ||
      !transaction.dappSuggestedGasFees?.gas ||
      !transaction.userEditedGasLimit
    ) {
      const gasLimit = await estimateGasLimitForSend({
        gasPrice: send.gas.gasPrice,
        blockGasLimit: metamask.currentBlockGasLimit,
        selectedAddress: metamask.selectedAddress,
        sendToken: send.asset.details,
        to: send.recipient.address?.toLowerCase(),
        value: send.amount.value,
        data: send.userInputHexData,
        isNonStandardEthChain,
        chainId,
        gasLimit: send.gas.gasLimit,
      });
      await thunkApi.dispatch(setCustomGasLimit(gasLimit));
      return {
        gasLimit,
        layer1GasTotal,
      };
    }
    return null;
  },
);

/**
 * This method is used to keep the original logic from the gas.duck.js file
 * after receiving a gasPrice from eth_gasPrice. First, the returned gasPrice
 * was converted to GWEI, then it was converted to a Number, then in the send
 * duck (here) we would use getGasPriceInHexWei to get back to hexWei. Now that
 * we receive a GWEI estimate from the controller, we still need to do this
 * weird conversion to get the proper rounding.
 *
 * @param {string} gasPriceEstimate
 * @returns {string}
 */
function getRoundedGasPrice(gasPriceEstimate) {
  const gasPriceInDecGwei = conversionUtil(gasPriceEstimate, {
    numberOfDecimals: 9,
    toDenomination: GWEI,
    fromNumericBase: 'dec',
    toNumericBase: 'dec',
    fromCurrency: ETH,
    fromDenomination: GWEI,
  });
  const gasPriceAsNumber = Number(gasPriceInDecGwei);
  return getGasPriceInHexWei(gasPriceAsNumber);
}

/**
 * Responsible for initializing required state for the send slice.
 * This method is dispatched from the send page in the componentDidMount
 * method. It is also dispatched anytime the network changes to ensure that
 * the slice remains valid with changing token and account balances. To do so
 * it keys into state to get necessary values and computes a starting point for
 * the send slice. It returns the values that might change from this action and
 * those values are written to the slice in the `initializeSendState.fulfilled`
 * action handler.
 */
export const initializeSendState = createAsyncThunk(
  'send/initializeSendState',
  async (_, thunkApi) => {
    const state = thunkApi.getState();
    const isNonStandardEthChain = getIsNonStandardEthChain(state);
    const chainId = getCurrentChainId(state);
    const eip1559support = checkNetworkAndAccountSupports1559(state);
    const {
      send: { asset, stage, recipient, amount, userInputHexData },
      metamask,
    } = state;

    // First determine the correct from address. For new sends this is always
    // the currently selected account and switching accounts switches the from
    // address. If editing an existing transaction (by clicking 'edit' on the
    // send page), the fromAddress is always the address from the txParams.
    const fromAddress =
      stage === SEND_STAGES.EDIT
        ? state.send.account.address
        : metamask.selectedAddress;
    // We need the account's balance which is calculated from cachedBalances in
    // the getMetaMaskAccounts selector. getTargetAccount consumes this
    // selector and returns the account at the specified address.
    const account = getTargetAccount(state, fromAddress);

    // Default gasPrice to 1 gwei if all estimation fails, this is only used
    // for gasLimit estimation and won't be set directly in state. Instead, we
    // will return the gasFeeEstimates and gasEstimateType so that the reducer
    // can set the appropriate gas fees in state.
    let gasPrice = '0x1';
    let gasEstimatePollToken = null;

    // Instruct the background process that polling for gas prices should begin
    gasEstimatePollToken = await getGasFeeEstimatesAndStartPolling();

    addPollingTokenToAppState(gasEstimatePollToken);

    const {
      metamask: { gasFeeEstimates, gasEstimateType },
    } = thunkApi.getState();

    // Because we are only interested in getting a gasLimit estimation we only
    // need to worry about gasPrice. So we use maxFeePerGas as gasPrice if we
    // have a fee market estimation.
    if (gasEstimateType === GAS_ESTIMATE_TYPES.LEGACY) {
      gasPrice = getGasPriceInHexWei(gasFeeEstimates.medium);
    } else if (gasEstimateType === GAS_ESTIMATE_TYPES.ETH_GASPRICE) {
      gasPrice = getRoundedGasPrice(gasFeeEstimates.gasPrice);
    } else if (gasEstimateType === GAS_ESTIMATE_TYPES.FEE_MARKET) {
      gasPrice = getGasPriceInHexWei(
        gasFeeEstimates.medium.suggestedMaxFeePerGas,
      );
    } else {
      gasPrice = gasFeeEstimates.gasPrice
        ? getRoundedGasPrice(gasFeeEstimates.gasPrice)
        : '0x0';
    }

    // Set a basic gasLimit in the event that other estimation fails
    let gasLimit =
      asset.type === ASSET_TYPES.TOKEN || asset.type === ASSET_TYPES.COLLECTIBLE
        ? GAS_LIMITS.BASE_TOKEN_ESTIMATE
        : GAS_LIMITS.SIMPLE;
    if (
      gasEstimateType !== GAS_ESTIMATE_TYPES.NONE &&
      stage !== SEND_STAGES.EDIT &&
      recipient.address
    ) {
      // Run our estimateGasLimit logic to get a more accurate estimation of
      // required gas. If this value isn't nullish, set it as the new gasLimit
      const estimatedGasLimit = await estimateGasLimitForSend({
        gasPrice,
        blockGasLimit: metamask.currentBlockGasLimit,
        selectedAddress: fromAddress,
        sendToken: asset.details,
        to: recipient.address.toLowerCase(),
        value: amount.value,
        data: userInputHexData,
        isNonStandardEthChain,
        chainId,
      });
      gasLimit = estimatedGasLimit || gasLimit;
    }
    // We have to keep the gas slice in sync with the send slice state
    // so that it'll be initialized correctly if the gas modal is opened.
    await thunkApi.dispatch(setCustomGasLimit(gasLimit));
    // We must determine the balance of the asset that the transaction will be
    // sending. This is done by referencing the native balance on the account
    // for native assets, and calling the balanceOf method on the ERC20
    // contract for token sends.
    let { balance } = account;
    if (asset.type === ASSET_TYPES.TOKEN) {
      if (asset.details === null) {
        // If we're sending a token but details have not been provided we must
        // abort and set the send slice into invalid status.
        throw new Error(
          'Send slice initialized as token send without token details',
        );
      }
      balance = await getERC20Balance(asset.details, fromAddress);
    }

    if (asset.type === ASSET_TYPES.COLLECTIBLE) {
      if (asset.details === null) {
        // If we're sending a collectible but details have not been provided we must
        // abort and set the send slice into invalid status.
        throw new Error(
          'Send slice initialized as collectibles send without token details',
        );
      }
      balance = '0x1';
    }
    return {
      address: fromAddress,
      nativeBalance: account.balance,
      assetBalance: balance,
      chainId: getCurrentChainId(state),
      tokens: getTokens(state),
      gasFeeEstimates,
      gasEstimateType,
      gasLimit,
      gasTotal: addHexPrefix(calcGasTotal(gasLimit, gasPrice)),
      gasEstimatePollToken,
      eip1559support,
      useTokenDetection: getUseTokenDetection(state),
      tokenAddressList: Object.keys(getTokenList(state)),
    };
  },
);

/**
 * @typedef {Object} SendState
 * @property {string} [id] - The id of a transaction that is being edited
 * @property {SendStateStagesStrings} stage - The stage of the send flow that
 *  the user has progressed to. Defaults to 'INACTIVE' which results in the
 *  send screen not being shown.
 * @property {SendStateStatusStrings} status - The status of the send slice
 *  which will be either 'VALID' or 'INVALID'
 * @property {string} transactionType - Determines type of transaction being
 *  sent, defaulted to 0x0 (legacy).
 * @property {boolean} eip1559support - tracks whether the current network
 *  supports EIP 1559 transactions.
 * @property {Object} account - Details about the user's account.
 * @property {string} [account.address] - from account address, defaults to
 *  selected account. will be the account the original transaction was sent
 *  from in the case of the EDIT stage.
 * @property {string} [account.balance] - Hex string representing the balance
 *  of the from account.
 * @property {string} [userInputHexData] - When a user has enabled custom hex
 *  data field in advanced options, they can supply data to the field which is
 *  stored under this key.
 * @property {Object} gas - Details about the current gas settings
 * @property {boolean} gas.isGasEstimateLoading - Indicates whether the gas
 *  estimate is loading.
 * @property {string} [gas.gasEstimatePollToken] - String token identifying a
 *  listener for polling on the gasFeeController
 * @property {boolean} gas.isCustomGasSet - true if the user set custom gas in
 *  the custom gas modal
 * @property {string} gas.gasLimit - maximum gas needed for tx.
 * @property {string} gas.gasPrice - price in wei to pay per gas.
 * @property {string} gas.maxFeePerGas - Maximum price in wei to pay per gas.
 * @property {string} gas.maxPriorityFeePerGas - Maximum priority fee in wei to
 *  pay per gas.
 * @property {string} gas.gasPriceEstimate - Expected price in wei necessary to
 *  pay per gas used for a transaction to be included in a reasonable timeframe.
 *  Comes from the GasFeeController.
 * @property {string} gas.gasTotal - maximum total price in wei to pay.
 * @property {string} gas.minimumGasLimit - minimum supported gasLimit.
 * @property {string} [gas.error] - error to display for gas fields.
 * @property {Object} amount - An object containing information about the
 *  amount of currency to send.
 * @property {SendStateAmountModeStrings} amount.mode - Describe whether the
 *  user has manually input an amount or if they have selected max to send the
 *  maximum amount of the selected currency.
 * @property {string} amount.value - A hex string representing the amount of
 *  the selected currency to send.
 * @property {string} [amount.error] - Error to display for the amount field.
 * @property {Object} asset - An object that describes the asset that the user
 *  has selected to send.
 * @property {AssetTypesString} asset.type - The type of asset that the user
 *  is attempting to send. Defaults to 'NATIVE' which represents the native
 *  asset of the chain. Can also be 'TOKEN' or 'COLLECTIBLE'.
 * @property {string} asset.balance - A hex string representing the balance
 *  that the user holds of the asset that they are attempting to send.
 * @property {Object} [asset.details] - An object that describes the selected
 *  asset in the case that the user is sending a token or collectibe. Will be
 *  null when asset.type is 'NATIVE'.
 * @property {string} [asset.details.address] - The address of the selected
 *  'TOKEN' or 'COLLECTIBLE' contract.
 * @property {string} [asset.details.symbol] - The symbol of the selected
 *  asset.
 * @property {number} [asset.details.decimals] - The number of decimals of the
 *  selected 'TOKEN' asset.
 * @property {number} [asset.details.tokenId] - The id of the selected
 *  'COLLECTIBLE' asset.
 * @property {TokenStandardStrings} [asset.details.standard] - The standard
 *  of the selected 'TOKEN' or 'COLLECTIBLE' asset.
 * @property {boolean} [asset.details.isERC721] - True when the asset is a
 *  ERC721 token.
 * @property {string} [asset.error] - Error to display when there is an issue
 *  with the asset.
 * @property {Object} recipient - An object that describes the intended
 *  recipient of the transaction.
 * @property {SendStateRecipientModeStrings} recipient.mode - Describes which
 *  list of recipients the user is shown on the add recipient screen. When this
 *  key is set to 'MY_ACCOUNTS' the user is shown the list of accounts they
 *  own. When it is 'CONTACT_LIST' the user is shown the list of contacts they
 *  have saved in MetaMask and any addresses they have recently sent to.
 * @property {string} recipient.address - The fully qualified address of the
 *  recipient. This is set after the recipient.userInput is validated, the
 *  userInput field is quickly updated to avoid delay between keystrokes and
 *  seeing the input field updated. After a debounc the address typed is
 *  validated and then the address field is updated. The address field is also
 *  set when the user selects a contact or account from the list, or an ENS
 *  resolution when typing ENS names.
 * @property {string} recipient.userInput - The user input of the recipient
 *  which is updated quickly to avoid delays in the UI reflecting manual entry
 *  of addresses.
 * @property {string} recipient.nickname - The nickname that the user has added
 *  to their address book for the recipient.address.
 * @property {string} [recipient.error] - Error to display on the address field.
 * @property {string} [recipient.warning] - Warning to display on the address
 *  field.
 * @property {Object} multiLayerFees - An object containing attributes for use
 *  on chains that have layer 1 and layer 2 fees to consider for gas
 *  calculations.
 * @property {string} multiLayerFees.layer1GasTotal -  Layer 1 gas fee total on
 *  multi-layer fee networks
 * @property {Array<{event: string, timestamp: number}>} history - An array of
 *  entries that describe the user's journey through the send flow. This is
 *  sent to the controller for attaching to state logs for troubleshooting and
 *  support.
 */

/**
 * @type {SendState}
 */
export const initialState = {
  id: null,
  stage: SEND_STAGES.INACTIVE,
  status: SEND_STATUSES.VALID,
  transactionType: TRANSACTION_ENVELOPE_TYPES.LEGACY,
  eip1559support: false,
  account: {
    address: null,
    balance: '0x0',
  },
  userInputHexData: null,
  gas: {
    isGasEstimateLoading: true,
    gasEstimatePollToken: null,
    isCustomGasSet: false,
    gasLimit: '0x0',
    gasPrice: '0x0',
    maxFeePerGas: '0x0',
    maxPriorityFeePerGas: '0x0',
    gasPriceEstimate: '0x0',
    gasTotal: '0x0',
    minimumGasLimit: GAS_LIMITS.SIMPLE,
    error: null,
  },
  amount: {
    mode: AMOUNT_MODES.INPUT,
    value: '0x0',
    error: null,
  },
  asset: {
    type: ASSET_TYPES.NATIVE,
    balance: '0x0',
    details: null,
    error: null,
  },
  recipient: {
    mode: RECIPIENT_SEARCH_MODES.CONTACT_LIST,
    userInput: '',
    address: '',
    nickname: '',
    error: null,
    warning: null,
  },
  multiLayerFees: {
    layer1GasTotal: '0x0',
  },
  history: [],
};

/**
 * Generates a txParams from the send slice.
 *
 * @param {SendState} state - the Send slice state
 * @returns {import(
 *  '../../../shared/constants/transaction'
 * ).TxParams} A txParams object that can be used to create a transaction or
 *  update an existing transaction.
 */
function generateTransactionParams(state) {
  const txParams = {
    from: state.account.address,
    // gasLimit always needs to be set regardless of the asset being sent
    // or the type of transaction.
    gas: state.gas.gasLimit,
  };
  switch (state.asset.type) {
    case ASSET_TYPES.TOKEN:
      // When sending a token the to address is the contract address of
      // the token being sent. The value is set to '0x0' and the data
      // is generated from the recipient address, token being sent and
      // amount.
      txParams.to = state.asset.details.address;
      txParams.value = '0x0';
      txParams.data = generateERC20TransferData({
        toAddress: state.recipient.address,
        amount: state.amount.value,
        sendToken: state.asset.details,
      });
      break;
    case ASSET_TYPES.COLLECTIBLE:
      // When sending a token the to address is the contract address of
      // the token being sent. The value is set to '0x0' and the data
      // is generated from the recipient address, token being sent and
      // amount.
      txParams.to = state.asset.details.address;
      txParams.value = '0x0';
      txParams.data = generateERC721TransferData({
        toAddress: state.recipient.address,
        fromAddress: state.account.address,
        tokenId: state.asset.details.tokenId,
      });
      break;
    case ASSET_TYPES.NATIVE:
    default:
      // When sending native currency the to and value fields use the
      // recipient and amount values and the data key is either null or
      // populated with the user input provided in hex field.
      txParams.to = state.recipient.address;
      txParams.value = state.amount.value;
      txParams.data = state.userInputHexData ?? undefined;
  }

  // We need to make sure that we only include the right gas fee fields
  // based on the type of transaction the network supports. We will also set
  // the type param here.
  if (state.eip1559support) {
    txParams.type = TRANSACTION_ENVELOPE_TYPES.FEE_MARKET;

    txParams.maxFeePerGas = state.gas.maxFeePerGas;
    txParams.maxPriorityFeePerGas = state.gas.maxPriorityFeePerGas;

    if (!txParams.maxFeePerGas || txParams.maxFeePerGas === '0x0') {
      txParams.maxFeePerGas = state.gas.gasPrice;
    }

    if (
      !txParams.maxPriorityFeePerGas ||
      txParams.maxPriorityFeePerGas === '0x0'
    ) {
      txParams.maxPriorityFeePerGas = txParams.maxFeePerGas;
    }
  } else {
    txParams.gasPrice = state.gas.gasPrice;
    txParams.type = TRANSACTION_ENVELOPE_TYPES.LEGACY;
  }

  return txParams;
}

const slice = createSlice({
  name,
  initialState,
  reducers: {
    addHistoryEntry: (state, action) => {
      state.history.push({
        entry: action.payload,
        timestamp: Date.now(),
      });
    },
    /**
     * update current amount.value in state and run post update validation of
     * the amount field and the send state.
     *
     * @param {SendStateDraft} state - A writable draft of the send state to be
     *  updated.
     * @param {import('@reduxjs/toolkit').PayloadAction<string>} action - The
     *  hex string to be set as the amount value.
     */
    updateSendAmount: (state, action) => {
      state.amount.value = addHexPrefix(action.payload);
      // Once amount has changed, validate the field
      slice.caseReducers.validateAmountField(state);
      if (state.asset.type === ASSET_TYPES.NATIVE) {
        // if sending the native asset the amount being sent will impact the
        // gas field as well because the gas validation takes into
        // consideration the available balance minus amount sent before
        // checking if there is enough left to cover the gas fee.
        slice.caseReducers.validateGasField(state);
      }
      // validate send state
      slice.caseReducers.validateSendState(state);
    },
    /**
     * computes the maximum amount of asset that can be sent and then calls
     * the updateSendAmount action above with the computed value, which will
     * revalidate the field and form.
     *
     * @param {SendStateDraft} state - A writable draft of the send state to be
     *  updated.
     */
    updateAmountToMax: (state) => {
      let amount = '0x0';
      if (state.asset.type === ASSET_TYPES.TOKEN) {
        const decimals = state.asset.details?.decimals ?? 0;
        const multiplier = Math.pow(10, Number(decimals));

        amount = multiplyCurrencies(state.asset.balance, multiplier, {
          toNumericBase: 'hex',
          multiplicandBase: 16,
          multiplierBase: 10,
        });
      } else {
        const _gasTotal = sumHexes(
          state.gas.gasTotal || '0x0',
          state.multiLayerFees?.layer1GasTotal || '0x0',
        );
        amount = subtractCurrencies(
          addHexPrefix(state.asset.balance),
          addHexPrefix(_gasTotal),
          {
            toNumericBase: 'hex',
            aBase: 16,
            bBase: 16,
          },
        );
      }
      slice.caseReducers.updateSendAmount(state, {
        payload: amount,
      });
    },
    /**
     * updates the userInputHexData state key
     *
     * @param {SendStateDraft} state - A writable draft of the send state to be
     *  updated.
     * @param {import('@reduxjs/toolkit').PayloadAction<string>} action - The
     *  hex string to be set as the userInputHexData value.
     */
    updateUserInputHexData: (state, action) => {
      state.userInputHexData = action.payload;
    },
    /**
     * Transaction details of a previously created transaction that the user
     * has selected to edit.
     *
     * @typedef {Object} EditTransactionPayload
     * @property {string} gasLimit - The hex string maximum gas to use.
     * @property {string} gasPrice - The amount in wei to pay for gas, in hex
     *  format.
     * @property {string} amount - The amount of the currency to send, in hex
     *  format.
     * @property {string} address - The address to send the transaction to.
     * @property {string} [nickname] - The nickname the user has associated
     *  with the address in their contact book.
     * @property {string} id - The id of the transaction in the
     *  TransactionController state[
     * @property {string} from - the address that the user is sending from
     * @property {string} [data] - The hex data that describes the transaction.
     *  Used primarily for contract interactions, like token sends, but can
     *  also be provided by the user.
     */
    /**
     * Initiates the edit transaction flow by setting the stage to 'EDIT' and
     * then pulling the details of the previously submitted transaction from
     * the action payload.
     *
     * @param {SendStateDraft} state - A writable draft of the send state to be
     *  updated.
     * @param {import(
     *  '@reduxjs/toolkit'
     * ).PayloadAction<EditTransactionPayload>} action - The details of the
     *  transaction to be edited.
     */
    editTransaction: (state, action) => {
      state.stage = SEND_STAGES.EDIT;
      state.gas.gasLimit = action.payload.gasLimit;
      state.gas.gasPrice = action.payload.gasPrice;
      state.amount.value = action.payload.amount;
      state.gas.error = null;
      state.amount.error = null;
      state.asset.error = null;
      state.recipient.address = action.payload.address;
      state.recipient.nickname = action.payload.nickname;
      state.id = action.payload.id;
      state.account.address = action.payload.from;
      state.userInputHexData = action.payload.data;
    },
    /**
     * gasTotal is computed based on gasPrice and gasLimit and set in state
     * recomputes the maximum amount if the current amount mode is 'MAX' and
     * sending the native token. ERC20 assets max amount is unaffected by
     * gasTotal so does not need to be recomputed. Finally, validates the gas
     * field and send state.
     *
     * @param {SendStateDraft} state - A writable draft of the send state to be
     *  updated.
     */
    calculateGasTotal: (state) => {
      // use maxFeePerGas as the multiplier if working with a FEE_MARKET transaction
      // otherwise use gasPrice
      if (state.transactionType === TRANSACTION_ENVELOPE_TYPES.FEE_MARKET) {
        state.gas.gasTotal = addHexPrefix(
          calcGasTotal(state.gas.gasLimit, state.gas.maxFeePerGas),
        );
      } else {
        state.gas.gasTotal = addHexPrefix(
          calcGasTotal(state.gas.gasLimit, state.gas.gasPrice),
        );
      }
      if (
        state.amount.mode === AMOUNT_MODES.MAX &&
        state.asset.type === ASSET_TYPES.NATIVE
      ) {
        slice.caseReducers.updateAmountToMax(state);
      }
      slice.caseReducers.validateAmountField(state);
      slice.caseReducers.validateGasField(state);
      // validate send state
      slice.caseReducers.validateSendState(state);
    },
    /**
     * sets the provided gasLimit in state and then recomputes the gasTotal.
     *
     * @param {SendStateDraft} state - A writable draft of the send state to be
     *  updated.
     * @param {import('@reduxjs/toolkit').PayloadAction<string>} action - The
     *  gasLimit in hex to set in state.
     */
    updateGasLimit: (state, action) => {
      state.gas.gasLimit = addHexPrefix(action.payload);
      slice.caseReducers.calculateGasTotal(state);
    },
    /**
     * @typedef {Object} GasFeeUpdatePayload
     * @property {TransactionTypeString} transactionType - The transaction type
     * @property {string} [maxFeePerGas] - The maximum amount in hex wei to pay
     *  per gas on a FEE_MARKET transaction.
     * @property {string} [maxPriorityFeePerGas] - The maximum amount in hex
     *  wei to pay per gas as an incentive to miners on a FEE_MARKET
     *  transaction.
     * @property {string} [gasPrice] - The amount in hex wei to pay per gas on
     *  a LEGACY transaction.
     * @property {boolean} [isAutomaticUpdate] - true if the update is the
     *  result of a gas estimate update from the controller.
     */
    /**
     * Sets the appropriate gas fees in state and determines and sets the
     * appropriate transactionType based on gas fee fields received.
     *
     * @param {SendStateDraft} state - A writable draft of the send state to be
     *  updated.
     * @param {import(
     *  '@reduxjs/toolkit'
     * ).PayloadAction<GasFeeUpdatePayload>} action
     */
    updateGasFees: (state, action) => {
      if (
        action.payload.transactionType === TRANSACTION_ENVELOPE_TYPES.FEE_MARKET
      ) {
        state.gas.maxFeePerGas = addHexPrefix(action.payload.maxFeePerGas);
        state.gas.maxPriorityFeePerGas = addHexPrefix(
          action.payload.maxPriorityFeePerGas,
        );
        state.transactionType = TRANSACTION_ENVELOPE_TYPES.FEE_MARKET;
      } else {
        // Until we remove the old UI we don't want to automatically update
        // gasPrice if the user has already manually changed the field value.
        // When receiving a new estimate the isAutomaticUpdate property will be
        // on the payload (and set to true). If isAutomaticUpdate is true,
        // then we check if the previous estimate was '0x0' or if the previous
        // gasPrice equals the previous gasEstimate. if either of those cases
        // are true then we update the gasPrice otherwise we skip it because
        // it indicates the user has ejected from the estimates by modifying
        // the field.
        if (
          action.payload.isAutomaticUpdate !== true ||
          state.gas.gasPriceEstimate === '0x0' ||
          state.gas.gasPrice === state.gas.gasPriceEstimate
        ) {
          state.gas.gasPrice = addHexPrefix(action.payload.gasPrice);
        }
        state.transactionType = TRANSACTION_ENVELOPE_TYPES.LEGACY;
      }
      slice.caseReducers.calculateGasTotal(state);
    },
    /**
     * @typedef {Object} GasEstimateUpdatePayload
     * @property {GasEstimateType} gasEstimateType - The type of gas estimation
     *  provided by the controller.
     * @property {(
     *  EthGasPriceEstimate | LegacyGasPriceEstimate | GasFeeEstimates
     * )} gasFeeEstimates - The gas fee estimates provided by the controller.
     */
    /**
     * Sets the appropriate gas fees in state after receiving new estimates.
     *
     * @param {SendStateDraft} state - A writable draft of the send state to be
     *  updated.
     * @param {(
     *  import('@reduxjs/toolkit').PayloadAction<GasEstimateUpdatePayload
     * )} action - The gas fee update payload
     */
    updateGasFeeEstimates: (state, action) => {
      const { gasFeeEstimates, gasEstimateType } = action.payload;
      let gasPriceEstimate = '0x0';
      switch (gasEstimateType) {
        case GAS_ESTIMATE_TYPES.FEE_MARKET:
          slice.caseReducers.updateGasFees(state, {
            payload: {
              transactionType: TRANSACTION_ENVELOPE_TYPES.FEE_MARKET,
              maxFeePerGas: getGasPriceInHexWei(
                gasFeeEstimates.medium.suggestedMaxFeePerGas,
              ),
              maxPriorityFeePerGas: getGasPriceInHexWei(
                gasFeeEstimates.medium.suggestedMaxPriorityFeePerGas,
              ),
            },
          });
          break;
        case GAS_ESTIMATE_TYPES.LEGACY:
          gasPriceEstimate = getRoundedGasPrice(gasFeeEstimates.medium);
          slice.caseReducers.updateGasFees(state, {
            payload: {
              gasPrice: gasPriceEstimate,
              type: TRANSACTION_ENVELOPE_TYPES.LEGACY,
              isAutomaticUpdate: true,
            },
          });
          break;
        case GAS_ESTIMATE_TYPES.ETH_GASPRICE:
          gasPriceEstimate = getRoundedGasPrice(gasFeeEstimates.gasPrice);
          slice.caseReducers.updateGasFees(state, {
            payload: {
              gasPrice: getRoundedGasPrice(gasFeeEstimates.gasPrice),
              type: TRANSACTION_ENVELOPE_TYPES.LEGACY,
              isAutomaticUpdate: true,
            },
          });
          break;
        case GAS_ESTIMATE_TYPES.NONE:
        default:
          break;
      }
      // Record the latest gasPriceEstimate for future comparisons
      state.gas.gasPriceEstimate = addHexPrefix(gasPriceEstimate);
    },
    /**
     * sets the layer 1 fees total (for a multi-layer fee network)
     *
     * @param {SendStateDraft} state - A writable draft of the send state to be
     *  updated.
     * @param {import('@reduxjs/toolkit').PayloadAction<string>} action - the
     *  layer1GasTotal to set in hex wei.
     */
    updateLayer1Fees: (state, action) => {
      state.multiLayerFees.layer1GasTotal = action.payload;
      if (
        state.amount.mode === AMOUNT_MODES.MAX &&
        state.asset.type === ASSET_TYPES.NATIVE
      ) {
        slice.caseReducers.updateAmountToMax(state);
      }
    },
    /**
     * sets the amount mode to the provided value as long as it is one of the
     * supported modes (MAX|INPUT)
     *
     * @param {SendStateDraft} state - A writable draft of the send state to be
     *  updated.
     * @param {import(
     *  '@reduxjs/toolkit'
     * ).PayloadAction<SendStateAmountModeStrings>} action - The amount mode
     *  to set the state to.
     */
    updateAmountMode: (state, action) => {
      if (Object.values(AMOUNT_MODES).includes(action.payload)) {
        state.amount.mode = action.payload;
      }
    },
    updateAsset: (state, action) => {
      state.asset.type = action.payload.type;
      state.asset.balance = action.payload.balance;
      state.asset.error = action.payload.error;
      if (
        state.asset.type === ASSET_TYPES.TOKEN ||
        state.asset.type === ASSET_TYPES.COLLECTIBLE
      ) {
        state.asset.details = action.payload.details;
      } else {
        // clear the details object when sending native currency
        state.asset.details = null;
        if (state.recipient.error === CONTRACT_ADDRESS_ERROR) {
          // Errors related to sending tokens to their own contract address
          // are no longer valid when sending native currency.
          state.recipient.error = null;
        }

        if (state.recipient.warning === KNOWN_RECIPIENT_ADDRESS_WARNING) {
          // Warning related to sending tokens to a known contract address
          // are no longer valid when sending native currency.
          state.recipient.warning = null;
        }
      }
      // if amount mode is MAX update amount to max of new asset, otherwise set
      // to zero. This will revalidate the send amount field.
      if (state.amount.mode === AMOUNT_MODES.MAX) {
        slice.caseReducers.updateAmountToMax(state);
      } else {
        slice.caseReducers.updateSendAmount(state, { payload: '0x0' });
      }
      // validate send state
      slice.caseReducers.validateSendState(state);
    },
    updateRecipient: (state, action) => {
      state.recipient.error = null;
      state.recipient.userInput = '';
      state.recipient.address = action.payload.address ?? '';
      state.recipient.nickname = action.payload.nickname ?? '';

      if (state.recipient.address === '') {
        // If address is null we are clearing the recipient and must return
        // to the ADD_RECIPIENT stage.
        state.stage = SEND_STAGES.ADD_RECIPIENT;
      } else {
        // if an address is provided and an id exists, we progress to the EDIT
        // stage, otherwise we progress to the DRAFT stage. We also reset the
        // search mode for recipient search.
        state.stage = state.id === null ? SEND_STAGES.DRAFT : SEND_STAGES.EDIT;
        state.recipient.mode = RECIPIENT_SEARCH_MODES.CONTACT_LIST;
      }

      // validate send state
      slice.caseReducers.validateSendState(state);
    },
    useDefaultGas: (state) => {
      // Show the default gas price/limit fields in the send page
      state.gas.isCustomGasSet = false;
    },
    useCustomGas: (state) => {
      // Show the gas fees set in the custom gas modal (state.gas.customData)
      state.gas.isCustomGasSet = true;
    },
    updateRecipientUserInput: (state, action) => {
      // Update the value in state to match what the user is typing into the
      // input field
      state.recipient.userInput = action.payload;
    },
    validateRecipientUserInput: (state, action) => {
      const { asset, recipient } = state;

      if (
        recipient.mode === RECIPIENT_SEARCH_MODES.MY_ACCOUNTS ||
        recipient.userInput === '' ||
        recipient.userInput === null
      ) {
        recipient.error = null;
        recipient.warning = null;
      } else {
        const isSendingToken =
          asset.type === ASSET_TYPES.TOKEN ||
          asset.type === ASSET_TYPES.COLLECTIBLE;
        const { chainId, tokens, tokenAddressList } = action.payload;
        if (
          isBurnAddress(recipient.userInput) ||
          (!isValidHexAddress(recipient.userInput, {
            mixedCaseUseChecksum: true,
          }) &&
            !isValidDomainName(recipient.userInput))
        ) {
          recipient.error = isDefaultMetaMaskChain(chainId)
            ? INVALID_RECIPIENT_ADDRESS_ERROR
            : INVALID_RECIPIENT_ADDRESS_NOT_ETH_NETWORK_ERROR;
        } else if (
          isSendingToken &&
          isOriginContractAddress(recipient.userInput, asset.details.address)
        ) {
          recipient.error = CONTRACT_ADDRESS_ERROR;
        } else {
          recipient.error = null;
        }
        if (
          isSendingToken &&
          isValidHexAddress(recipient.userInput) &&
          (tokenAddressList.find((address) =>
            isEqualCaseInsensitive(address, recipient.userInput),
          ) ||
            checkExistingAddresses(recipient.userInput, tokens))
        ) {
          recipient.warning = KNOWN_RECIPIENT_ADDRESS_WARNING;
        } else {
          recipient.warning = null;
        }
      }
    },
    updateRecipientSearchMode: (state, action) => {
      state.recipient.userInput = '';
      state.recipient.mode = action.payload;
    },
    resetSendState: () => initialState,
    validateAmountField: (state) => {
      switch (true) {
        // set error to INSUFFICIENT_FUNDS_ERROR if the account balance is lower
        // than the total price of the transaction inclusive of gas fees.
        case state.asset.type === ASSET_TYPES.NATIVE &&
          !isBalanceSufficient({
            amount: state.amount.value,
            balance: state.asset.balance,
            gasTotal: state.gas.gasTotal ?? '0x0',
          }):
          state.amount.error = INSUFFICIENT_FUNDS_ERROR;
          break;
        // set error to INSUFFICIENT_FUNDS_ERROR if the token balance is lower
        // than the amount of token the user is attempting to send.
        case state.asset.type === ASSET_TYPES.TOKEN &&
          !isTokenBalanceSufficient({
            tokenBalance: state.asset.balance ?? '0x0',
            amount: state.amount.value,
            decimals: state.asset.details.decimals,
          }):
          state.amount.error = INSUFFICIENT_TOKENS_ERROR;
          break;
        // if the amount is negative, set error to NEGATIVE_ETH_ERROR
        // TODO: change this to NEGATIVE_ERROR and remove the currency bias.
        case conversionGreaterThan(
          { value: 0, fromNumericBase: 'dec' },
          { value: state.amount.value, fromNumericBase: 'hex' },
        ):
          state.amount.error = NEGATIVE_ETH_ERROR;
          break;
        // If none of the above are true, set error to null
        default:
          state.amount.error = null;
      }
    },
    validateGasField: (state) => {
      // Checks if the user has enough funds to cover the cost of gas, always
      // uses the native currency and does not take into account the amount
      // being sent. If the user has enough to cover cost of gas but not gas
      // + amount then the error will be displayed on the amount field.
      const insufficientFunds = !isBalanceSufficient({
        amount:
          state.asset.type === ASSET_TYPES.NATIVE ? state.amount.value : '0x0',
        balance: state.account.balance,
        gasTotal: state.gas.gasTotal ?? '0x0',
      });

      state.gas.error = insufficientFunds ? INSUFFICIENT_FUNDS_ERROR : null;
    },
    validateSendState: (state) => {
      switch (true) {
        // 1 + 2. State is invalid when either gas or amount or asset fields have errors
        // 3. State is invalid if asset type is a token and the token details
        //  are unknown.
        // 4. State is invalid if no recipient has been added
        // 5. State is invalid if the send state is uninitialized
        // 6. State is invalid if gas estimates are loading
        // 7. State is invalid if gasLimit is less than the minimumGasLimit
        // 8. State is invalid if the selected asset is a ERC721
        case Boolean(state.amount.error):
        case Boolean(state.gas.error):
        case Boolean(state.asset.error):
        case state.asset.type === ASSET_TYPES.TOKEN &&
          state.asset.details === null:
        case state.stage === SEND_STAGES.ADD_RECIPIENT:
        case state.stage === SEND_STAGES.INACTIVE:
        case state.gas.isGasEstimateLoading:
        case new BigNumber(state.gas.gasLimit, 16).lessThan(
          new BigNumber(state.gas.minimumGasLimit),
        ):
          state.status = SEND_STATUSES.INVALID;
          break;
        default:
          state.status = SEND_STATUSES.VALID;
      }
    },
  },
  extraReducers: (builder) => {
    builder
      .addCase(QR_CODE_DETECTED, (state, action) => {
        // When data is received from the QR Code Scanner we set the recipient
        // as long as a valid address can be pulled from the data. If an
        // address is pulled but it is invalid, we display an error.
        const qrCodeData = action.value;
        if (qrCodeData) {
          if (qrCodeData.type === 'address') {
            const scannedAddress = qrCodeData.values.address.toLowerCase();
            if (
              isValidHexAddress(scannedAddress, { allowNonPrefixed: false })
            ) {
              if (state.recipient.address !== scannedAddress) {
                slice.caseReducers.updateRecipient(state, {
                  payload: { address: scannedAddress },
                });
              }
            } else {
              state.recipient.error = INVALID_RECIPIENT_ADDRESS_ERROR;
            }
          }
        }
      })
      .addCase(SELECTED_ACCOUNT_CHANGED, (state, action) => {
        // If we are on the edit flow the account we are keyed into will be the
        // original 'from' account, which may differ from the selected account
        if (state.stage !== SEND_STAGES.EDIT) {
          // This event occurs when the user selects a new account from the
          // account menu, or the currently active account's balance updates.
          state.account.balance = action.payload.account.balance;
          state.account.address = action.payload.account.address;
          // We need to update the asset balance if the asset is the native
          // network asset. Once we update the balance we recompute error state.
          if (state.asset.type === ASSET_TYPES.NATIVE) {
            state.asset.balance = action.payload.account.balance;
          }
          slice.caseReducers.validateAmountField(state);
          slice.caseReducers.validateGasField(state);
          slice.caseReducers.validateSendState(state);
        }
      })
      .addCase(ACCOUNT_CHANGED, (state, action) => {
        // If we are on the edit flow then we need to watch for changes to the
        // current account.address in state and keep balance updated
        // appropriately
        if (
          state.stage === SEND_STAGES.EDIT &&
          action.payload.account.address === state.account.address
        ) {
          // This event occurs when the user's account details update due to
          // background state changes. If the account that is being updated is
          // the current from account on the edit flow we need to update
          // the balance for the account and revalidate the send state.
          state.account.balance = action.payload.account.balance;
          // We need to update the asset balance if the asset is the native
          // network asset. Once we update the balance we recompute error state.
          if (state.asset.type === ASSET_TYPES.NATIVE) {
            state.asset.balance = action.payload.account.balance;
          }
          slice.caseReducers.validateAmountField(state);
          slice.caseReducers.validateGasField(state);
          slice.caseReducers.validateSendState(state);
        }
      })
      .addCase(ADDRESS_BOOK_UPDATED, (state, action) => {
        // When the address book updates from background state changes we need
        // to check to see if an entry exists for the current address or if the
        // entry changed.
        const { addressBook } = action.payload;
        if (addressBook[state.recipient.address]?.name) {
          state.recipient.nickname = addressBook[state.recipient.address].name;
        }
      })
      .addCase(initializeSendState.pending, (state) => {
        // when we begin initializing state, which can happen when switching
        // chains even after loading the send flow, we set
        // gas.isGasEstimateLoading as initialization will trigger a fetch
        // for gasPrice estimates.
        state.gas.isGasEstimateLoading = true;
      })
      .addCase(initializeSendState.fulfilled, (state, action) => {
        // writes the computed initialized state values into the slice and then
        // calculates slice validity using the caseReducers.
        state.eip1559support = action.payload.eip1559support;
        state.account.address = action.payload.address;
        state.account.balance = action.payload.nativeBalance;
        state.asset.balance = action.payload.assetBalance;
        state.gas.gasLimit = action.payload.gasLimit;
        slice.caseReducers.updateGasFeeEstimates(state, {
          payload: {
            gasFeeEstimates: action.payload.gasFeeEstimates,
            gasEstimateType: action.payload.gasEstimateType,
          },
        });
        state.gas.gasTotal = action.payload.gasTotal;
        state.gas.gasEstimatePollToken = action.payload.gasEstimatePollToken;
        if (action.payload.gasEstimatePollToken) {
          state.gas.isGasEstimateLoading = false;
        }
        if (state.stage !== SEND_STAGES.INACTIVE) {
          slice.caseReducers.validateRecipientUserInput(state, {
            payload: {
              chainId: action.payload.chainId,
              tokens: action.payload.tokens,
              useTokenDetection: action.payload.useTokenDetection,
              tokenAddressList: action.payload.tokenAddressList,
            },
          });
        }
        state.stage =
          state.stage === SEND_STAGES.INACTIVE
            ? SEND_STAGES.ADD_RECIPIENT
            : state.stage;
        slice.caseReducers.validateAmountField(state);
        slice.caseReducers.validateGasField(state);
        slice.caseReducers.validateSendState(state);
      })
      .addCase(computeEstimatedGasLimit.pending, (state) => {
        // When we begin to fetch gasLimit we should indicate we are loading
        // a gas estimate.
        state.gas.isGasEstimateLoading = true;
      })
      .addCase(computeEstimatedGasLimit.fulfilled, (state, action) => {
        // When we receive a new gasLimit from the computeEstimatedGasLimit
        // thunk we need to update our gasLimit in the slice. We call into the
        // caseReducer updateGasLimit to tap into the appropriate follow up
        // checks and gasTotal calculation. First set isGasEstimateLoading to
        // false.
        state.gas.isGasEstimateLoading = false;
        if (action.payload?.gasLimit) {
          slice.caseReducers.updateGasLimit(state, {
            payload: action.payload.gasLimit,
          });
        }
        if (action.payload?.layer1GasTotal) {
          slice.caseReducers.updateLayer1Fees(state, {
            payload: action.payload.layer1GasTotal,
          });
        }
      })
      .addCase(computeEstimatedGasLimit.rejected, (state) => {
        // If gas estimation fails, we should set the loading state to false,
        // because it is no longer loading
        state.gas.isGasEstimateLoading = false;
      })
      .addCase(GAS_FEE_ESTIMATES_UPDATED, (state, action) => {
        // When the gasFeeController updates its gas fee estimates we need to
        // update and validate state based on those new values
        slice.caseReducers.updateGasFeeEstimates(state, {
          payload: action.payload,
        });
      });
  },
});

const { actions, reducer } = slice;

export default reducer;

const {
  useDefaultGas,
  useCustomGas,
  updateGasLimit,
  validateRecipientUserInput,
  updateRecipientSearchMode,
  addHistoryEntry,
} = actions;

export { useDefaultGas, useCustomGas, updateGasLimit, addHistoryEntry };

// Action Creators

/**
 * This method is a temporary placeholder to support the old UI in both the
 * gas modal and the send flow. Soon we won't need to modify gasPrice from the
 * send flow based on user input, it'll just be a shallow copy of the current
 * estimate. This method is necessary because the internal structure of this
 * slice has been changed such that it is agnostic to transaction envelope
 * type, and this method calls into the new structure in the appropriate way.
 *
 * @deprecated - don't extend the usage of this temporary method
 * @param {string} gasPrice - new gas price in hex wei
 */
export function updateGasPrice(gasPrice) {
  return (dispatch) => {
    dispatch(
      addHistoryEntry(`sendFlow - user set legacy gasPrice to ${gasPrice}`),
    );
    dispatch(
      actions.updateGasFees({
        gasPrice,
        transactionType: TRANSACTION_ENVELOPE_TYPES.LEGACY,
      }),
    );
  };
}

export function resetSendState() {
  return async (dispatch, getState) => {
    const state = getState();
    dispatch(actions.resetSendState());

    if (state[name].gas.gasEstimatePollToken) {
      await disconnectGasFeeEstimatePoller(
        state[name].gas.gasEstimatePollToken,
      );
      removePollingTokenFromAppState(state[name].gas.gasEstimatePollToken);
    }
  };
}
/**
 * Updates the amount the user intends to send and performs side effects.
 * 1. If the current mode is MAX change to INPUT
 * 2. If sending a token, recompute the gasLimit estimate
 *
 * @param {string} amount - hex string representing value
 */
export function updateSendAmount(amount) {
  return async (dispatch, getState) => {
    const state = getState();
    const { metamask } = state;
    let logAmount = amount;
    if (state[name].asset.type === ASSET_TYPES.TOKEN) {
      const multiplier = Math.pow(
        10,
        Number(state[name].asset.details?.decimals || 0),
      );
      const decimalValueString = conversionUtil(addHexPrefix(amount), {
        fromNumericBase: 'hex',
        toNumericBase: 'dec',
        toCurrency: state[name].asset.details?.symbol,
        conversionRate: multiplier,
        invertConversionRate: true,
      });

      logAmount = `${Number(decimalValueString) ? decimalValueString : ''} ${
        state[name].asset.details?.symbol
      }`;
    } else {
      const ethValue = getValueFromWeiHex({
        value: amount,
        toCurrency: ETH,
        numberOfDecimals: 8,
      });
      logAmount = `${ethValue} ${metamask?.provider?.ticker || ETH}`;
    }
    await dispatch(
      addHistoryEntry(`sendFlow - user set amount to ${logAmount}`),
    );
    await dispatch(actions.updateSendAmount(amount));
    if (state.send.amount.mode === AMOUNT_MODES.MAX) {
      await dispatch(actions.updateAmountMode(AMOUNT_MODES.INPUT));
    }
    await dispatch(computeEstimatedGasLimit());
  };
}

/**
 * Defines the shape for the details input parameter for updateSendAsset
 *
 * @typedef {Object} TokenDetails
 * @property {string} address - The contract address for the ERC20 token.
 * @property {string} decimals - The number of token decimals.
 * @property {string} symbol - The asset symbol to display.
 */

/**
 * updates the asset to send to one of NATIVE or TOKEN and ensures that the
 * asset balance is set. If sending a TOKEN also updates the asset details
 * object with the appropriate ERC20 details including address, symbol and
 * decimals.
 *
 * @param {Object} payload - action payload
 * @param {string} payload.type - type of asset to send
 * @param {TokenDetails} [payload.details] - ERC20 details if sending TOKEN asset
 */
export function updateSendAsset({ type, details }) {
  return async (dispatch, getState) => {
    dispatch(addHistoryEntry(`sendFlow - user set asset type to ${type}`));
    dispatch(
      addHistoryEntry(
        `sendFlow - user set asset symbol to ${details?.symbol ?? 'undefined'}`,
      ),
    );
    dispatch(
      addHistoryEntry(
        `sendFlow - user set asset address to ${
          details?.address ?? 'undefined'
        }`,
      ),
    );
    const state = getState();
    let { balance, error } = state.send.asset;
    const userAddress = state.send.account.address ?? getSelectedAddress(state);
    if (type === ASSET_TYPES.TOKEN) {
      if (details) {
        if (details.standard === undefined) {
          await dispatch(showLoadingIndication());
          const { standard } = await getTokenStandardAndDetails(
            details.address,
            userAddress,
          );
          if (
            process.env.COLLECTIBLES_V1 &&
            (standard === TOKEN_STANDARDS.ERC721 ||
              standard === TOKEN_STANDARDS.ERC1155)
          ) {
            await dispatch(hideLoadingIndication());
            dispatch(
              showModal({
                name: 'CONVERT_TOKEN_TO_NFT',
                tokenAddress: details.address,
              }),
            );
            error = INVALID_ASSET_TYPE;
            throw new Error(error);
          }
          details.standard = standard;
        }

        // if changing to a token, get the balance from the network. The asset
        // overview page and asset list on the wallet overview page contain
        // send buttons that call this method before initialization occurs.
        // When this happens we don't yet have an account.address so default to
        // the currently active account. In addition its possible for the balance
        // check to take a decent amount of time, so we display a loading
        // indication so that that immediate feedback is displayed to the user.
        if (details.standard === TOKEN_STANDARDS.ERC20) {
          error = null;
          balance = await getERC20Balance(details, userAddress);
        }
        await dispatch(hideLoadingIndication());
      }
    } else if (type === ASSET_TYPES.COLLECTIBLE) {
      let isCurrentOwner = true;
      try {
        isCurrentOwner = await isCollectibleOwner(
          getSelectedAddress(state),
          details.address,
          details.tokenId,
        );
      } catch (err) {
        if (err.message.includes('Unable to verify ownership.')) {
          // this would indicate that either our attempts to verify ownership failed because of network issues,
          // or, somehow a token has been added to collectibles state with an incorrect chainId.
        } else {
          // Any other error is unexpected and should be surfaced.
          dispatch(displayWarning(err.message));
        }
      }

      if (details.standard === undefined) {
        const { standard } = await getTokenStandardAndDetails(
          details.address,
          userAddress,
        );
        details.standard = standard;
      }

      if (details.standard === TOKEN_STANDARDS.ERC1155) {
        throw new Error('Sends of ERC1155 tokens are not currently supported');
      }

      if (isCurrentOwner) {
        error = null;
        balance = '0x1';
      } else {
        throw new Error(
          'Send slice initialized as collectible send with a collectible not currently owned by the select account',
        );
      }
    } else {
      error = null;
      // if changing to native currency, get it from the account key in send
      // state which is kept in sync when accounts change.
      balance = state.send.account.balance;
    }
    // update the asset in state which will re-run amount and gas validation
    await dispatch(actions.updateAsset({ type, details, balance, error }));
    await dispatch(computeEstimatedGasLimit());
  };
}

/**
 * This method is for usage when validating user input so that validation
 * is only run after a delay in typing of 300ms. Usage at callsites requires
 * passing in both the dispatch method and the payload to dispatch, which makes
 * it only applicable for use within action creators.
 */
const debouncedValidateRecipientUserInput = debounce((dispatch, payload) => {
  dispatch(
    addHistoryEntry(
      `sendFlow - user typed ${payload.userInput} into recipient input field`,
    ),
  );
  dispatch(validateRecipientUserInput(payload));
}, 300);

/**
 * This method is called to update the user's input into the ENS input field.
 * Once the field is updated, the field will be validated using a debounced
 * version of the validateRecipientUserInput action. This way validation only
 * occurs once the user has stopped typing.
 *
 * @param {string} userInput - the value that the user is typing into the field
 */
export function updateRecipientUserInput(userInput) {
  return async (dispatch, getState) => {
    await dispatch(actions.updateRecipientUserInput(userInput));
    const state = getState();
    const chainId = getCurrentChainId(state);
    const tokens = getTokens(state);
    const useTokenDetection = getUseTokenDetection(state);
    const tokenAddressList = Object.keys(getTokenList(state));
    debouncedValidateRecipientUserInput(dispatch, {
      userInput,
      chainId,
      tokens,
      useTokenDetection,
      tokenAddressList,
    });
  };
}

export function useContactListForRecipientSearch() {
  return (dispatch) => {
    dispatch(
      addHistoryEntry(
        `sendFlow - user selected back to all on recipient screen`,
      ),
    );
    dispatch(updateRecipientSearchMode(RECIPIENT_SEARCH_MODES.CONTACT_LIST));
  };
}

export function useMyAccountsForRecipientSearch() {
  return (dispatch) => {
    dispatch(
      addHistoryEntry(
        `sendFlow - user selected transfer to my accounts on recipient screen`,
      ),
    );
    dispatch(updateRecipientSearchMode(RECIPIENT_SEARCH_MODES.MY_ACCOUNTS));
  };
}

/**
 * Updates the recipient in state based on the input provided, and then will
 * recompute gas limit when sending a TOKEN asset type. Changing the recipient
 * address results in hex data changing because the recipient address is
 * encoded in the data instead of being in the 'to' field. The to field in a
 * token send will always be the token contract address.
 * If no nickname is provided, the address book state will be checked to see if
 * a nickname for the passed address has already been saved. This ensures the
 * (temporary) send state recipient nickname is consistent with the address book
 * nickname which has already been persisted to state.
 *
 * @param {Object} recipient - Recipient information
 * @param {string} recipient.address - hex address to send the transaction to
 * @param {string} [recipient.nickname] - Alias for the address to display
 *  to the user
 */
export function updateRecipient({ address, nickname }) {
  return async (dispatch, getState) => {
    // Do not addHistoryEntry here as this is called from a number of places
    // each with significance to the user and transaction history.
    const state = getState();
    const nicknameFromAddressBookEntryOrAccountName =
      getAddressBookEntryOrAccountName(state, address) ?? '';
    await dispatch(
      actions.updateRecipient({
        address,
        nickname: nickname || nicknameFromAddressBookEntryOrAccountName,
      }),
    );
    await dispatch(computeEstimatedGasLimit());
  };
}

/**
 * Clears out the recipient user input, ENS resolution and recipient validation.
 */
export function resetRecipientInput() {
  return async (dispatch) => {
    await dispatch(addHistoryEntry(`sendFlow - user cleared recipient input`));
    await dispatch(updateRecipientUserInput(''));
    await dispatch(updateRecipient({ address: '', nickname: '' }));
    await dispatch(resetEnsResolution());
    await dispatch(validateRecipientUserInput());
  };
}

/**
 * When a user has enabled hex data field in advanced settings they will be
 * able to supply hex data on a transaction. This method updates the user
 * supplied data. Note, when sending native assets this will result in
 * recomputing estimated gasLimit. When sending a ERC20 asset this is not done
 * because the data sent in the transaction will be determined by the asset,
 * recipient and value, NOT what the user has supplied.
 *
 * @param {string} hexData - hex encoded string representing transaction data.
 */
export function updateSendHexData(hexData) {
  return async (dispatch, getState) => {
    await dispatch(
      addHistoryEntry(`sendFlow - user added custom hexData ${hexData}`),
    );
    await dispatch(actions.updateUserInputHexData(hexData));
    const state = getState();
    if (state.send.asset.type === ASSET_TYPES.NATIVE) {
      await dispatch(computeEstimatedGasLimit());
    }
  };
}

/**
 * Toggles the amount.mode between INPUT and MAX modes.
 * As a result, the amount.value will change to either '0x0' when moving from
 * MAX to INPUT, or to the maximum allowable amount based on current asset when
 * moving from INPUT to MAX.
 */
export function toggleSendMaxMode() {
  return async (dispatch, getState) => {
    const state = getState();
    if (state.send.amount.mode === AMOUNT_MODES.MAX) {
      await dispatch(actions.updateAmountMode(AMOUNT_MODES.INPUT));
      await dispatch(actions.updateSendAmount('0x0'));
      await dispatch(addHistoryEntry(`sendFlow - user toggled max mode off`));
    } else {
      await dispatch(actions.updateAmountMode(AMOUNT_MODES.MAX));
      await dispatch(actions.updateAmountToMax());
      await dispatch(addHistoryEntry(`sendFlow - user toggled max mode on`));
    }
    await dispatch(computeEstimatedGasLimit());
  };
}

/**
 * Signs a transaction or updates a transaction in state if editing.
 * This method is called when a user clicks the next button in the footer of
 * the send page, signaling that a transaction should be executed. This method
 * will create the transaction in state (by way of the various global provider
 * constructs) which will eventually (and fairly quickly from user perspective)
 * result in a confirmation window being displayed for the transaction.
 */
export function signTransaction() {
  return async (dispatch, getState) => {
    const state = getState();
    const { id, asset, stage, eip1559support } = state[name];
    const txParams = generateTransactionParams(state[name]);
    if (stage === SEND_STAGES.EDIT) {
      // When dealing with the edit flow there is already a transaction in
      // state that we must update, this branch is responsible for that logic.
      // We first must grab the previous transaction object from state and then
      // merge in the modified txParams. Once the transaction has been modified
      // we can send that to the background to update the transaction in state.
      const unapprovedTxs = getUnapprovedTxs(state);
      const unapprovedTx = unapprovedTxs[id];
      // We only update the tx params that can be changed via the edit flow UX
      const eip1559OnlyTxParamsToUpdate = {
        data: txParams.data,
        from: txParams.from,
        to: txParams.to,
        value: txParams.value,
        gas: unapprovedTx.userEditedGasLimit
          ? unapprovedTx.txParams.gas
          : txParams.gas,
      };
      unapprovedTx.originalGasEstimate = eip1559OnlyTxParamsToUpdate.gas;
      const editingTx = {
        ...unapprovedTx,
        txParams: Object.assign(
          unapprovedTx.txParams,
          eip1559support ? eip1559OnlyTxParamsToUpdate : txParams,
        ),
      };

      await dispatch(
        addHistoryEntry(
          `sendFlow - user clicked next and transaction should be updated in controller`,
        ),
      );
      await dispatch(updateTransactionSendFlowHistory(id, state[name].history));
      dispatch(updateEditableParams(id, editingTx.txParams));
      dispatch(updateTransactionGasFees(id, editingTx.txParams));
    } else {
      let transactionType = TRANSACTION_TYPES.SIMPLE_SEND;

      if (asset.type !== ASSET_TYPES.NATIVE) {
        transactionType =
          asset.type === ASSET_TYPES.COLLECTIBLE
            ? TRANSACTION_TYPES.TOKEN_METHOD_TRANSFER_FROM
            : TRANSACTION_TYPES.TOKEN_METHOD_TRANSFER;
      }
      await dispatch(
        addHistoryEntry(
          `sendFlow - user clicked next and transaction should be added to controller`,
        ),
      );

      dispatch(
        addUnapprovedTransactionAndRouteToConfirmationPage(
          txParams,
          transactionType,
          state[name].history,
        ),
      );
    }
  };
}

export function editTransaction(
  assetType,
  transactionId,
  tokenData,
  assetDetails,
) {
  return async (dispatch, getState) => {
    const state = getState();
    await dispatch(
      addHistoryEntry(
        `sendFlow - user clicked edit on transaction with id ${transactionId}`,
      ),
    );
    const unapprovedTransactions = getUnapprovedTxs(state);
    const transaction = unapprovedTransactions[transactionId];
    const { txParams } = transaction;
    if (assetType === ASSET_TYPES.NATIVE) {
      const {
        data,
        from,
        gas: gasLimit,
        gasPrice,
        to: address,
        value: amount,
      } = txParams;
      const nickname = getAddressBookEntry(state, address)?.name ?? '';
      await dispatch(
        actions.editTransaction({
          data,
          id: transactionId,
          gasLimit,
          gasPrice,
          from,
          amount,
          address,
          nickname,
        }),
      );
    } else if (!tokenData || !assetDetails) {
      throw new Error(
        `send/editTransaction dispatched with assetType 'TOKEN' but missing assetData or assetDetails parameter`,
      );
    } else if (assetType === ASSET_TYPES.TOKEN) {
      const {
        data,
        from,
        to: tokenAddress,
        gas: gasLimit,
        gasPrice,
      } = txParams;
      const tokenAmountInDec = getTokenValueParam(tokenData);
      const address = getTokenAddressParam(tokenData);
      const nickname = getAddressBookEntry(state, address)?.name ?? '';

      const tokenAmountInHex = addHexPrefix(
        conversionUtil(tokenAmountInDec, {
          fromNumericBase: 'dec',
          toNumericBase: 'hex',
        }),
      );

      await dispatch(
        updateSendAsset({
          type: ASSET_TYPES.TOKEN,
          details: { ...assetDetails, address: tokenAddress },
        }),
      );

      await dispatch(
        actions.editTransaction({
          data,
          id: transactionId,
          gasLimit,
          gasPrice,
          from,
          amount: tokenAmountInHex,
          address,
          nickname,
        }),
      );
    } else if (assetType === ASSET_TYPES.COLLECTIBLE) {
      const {
        data,
        from,
        to: tokenAddress,
        gas: gasLimit,
        gasPrice,
      } = txParams;
      const address = getTokenAddressParam(tokenData);
      const nickname = getAddressBookEntry(state, address)?.name ?? '';

      await dispatch(
        updateSendAsset({
          type: ASSET_TYPES.COLLECTIBLE,
          details: { ...assetDetails, address: tokenAddress },
        }),
      );

      await dispatch(
        actions.editTransaction({
          data,
          id: transactionId,
          gasLimit,
          gasPrice,
          from,
          amount: '0x1',
          address,
          nickname,
        }),
      );
    }
  };
}

// Selectors

// Gas selectors
export function getGasLimit(state) {
  return state[name].gas.gasLimit;
}

export function getGasPrice(state) {
  return state[name].gas.gasPrice;
}

export function getGasTotal(state) {
  return state[name].gas.gasTotal;
}

export function gasFeeIsInError(state) {
  return Boolean(state[name].gas.error);
}

export function getMinimumGasLimitForSend(state) {
  return state[name].gas.minimumGasLimit;
}

export function getGasInputMode(state) {
  const isMainnet = getIsMainnet(state);
  const gasEstimateType = getGasEstimateType(state);
  const showAdvancedGasFields = getAdvancedInlineGasShown(state);
  if (state[name].gas.isCustomGasSet) {
    return GAS_INPUT_MODES.CUSTOM;
  }
  if ((!isMainnet && !process.env.IN_TEST) || showAdvancedGasFields) {
    return GAS_INPUT_MODES.INLINE;
  }

  // We get eth_gasPrice estimation if the legacy API fails but we need to
  // instruct the UI to render the INLINE inputs in this case, only on
  // mainnet or IN_TEST.
  if (
    (isMainnet || process.env.IN_TEST) &&
    gasEstimateType === GAS_ESTIMATE_TYPES.ETH_GASPRICE
  ) {
    return GAS_INPUT_MODES.INLINE;
  }
  return GAS_INPUT_MODES.BASIC;
}

// Asset Selectors
export function getSendAsset(state) {
  return state[name].asset;
}

export function getSendAssetAddress(state) {
  return getSendAsset(state)?.details?.address;
}

export function getIsAssetSendable(state) {
  if (state[name].asset.type === ASSET_TYPES.NATIVE) {
    return true;
  }
  return state[name].asset.details.isERC721 === false;
}

export function getAssetError(state) {
  return state[name].asset.error;
}

// Amount Selectors
export function getSendAmount(state) {
  return state[name].amount.value;
}

export function getIsBalanceInsufficient(state) {
  return state[name].gas.error === INSUFFICIENT_FUNDS_ERROR;
}
export function getSendMaxModeState(state) {
  return state[name].amount.mode === AMOUNT_MODES.MAX;
}

export function getSendHexData(state) {
  return state[name].userInputHexData;
}

export function getDraftTransactionID(state) {
  return state[name].id;
}

export function sendAmountIsInError(state) {
  return Boolean(state[name].amount.error);
}

// Recipient Selectors

export function getSendTo(state) {
  return state[name].recipient.address;
}

export function getIsUsingMyAccountForRecipientSearch(state) {
  return state[name].recipient.mode === RECIPIENT_SEARCH_MODES.MY_ACCOUNTS;
}

export function getRecipientUserInput(state) {
  return state[name].recipient.userInput;
}

export function getRecipient(state) {
  const checksummedAddress = toChecksumHexAddress(
    state[name].recipient.address,
  );
  if (state.metamask.ensResolutionsByAddress) {
    return {
      ...state[name].recipient,
      nickname:
        state[name].recipient.nickname ||
        getEnsResolutionByAddress(state, checksummedAddress),
    };
  }
  return state[name].recipient;
}

// Overall validity and stage selectors

export function getSendErrors(state) {
  return {
    gasFee: state.send.gas.error,
    amount: state.send.amount.error,
  };
}

export function isSendStateInitialized(state) {
  return state[name].stage !== SEND_STAGES.INACTIVE;
}

export function isSendFormInvalid(state) {
  return state[name].status === SEND_STATUSES.INVALID;
}

export function getSendStage(state) {
  return state[name].stage;
}<|MERGE_RESOLUTION|>--- conflicted
+++ resolved
@@ -189,7 +189,6 @@
 /**
  * This type will work anywhere you expect a string that can be one of the
  * above statuses
-<<<<<<< HEAD
  *
  * @typedef {SendStateStatuses[keyof SendStateStatuses]} SendStateStatusStrings
  */
@@ -197,15 +196,6 @@
 /**
  * The status of the send slice
  *
-=======
- *
- * @typedef {SendStateStatuses[keyof SendStateStatuses]} SendStateStatusStrings
- */
-
-/**
- * The status of the send slice
- *
->>>>>>> 2d3f8568
  * @type {SendStateStatuses}
  */
 export const SEND_STATUSES = {
