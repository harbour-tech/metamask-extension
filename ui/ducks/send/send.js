import {
  createAsyncThunk,
  createSelector,
  createSlice,
} from '@reduxjs/toolkit';
import BigNumber from 'bignumber.js';
import { addHexPrefix, zeroAddress } from 'ethereumjs-util';
import { cloneDeep, debounce } from 'lodash';
import { v4 as uuidv4 } from 'uuid';
import {
  TransactionEnvelopeType,
  TransactionType,
} from '@metamask/transaction-controller';
import { ethErrors } from 'eth-rpc-errors';
import {
  decimalToHex,
  hexToDecimal,
} from '../../../shared/modules/conversion.utils';
import { GasEstimateTypes, GAS_LIMITS } from '../../../shared/constants/gas';
import {
  CONTRACT_ADDRESS_ERROR,
  FLOAT_TOKENS_ERROR,
  INSUFFICIENT_FUNDS_ERROR,
  INSUFFICIENT_FUNDS_FOR_GAS_ERROR,
  INSUFFICIENT_TOKENS_ERROR,
  NEGATIVE_OR_ZERO_AMOUNT_TOKENS_ERROR,
  INVALID_RECIPIENT_ADDRESS_ERROR,
  KNOWN_RECIPIENT_ADDRESS_WARNING,
  RECIPIENT_TYPES,
  SWAPS_NO_QUOTES,
  SWAPS_QUOTES_ERROR,
} from '../../pages/confirmations/send/send.constants';

import {
  isBalanceSufficient,
  isERC1155BalanceSufficient,
  isTokenBalanceSufficient,
} from '../../pages/confirmations/send/send.utils';
import {
  getAdvancedInlineGasShown,
  getCurrentChainId,
  getGasPriceInHexWei,
  getIsMainnet,
  getTargetAccount,
  getIsNonStandardEthChain,
  checkNetworkAndAccountSupports1559,
  getUseTokenDetection,
  getTokenList,
  getAddressBookEntryOrAccountName,
  getEnsResolutionByAddress,
  getSelectedAccount,
  getSelectedInternalAccount,
  getSelectedInternalAccountWithBalance,
  getUnapprovedTransactions,
  getSelectedNetworkClientId,
  getIsSwapsChain,
  getUseExternalServices,
} from '../../selectors';
import {
  displayWarning,
  hideLoadingIndication,
  showLoadingIndication,
  updateEditableParams,
  updateTransactionGasFees,
  addPollingTokenToAppState,
  removePollingTokenFromAppState,
  isNftOwner,
  getTokenStandardAndDetails,
  showModal,
  addTransactionAndRouteToConfirmationPage,
  updateTransactionSendFlowHistory,
  getCurrentNetworkEIP1559Compatibility,
  getLayer1GasFee,
  gasFeeStopPollingByPollingToken,
  gasFeeStartPollingByNetworkClientId,
  getBalancesInSingleCall,
  estimateGas,
  addTransactionAndWaitForPublish,
  setDefaultHomeActiveTabName,
  rejectPendingApproval,
} from '../../store/actions';
import { setCustomGasLimit } from '../gas/gas.duck';
import {
  QR_CODE_DETECTED,
  SELECTED_ACCOUNT_CHANGED,
  ACCOUNT_CHANGED,
  ADDRESS_BOOK_UPDATED,
  GAS_FEE_ESTIMATES_UPDATED,
  CLEAR_SWAP_AND_SEND_STATE,
} from '../../store/actionConstants';
import {
  getTokenAddressParam,
  getTokenMetadata,
  getTokenIdParam,
} from '../../helpers/utils/token-util';
import {
  checkExistingAddresses,
  isOriginContractAddress,
} from '../../helpers/utils/util';
import {
  getGasEstimateType,
  getNativeCurrency,
  getProviderConfig,
  getTokens,
} from '../metamask/metamask';

import { resetDomainResolution } from '../domains';
import {
  isBurnAddress,
  isPossibleAddress,
  isValidHexAddress,
  toChecksumHexAddress,
} from '../../../shared/modules/hexstring-utils';
import { isSmartContractAddress } from '../../helpers/utils/transactions.util';

import {
  AssetType,
  TokenStandard,
} from '../../../shared/constants/transaction';
import { INVALID_ASSET_TYPE } from '../../helpers/constants/error-keys';
import { SECOND } from '../../../shared/constants/time';
import { isEqualCaseInsensitive } from '../../../shared/modules/string-utils';
import { parseStandardTokenTransactionData } from '../../../shared/modules/transaction.utils';
import { getTokenValueParam } from '../../../shared/lib/metamask-controller-utils';
import {
  calcGasTotal,
  calcTokenAmount,
} from '../../../shared/lib/transactions-controller-utils';
import { Numeric } from '../../../shared/modules/Numeric';
import { EtherDenomination } from '../../../shared/constants/common';
import { SWAPS_CHAINID_DEFAULT_TOKEN_MAP } from '../../../shared/constants/swaps';
import { setMaxValueMode } from '../confirm-transaction/confirm-transaction.duck';
// used for typing
// eslint-disable-next-line no-unused-vars
import {
  CONFIRM_TRANSACTION_ROUTE,
  DEFAULT_ROUTE,
} from '../../helpers/constants/routes';
import { fetchBlockedTokens } from '../../pages/swaps/swaps.util';
import {
  getDisabledSwapAndSendNetworksFromAPI,
  getSwapAndSendQuotes,
} from './swap-and-send-utils';
import {
  estimateGasLimitForSend,
  generateTransactionParams,
  getRoundedGasPrice,
  calculateBestQuote,
  addAdjustedReturnToQuotes,
  getIsDraftSwapAndSend,
} from './helpers';

const RECENT_REQUEST_ERROR =
  'This has been replaced with a more recent request';
const FETCH_DELAY = SECOND;

// typedef import statements
/**
 * @typedef {(
 *  import('immer/dist/internal').WritableDraft<SendState>
 * )} SendStateDraft
 * @typedef {(
 *  import( '../../helpers/constants/common').TokenStandardStrings
 * )} TokenStandardStrings
 * @typedef {(
 *  import( '../../../shared/constants/tokens').TokenDetails
 * )} TokenDetails
 * @typedef {(
 *  import('@metamask/gas-fee-controller').LegacyGasPriceEstimate
 * )} LegacyGasPriceEstimate
 * @typedef {(
 *  import('@metamask/gas-fee-controller').GasFeeEstimates
 * )} GasFeeEstimates
 * @typedef {(
 *  import('@metamask/gas-fee-controller').EthGasPriceEstimate
 * )} EthGasPriceEstimate
 * @typedef {(
 *  import('@metamask/gas-fee-controller').GasEstimateType
 * )} GasEstimateType
 * @typedef {(
 *  import('redux').AnyAction
 * )} AnyAction
 */

/**
 * @template R - Return type of the async function
 * @typedef {(
 *  import('redux-thunk').ThunkAction<R, MetaMaskState, unknown, AnyAction>
 * )} ThunkAction<R>
 */

/**
 * This type will take a typical constant string mapped object and turn it into
 * a union type of the values.
 *
 * @template O - The object to make strings out of
 * @typedef {O[keyof O]} MapValuesToUnion<O>
 */

/**
 * @typedef {object} SendStateStages
 * @property {'ADD_RECIPIENT'} ADD_RECIPIENT - The user is selecting which
 *  address to send an asset to.
 * @property {'DRAFT'} DRAFT - The send form is shown for a transaction yet to
 *  be sent to the Transaction Controller.
 * @property {'EDIT'} EDIT - The send form is shown for a transaction already
 *  submitted to the Transaction Controller but not yet confirmed. This happens
 *  when a confirmation is shown for a transaction and the 'edit' button in the
 *  header is clicked.
 * @property {'INACTIVE'} INACTIVE - The send state is idle, and hasn't yet
 *  fetched required data for gasPrice and gasLimit estimations, etc.
 */

/**
 * The Stages that the send slice can be in
 *
 * @type {SendStateStages}
 */
export const SEND_STAGES = {
  ADD_RECIPIENT: 'ADD_RECIPIENT',
  DRAFT: 'DRAFT',
  EDIT: 'EDIT',
  INACTIVE: 'INACTIVE',
};

/**
 * @typedef {object} DraftTxStatus
 * @property {'INVALID'} INVALID - The transaction is invalid and cannot be
 *  submitted. There are a number of cases that would result in an invalid
 *  send state:
 *  1. The recipient is not yet defined
 *  2. The amount + gasTotal is greater than the user's balance when sending
 *     native currency
 *  3. The gasTotal is greater than the user's *native* balance
 *  4. The amount of sent asset is greater than the user's *asset* balance
 *  5. Gas price estimates failed to load entirely
 *  6. The gasLimit is less than 21000 (0x5208)
 * @property {'VALID'} VALID - The transaction is valid and can be submitted.
 */

/**
 * The status of the send slice
 *
 * @type {DraftTxStatus}
 */
export const SEND_STATUSES = {
  INVALID: 'INVALID',
  VALID: 'VALID',
};

/**
 * @typedef {object} SendStateGasModes
 * @property {'BASIC'} BASIC - Shows the basic estimate slow/avg/fast buttons
 *  when on mainnet and the metaswaps API request is successful.
 * @property {'CUSTOM'} CUSTOM - Shows GasFeeDisplay component that is a read
 *  only display of the values the user has set in the advanced gas modal
 *  (stored in the gas duck under the customData key).
 * @property {'INLINE'} INLINE - Shows inline gasLimit/gasPrice fields when on
 *  any other network or metaswaps API fails and we use eth_gasPrice.
 */

/**
 * Controls what is displayed in the send-gas-row component.
 *
 * @type {SendStateGasModes}
 */
export const GAS_INPUT_MODES = {
  BASIC: 'BASIC',
  CUSTOM: 'CUSTOM',
  INLINE: 'INLINE',
};

/**
 * @typedef {object} SendStateAmountModes
 * @property {'INPUT'} INPUT - the user provides the amount by typing in the
 *  field.
 * @property {'MAX'} MAX - The user selects the MAX button and amount is
 *  calculated based on balance - (amount + gasTotal).
 */

/**
 * The modes that the amount field can be set by
 *
 * @type {SendStateAmountModes}
 */
export const AMOUNT_MODES = {
  INPUT: 'INPUT',
  MAX: 'MAX',
};

/**
 * @typedef {object} SendStateRecipientModes
 * @property {'CONTACT_LIST'} CONTACT_LIST - The user is displayed a list of
 *  their contacts and addresses they have recently send to.
 * @property {'MY_ACCOUNTS'} MY_ACCOUNTS - the user is displayed a list of
 *  their own accounts to send to.
 */

/**
 * The type of recipient list that is displayed to user
 *
 * @type {SendStateRecipientModes}
 */
export const RECIPIENT_SEARCH_MODES = {
  CONTACT_LIST: 'CONTACT_LIST',
  MY_ACCOUNTS: 'MY_ACCOUNTS',
};

/**
 * @typedef {object} Account
 * @property {string} address - The hex address of the account.
 * @property {string} balance - Hex string representing the native asset
 *  balance of the account the transaction will be sent from.
 */

/**
 * @typedef {object} Amount
 * @property {string} [error] - Error to display for the amount field.
 * @property {string} value - A hex string representing the amount of the
 *  selected currency to send.
 */

/**
 * @typedef {object} Asset
 * @property {string} balance - A hex string representing the balance
 *  that the user holds of the asset that they are attempting to send.
 * @property {TokenDetails} [details] - An object that describes the
 *  selected asset in the case that the user is sending a token or collectibe.
 *  Will be null when asset.type is 'NATIVE'.
 * @property {string} [error] - Error to display when there is an issue
 *  with the asset.
 * @property {AssetType} type - The type of asset that the user
 *  is attempting to send. Defaults to 'NATIVE' which represents the native
 *  asset of the chain. Can also be 'TOKEN' or 'NFT'.
 */

/**
 * @typedef {object} GasFees
 * @property {string} [error] - error to display for gas fields.
 * @property {string} gasLimit - maximum gas needed for tx.
 * @property {string} gasPrice - price in wei to pay per gas.
 * @property {string} gasTotal - maximum total price in wei to pay.
 * @property {string} maxFeePerGas - Maximum price in wei to pay per gas.
 * @property {string} maxPriorityFeePerGas - Maximum priority fee in wei to pay
 *  per gas.
 */

/**
 * An object that describes the intended recipient of a transaction.
 *
 * @typedef {object} Recipient
 * @property {string} address - The fully qualified address of the recipient.
 *  This is set after the recipient.userInput is validated, the userInput field
 *  is quickly updated to avoid delay between keystrokes and seeing the input
 *  field updated. After a debounce the address typed is validated and then the
 *  address field is updated. The address field is also set when the user
 *  selects a contact or account from the list, or an ENS resolution when
 *  typing ENS names.
 * @property {string} [error] - Error to display on the address field.
 * @property {string} nickname - The nickname that the user has added to their
 *  address book for the recipient.address.
 * @property {string} [warning] - Warning to display on the address field.
 */

/**
 * @typedef {object} DraftTransaction
 * @property {Amount} amount - An object containing information about the
 *  amount of currency to send.
 * @property {Asset} sendAsset - An object that describes the asset that the user
 *  has selected to send.
 * @property {Account} [fromAccount] - The send flow is usually only relative to
 *  the currently selected account. When editing a transaction, however, the
 *  account may differ. In that case, the details of that account will be
 *  stored in this object within the draftTransaction.
 * @property {GasFees} gas - Details about the current gas settings
 * @property {Array<{event: string, timestamp: number}>} history - An array of
 *  entries that describe the user's journey through the send flow. This is
 *  sent to the controller for attaching to state logs for troubleshooting and
 *  support.
 * @property {string} [id] - If the transaction has already been added to the
 *  TransactionController this field will be populated with its id from the
 *  TransactionController state. This is required to be able to update the
 *  transaction in the controller.
 * @property {boolean} isSwapQuoteLoading – is a swap quote being fetched
 * @property {Quote[]} [quotes] – quotes for swaps
 * @property {Asset} receiveAsset - An object that describes the asset that the user
 *  has selected for the recipient to receive.
 * @property {Recipient} recipient - An object that describes the intended
 *  recipient of the transaction.
 * @property {string} [swapQuotesError] - error message for swap quotes
 * @property {number} [timeToFetchQuotes] time to fetch most recent swap+send quotes
 * @property {MapValuesToUnion<DraftTxStatus>} status - Describes the
 *  validity of the draft transaction, which will be either 'VALID' or
 *  'INVALID', depending on our ability to generate a valid txParams object for
 *  submission.
 * @property {string} transactionType - Determines type of transaction being
 *  sent, defaulted to 0x0 (legacy).
 * @property {string} [userInputHexData] - When a user has enabled custom hex
 *  data field in advanced options, they can supply data to the field which is
 *  stored under this key.
 */

/**
 * @type {DraftTransaction}
 */
export const draftTransactionInitialState = {
  amount: {
    error: null,
    value: '0x0',
  },
  sendAsset: {
    balance: '0x0',
    details: null,
    error: null,
    type: AssetType.native,
  },
  receiveAsset: {
    balance: '0x0',
    details: null,
    error: null,
    type: AssetType.native,
  },
  fromAccount: null,
  gas: {
    error: null,
    gasLimit: '0x0',
    gasPrice: '0x0',
    gasTotal: '0x0',
    maxFeePerGas: '0x0',
    maxPriorityFeePerGas: '0x0',
    wasManuallyEdited: false,
  },
  history: [],
  id: null,
  recipient: {
    address: '',
    error: null,
    nickname: '',
    warning: null,
    type: '',
    recipientWarningAcknowledged: false,
  },
  status: SEND_STATUSES.VALID,
  transactionType: TransactionEnvelopeType.legacy,
  userInputHexData: null,
  isSwapQuoteLoading: false,
  swapQuotesError: null,
  swapQuotesLatestRequestTimestamp: null,
  timeToFetchQuotes: null,
  quotes: null,
};

/**
 * Describes the state tree of the send slice
 *
 * @typedef {object} SendState
 * @property {MapValuesToUnion<SendStateAmountModes>} amountMode - Describe
 *  whether the user has manually input an amount or if they have selected max
 *  to send the maximum amount of the selected currency.
 * @property {string} currentTransactionUUID - The UUID of the transaction
 *  currently being modified by the send flow. This UUID is generated upon
 *  initialization of the send flow, any previous UUIDs are discarded at
 *  clean up AND during initialization. When a transaction is edited a new UUID
 *  is generated for it and the state of that transaction is copied into a new
 *  entry in the draftTransactions object.
 * @property {string[]} disabledSwapAndSendNetworks - list of networks that are disabled for swap and send
 * @property {{[key: string]: DraftTransaction}} draftTransactions - An object keyed
 *  by UUID with draftTransactions as the values.
 * @property {boolean} eip1559support - tracks whether the current network
 *  supports EIP 1559 transactions.
 * @property {boolean} gasEstimateIsLoading - Indicates whether the gas
 *  estimate is loading.
 * @property {string} [gasEstimatePollToken] - String token identifying a
 *  listener for polling on the gasFeeController
 * @property {boolean} gasIsSetInModal - true if the user set custom gas in the
 *  custom gas modal
 * @property {string} gasLimitMinimum - minimum supported gasLimit.
 * @property {string} gasPriceEstimate - Expected price in wei necessary to
 *  pay per gas used for a transaction to be included in a reasonable timeframe.
 *  Comes from the GasFeeController.
 * @property {string} gasTotalForLayer1 -  Layer 1 gas fee total on multi-layer
 *  fee networks
 * @property {object} prevSwapAndSendInput - form inputs for the last submitted swap and send transaction
 * @property {string} recipientInput - The user input of the recipient
 *  which is updated quickly to avoid delays in the UI reflecting manual entry
 *  of addresses.
 * @property {MapValuesToUnion<SendStateRecipientModes>} recipientMode -
 *  Describes which list of recipients the user is shown on the add recipient
 *  screen. When this key is set to 'MY_ACCOUNTS' the user is shown the list of
 *  accounts they own. When it is 'CONTACT_LIST' the user is shown the list of
 *  contacts they have saved in MetaMask and any addresses they have recently
 *  sent to.
 * @property {Account} selectedAccount - The currently selected account in
 *  MetaMask. Native balance and address will be pulled from this account if a
 *  fromAccount is not specified in the draftTransaction object. During an edit
 *  the fromAccount is specified.
 * @property {MapValuesToUnion<SendStateStages>} stage - The stage of the
 *  send flow that the user has progressed to. Defaults to 'INACTIVE' which
 *  results in the send screen not being shown.
 * @property {string[]} swapsBlockedTokens - list of tokens that are blocked by the swaps-api
 */

/**
 * @type {SendState}
 */
export const initialState = {
  amountMode: AMOUNT_MODES.INPUT,
  currentTransactionUUID: null,
  disabledSwapAndSendNetworks: [],
  draftTransactions: {},
  eip1559support: false,
  gasEstimateIsLoading: true,
  gasEstimatePollToken: null,
  gasIsSetInModal: false,
  gasPriceEstimate: '0x0',
  gasLimitMinimum: GAS_LIMITS.SIMPLE,
  gasTotalForLayer1: null,
  prevSwapAndSendInput: null,
  recipientMode: RECIPIENT_SEARCH_MODES.CONTACT_LIST,
  recipientInput: '',
  selectedAccount: {
    address: null,
    balance: '0x0',
  },
  stage: SEND_STAGES.INACTIVE,
  swapsBlockedTokens: [],
};

/**
 * TODO: We really need to start creating the metamask state type, and the
 * entire state tree of redux. Would be *extremely* valuable in future
 * typescript conversions. The metamask key is typed as an object on purpose
 * here because I cannot go so far in this work as to type that entire object.
 *
 * @typedef {object} MetaMaskState
 * @property {SendState} send - The state of the send flow.
 * @property {object} metamask - The state of the metamask store.
 */

const name = 'send';

// After modification of specific fields in specific circumstances we must
// recompute the gasLimit estimate to be as accurate as possible. the cases
// that necessitate this logic are listed below:
// 1. when the amount sent changes when sending a token due to the amount being
//    part of the hex encoded data property of the transaction.
// 2. when updating the data property while sending NATIVE currency (ex: ETH)
//    because the data parameter defines function calls that the EVM will have
//    to execute which is where a large chunk of gas is potentially consumed.
// 3. when the recipient changes while sending a token due to the recipient's
//    address being included in the hex encoded data property of the
//    transaction
// 4. when the asset being sent changes due to the contract address and details
//    of the token being included in the hex encoded data property of the
//    transaction. If switching to NATIVE currency (ex: ETH), the gasLimit will
//    change due to hex data being removed (unless supplied by user).
// This method computes the gasLimit estimate which is written to state in an
// action handler in extraReducers.
export const computeEstimatedGasLimit = createAsyncThunk(
  'send/computeEstimatedGasLimit',
  async (_, thunkApi) => {
    const state = thunkApi.getState();
    const { send, metamask } = state;
    const draftTransaction =
      send.draftTransactions[send.currentTransactionUUID];
    const unapprovedTxs = getUnapprovedTransactions(state);
    const transaction = unapprovedTxs[draftTransaction.id];
    const isNonStandardEthChain = getIsNonStandardEthChain(state);
    const chainId = getCurrentChainId(state);
    const selectedAccount = getSelectedInternalAccountWithBalance(state);

    const gasTotalForLayer1 = await thunkApi.dispatch(
      getLayer1GasFee({
        transactionParams: {
          gasPrice: draftTransaction.gas.gasPrice,
          gas: draftTransaction.gas.gasLimit,
          to: draftTransaction.recipient.address?.toLowerCase(),
          value:
            send.amountMode === AMOUNT_MODES.MAX
              ? send.selectedAccount.balance
              : draftTransaction.amount.value,
          from: send.selectedAccount.address,
          data: draftTransaction.userInputHexData,
          type: '0x0',
        },
        chainId,
      }),
    );

    if (
      send.stage !== SEND_STAGES.EDIT ||
      !transaction.dappSuggestedGasFees?.gas ||
      !transaction.userEditedGasLimit
    ) {
      const gasLimit = await estimateGasLimitForSend({
        gasPrice: draftTransaction.gas.gasPrice,
        blockGasLimit: metamask.currentBlockGasLimit,
        selectedAddress: selectedAccount.address,
        sendToken: draftTransaction.sendAsset.details,
        to: draftTransaction.recipient.address?.toLowerCase(),
        value: draftTransaction.amount.value,
        data: draftTransaction.userInputHexData,
        isNonStandardEthChain,
        chainId,
        gasLimit: draftTransaction.gas.gasLimit,
      });
      await thunkApi.dispatch(setCustomGasLimit(gasLimit));
      return {
        gasLimit,
        gasTotalForLayer1,
      };
    }
    return null;
  },
);

/**
 * @typedef {object} Asset
 * @property {AssetType} type - The type of asset that the user
 *  is attempting to send. Defaults to 'NATIVE' which represents the native
 *  asset of the chain. Can also be 'TOKEN' or 'NFT'.
 * @property {string} balance - A hex string representing the balance
 *  that the user holds of the asset that they are attempting to send.
 * @property {TokenDetails} [details] - An object that describes the
 *  selected asset in the case that the user is sending a token or collectibe.
 *  Will be null when asset.type is 'NATIVE'.
 * @property {string} [error] - Error to display when there is an issue
 *  with the asset.
 */

/**
 * Responsible for initializing required state for the send slice.
 * This method is dispatched from the send page in the componentDidMount
 * method. It is also dispatched anytime the network changes to ensure that
 * the slice remains valid with changing token and account balances. To do so
 * it keys into state to get necessary values and computes a starting point for
 * the send slice. It returns the values that might change from this action and
 * those values are written to the slice in the `initializeSendState.fulfilled`
 * action handler.
 *
 * @type {import('@reduxjs/toolkit').AsyncThunk<any, { chainHasChanged: boolean }, {}>}
 */
export const initializeSendState = createAsyncThunk(
  'send/initializeSendState',
  async ({ chainHasChanged = false } = {}, thunkApi) => {
    /**
     * @typedef {object} ReduxState
     * @property {object} metamask - Half baked type for the MetaMask object
     * @property {SendState} send - the send state
     */

    /**
     * @type {ReduxState}
     */
    const state = thunkApi.getState();
    const isNonStandardEthChain = getIsNonStandardEthChain(state);
    const selectedNetworkClientId = getSelectedNetworkClientId(state);
    const chainId = getCurrentChainId(state);
    let eip1559support = checkNetworkAndAccountSupports1559(state);
    if (eip1559support === undefined) {
      eip1559support = await getCurrentNetworkEIP1559Compatibility();
    }
    const account = getSelectedAccount(state);
    const { send: sendState, metamask } = state;
    const draftTransaction =
      sendState.draftTransactions[sendState.currentTransactionUUID];

    // If the draft transaction is not present, then this action has been
    // dispatched out of sync with the intended flow. This is not always a bug.
    // For instance, in the actions.js file we dispatch this action anytime the
    // chain changes.
    if (!draftTransaction) {
      return thunkApi.rejectWithValue(
        'draftTransaction not found, possibly not on send flow',
      );
    }

    // Default gasPrice to 1 gwei if all estimation fails, this is only used
    // for gasLimit estimation and won't be set directly in state. Instead, we
    // will return the gasFeeEstimates and gasEstimateType so that the reducer
    // can set the appropriate gas fees in state.
    let gasPrice =
      sendState.stage === SEND_STAGES.EDIT
        ? draftTransaction.gas.gasPrice
        : '0x1';
    let gasEstimatePollToken = null;

    // Instruct the background process that polling for gas prices should begin
    gasEstimatePollToken = await gasFeeStartPollingByNetworkClientId(
      selectedNetworkClientId,
    );

    addPollingTokenToAppState(gasEstimatePollToken);

    const {
      metamask: { gasFeeEstimates, gasEstimateType },
    } = thunkApi.getState();

    if (sendState.stage !== SEND_STAGES.EDIT) {
      // Because we are only interested in getting a gasLimit estimation we only
      // need to worry about gasPrice. So we use maxFeePerGas as gasPrice if we
      // have a fee market estimation.
      if (gasEstimateType === GasEstimateTypes.legacy) {
        gasPrice = getGasPriceInHexWei(gasFeeEstimates.medium);
      } else if (gasEstimateType === GasEstimateTypes.ethGasPrice) {
        gasPrice = getRoundedGasPrice(gasFeeEstimates.gasPrice);
      } else if (gasEstimateType === GasEstimateTypes.feeMarket) {
        gasPrice = getGasPriceInHexWei(
          gasFeeEstimates.medium.suggestedMaxFeePerGas,
        );
      } else {
        gasPrice = gasFeeEstimates.gasPrice
          ? getRoundedGasPrice(gasFeeEstimates.gasPrice)
          : '0x0';
      }
    }

    // Set a basic gasLimit in the event that other estimation fails
    let { gasLimit } = draftTransaction.gas;
    if (
      gasEstimateType !== GasEstimateTypes.none &&
      sendState.stage !== SEND_STAGES.EDIT &&
      draftTransaction.recipient.address
    ) {
      gasLimit =
        draftTransaction.sendAsset.type === AssetType.token ||
        draftTransaction.sendAsset.type === AssetType.NFT
          ? GAS_LIMITS.BASE_TOKEN_ESTIMATE
          : GAS_LIMITS.SIMPLE;
      // Run our estimateGasLimit logic to get a more accurate estimation of
      // required gas. If this value isn't nullish, set it as the new gasLimit
      const estimatedGasLimit = await estimateGasLimitForSend({
        gasPrice,
        blockGasLimit: metamask.currentBlockGasLimit,
        selectedAddress: getSender(state),
        sendToken: draftTransaction.sendAsset.details,
        to: draftTransaction.recipient.address.toLowerCase(),
        value: draftTransaction.amount.value,
        data: draftTransaction.userInputHexData,
        isNonStandardEthChain,
        chainId,
      });
      gasLimit = estimatedGasLimit || gasLimit;
    }

    // We have to keep the gas slice in sync with the send slice state
    // so that it'll be initialized correctly if the gas modal is opened.
    await thunkApi.dispatch(setCustomGasLimit(gasLimit));

    // There may be a case where the send has been canceled by the user while
    // the gas estimate is being computed. So we check again to make sure that
    // a currentTransactionUUID exists and matches the previous tx.
    const newState = thunkApi.getState();
    if (
      newState.send.currentTransactionUUID !== sendState.currentTransactionUUID
    ) {
      return thunkApi.rejectWithValue(
        `draftTransaction changed during initialization.
        A new initializeSendState action must be dispatched.`,
      );
    }

    const swapsBlockedTokens =
      getIsSwapsChain(state) && getUseExternalServices(state)
        ? (await fetchBlockedTokens(chainId)).map((t) => t.toLowerCase())
        : [];

    const disabledSwapAndSendNetworks =
      await getDisabledSwapAndSendNetworksFromAPI();

    return {
      account,
      chainId: getCurrentChainId(state),
      tokens: getTokens(state),
      chainHasChanged,
      disabledSwapAndSendNetworks,
      gasFeeEstimates,
      gasEstimateType,
      gasLimit,
      gasTotal: addHexPrefix(calcGasTotal(gasLimit, gasPrice)),
      gasEstimatePollToken,
      eip1559support,
      useTokenDetection: getUseTokenDetection(state),
      tokenAddressList: Object.keys(getTokenList(state)),
      swapsBlockedTokens,
    };
  },
);

// variable tracking the latestFetchTime
let latestFetchTime;

/**
 * Fetch the swap and send transaction if the source and destination token do not match
 *
 * @param {string} requestTimestamp - the timestamp of the request
 * @returns {ThunkAction<void>}
 */
const fetchSwapAndSendQuotes = createAsyncThunk(
  'send/fetchSwapAndSendQuotes',
  async ({ requestTimestamp }, thunkApi) => {
    const state = thunkApi.getState();
    const sendState = state[name];

    const chainId = getCurrentChainId(state);

    const draftTransaction =
      sendState.draftTransactions[sendState.currentTransactionUUID];

    const sender = getSender(state);

    const sourceAmount = hexToDecimal(draftTransaction.amount.value);

    // return early if form isn't filled out
    if (
      !Number(sourceAmount) ||
      !draftTransaction.sendAsset ||
      !draftTransaction.receiveAsset ||
      !draftTransaction.recipient.address
    ) {
      return { quotes: null, requestTimestamp };
    }

    let quotes = await new Promise((resolve, reject) =>
      setTimeout(async () => {
        if (requestTimestamp !== latestFetchTime) {
          reject(new Error(RECENT_REQUEST_ERROR));
        }

        getSwapAndSendQuotes({
          chainId,
          sourceAmount,
          sourceToken:
            draftTransaction.sendAsset?.details?.address ||
            SWAPS_CHAINID_DEFAULT_TOKEN_MAP[chainId].address,
          destinationToken:
            draftTransaction.receiveAsset?.details?.address ||
            SWAPS_CHAINID_DEFAULT_TOKEN_MAP[chainId].address,
          sender,
          recipient: draftTransaction.recipient.address,
        })
          .then((response) => resolve(response))
          .catch(() => reject(SWAPS_QUOTES_ERROR));
      }, FETCH_DELAY),
    );

    for (const quote of quotes) {
      if (quote.approvalNeeded) {
        quote.approvalNeeded.gas = addHexPrefix(
          await estimateGas(quote.approvalNeeded),
        );
      }
    }

    quotes = await addAdjustedReturnToQuotes(
      quotes,
      state,
      draftTransaction.receiveAsset?.details,
    );

    if (!quotes?.length) {
      throw new Error(SWAPS_NO_QUOTES);
    }

    return { quotes, requestTimestamp };
  },
);

// Action Payload Typedefs
/**
 * @typedef {(
 *  import('@reduxjs/toolkit').PayloadAction<string>
 * )} SimpleStringPayload
 * @typedef {(
 *  import('@reduxjs/toolkit').PayloadAction<MapValuesToUnion<SendStateAmountModes>>
 * )} SendStateAmountModePayload
 * @typedef {(
 *  import('@reduxjs/toolkit').PayloadAction<DraftTransaction['asset']>
 * )} UpdateAssetPayload
 * @typedef {(
 *  import('@reduxjs/toolkit').PayloadAction<Partial<
 *   Pick<DraftTransaction['recipient'], 'address' | 'nickname'>>
 *  >
 * )} updateRecipientPayload
 * @typedef {(
 *  import('@reduxjs/toolkit').PayloadAction<SendState['recipientMode']>
 * )} UpdateRecipientModePayload
 * @typedef {(
 *  import('@reduxjs/toolkit').PayloadAction<SendState['prevSwapAndSendInput']>
 * )} PrevSwapAndSendPayload
 */

/**
 * @typedef {object} GasFeeUpdateParams
 * @property {TransactionType} transactionType - The transaction type
 * @property {string} [maxFeePerGas] - The maximum amount in hex wei to pay
 *  per gas on a FEE_MARKET transaction.
 * @property {string} [maxPriorityFeePerGas] - The maximum amount in hex
 *  wei to pay per gas as an incentive to miners on a FEE_MARKET
 *  transaction.
 * @property {string} [gasPrice] - The amount in hex wei to pay per gas on
 *  a LEGACY transaction.
 * @property {boolean} [isAutomaticUpdate] - true if the update is the
 *  result of a gas estimate update from the controller.
 * @typedef {(
 *  import('@reduxjs/toolkit').PayloadAction<GasFeeUpdateParams>
 * )} GasFeeUpdatePayload
 */

/**
 * @typedef {object} GasEstimateUpdateParams
 * @property {GasEstimateType} gasEstimateType - The type of gas estimation
 *  provided by the controller.
 * @property {(
 *  EthGasPriceEstimate | LegacyGasPriceEstimate | GasFeeEstimates
 * )} gasFeeEstimates - The gas fee estimates provided by the controller.
 * @typedef {(
 *  import('@reduxjs/toolkit').PayloadAction<GasEstimateUpdateParams>
 * )} GasEstimateUpdatePayload
 */

/**
 * @typedef {(
 *  import('@reduxjs/toolkit').PayloadAction<DraftTransaction['asset']>
 * )} UpdateAssetPayload
 * @typedef {(
 *  import('@reduxjs/toolkit').PayloadAction<DraftTransaction>
 * )} DraftTransactionPayload
 */

const slice = createSlice({
  name,
  initialState,
  reducers: {
    /**
     * Adds a new draft transaction to state, first generating a new UUID for
     * the transaction and setting that as the currentTransactionUUID. If the
     * draft has an id property set, the stage is set to EDIT.
     *
     * @param {SendStateDraft} state - A writable draft of the send state to be
     *  updated.
     * @param {DraftTransactionPayload} action - An action with payload that is
     *  a new draft transaction that will be added to state.
     * @returns {void}
     */
    addNewDraft: (state, action) => {
      state.currentTransactionUUID = uuidv4();
      state.draftTransactions[state.currentTransactionUUID] = action.payload;
      if (action.payload.id) {
        state.stage = SEND_STAGES.EDIT;
      } else {
        state.stage = SEND_STAGES.ADD_RECIPIENT;
      }
    },
    /**
     * Adds an entry, with timestamp, to the draftTransaction history.
     *
     * @param {SendStateDraft} state - A writable draft of the send state to be
     *  updated.
     * @param {SimpleStringPayload} action - An action with payload that is
     *  a string to be added to the history of the draftTransaction
     * @returns {void}
     */
    addHistoryEntry: (state, action) => {
      const draftTransaction =
        state.draftTransactions[state.currentTransactionUUID];
      if (draftTransaction) {
        draftTransaction.history.push({
          entry: action.payload,
          timestamp: Date.now(),
        });
      }
    },
    /**
     * gasTotal is computed based on gasPrice and gasLimit and set in state
     * recomputes the maximum amount if the current amount mode is 'MAX' and
     * sending the native token. ERC20 assets max amount is unaffected by
     * gasTotal so does not need to be recomputed. Finally, validates the gas
     * field and send state.
     *
     * @param {SendStateDraft} state - A writable draft of the send state to be
     *  updated.
     * @returns {void}
     */
    calculateGasTotal: (state) => {
      const draftTransaction =
        state.draftTransactions[state.currentTransactionUUID];

      if (!draftTransaction) {
        return;
      }

      // use maxFeePerGas as the multiplier if working with a FEE_MARKET transaction
      // otherwise use gasPrice
      if (
        draftTransaction.transactionType === TransactionEnvelopeType.feeMarket
      ) {
        draftTransaction.gas.gasTotal = addHexPrefix(
          calcGasTotal(
            draftTransaction.gas.gasLimit,
            draftTransaction.gas.maxFeePerGas,
          ),
        );
      } else {
        draftTransaction.gas.gasTotal = addHexPrefix(
          calcGasTotal(
            draftTransaction.gas.gasLimit,
            draftTransaction.gas.gasPrice,
          ),
        );
      }
      if (
        state.amountMode === AMOUNT_MODES.MAX &&
        draftTransaction.sendAsset.type === AssetType.native
      ) {
        slice.caseReducers.updateAmountToMax(state);
      }
      slice.caseReducers.validateAmountField(state);
      slice.caseReducers.validateGasField(state);
      // validate send state
      slice.caseReducers.validateSendState(state);
    },
    /**
     * Clears all drafts from send state and drops the currentTransactionUUID.
     * This is an important first step before adding a new draft transaction to
     * avoid possible collision.
     *
     * @param {SendStateDraft} state - A writable draft of the send state to be
     *  updated.
     * @returns {void}
     */
    clearPreviousDrafts: (state) => {
      state.currentTransactionUUID = null;
      state.draftTransactions = {};
    },
    /**
     * Clears the send state by setting it to the initial value; preserves the previous swap and send input  object
     *
     * @param state - A writable draft of the send state to be
     *  updated.
     * @returns {SendState}
     */
    resetSendState: (state) => ({
      ...initialState,
      prevSwapAndSendInput: state.prevSwapAndSendInput,
    }),
    /**
     * Sets the amount to the provided value and validates the field.
     *
     * @param {SendStateDraft} state - A writable draft of the send state to be
     * @param {PrevSwapAndSendPayload} action - An action with payload that is
     */
    setPrevSwapAndSend: (state, action) => {
      state.prevSwapAndSendInput = action.payload;
    },
    /**
     * sets the amount mode to the provided value as long as it is one of the
     * supported modes (MAX|INPUT)
     *
     * @param {SendStateDraft} state - A writable draft of the send state to be
     *  updated.
     * @param {SendStateAmountModePayload} action - The amount mode
     *  to set the state to.
     * @returns {void}
     */
    updateAmountMode: (state, action) => {
      if (Object.values(AMOUNT_MODES).includes(action.payload)) {
        state.amountMode = action.payload;
      }
    },
    /**
     * computes the maximum amount of asset that can be sent and then calls
     * the updateSendAmount action above with the computed value, which will
     * revalidate the field and form.
     *
     * @param {SendStateDraft} state - A writable draft of the send state to be
     *  updated.
     * @returns {void}
     */
    updateAmountToMax: (state) => {
      const draftTransaction =
        state.draftTransactions[state.currentTransactionUUID];
      let amount = '0x0';
      if (draftTransaction?.sendAsset.type === AssetType.token) {
        const decimals = draftTransaction.sendAsset.details?.decimals ?? 0;

        const multiplier = Math.pow(10, Number(decimals));

        amount = new Numeric(draftTransaction.sendAsset.balance, 16)
          .times(multiplier, 10)
          .toString();
      } else {
        const _gasTotal = new Numeric(
          draftTransaction.gas.gasTotal || '0x0',
          16,
        ).add(new Numeric(state.gasTotalForLayer1 ?? '0x0', 16));

        amount = new Numeric(
          draftTransaction.sendAsset.balance,
          16,
        ).lessThanOrEqualTo(_gasTotal)
          ? '0'
          : new Numeric(draftTransaction.sendAsset.balance, 16)
              .minus(_gasTotal)
              .toString();
      }
      slice.caseReducers.updateSendAmount(state, {
        payload: amount,
      });
    },
    /**
     * Updates the currently selected asset
     *
     * @param {SendStateDraft} state - A writable draft of the send state to be
     *  updated.
     * @param {UpdateAssetPayload} action - The asset to set in the
     *  draftTransaction.
     * @returns {void}
     */
    updateAsset: (state, action) => {
      const { asset, initialAssetSet, isReceived } = action.payload;
      const draftTransaction =
        state.draftTransactions[state.currentTransactionUUID];

      const targetAsset =
        draftTransaction[isReceived ? 'receiveAsset' : 'sendAsset'];

      targetAsset.type = asset.type;
      targetAsset.balance = asset.balance;
      targetAsset.error = asset.error;

      if (
        targetAsset.type === AssetType.token ||
        targetAsset.type === AssetType.NFT
      ) {
        targetAsset.details = asset.details;
      } else {
        // clear the details object when sending native currency
        targetAsset.details = null;
        if (draftTransaction.recipient.error === CONTRACT_ADDRESS_ERROR) {
          // Errors related to sending tokens to their own contract address
          // are no longer valid when sending native currency.
          draftTransaction.recipient.error = null;
        }
      }

      // if the send asset is set, match the receive asset
      if (!isReceived) {
        draftTransaction.receiveAsset = targetAsset;
      }

      // if amount mode is MAX update amount to max of new asset, otherwise set
      // to zero. This will revalidate the send amount field.
      if (state.amountMode === AMOUNT_MODES.MAX) {
        // set amount mode back to input and change the send amount back to 0
        state.amountMode = AMOUNT_MODES.INPUT;
        slice.caseReducers.updateSendAmount(state, { payload: '0x0' });
      } else if (initialAssetSet === false) {
        if (isReceived) {
          draftTransaction.quotes = draftTransactionInitialState.quotes;
        } else {
          slice.caseReducers.updateSendAmount(state, { payload: '0x0' });
          slice.caseReducers.updateUserInputHexData(state, { payload: '' });
        }
      }
      // validate send state
      slice.caseReducers.validateSendState(state);
    },
    /**
     * Sets the appropriate gas fees in state after receiving new estimates.
     *
     * @param {SendStateDraft} state - A writable draft of the send state to be
     *  updated.
     * @param {GasEstimateUpdatePayload)} action - The gas fee update payload
     * @returns {void}
     */
    updateGasFeeEstimates: (state, action) => {
      const { gasFeeEstimates, gasEstimateType } = action.payload;
      let gasPriceEstimate = '0x0';
      switch (gasEstimateType) {
        case GasEstimateTypes.feeMarket:
          slice.caseReducers.updateGasFees(state, {
            payload: {
              transactionType: TransactionEnvelopeType.feeMarket,
              maxFeePerGas: getGasPriceInHexWei(
                gasFeeEstimates.medium.suggestedMaxFeePerGas,
              ),
              maxPriorityFeePerGas: getGasPriceInHexWei(
                gasFeeEstimates.medium.suggestedMaxPriorityFeePerGas,
              ),
            },
          });
          break;
        case GasEstimateTypes.legacy:
          gasPriceEstimate = getRoundedGasPrice(gasFeeEstimates.medium);
          slice.caseReducers.updateGasFees(state, {
            payload: {
              gasPrice: gasPriceEstimate,
              type: TransactionEnvelopeType.legacy,
              isAutomaticUpdate: true,
            },
          });
          break;
        case GasEstimateTypes.ethGasPrice:
          gasPriceEstimate = getRoundedGasPrice(gasFeeEstimates.gasPrice);
          slice.caseReducers.updateGasFees(state, {
            payload: {
              gasPrice: getRoundedGasPrice(gasFeeEstimates.gasPrice),
              type: TransactionEnvelopeType.legacy,
              isAutomaticUpdate: true,
            },
          });
          break;
        case GasEstimateTypes.none:
        default:
          break;
      }
      // Record the latest gasPriceEstimate for future comparisons
      state.gasPriceEstimate = addHexPrefix(gasPriceEstimate);
    },
    /**
     * Sets the appropriate gas fees in state and determines and sets the
     * appropriate transactionType based on gas fee fields received.
     *
     * @param {SendStateDraft} state - A writable draft of the send state to be
     *  updated.
     * @param {GasFeeUpdatePayload} action - The gas fees to update with
     * @returns {void}
     */
    updateGasFees: (state, action) => {
      const draftTransaction =
        state.draftTransactions[state.currentTransactionUUID];
      if (draftTransaction) {
        if (
          action.payload.transactionType === TransactionEnvelopeType.feeMarket
        ) {
          draftTransaction.gas.maxFeePerGas = addHexPrefix(
            action.payload.maxFeePerGas,
          );
          draftTransaction.gas.maxPriorityFeePerGas = addHexPrefix(
            action.payload.maxPriorityFeePerGas,
          );
          draftTransaction.transactionType = TransactionEnvelopeType.feeMarket;
        } else {
          if (action.payload.manuallyEdited) {
            draftTransaction.gas.wasManuallyEdited = true;
          }

          // Update the gas price if it has not been manually edited,
          // or if this current action is a manual edit.
          if (
            !draftTransaction.gas.wasManuallyEdited ||
            action.payload.manuallyEdited
          ) {
            draftTransaction.gas.gasPrice = addHexPrefix(
              action.payload.gasPrice,
            );
          }
          draftTransaction.transactionType = TransactionEnvelopeType.legacy;
        }
        slice.caseReducers.calculateGasTotal(state);
      }
    },
    /**
     * sets the provided gasLimit in state and then recomputes the gasTotal.
     *
     * @param {SendStateDraft} state - A writable draft of the send state to be
     *  updated.
     * @param {SimpleStringPayload} action - The
     *  gasLimit in hex to set in state.
     * @returns {void}
     */
    updateGasLimit: (state, action) => {
      const draftTransaction =
        state.draftTransactions[state.currentTransactionUUID];
      if (draftTransaction) {
        draftTransaction.gas.gasLimit = addHexPrefix(action.payload);
        slice.caseReducers.calculateGasTotal(state);
      }
    },
    /**
     * sets the layer 1 fees total (for a multi-layer fee network)
     *
     * @param {SendStateDraft} state - A writable draft of the send state to be
     *  updated.
     * @param {SimpleStringPayload} action - the
     *  gasTotalForLayer1 to set in hex wei.
     * @returns {void}
     */
    updateLayer1Fees: (state, action) => {
      const draftTransaction =
        state.draftTransactions[state.currentTransactionUUID];
      state.gasTotalForLayer1 = action.payload;
      if (
        state.amountMode === AMOUNT_MODES.MAX &&
        draftTransaction?.sendAsset.type === AssetType.native
      ) {
        slice.caseReducers.updateAmountToMax(state);
      }
    },
    /**
     * Updates the recipient of the draftTransaction
     *
     * @param {SendStateDraft} state - A writable draft of the send state to be
     *  updated.
     * @param {updateRecipientPayload} action - The recipient to set in the
     *  draftTransaction.
     * @returns {void}
     */
    updateRecipient: (state, action) => {
      const draftTransaction =
        state.draftTransactions[state.currentTransactionUUID];
      draftTransaction.recipient.error = null;
      state.recipientInput = '';
      draftTransaction.recipient.address = action.payload.address ?? '';
      draftTransaction.recipient.nickname = action.payload.nickname ?? '';

      if (draftTransaction.recipient.address === '') {
        // If address is null we are clearing the recipient and must return
        // to the ADD_RECIPIENT stage.
        state.stage = SEND_STAGES.ADD_RECIPIENT;
      } else {
        // if an address is provided and an id exists, we progress to the EDIT
        // stage, otherwise we progress to the DRAFT stage. We also reset the
        // search mode for recipient search.
        state.stage =
          draftTransaction.id === null ? SEND_STAGES.DRAFT : SEND_STAGES.EDIT;
        state.recipientMode = RECIPIENT_SEARCH_MODES.CONTACT_LIST;
      }

      // validate send state
      slice.caseReducers.validateSendState(state);
    },
    /**
     * Clears the user input and changes the recipient search mode to the
     * specified value
     *
     * @param {SendStateDraft} state - A writable draft of the send state to be
     *  updated.
     * @param {UpdateRecipientModePayload} action - The mode to set the
     *  recipient search to
     * @returns {void}
     */
    updateRecipientSearchMode: (state, action) => {
      state.recipientInput = '';
      state.recipientMode = action.payload;
    },

    updateRecipientWarning: (state, action) => {
      const draftTransaction =
        state.draftTransactions[state.currentTransactionUUID];
      draftTransaction.recipient.warning = action.payload;
    },

    updateRecipientType: (state, action) => {
      const draftTransaction =
        state.draftTransactions[state.currentTransactionUUID];
      draftTransaction.recipient.type = action.payload;
    },

    updateDraftTransactionStatus: (state, action) => {
      const draftTransaction =
        state.draftTransactions[state.currentTransactionUUID];
      draftTransaction.status = action.payload;
    },

    acknowledgeRecipientWarning: (state) => {
      const draftTransaction =
        state.draftTransactions[state.currentTransactionUUID];
      draftTransaction.recipient.recipientWarningAcknowledged = true;
      slice.caseReducers.validateSendState(state);
    },

    /**
     * Updates the value of the recipientInput key with what the user has
     * typed into the recipient input field in the UI.
     *
     * @param {SendStateDraft} state - A writable draft of the send state to be
     *  updated.
     * @param {SimpleStringPayload} action - the value the user has typed into
     *  the recipient field.
     * @returns {void}
     */
    updateRecipientUserInput: (state, action) => {
      // Update the value in state to match what the user is typing into the
      // input field
      state.recipientInput = action.payload;
    },
    /**
     * update current amount.value in state and run post update validation of
     * the amount field and the send state.
     *
     * @param {SendStateDraft} state - A writable draft of the send state to be
     *  updated.
     * @param {SimpleStringPayload} action - The hex string to be set as the
     *  amount value.
     * @returns {void}
     */
    updateSendAmount: (state, action) => {
      const draftTransaction =
        state.draftTransactions[state.currentTransactionUUID];
      draftTransaction.amount.value = addHexPrefix(action.payload);
      // Once amount has changed, validate the field
      slice.caseReducers.validateAmountField(state);
      if (draftTransaction.sendAsset.type === AssetType.native) {
        // if sending the native asset the amount being sent will impact the
        // gas field as well because the gas validation takes into
        // consideration the available balance minus amount sent before
        // checking if there is enough left to cover the gas fee.
        slice.caseReducers.validateGasField(state);
      }
    },
    /**
     * updates the userInputHexData state key
     *
     * @param {SendStateDraft} state - A writable draft of the send state to be
     *  updated.
     * @param {SimpleStringPayload} action - The hex string to be set as the
     *  userInputHexData value.
     * @returns {void}
     */
    updateUserInputHexData: (state, action) => {
      const draftTransaction =
        state.draftTransactions[state.currentTransactionUUID];
      draftTransaction.userInputHexData = action.payload;
    },
    /**
     * Updates the gasIsSetInModal property to true which results in showing
     * the gas fees from the custom gas modal in the send page.
     *
     * @param {SendStateDraft} state - A writable draft of the send state to be
     *  updated.
     * @returns {void}
     */
    useCustomGas: (state) => {
      state.gasIsSetInModal = true;
    },
    /**
     * Updates the gasIsSetInModal property to false which results in showing
     * the default gas price/limit fields in the send page.
     *
     * @param {SendStateDraft} state - A writable draft of the send state to be
     *  updated.
     * @returns {void}
     */
    useDefaultGas: (state) => {
      state.gasIsSetInModal = false;
    },
    /**
     * Checks for the validity of the draftTransactions selected amount to send
     *
     * @param {SendStateDraft} state - A writable draft of the send state to be
     *  updated.
     * @returns {void}
     */
    validateAmountField: (state) => {
      const draftTransaction =
        state.draftTransactions[state.currentTransactionUUID];

      if (!draftTransaction) {
        return;
      }

      const amountValue = new Numeric(draftTransaction.amount.value, 16);

      switch (true) {
        // INSUFFICIENT_TOKENS_ERROR if the user is attempting to transfer ERC1155 but has 0 amount selected
        // prevents the user from transferring 0 tokens
        case draftTransaction.sendAsset.type === AssetType.NFT &&
          draftTransaction.sendAsset.details.standard ===
            TokenStandard.ERC1155 &&
          draftTransaction.amount.value === '0x0':
          draftTransaction.amount.error = NEGATIVE_OR_ZERO_AMOUNT_TOKENS_ERROR;
          if (draftTransaction.status !== SEND_STATUSES.INVALID) {
            slice.caseReducers.validateSendState(state);
          }
          break;
        // set error to INSUFFICIENT_TOKENS_ERROR if the token balance is lower
        // than the amount of token the user is attempting to send.
        case draftTransaction.sendAsset.type === AssetType.NFT &&
          draftTransaction.sendAsset.details.standard ===
            TokenStandard.ERC1155 &&
          !isERC1155BalanceSufficient({
            tokenBalance: draftTransaction.sendAsset.balance ?? '0x0',
            amount: draftTransaction.amount.value,
          }):
          draftTransaction.amount.error = INSUFFICIENT_FUNDS_ERROR;
          if (draftTransaction.status !== SEND_STATUSES.INVALID) {
            slice.caseReducers.validateSendState(state);
          }
          break;

        // if the amount of tokens is a float, set error to FLOAT_TOKENS_ERROR
        case amountValue.isFloat() &&
          draftTransaction.sendAsset.type === AssetType.NFT &&
          draftTransaction.sendAsset.details.standard === TokenStandard.ERC1155:
          draftTransaction.amount.error = FLOAT_TOKENS_ERROR;
          if (draftTransaction.status !== SEND_STATUSES.INVALID) {
            slice.caseReducers.validateSendState(state);
          }
          break;
        // set error to INSUFFICIENT_TOKENS_ERROR if the token balance is lower
        // than the amount of token the user is attempting to send.
        case draftTransaction.sendAsset.type === AssetType.token &&
          !isTokenBalanceSufficient({
            tokenBalance: draftTransaction.sendAsset.balance ?? '0x0',
            amount: draftTransaction.amount.value,
            decimals: draftTransaction.sendAsset.details.decimals,
          }):
          draftTransaction.amount.error = INSUFFICIENT_TOKENS_ERROR;
          if (draftTransaction.status !== SEND_STATUSES.INVALID) {
            slice.caseReducers.validateSendState(state);
          }
          break;
        // set error to INSUFFICIENT_FUNDS_FOR_GAS_ERROR if the account balance is lower
        // than the total price of the transaction inclusive of gas fees.
        case !isBalanceSufficient({
          amount:
            draftTransaction.sendAsset.type === AssetType.native
              ? draftTransaction.amount.value
              : undefined,
          balance:
            draftTransaction.sendAsset.type === AssetType.native
              ? draftTransaction.sendAsset.balance
              : state.selectedAccount.balance,
          gasTotal: draftTransaction.gas.gasTotal ?? '0x0',
        }): {
          const isInsufficientWithoutGas =
            draftTransaction.sendAsset.type === AssetType.native &&
            !isBalanceSufficient({
              amount: draftTransaction.amount.value,
              balance: draftTransaction.sendAsset.balance,
              gasTotal: '0x0', // assume gas is free
            });

          draftTransaction.amount.error = isInsufficientWithoutGas
            ? INSUFFICIENT_FUNDS_ERROR
            : INSUFFICIENT_FUNDS_FOR_GAS_ERROR;
          if (draftTransaction.status !== SEND_STATUSES.INVALID) {
            slice.caseReducers.validateSendState(state);
          }
          break;
        }
        // If none of the above are true, set error to null
        default:
          draftTransaction.amount.error = null;
          if (draftTransaction.status === SEND_STATUSES.INVALID) {
            slice.caseReducers.validateSendState(state);
          }
      }
    },
    /**
     * Checks if the user has enough funds to cover the cost of gas, always
     * uses the native currency and does not take into account the amount
     * being sent. If the user has enough to cover cost of gas but not gas
     * + amount then the error will be displayed on the amount field.
     *
     * @param {SendStateDraft} state - A writable draft of the send state to be
     *  updated.
     * @returns {void}
     */
    validateGasField: (state) => {
      const draftTransaction =
        state.draftTransactions[state.currentTransactionUUID];

      if (!draftTransaction) {
        return;
      }

      const insufficientFunds = !isBalanceSufficient({
        amount:
          draftTransaction.sendAsset.type === AssetType.native
            ? draftTransaction.amount.value
            : '0x0',
        balance:
          draftTransaction.fromAccount?.balance ??
          state.selectedAccount.balance,
        gasTotal: draftTransaction.gas.gasTotal ?? '0x0',
      });

      draftTransaction.gas.error = insufficientFunds
        ? INSUFFICIENT_FUNDS_ERROR
        : null;
    },
    validateRecipientUserInput: (state, action) => {
      const draftTransaction =
        state.draftTransactions[state.currentTransactionUUID];

      if (draftTransaction) {
        if (
          state.recipientMode === RECIPIENT_SEARCH_MODES.MY_ACCOUNTS ||
          state.recipientInput === '' ||
          state.recipientInput === null
        ) {
          draftTransaction.recipient.error = null;
          draftTransaction.recipient.warning = null;
        } else {
          const { tokens, tokenAddressList, isProbablyAnAssetContract } =
            action.payload;

          if (
            isBurnAddress(state.recipientInput) ||
            (isPossibleAddress(state.recipientInput) &&
              !isValidHexAddress(state.recipientInput, {
                mixedCaseUseChecksum: true,
              }))
          ) {
            draftTransaction.recipient.error = INVALID_RECIPIENT_ADDRESS_ERROR;
          } else if (
            isOriginContractAddress(
              state.recipientInput,
              draftTransaction.sendAsset?.details?.address,
            )
          ) {
            draftTransaction.recipient.error = CONTRACT_ADDRESS_ERROR;
          } else {
            draftTransaction.recipient.error = null;
          }
          if (
            (isValidHexAddress(state.recipientInput) &&
              (tokenAddressList.find((address) =>
                isEqualCaseInsensitive(address, state.recipientInput),
              ) ||
                checkExistingAddresses(state.recipientInput, tokens))) ||
            isProbablyAnAssetContract
          ) {
            draftTransaction.recipient.warning =
              KNOWN_RECIPIENT_ADDRESS_WARNING;
          } else {
            draftTransaction.recipient.warning = null;
          }
        }
      }
      slice.caseReducers.validateSendState(state);
    },
    /**
     * Checks if the draftTransaction is currently valid. The following list of
     * cases from the switch statement in this function describe when the
     * transaction is invalid. Please keep this comment updated.
     *
     * case 1: State is invalid when amount field has an error.
     * case 2: State is invalid when gas field has an error.
     * case 3: State is invalid when asset field has an error.
     * case 4: State is invalid if asset type is a token and the token details
     *  are unknown.
     * case 5: State is invalid if no recipient has been added.
     * case 6: State is invalid if the send state is uninitialized.
     * case 7: State is invalid if gas estimates are loading.
     * case 8: State is invalid if gasLimit is less than the gasLimitMinimum.
     *
     * @param {SendStateDraft} state - A writable draft of the send state to be
     *  updated.
     * @returns {void}
     */
    validateSendState: (state) => {
      const draftTransaction =
        state.draftTransactions[state.currentTransactionUUID];
      slice.caseReducers.addHistoryEntry(state, {
        payload: 'Begin validating send state',
      });

      if (draftTransaction) {
        const isSwapAndSend = getIsDraftSwapAndSend(draftTransaction);

        const getIsIgnorableAmountError = () =>
          [
            INSUFFICIENT_TOKENS_ERROR,
            INSUFFICIENT_FUNDS_ERROR,
            INSUFFICIENT_FUNDS_FOR_GAS_ERROR,
          ].includes(draftTransaction.amount.error) &&
          !draftTransaction.sendAsset.balance;

        const { quotes, gas } = draftTransaction;
        const bestQuote = quotes ? calculateBestQuote(quotes) : undefined;

        const derivedGasPrice =
          hexToDecimal(gas?.gasTotal || '0x0') > 0 &&
          hexToDecimal(gas?.gasLimit || '0x0') > 0
            ? new Numeric(gas.gasTotal, 16).divide(gas.gasLimit, 16).toString()
            : undefined;

        switch (true) {
          case Boolean(
            draftTransaction.amount.error && !getIsIgnorableAmountError(),
          ):
            slice.caseReducers.addHistoryEntry(state, {
              payload: `Amount is in error ${draftTransaction.amount.error}`,
            });
            draftTransaction.status = SEND_STATUSES.INVALID;
            break;
          case Boolean(draftTransaction.gas.error):
            slice.caseReducers.addHistoryEntry(state, {
              payload: `Gas is in error ${draftTransaction.gas.error}`,
            });
            draftTransaction.status = SEND_STATUSES.INVALID;
            break;
          case Boolean(draftTransaction.sendAsset.error):
            slice.caseReducers.addHistoryEntry(state, {
              payload: `Send asset is in error ${draftTransaction.sendAsset.error}`,
            });
            draftTransaction.status = SEND_STATUSES.INVALID;
            break;
          case Boolean(draftTransaction.receiveAsset.error):
            slice.caseReducers.addHistoryEntry(state, {
              payload: `Receive asset is in error ${draftTransaction.receiveAsset.error}`,
            });
            draftTransaction.status = SEND_STATUSES.INVALID;
            break;
          case draftTransaction.sendAsset.type === AssetType.token &&
            draftTransaction.sendAsset.details === null:
            slice.caseReducers.addHistoryEntry(state, {
              payload: 'Send asset is TOKEN and token details is null',
            });
            draftTransaction.status = SEND_STATUSES.INVALID;
            break;
          case draftTransaction.receiveAsset.type === AssetType.token &&
            draftTransaction.receiveAsset.details === null:
            slice.caseReducers.addHistoryEntry(state, {
              payload: 'Receive asset is TOKEN and token details is null',
            });
            draftTransaction.status = SEND_STATUSES.INVALID;
            break;
          case state.stage === SEND_STAGES.ADD_RECIPIENT:
            slice.caseReducers.addHistoryEntry(state, {
              payload: `Form is invalid because stage is ADD_RECIPIENT`,
            });
            draftTransaction.status = SEND_STATUSES.INVALID;
            break;
          case state.stage === SEND_STAGES.INACTIVE:
            slice.caseReducers.addHistoryEntry(state, {
              payload: `Form is invalid because stage is INACTIVE`,
            });
            draftTransaction.status = SEND_STATUSES.INVALID;
            break;
          case state.gasEstimateIsLoading:
            slice.caseReducers.addHistoryEntry(state, {
              payload: `Form is invalid because gasEstimateIsLoading`,
            });
            draftTransaction.status = SEND_STATUSES.INVALID;
            break;
          case new BigNumber(draftTransaction.gas.gasLimit, 16).lessThan(
            new BigNumber(state.gasLimitMinimum),
          ):
            slice.caseReducers.addHistoryEntry(state, {
              payload: `Form is invalid because ${draftTransaction.gas.gasLimit} is lessThan ${state.gasLimitMinimum}`,
            });

            draftTransaction.status = SEND_STATUSES.INVALID;
            break;
          case draftTransaction.recipient.warning === 'loading':
            slice.caseReducers.addHistoryEntry(state, {
              payload: `Form is invalid because recipient warning is loading`,
            });
            draftTransaction.status = SEND_STATUSES.INVALID;
            break;
          case draftTransaction.recipient.warning ===
            KNOWN_RECIPIENT_ADDRESS_WARNING &&
            draftTransaction.recipient.recipientWarningAcknowledged === false:
            slice.caseReducers.addHistoryEntry(state, {
              payload: `Form is invalid because recipient warning not acknolwedged`,
            });
            draftTransaction.status = SEND_STATUSES.INVALID;
            break;
          case Boolean(
            bestQuote &&
              !isEqualCaseInsensitive(
                bestQuote.recipient,
                draftTransaction.recipient.address,
              ),
          ):
            slice.caseReducers.addHistoryEntry(state, {
              payload: `Recipient is not match ${draftTransaction.recipient.address} ${bestQuote.recipient}`,
            });
            draftTransaction.status = SEND_STATUSES.INVALID;
            break;
          case Boolean(
            bestQuote &&
              !isEqualCaseInsensitive(
                bestQuote.trade.from,
                state.selectedAccount.address,
              ),
          ):
            slice.caseReducers.addHistoryEntry(state, {
              payload: `Sender is not match ${state.selectedAccount.address} ${bestQuote.trade.from}`,
            });
            draftTransaction.status = SEND_STATUSES.INVALID;
            break;
          case Boolean(
            bestQuote &&
              !isEqualCaseInsensitive(
                draftTransaction.sendAsset?.details?.address || zeroAddress(),
                bestQuote.sourceToken,
              ),
          ):
            slice.caseReducers.addHistoryEntry(state, {
              payload: `Source token is not match ${draftTransaction.sendAsset?.details?.address} ${bestQuote.sourceToken}`,
            });
            draftTransaction.status = SEND_STATUSES.INVALID;
            break;
          case Boolean(
            bestQuote &&
              !isEqualCaseInsensitive(
                bestQuote.destinationToken,
                draftTransaction.receiveAsset?.details?.address ||
                  zeroAddress(),
              ),
          ):
            slice.caseReducers.addHistoryEntry(state, {
              payload: `Destination token is not match ${draftTransaction.receiveAsset?.details?.address} ${bestQuote.destinationToken}`,
            });
            draftTransaction.status = SEND_STATUSES.INVALID;
            break;
          case bestQuote &&
            !isBalanceSufficient({
              amount:
                draftTransaction.sendAsset.type === AssetType.native
                  ? draftTransaction.amount.value
                  : undefined,
              balance: state.selectedAccount.balance,
              gasTotal: calcGasTotal(
                new Numeric(
                  bestQuote?.gasParams?.maxGas || 0,
                  10,
                ).toPrefixedHexString(),
                derivedGasPrice ?? '0x0',
              ),
            }): {
            if (!draftTransaction.amount.error) {
              draftTransaction.amount.error = INSUFFICIENT_FUNDS_FOR_GAS_ERROR;
            }
            draftTransaction.status = SEND_STATUSES.INVALID;
            break;
          }
          case isSwapAndSend && !bestQuote:
            slice.caseReducers.addHistoryEntry(state, {
              payload: `No swap and send quote available`,
            });
            draftTransaction.status = SEND_STATUSES.INVALID;
            break;
          default:
            slice.caseReducers.addHistoryEntry(state, {
              payload: `Form is valid`,
            });
            draftTransaction.status = SEND_STATUSES.VALID;
        }
      }
    },
  },
  extraReducers: (builder) => {
    builder
      .addCase(ACCOUNT_CHANGED, (state, action) => {
        // This event occurs when the user's account details update due to
        // background state changes. If the account that is being updated is
        // the current from account on the edit flow we need to update
        // the balance for the account and revalidate the send state.
        if (state.stage === SEND_STAGES.EDIT && action.payload.account) {
          const draftTransaction =
            state.draftTransactions[state.currentTransactionUUID];
          if (
            draftTransaction &&
            draftTransaction.fromAccount &&
            draftTransaction.fromAccount.address ===
              action.payload.account.address
          ) {
            draftTransaction.fromAccount.balance =
              action.payload.account.balance;
            // We need to update the asset balance if the asset is the native
            // network asset. Once we update the balance we recompute error state.
            if (draftTransaction.sendAsset.type === AssetType.native) {
              draftTransaction.sendAsset.balance =
                action.payload.account.balance;
            }
            slice.caseReducers.validateAmountField(state);
            slice.caseReducers.validateGasField(state);
            slice.caseReducers.validateSendState(state);
          }
        }
      })
      .addCase(ADDRESS_BOOK_UPDATED, (state, action) => {
        // When the address book updates from background state changes we need
        // to check to see if an entry exists for the current address or if the
        // entry changed.
        const { addressBook } = action.payload;
        const draftTransaction =
          state.draftTransactions[state.currentTransactionUUID];
        if (
          draftTransaction &&
          addressBook[draftTransaction.recipient.address]?.name
        ) {
          draftTransaction.recipient.nickname =
            addressBook[draftTransaction.recipient.address].name;
        }
      })
      .addCase(CLEAR_SWAP_AND_SEND_STATE, (state) => {
        const draftTransaction =
          state.draftTransactions[state.currentTransactionUUID];

        draftTransaction.quotes = draftTransactionInitialState.quotes;
        draftTransaction.swapQuotesError =
          draftTransactionInitialState.swapQuotesError;
        draftTransaction.isSwapQuoteLoading =
          draftTransactionInitialState.isSwapQuoteLoading;
        draftTransaction.swapQuotesLatestRequestTimestamp =
          draftTransactionInitialState.swapQuotesLatestRequestTimestamp;
        draftTransaction.timeToFetchQuotes =
          draftTransactionInitialState.timeToFetchQuotes;
      })
      .addCase(computeEstimatedGasLimit.pending, (state) => {
        // When we begin to fetch gasLimit we should indicate we are loading
        // a gas estimate.
        state.gasEstimateIsLoading = true;
      })
      .addCase(computeEstimatedGasLimit.fulfilled, (state, action) => {
        // When we receive a new gasLimit from the computeEstimatedGasLimit
        // thunk we need to update our gasLimit in the slice. We call into the
        // caseReducer updateGasLimit to tap into the appropriate follow up
        // checks and gasTotal calculation. First set gasEstimateIsLoading to
        // false.
        state.gasEstimateIsLoading = false;
        if (action.payload?.gasLimit) {
          slice.caseReducers.updateGasLimit(state, {
            payload: action.payload.gasLimit,
          });
        }
        if (action.payload?.gasTotalForLayer1) {
          slice.caseReducers.updateLayer1Fees(state, {
            payload: action.payload.gasTotalForLayer1,
          });
        }
      })
      .addCase(computeEstimatedGasLimit.rejected, (state) => {
        // If gas estimation fails, we should set the loading state to false,
        // because it is no longer loading
        state.gasEstimateIsLoading = false;
      })
      .addCase(GAS_FEE_ESTIMATES_UPDATED, (state, action) => {
        // When the gasFeeController updates its gas fee estimates we need to
        // update and validate state based on those new values
        slice.caseReducers.updateGasFeeEstimates(state, {
          payload: action.payload,
        });
      })
      .addCase(initializeSendState.pending, (state) => {
        // when we begin initializing state, which can happen when switching
        // chains even after loading the send flow, we set gasEstimateIsLoading
        // as initialization will trigger a fetch for gasPrice estimates.
        state.gasEstimateIsLoading = true;
      })
      .addCase(initializeSendState.fulfilled, (state, action) => {
        // writes the computed initialized state values into the slice and then
        // calculates slice validity using the caseReducers.
        state.eip1559support = action.payload.eip1559support;
        state.selectedAccount.address = action.payload.account.address;
        state.selectedAccount.balance = action.payload.account.balance;
        state.prevSwapAndSendInput = initialState.prevSwapAndSendInput;
        const draftTransaction =
          state.draftTransactions[state.currentTransactionUUID];
        if (draftTransaction) {
          draftTransaction.gas.gasLimit = action.payload.gasLimit;
          draftTransaction.gas.gasTotal = action.payload.gasTotal;
          if (action.payload.chainHasChanged) {
            // If the state was reinitialized as a result of the user changing
            // the network from the network dropdown, then the selected asset is
            // no longer valid and should be set to the native asset for the
            // network.
            draftTransaction.sendAsset.type = AssetType.native;
            draftTransaction.sendAsset.balance =
              draftTransaction.fromAccount?.balance ??
              state.selectedAccount.balance;
            draftTransaction.sendAsset.details = null;

            draftTransaction.receiveAsset =
              draftTransactionInitialState.receiveAsset;
          }
        }
        slice.caseReducers.updateGasFeeEstimates(state, {
          payload: {
            gasFeeEstimates: action.payload.gasFeeEstimates,
            gasEstimateType: action.payload.gasEstimateType,
          },
        });
        state.gasEstimatePollToken = action.payload.gasEstimatePollToken;
        if (action.payload.gasEstimatePollToken) {
          state.gasEstimateIsLoading = false;
        }
        if (state.stage !== SEND_STAGES.INACTIVE) {
          slice.caseReducers.validateRecipientUserInput(state, {
            payload: {
              chainId: action.payload.chainId,
              tokens: action.payload.tokens,
              useTokenDetection: action.payload.useTokenDetection,
              tokenAddressList: action.payload.tokenAddressList,
            },
          });
        }
        state.swapsBlockedTokens = action.payload.swapsBlockedTokens;
        state.disabledSwapAndSendNetworks =
          action.payload.disabledSwapAndSendNetworks;
        if (state.amountMode === AMOUNT_MODES.MAX) {
          slice.caseReducers.updateAmountToMax(state);
        }
        slice.caseReducers.validateAmountField(state);
        slice.caseReducers.validateGasField(state);
        slice.caseReducers.validateSendState(state);
      })
      .addCase(initializeSendState.rejected, (state) => {
        state.prevSwapAndSendInput = initialState.prevSwapAndSendInput;
      })
      .addCase(fetchSwapAndSendQuotes.pending, (state, action) => {
        const draftTransaction =
          state.draftTransactions[state.currentTransactionUUID];

        if (draftTransaction) {
          if (!action.meta?.arg?.isRefreshingQuotes) {
            draftTransaction.quotes = draftTransactionInitialState.quotes;
          }
          draftTransaction.swapQuotesError = null;
          draftTransaction.isSwapQuoteLoading = true;
          draftTransaction.swapQuotesLatestRequestTimestamp = Math.max(
            action.meta.arg.requestTimestamp,
            draftTransaction.swapQuotesLatestRequestTimestamp,
          );
        }
        slice.caseReducers.validateSendState(state);
      })
      .addCase(fetchSwapAndSendQuotes.fulfilled, (state, action) => {
        const draftTransaction =
          state.draftTransactions[state.currentTransactionUUID];

        if (
          draftTransaction &&
          action.payload.requestTimestamp ===
            draftTransaction.swapQuotesLatestRequestTimestamp
        ) {
          draftTransaction.timeToFetchQuotes =
            Date.now() - action.payload.requestTimestamp;
          draftTransaction.isSwapQuoteLoading = false;
          draftTransaction.swapQuotesError = null;
          if (action.payload) {
            draftTransaction.quotes = action.payload.quotes;
          }
        }
        slice.caseReducers.validateSendState(state);
      })
      .addCase(fetchSwapAndSendQuotes.rejected, (state, action) => {
        if (action.error.message === RECENT_REQUEST_ERROR) {
          return;
        }

        const draftTransaction =
          state.draftTransactions[state.currentTransactionUUID];

        if (draftTransaction) {
          draftTransaction.isSwapQuoteLoading = false;
          draftTransaction.swapQuotesError = action.error.message;
        }
      })
      .addCase(SELECTED_ACCOUNT_CHANGED, (state, action) => {
        // This event occurs when the user selects a new account from the
        // account menu, or the currently active account's balance updates.
        // We only care about new transactions, not edits, here, because we use
        // the fromAccount and ACCOUNT_CHANGED action for that.
        if (state.stage !== SEND_STAGES.EDIT && action.payload.account) {
          state.selectedAccount.balance = action.payload.account.balance;
          state.selectedAccount.address = action.payload.account.address;
          const draftTransaction =
            state.draftTransactions[state.currentTransactionUUID];
          // This action will occur even when we aren't on the send flow, which
          // is okay as it keeps the selectedAccount details up to date. We do
          // not need to validate anything if there isn't a current draft
          // transaction. If there is, we need to update the asset balance if
          // the asset is set to the native network asset, and then validate
          // the transaction.
          if (draftTransaction) {
            if (draftTransaction?.sendAsset.type === AssetType.native) {
              draftTransaction.sendAsset.balance =
                action.payload.account.balance;
            }

            // If selected account was changed and selected asset is a token then
            // reset asset to native asset
            if (
              draftTransaction?.sendAsset.type === AssetType.token ||
              draftTransaction?.sendAsset.type === AssetType.NFT
            ) {
              draftTransaction.sendAsset.type =
                draftTransactionInitialState.sendAsset.type;
              draftTransaction.sendAsset.error =
                draftTransactionInitialState.sendAsset.error;
              draftTransaction.sendAsset.details =
                draftTransactionInitialState.sendAsset.details;
              draftTransaction.sendAsset.balance =
                action.payload.account.balance;

              draftTransaction.receiveAsset =
                draftTransactionInitialState.receiveAsset;

              draftTransaction.amount.value =
                draftTransactionInitialState.amount.value;
            }

            slice.caseReducers.validateAmountField(state);
            slice.caseReducers.validateGasField(state);
            slice.caseReducers.validateSendState(state);
          }
        }
      })
      .addCase(QR_CODE_DETECTED, (state, action) => {
        // When data is received from the QR Code Scanner we set the recipient
        // as long as a valid address can be pulled from the data. If an
        // address is pulled but it is invalid, we display an error.
        const qrCodeData = action.value;
        const draftTransaction =
          state.draftTransactions[state.currentTransactionUUID];
        if (qrCodeData && draftTransaction) {
          if (qrCodeData.type === 'address') {
            const scannedAddress = qrCodeData.values.address.toLowerCase();
            if (
              isValidHexAddress(scannedAddress, { allowNonPrefixed: false })
            ) {
              if (draftTransaction.recipient.address !== scannedAddress) {
                slice.caseReducers.updateRecipient(state, {
                  payload: { address: scannedAddress },
                });
              }
            } else {
              draftTransaction.recipient.error =
                INVALID_RECIPIENT_ADDRESS_ERROR;
            }
          }
        }
      });
  },
});

const { actions, reducer } = slice;

export default reducer;

const {
  useDefaultGas,
  useCustomGas,
  updateGasLimit,
  validateRecipientUserInput,
  updateRecipientSearchMode,
  addHistoryEntry,
  acknowledgeRecipientWarning,
} = actions;

export {
  useDefaultGas,
  useCustomGas,
  updateGasLimit,
  addHistoryEntry,
  acknowledgeRecipientWarning,
};

// Action Creators

/**
 * This method is for usage when validating user input so that validation
 * is only run after a delay in typing of 300ms. Usage at callsites requires
 * passing in both the dispatch method and the payload to dispatch, which makes
 * it only applicable for use within action creators.
 */
const debouncedValidateRecipientUserInput = debounce(
  (dispatch, payload, resolve) => {
    dispatch(
      addHistoryEntry(
        `sendFlow - user typed ${payload.userInput} into recipient input field`,
      ),
    );
    dispatch(validateRecipientUserInput(payload));
    resolve();
  },
  300,
);

const debouncedComputeEstimatedGasLimit = debounce(async (dispatch) => {
  await dispatch(computeEstimatedGasLimit());
}, 300);

const debouncedAddHistoryEntry = debounce((dispatch, payload) => {
  dispatch(addHistoryEntry(payload));
}, 100);

/**
 * Begins a new draft transaction, derived from the txParams of an existing
 * transaction in the TransactionController. This action will first clear out
 * the previous draft transactions and currentTransactionUUID from state. This
 * action is one of the two entry points into the send flow. NOTE: You must
 * route to the send page *after* dispatching this action resolves to ensure
 * that the draftTransaction is properly created.
 *
 * @param {AssetType} assetType - The type of asset the transaction
 *  being edited was sending. The details of the asset will be retrieved from
 *  the transaction data in state.
 * @param {string} transactionId - The id of the transaction being edited.
 * @returns {ThunkAction<void>}
 */
export function editExistingTransaction(assetType, transactionId) {
  return async (dispatch, getState) => {
    await dispatch(actions.clearPreviousDrafts());
    const state = getState();
    const unapprovedTransactions = getUnapprovedTransactions(state);
    const transaction = unapprovedTransactions[transactionId];
    const account = getTargetAccount(state, transaction.txParams.from);

    const isSwapAndSend = Boolean(state[name].prevSwapAndSendInput);

    if (isSwapAndSend) {
      const {
        amountMode,
        amount: { value: amount },
        ...draftTxParams
      } = state[name].prevSwapAndSendInput;

      dispatch(
        actions.addNewDraft({
          ...draftTransactionInitialState,
          ...draftTxParams,
          id: transactionId,
          fromAccount: account,
          history: [
            `sendFlow - user clicked edit on transaction with id ${transactionId} (swap and send)`,
          ],
        }),
      );
      if (amountMode === AMOUNT_MODES.MAX) {
        dispatch(actions.updateAmountMode(AMOUNT_MODES.MAX));
        dispatch(actions.updateAmountToMax());
        dispatch(updateSendQuote());
      } else {
        dispatch(updateSendAmount(amount));
      }
    } else if (assetType === AssetType.native) {
      await dispatch(
        actions.addNewDraft({
          ...draftTransactionInitialState,
          id: transactionId,
          fromAccount: account,
          gas: {
            ...draftTransactionInitialState.gas,
            gasLimit: transaction.txParams.gas,
            gasPrice: transaction.txParams.gasPrice,
          },
          userInputHexData: transaction.txParams.data,
          recipient: {
            ...draftTransactionInitialState.recipient,
            address: transaction.txParams.to,
            nickname:
              getAddressBookEntryOrAccountName(
                state,
                transaction.txParams.to,
              ) ?? '',
          },
          amount: {
            ...draftTransactionInitialState.amount,
            value: transaction.txParams.value,
          },
          history: [
            `sendFlow - user clicked edit on transaction with id ${transactionId}`,
          ],
        }),
      );
      await dispatch(
        updateSendAsset({ type: AssetType.native }, { initialAssetSet: true }),
      );
    } else {
      const tokenData = parseStandardTokenTransactionData(
        transaction.txParams.data,
      );
      const tokenAmountInDec =
        assetType === AssetType.token ? getTokenValueParam(tokenData) : '1';
      const address = getTokenAddressParam(tokenData);
      const nickname = getAddressBookEntryOrAccountName(state, address) ?? '';

      const tokenAmountInHex = addHexPrefix(decimalToHex(tokenAmountInDec));
      await dispatch(
        actions.addNewDraft({
          ...draftTransactionInitialState,
          id: transactionId,
          fromAccount: account,
          gas: {
            ...draftTransactionInitialState.gas,
            gasLimit: transaction.txParams.gas,
            gasPrice: transaction.txParams.gasPrice,
          },
          userInputHexData: transaction.txParams.data,
          recipient: {
            ...draftTransactionInitialState.recipient,
            address,
            nickname,
          },
          amount: {
            ...draftTransactionInitialState.amount,
            value: tokenAmountInHex,
          },
          history: [
            `sendFlow - user clicked edit on transaction with id ${transactionId}`,
          ],
        }),
      );

      await dispatch(
        updateSendAsset(
          {
            type: assetType,
            details: {
              address: transaction.txParams.to,
              ...(assetType === AssetType.NFT
                ? {
                    tokenId:
                      getTokenIdParam(tokenData) ??
                      getTokenValueParam(tokenData),
                  }
                : {}),
            },
          },
          { initialAssetSet: true },
        ),
      );
    }

    await dispatch(initializeSendState());
  };
}

/**
 * This method is a temporary placeholder to support the old UI in both the
 * gas modal and the send flow. Soon we won't need to modify gasPrice from the
 * send flow based on user input, it'll just be a shallow copy of the current
 * estimate. This method is necessary because the internal structure of this
 * slice has been changed such that it is agnostic to transaction envelope
 * type, and this method calls into the new structure in the appropriate way.
 *
 * @deprecated - don't extend the usage of this temporary method
 * @param {string} gasPrice - new gas price in hex wei
 * @returns {ThunkAction<void>}
 */
export function updateGasPrice(gasPrice) {
  return (dispatch) => {
    dispatch(
      addHistoryEntry(`sendFlow - user set legacy gasPrice to ${gasPrice}`),
    );
    dispatch(
      actions.updateGasFees({
        gasPrice,
        transactionType: TransactionEnvelopeType.legacy,
        manuallyEdited: true,
      }),
    );
  };
}

export function updateSendQuote(
  isComputingSendGasLimit = true,
  isRefreshingQuotes = false,
  isComputingSendGasLimitUrgent = true,
) {
  return async (dispatch, getState) => {
    const state = getState();
    const sendState = state[name];

    const draftTransaction =
      sendState.draftTransactions?.[sendState?.currentTransactionUUID];

    const isSwapAndSend = getIsDraftSwapAndSend(draftTransaction);
    const {
      quotes,
      swapQuotesError,
      isSwapQuoteLoading,
      swapQuotesLatestRequestTimestamp,
    } = draftTransaction ?? {};

    if (isSwapAndSend) {
      const currentTime = Date.now();
      // set this synchronously so it can be used in fetchSwapAndSendQuotes thunks immediately
      latestFetchTime = currentTime;
      dispatch(
        fetchSwapAndSendQuotes({
          requestTimestamp: currentTime,
          isRefreshingQuotes,
        }),
      );
    } else if (
      quotes ||
      swapQuotesError ||
      isSwapQuoteLoading ||
      swapQuotesLatestRequestTimestamp
    ) {
      dispatch({
        type: CLEAR_SWAP_AND_SEND_STATE,
      });
    }

    if (isComputingSendGasLimit) {
      if (isComputingSendGasLimitUrgent) {
        await dispatch(computeEstimatedGasLimit());
      } else {
        await debouncedComputeEstimatedGasLimit(dispatch);
      }
    }
  };
}

/**
 * Updates the recipient in state based on the input provided, and then will
 * recompute gas limit when sending a TOKEN asset type. Changing the recipient
 * address results in hex data changing because the recipient address is
 * encoded in the data instead of being in the 'to' field. The to field in a
 * token send will always be the token contract address.
 * If no nickname is provided, the address book state will be checked to see if
 * a nickname for the passed address has already been saved. This ensures the
 * (temporary) send state recipient nickname is consistent with the address book
 * nickname which has already been persisted to state.
 *
 * @param {object} recipient - Recipient information
 * @param {string} recipient.address - hex address to send the transaction to
 * @param {string} [recipient.nickname] - Alias for the address to display
 *  to the user
 * @returns {ThunkAction<void>}
 */
export function updateRecipient({ address, nickname }) {
  return async (dispatch, getState) => {
    // Do not addHistoryEntry here as this is called from a number of places
    // each with significance to the user and transaction history.
    const state = getState();
    const nicknameFromAddressBookEntryOrAccountName =
      getAddressBookEntryOrAccountName(state, address) ?? '';
    await dispatch(
      actions.updateRecipient({
        address,
        nickname: nickname || nicknameFromAddressBookEntryOrAccountName,
      }),
    );
    await dispatch(updateSendQuote());
  };
}

/**
 * This method is called to update the user's input into the ENS input field.
 * Once the field is updated, the field will be validated using a debounced
 * version of the validateRecipientUserInput action. This way validation only
 * occurs once the user has stopped typing.
 *
 * @param {string} userInput - the value that the user is typing into the field
 */
export function updateRecipientUserInput(userInput) {
  return async (dispatch, getState) => {
    dispatch(actions.updateRecipientWarning('loading'));
    dispatch(actions.updateDraftTransactionStatus(SEND_STATUSES.INVALID));
    await dispatch(actions.updateRecipientUserInput(userInput));
    const state = getState();
    const sendingAddress = getSender(state);
    const chainId = getCurrentChainId(state);
    const tokens = getTokens(state);
    const useTokenDetection = getUseTokenDetection(state);
    const tokenMap = getTokenList(state);
    const tokenAddressList = Object.keys(tokenMap);

    const inputIsValidHexAddress = isValidHexAddress(userInput);
    let isProbablyAnAssetContract = false;
    if (inputIsValidHexAddress) {
      const smartContractAddress = await isSmartContractAddress(userInput);
      if (smartContractAddress) {
        dispatch(actions.updateRecipientType(RECIPIENT_TYPES.SMART_CONTRACT));
        const { symbol, decimals } =
          getTokenMetadata(userInput, tokenMap) || {};

        isProbablyAnAssetContract = symbol && decimals !== undefined;

        if (!isProbablyAnAssetContract) {
          try {
            const { standard } = await getTokenStandardAndDetails(
              userInput,
              sendingAddress,
            );
            isProbablyAnAssetContract = Boolean(standard);
          } catch (e) {
            console.log(e);
          }
        }
      }
    }

    return new Promise((resolve) => {
      debouncedValidateRecipientUserInput(
        dispatch,
        {
          userInput,
          chainId,
          tokens,
          useTokenDetection,
          tokenAddressList,
          isProbablyAnAssetContract,
        },
        resolve,
      );
    });
  };
}

/**
 * Updates the amount the user intends to send and performs side effects.
 * 1. If the current mode is MAX change to INPUT
 * 2. If sending a token, recompute the gasLimit estimate
 *
 * @param {string} hexAmount - hex string representing value
 * @param {string} [decimalAmount] - decimal string representing value
 * @returns {ThunkAction<void>}
 */
export function updateSendAmount(hexAmount, decimalAmount) {
  return async (dispatch, getState) => {
    const state = getState();
    dispatch(actions.updateSendAmount(hexAmount));
    if (state[name].amountMode === AMOUNT_MODES.MAX) {
      dispatch(actions.updateAmountMode(AMOUNT_MODES.INPUT));
    }
    await dispatch(updateSendQuote(true, false, false));

    if (decimalAmount === undefined) {
      return;
    }

    const { ticker } = getProviderConfig(state);
    const draftTransaction =
      state[name].draftTransactions[state[name].currentTransactionUUID];
    let logAmount = hexAmount;
    if (draftTransaction.sendAsset.type === AssetType.token) {
      logAmount = `${decimalAmount} ${draftTransaction.sendAsset.details?.symbol}`;
    } else {
      logAmount = `${decimalAmount} ${ticker || EtherDenomination.ETH}`;
    }
    debouncedAddHistoryEntry(
      dispatch,
      `sendFlow - user set amount to ${logAmount}`,
    );
  };
}

/**
 * updates the asset to send to one of NATIVE or TOKEN and ensures that the
 * asset balance is set. If sending a TOKEN also updates the asset details
 * object with the appropriate ERC20 details including address, symbol and
 * decimals.
 *
 * @param {object} payload - action payload
 * @param {string} payload.type - type of asset to send
 * @param {TokenDetails} [payload.details] - ERC20 details if sending TOKEN asset
 * @param {boolean} [payload.isReceived] - is the action updating the dest asset
 * @param payload.skipComputeEstimatedGasLimit
 * @returns {ThunkAction<void>}
 */
export function updateSendAsset(
  { type, details: providedDetails, skipComputeEstimatedGasLimit, isReceived },
  { initialAssetSet = false } = {},
) {
  return async (dispatch, getState) => {
    const state = getState();
    const { ticker } = getProviderConfig(state);
    const draftTransaction =
      state[name].draftTransactions[state[name].currentTransactionUUID];
    const sendingAddress = getSender(state);
    const account = getTargetAccount(state, sendingAddress);
    if (type === AssetType.native) {
      const unapprovedTxs = getUnapprovedTransactions(state);
      const unapprovedTx = unapprovedTxs?.[draftTransaction.id];

      await dispatch(
        addHistoryEntry(
          `sendFlow - user set asset of type ${AssetType.native} with symbol ${
            ticker ?? EtherDenomination.ETH
          }`,
        ),
      );
      await dispatch(
        actions.updateAsset({
          asset: {
            type,
            details: null,
            balance: account.balance,
            error: null,
          },
          initialAssetSet,
          isReceived,
        }),
      );

      // This is meant to handle cases where we are editing an unapprovedTx from the background state
      // and its type is a token method. In such a case, the hex data will be the necessary hex data
      // for calling the contract transfer method.
      // Now that we are updating the transaction to be a send of a native asset type, we should
      // set the hex data of the transaction being editing to be empty.
      // then the user will not want to send any hex data now that they have change the
      if (
        unapprovedTx?.type === TransactionType.tokenMethodTransferFrom ||
        unapprovedTx?.type === TransactionType.tokenMethodTransfer ||
        unapprovedTx?.type === TransactionType.tokenMethodSafeTransferFrom
      ) {
        await dispatch(actions.updateUserInputHexData(''));
      }
    } else {
      await dispatch(showLoadingIndication());

      const STANDARD_TO_REQUIRED_PROPERTIES = {
        // 'balance' must be last so that we know all other properties exist if `missingProperty` = 'balance'
        [TokenStandard.ERC20]: isReceived
          ? ['address', 'symbol', 'decimals']
          : ['address', 'symbol', 'decimals', 'balance'],
        [TokenStandard.ERC721]: ['address', 'symbol', 'tokenId'],
        [TokenStandard.ERC1155]: ['address', 'symbol', 'tokenId'],
      };

      let missingProperty = STANDARD_TO_REQUIRED_PROPERTIES[
        providedDetails.standard
      ]?.find((property) => providedDetails[property] === undefined);

      let details;

      // attempt simple balance fetch if balance is missing
      if (missingProperty === 'balance') {
        const selectedNetworkClientId = getSelectedNetworkClientId(state);
        const sender = getSender(state);

        const balance = await getBalancesInSingleCall(
          sender,
          [providedDetails.address],
          selectedNetworkClientId,
        ).catch(() => ({}));

        const hexBalance = balance[providedDetails.address]?.hex;

        providedDetails.balance = hexBalance
          ? addHexPrefix(hexBalance)
          : undefined;

        // regardless of if we get the balance or not, we should not consider it a missing property
        missingProperty = undefined;
      }

      // if standard exists with all required properties, do not call getTokenStandardAndDetails
      if (providedDetails.standard && !missingProperty) {
        details = {
          ...providedDetails,
        };
      } else {
        details = {
          ...providedDetails,
          ...(await getTokenStandardAndDetails(
            providedDetails.address,
            sendingAddress,
            providedDetails.tokenId,
          ).catch((error) => {
            // prevent infinite stuck loading state
            dispatch(hideLoadingIndication());
            throw error;
          })),
        };
      }

      await dispatch(hideLoadingIndication());

      const asset = {
        type,
        details,
        error: null,
      };

      if (details.standard === TokenStandard.ERC20) {
        asset.balance =
          details.balance && typeof details.decimals === 'number'
            ? addHexPrefix(
                calcTokenAmount(details.balance, details.decimals).toString(16),
              )
            : undefined;

        await dispatch(
          addHistoryEntry(
            `sendFlow - user set asset to ERC20 token with symbol ${details.symbol} and address ${details.address}`,
          ),
        );
      } else if (
        details.standard === TokenStandard.ERC1155 ||
        details.standard === TokenStandard.ERC721
      ) {
        if (type === AssetType.token) {
          dispatch(
            showModal({
              name: 'CONVERT_TOKEN_TO_NFT',
              tokenAddress: details.address,
            }),
          );
          asset.error = INVALID_ASSET_TYPE;
          throw new Error(INVALID_ASSET_TYPE);
        } else {
          let isCurrentOwner = true;
          try {
            isCurrentOwner = await isNftOwner(
              sendingAddress,
              details.address,
              details.tokenId,
            );
          } catch (err) {
            if (err.message.includes('Unable to verify ownership.')) {
              // this would indicate that either our attempts to verify ownership failed because of network issues,
              // or, somehow a token has been added to NFTs state with an incorrect chainId.
            } else {
              // Any other error is unexpected and should be surfaced.
              dispatch(displayWarning(err.message));
            }
          }

          if (isCurrentOwner) {
            asset.error = null;
            asset.balance = details.balance
              ? addHexPrefix(details.balance)
              : '0x1';
          } else {
            throw new Error(
              'Send slice initialized as NFT send with an NFT not currently owned by the select account',
            );
          }
          await dispatch(
            addHistoryEntry(
              `sendFlow - user set asset to NFT with tokenId ${details.tokenId} and address ${details.address}`,
            ),
          );
        }
      }

      await dispatch(
        actions.updateAsset({ asset, initialAssetSet, isReceived }),
      );
    }
    await dispatch(
      updateSendQuote(
        initialAssetSet === false && !skipComputeEstimatedGasLimit,
      ),
    );
  };
}

/**
 * When a user has enabled hex data field in advanced settings they will be
 * able to supply hex data on a transaction. This method updates the user
 * supplied data. Note, when sending native assets this will result in
 * recomputing estimated gasLimit. When sending a ERC20 asset this is not done
 * because the data sent in the transaction will be determined by the asset,
 * recipient and value, NOT what the user has supplied.
 *
 * @param {string} hexData - hex encoded string representing transaction data.
 * @returns {ThunkAction<void>}
 */
export function updateSendHexData(hexData) {
  return async (dispatch, getState) => {
    await dispatch(
      addHistoryEntry(`sendFlow - user added custom hexData ${hexData}`),
    );

    await dispatch(actions.updateUserInputHexData(hexData));
    const state = getState();
    const draftTransaction =
      state[name].draftTransactions[state[name].currentTransactionUUID];

    await dispatch(
      updateSendQuote(draftTransaction.sendAsset.type === AssetType.native),
    );
  };
}

/**
 * Sets the recipient search mode to show a list of the user's contacts and
 * recently interacted with addresses.
 *
 * @returns {ThunkAction<void>}
 */
export function useContactListForRecipientSearch() {
  return (dispatch) => {
    dispatch(
      addHistoryEntry(
        `sendFlow - user selected back to all on recipient screen`,
      ),
    );
    dispatch(updateRecipientSearchMode(RECIPIENT_SEARCH_MODES.CONTACT_LIST));
  };
}

/**
 * Sets the recipient search mode to show a list of the user's own accounts.
 *
 * @returns {ThunkAction<void>}
 */
export function useMyAccountsForRecipientSearch() {
  return (dispatch) => {
    dispatch(
      addHistoryEntry(
        `sendFlow - user selected transfer to my accounts on recipient screen`,
      ),
    );
    dispatch(updateRecipientSearchMode(RECIPIENT_SEARCH_MODES.MY_ACCOUNTS));
  };
}

/**
 * Clears out the recipient user input, ENS resolution and recipient validation.
 *
 * @returns {ThunkAction<void>}
 */
export function resetRecipientInput() {
  return async (dispatch, getState) => {
    const state = getState();
    const chainId = getCurrentChainId(state);
    showLoadingIndication();
    dispatch(addHistoryEntry(`sendFlow - user cleared recipient input`));
    dispatch(resetDomainResolution());
    dispatch(updateRecipientUserInput(''));
    await dispatch(updateRecipient({ address: '', nickname: '' }));
    dispatch(validateRecipientUserInput({ chainId }));
    hideLoadingIndication();
  };
}

/**
 * Resets the entire send state tree to the initial state. It also disconnects
 * polling from the gas controller if the token is present in state.
 *
 * @returns {ThunkAction<void>}
 */
export function resetSendState() {
  return async (dispatch, getState) => {
    const state = getState();
    dispatch(actions.resetSendState());

    if (state[name].gasEstimatePollToken) {
      await gasFeeStopPollingByPollingToken(state[name].gasEstimatePollToken);
      removePollingTokenFromAppState(state[name].gasEstimatePollToken);
    }
  };
}

/**
 * Signs a transaction or updates a transaction in state if editing.
 * This method is called when a user clicks the next button in the footer of
 * the send page, signaling that a transaction should be executed. This method
 * will create the transaction in state (by way of the various global provider
 * constructs) which will eventually (and fairly quickly from user perspective)
 * result in a confirmation window being displayed for the transaction.
 *
 * @returns {ThunkAction<void>}
 */

export function signTransaction(history) {
  return async (dispatch, getState) => {
    const state = getState();
    const { stage, eip1559support, amountMode } = state[name];
    const draftTransaction =
      state[name].draftTransactions[state[name].currentTransactionUUID];

    let txParams;
    const isSwapAndSend = getIsDraftSwapAndSend(draftTransaction);
    const quotesAsArray = draftTransaction.quotes;
    const bestQuote = quotesAsArray
      ? calculateBestQuote(quotesAsArray)
      : undefined;

    if (isSwapAndSend) {
      txParams = { ...bestQuote.trade };
    } else {
      txParams = generateTransactionParams(state[name]);
    }

    const { amount, sendAsset, receiveAsset, recipient } = draftTransaction;
    const prevSwapAndSendData = {
      amount: { ...amount },
      sendAsset: { ...sendAsset },
      receiveAsset: { ...receiveAsset },
      recipient: { ...recipient },
      amountMode: state[name].amountMode,
    };

    await dispatch(actions.setPrevSwapAndSend(prevSwapAndSendData));

    // you can only edit a basic send transaction
    if (stage === SEND_STAGES.EDIT && !isSwapAndSend) {
      // When dealing with the edit flow there is already a transaction in
      // state that we must update, this branch is responsible for that logic.
      // We first must grab the previous transaction object from state and then
      // merge in the modified txParams. Once the transaction has been modified
      // we can send that to the background to update the transaction in state.
      const unapprovedTxs = getUnapprovedTransactions(state);
      const unapprovedTx = cloneDeep(unapprovedTxs[draftTransaction.id]);
      // We only update the tx params that can be changed via the edit flow UX
      const eip1559OnlyTxParamsToUpdate = {
        data: txParams.data,
        from: txParams.from,
        to: txParams.to,
        value: txParams.value,
        gas: unapprovedTx?.userEditedGasLimit
          ? unapprovedTx.txParams.gas
          : txParams.gas,
      };
      unapprovedTx.originalGasEstimate = eip1559OnlyTxParamsToUpdate.gas;
      const editingTx = {
        ...unapprovedTx,
        txParams: Object.assign(
          unapprovedTx.txParams,
          eip1559support ? eip1559OnlyTxParamsToUpdate : txParams,
        ),
      };

      await dispatch(
        addHistoryEntry(
          `sendFlow - user clicked next and transaction should be updated in controller`,
        ),
      );
      await dispatch(
        updateTransactionSendFlowHistory(
          draftTransaction.id,
          unapprovedTx.sendFlowHistory?.length || 0,
          draftTransaction.history,
        ),
      );
      await dispatch(
        updateEditableParams(draftTransaction.id, editingTx.txParams),
      );
      await dispatch(
        updateTransactionGasFees(draftTransaction.id, editingTx.txParams),
      );

      history.push(CONFIRM_TRANSACTION_ROUTE);
    } else {
      let transactionType =
        draftTransaction.recipient.type === RECIPIENT_TYPES.SMART_CONTRACT
          ? TransactionType.contractInteraction
          : TransactionType.simpleSend;

      if (draftTransaction.sendAsset.type !== AssetType.native) {
        if (draftTransaction.sendAsset.type === AssetType.NFT) {
          if (
            draftTransaction.sendAsset.details.standard === TokenStandard.ERC721
          ) {
            transactionType = TransactionType.tokenMethodTransferFrom;
          } else {
            transactionType = TransactionType.tokenMethodSafeTransferFrom;
          }
        } else {
          transactionType = TransactionType.tokenMethodTransfer;
        }
      }
      await dispatch(
        addHistoryEntry(
          `sendFlow - user clicked next and transaction should be added to controller`,
        ),
      );

      let transactionId;

      if (isSwapAndSend) {
        // clear existing swap transaction if editing
        if (stage === SEND_STAGES.EDIT) {
          const unapprovedTxs = getUnapprovedTransactions(state);
          const unapprovedSendTx = unapprovedTxs[draftTransaction.id];
          if (unapprovedSendTx) {
            await dispatch(
              rejectPendingApproval(
                unapprovedSendTx.id,
                ethErrors.provider.userRejectedRequest().serialize(),
              ),
            );
          }
        }

        const chainId = getCurrentChainId(state);
        const NATIVE_CURRENCY_DECIMALS =
          SWAPS_CHAINID_DEFAULT_TOKEN_MAP[chainId].decimals;

        const sourceTokenSymbol =
          draftTransaction.sendAsset.details?.symbol ||
          getNativeCurrency(state);
        const destinationTokenSymbol =
          draftTransaction.receiveAsset.details?.symbol ||
          getNativeCurrency(state);
        const destinationTokenDecimals =
          draftTransaction.receiveAsset.details?.decimals ||
          NATIVE_CURRENCY_DECIMALS;
        const destinationTokenAddress =
          draftTransaction.receiveAsset.details?.address ||
          SWAPS_CHAINID_DEFAULT_TOKEN_MAP[chainId].address;
        const sourceTokenDecimals =
          draftTransaction.sendAsset.details?.decimals ||
          NATIVE_CURRENCY_DECIMALS;
        const swapTokenValue = new Numeric(amount?.value || '0x0', 16)
          .toBase(10)
          .shiftedBy(sourceTokenDecimals)
          .toString();

        const swapAndSendRecipient = draftTransaction.recipient.address;
        const sourceTokenAddress =
          draftTransaction.sendAsset.details?.address ||
          SWAPS_CHAINID_DEFAULT_TOKEN_MAP[chainId].address;
        const sourceTokenAmount = bestQuote?.sourceAmount;
        const destinationTokenAmount = bestQuote?.destinationAmount;

        const meta = {
          swapAndSendRecipient,
          type: TransactionType.swapAndSend,
          sourceTokenSymbol,
          destinationTokenSymbol,
          destinationTokenDecimals,
          destinationTokenAddress,
          swapTokenValue,
          approvalTxId: undefined,
          destinationTokenAmount,
          sourceTokenAddress,
          sourceTokenAmount,
          sourceTokenDecimals,
        };

        if (bestQuote?.approvalNeeded) {
          const { id } = await addTransactionAndWaitForPublish(
            { ...bestQuote.approvalNeeded, amount: '0x0' },
            {
              requireApproval: false,
              // TODO: create new type for swap+send approvals; works as stopgap bc swaps doesn't use this type for STXs in `submitSmartTransactionHook` (via `TransactionController`)
              type: TransactionType.swapApproval,
              swaps: {
                hasApproveTx: true,
                meta: {
                  type: TransactionType.swapApproval,
                  sourceTokenSymbol,
                },
              },
            },
          );
          meta.approvalTxId = id;
        }

        const { id: swapAndSendTxId } = await addTransactionAndWaitForPublish(
          txParams,
          {
            requireApproval: false,
            sendFlowHistory: draftTransaction.history,
            type: TransactionType.swapAndSend,
            swaps: {
              hasApproveTx: Boolean(bestQuote?.approvalNeeded),
              meta,
            },
          },
        );
        transactionId = swapAndSendTxId;

        await dispatch(setDefaultHomeActiveTabName('activity'));
        history.push(DEFAULT_ROUTE);
      } else {
        // basic send
        const { id: basicSendTxId } = await dispatch(
          addTransactionAndRouteToConfirmationPage(txParams, {
            sendFlowHistory: draftTransaction.history,
            type: transactionType,
          }),
        );
        transactionId = basicSendTxId;
        history.push(CONFIRM_TRANSACTION_ROUTE);
      }
      await dispatch(
        setMaxValueMode(
          transactionId,
          amountMode === AMOUNT_MODES.MAX &&
            draftTransaction.sendAsset.type === AssetType.native,
        ),
      );
    }
    await dispatch(actions.setPrevSwapAndSend(prevSwapAndSendData));
  };
}

/**
 * Toggles the amount.mode between INPUT and MAX modes.
 * As a result, the amount.value will change to either '0x0' when moving from
 * MAX to INPUT, or to the maximum allowable amount based on current asset when
 * moving from INPUT to MAX.
 *
 * @returns {ThunkAction<void>}
 */
export function toggleSendMaxMode() {
  return async (dispatch, getState) => {
    const state = getState();
    if (state[name].amountMode === AMOUNT_MODES.MAX) {
      await dispatch(actions.updateAmountMode(AMOUNT_MODES.INPUT));
      await dispatch(actions.updateSendAmount('0x0'));
      await dispatch(addHistoryEntry(`sendFlow - user toggled max mode off`));
    } else {
      await dispatch(actions.updateAmountMode(AMOUNT_MODES.MAX));
      await dispatch(actions.updateAmountToMax());
      await dispatch(addHistoryEntry(`sendFlow - user toggled max mode on`));
    }

    await dispatch(updateSendQuote());
  };
}

/**
 * Begins a new draft transaction, clearing out the previous draft transactions
 * from state, and clearing the currentTransactionUUID. This action is one of
 * the two entry points into the send flow. NOTE: You must route to the send
 * page *after* dispatching this action resolves to ensure that the
 * draftTransaction is properly created.
 *
 * @param {Pick<Asset, 'type' | 'details'>} asset - A partial asset
 *  object containing at least the asset type. If specifying a non-native asset
 *  then the asset details must be included with at least the address.
 * @returns {ThunkAction<void>}
 */
export function startNewDraftTransaction(asset) {
  return async (dispatch) => {
    await dispatch(actions.clearPreviousDrafts());

    await dispatch(
      actions.addNewDraft({
        ...draftTransactionInitialState,
        history: [`sendFlow - User started new draft transaction`],
      }),
    );

    await dispatch(
      updateSendAsset({
        type: asset.type ?? AssetType.native,
        details: asset.details,
        skipComputeEstimatedGasLimit: true,
      }),
    );

    await dispatch(initializeSendState());
  };
}

// Selectors
/**
 * The following typedef is a shortcut for typing selectors below. It uses a
 * generic type, T, so that each selector can specify it's return type.
 *
 * @template T
 * @typedef {(state: MetaMaskState) => T} Selector
 */

/**
 * Selector that returns the current draft transaction's UUID.
 *
 * @type {Selector<string>}
 */
export function getCurrentTransactionUUID(state) {
  return state[name].currentTransactionUUID;
}

/**
 * Selector that returns the current draft transaction.
 *
 * @type {Selector<DraftTransaction>}
 */
export function getCurrentDraftTransaction(state) {
  return state[name].draftTransactions[getCurrentTransactionUUID(state)] ?? {};
}

/**
 * Selector that returns the best swap and send quote
 *
 * @type {Selector?<Quote>}
 */
export const getBestQuote = createSelector(
  getCurrentDraftTransaction,
  ({ quotes, swapQuotesError }) => {
    const quotesAsArray = quotes;
    if (swapQuotesError || !quotesAsArray?.length) {
      return undefined;
    }

    const bestQuote = calculateBestQuote(quotesAsArray);

    return bestQuote;
  },
);

/**
 * Selector that returns the layer 1 chain's gas fee, when applicable.
 *
 * @type {Selector<string>}
 */
export function getSendLayer1GasFee(state) {
  return state[name].gasTotalForLayer1;
}

/**
 * Selector that returns if a native send is possible based on the current gas value
 *
 * @type {Selector<boolean>}
 */
export const getIsNativeSendPossible = createSelector(
  getCurrentDraftTransaction,
  getSendLayer1GasFee,
  ({ gas: { gasTotal: baseGasTotal }, sendAsset }, gasTotalForLayer1) => {
    if (sendAsset.type !== AssetType.native) {
      return true;
    }

    const nativeBalance = sendAsset.balance;

    const gasTotal = new Numeric(baseGasTotal || '0x0', 16).add(
      new Numeric(gasTotalForLayer1 ?? '0x0', 16),
    );

    return gasTotal.lessThan(nativeBalance, 16);
  },
);

/**
 * Selector that returns true if a draft transaction exists.
 *
 * @type {Selector<boolean>}
 */
export function getDraftTransactionExists(state) {
  const draftTransaction = getCurrentDraftTransaction(state);
  if (Object.keys(draftTransaction).length === 0) {
    return false;
  }
  return true;
}

// Gas selectors

/**
 * Selector that returns the current draft transaction's gasLimit.
 *
 * @type {Selector<?string>}
 */
export function getGasLimit(state) {
  return getCurrentDraftTransaction(state).gas?.gasLimit;
}

/**
 * Selector that returns the current draft transaction's gasPrice.
 *
 * @type {Selector<?string>}
 */
export function getGasPrice(state) {
  return getCurrentDraftTransaction(state).gas?.gasPrice;
}

/**
 * Selector that returns the current draft transaction's gasTotal.
 *
 * @type {Selector<?string>}
 */
export function getGasTotal(state) {
  return getCurrentDraftTransaction(state).gas?.gasTotal;
}

/**
 * Selector that returns the error, if present, for the gas fields.
 *
 * @type {Selector<?string>}
 */
export function gasFeeIsInError(state) {
  return Boolean(getCurrentDraftTransaction(state).gas?.error);
}

/**
 * Selector that returns the minimum gasLimit for the current network.
 *
 * @type {Selector<string>}
 */
export function getMinimumGasLimitForSend(state) {
  return state[name].gasLimitMinimum;
}

/**
 * Selector that returns the current draft transaction's gasLimit.
 *
 * @type {Selector<MapValuesToUnion<SendStateGasModes>>}
 */
export function getGasInputMode(state) {
  const isMainnet = getIsMainnet(state);
  const gasEstimateType = getGasEstimateType(state);
  const showAdvancedGasFields = getAdvancedInlineGasShown(state);
  if (state[name].gasIsSetInModal) {
    return GAS_INPUT_MODES.CUSTOM;
  }
  if ((!isMainnet && !process.env.IN_TEST) || showAdvancedGasFields) {
    return GAS_INPUT_MODES.INLINE;
  }

  // We get eth_gasPrice estimation if the legacy API fails but we need to
  // instruct the UI to render the INLINE inputs in this case, only on
  // mainnet or IN_TEST.
  if (
    (isMainnet || process.env.IN_TEST) &&
    gasEstimateType === GasEstimateTypes.ethGasPrice
  ) {
    return GAS_INPUT_MODES.INLINE;
  }
  return GAS_INPUT_MODES.BASIC;
}

// Asset Selectors
/**
 * Selector that returns the asset the current draft transaction is sending.
 *
 * @type {Selector<?Asset>}
 */
export function getSendAsset(state) {
  return getCurrentDraftTransaction(state).sendAsset;
}

/**
 * Selector that returns the contract address of the non-native asset that
 * the current transaction is sending, if it exists.
 *
 * @type {Selector<?string>}
 */
export function getSendAssetAddress(state) {
  return getSendAsset(state)?.details?.address;
}

/**
 * Selector that returns a boolean value describing whether the currently
 * selected asset is sendable, based upon the standard of the token.
 *
 * @type {Selector<boolean>}
 */
export function getIsAssetSendable(state) {
  if (getSendAsset(state)?.type === AssetType.native) {
    return true;
  }
  return getSendAsset(state)?.details?.isERC721 === false;
}

/**
 * Selector that returns the asset error if it exists.
 *
 * @type {Selector<?string>}
 */
export function getAssetError(state) {
  return getSendAsset(state).error;
}

// Amount Selectors
/**
 * Selector that returns the amount that current draft transaction is sending.
 *
 * @type {Selector<?string>}
 */
export function getSendAmount(state) {
  return getCurrentDraftTransaction(state).amount?.value;
}

/**
 * Selector that returns true if the user has enough native asset balance to
 * cover the cost of the transaction.
 *
 * @type {Selector<boolean>}
 */
export function getIsBalanceInsufficient(state) {
  return (
    getCurrentDraftTransaction(state).gas?.error === INSUFFICIENT_FUNDS_ERROR
  );
}

/**
 * Selector that returns the amoung send mode, either MAX or INPUT.
 *
 * @type {Selector<boolean>}
 */
export function getSendMaxModeState(state) {
  return state[name].amountMode === AMOUNT_MODES.MAX;
}

/**
 * Selector that returns the current draft transaction's data field.
 *
 * @type {Selector<?string>}
 */
export function getSendHexData(state) {
  return getCurrentDraftTransaction(state).userInputHexData;
}

/**
 * Selector that returns the current draft transaction's id, if present.
 *
 * @type {Selector<?string>}
 */
export function getDraftTransactionID(state) {
  return getCurrentDraftTransaction(state).id;
}

/**
 * Selector that returns true if there is an error on the amount field.
 *
 * @type {Selector<boolean>}
 */
export function sendAmountIsInError(state) {
  return Boolean(getCurrentDraftTransaction(state).amount?.error);
}

/**
 * Selector that returns the address of the current send sender
 *
 * @type {Selector?<string>}
 */
export function getSender(state) {
  const sendState = state[name];

  const draftTransaction =
    sendState.draftTransactions[sendState.currentTransactionUUID];

  return (
    draftTransaction?.fromAccount?.address ??
    sendState.selectedAccount.address ??
    getSelectedInternalAccount(state)?.address
  );
}

// Recipient Selectors
/**
 * Selector that returns the current draft transaction's recipient.
 *
 * @type {Selector<DraftTransaction['recipient']>}
 */
export function getRecipient(state) {
  const draft = getCurrentDraftTransaction(state);
  if (!draft.recipient) {
    return {
      address: '',
      nickname: '',
      error: null,
      warning: null,
    };
  }
  const checksummedAddress = toChecksumHexAddress(draft.recipient.address);
  if (state.metamask.ensResolutionsByAddress) {
    return {
      ...draft.recipient,
      nickname:
        draft.recipient.nickname ||
        getEnsResolutionByAddress(state, checksummedAddress),
    };
  }
  return draft.recipient;
}

/**
 * Selector that returns the addres of the current draft transaction's
 * recipient.
 *
 * @type {Selector<?string>}
 */
export function getSendTo(state) {
  return getRecipient(state)?.address;
}

/**
 * Selector that returns true if the current recipientMode is MY_ACCOUNTS
 *
 * @type {Selector<boolean>}
 */
export function getIsUsingMyAccountForRecipientSearch(state) {
  return state[name].recipientMode === RECIPIENT_SEARCH_MODES.MY_ACCOUNTS;
}

/**
 * Selector that returns the value that the user has typed into the recipient
 * input field.
 *
 * @type {Selector<?string>}
 */
export function getRecipientUserInput(state) {
  return state[name].recipientInput;
}

export function getRecipientWarningAcknowledgement(state) {
  return (
    getCurrentDraftTransaction(state).recipient?.recipientWarningAcknowledged ??
    false
  );
}

// Overall validity and stage selectors

/**
 * Selector that returns the gasFee and amount errors, if they exist.
 *
 * @type {Selector<{ gasFee?: string, amount?: string}>}
 */
export function getSendErrors(state) {
  return {
    gasFee: getCurrentDraftTransaction(state).gas?.error,
    amount: getCurrentDraftTransaction(state).amount?.error,
  };
}

/**
 * Selector that returns true if the stage is anything except INACTIVE
 *
 * @type {Selector<boolean>}
 */
export function isSendStateInitialized(state) {
  return state[name].stage !== SEND_STAGES.INACTIVE;
}

/**
 * Selector that returns true if the current draft transaction is valid and in
 * a sendable state.
 *
 * @type {Selector<boolean>}
 */
export function isSendFormInvalid(state) {
  const draftTransaction = getCurrentDraftTransaction(state);
  if (!draftTransaction) {
    return true;
  }
  return draftTransaction.status === SEND_STATUSES.INVALID;
}

/**
 * Selector that returns the current stage of the send flow
 *
 * @type {Selector<MapValuesToUnion<SendStateStages>>}
 */
export function getSendStage(state) {
  return state[name].stage;
}

export function hasSendLayer1GasFee(state) {
  return state[name].gasTotalForLayer1 !== null;
}

export function getSwapsBlockedTokens(state) {
  return state[name].swapsBlockedTokens;
}

export const getIsSwapAndSendDisabledForNetwork = createSelector(
  (state) => getCurrentChainId(state),
  (state) => state[name]?.disabledSwapAndSendNetworks ?? [],
  (chainId, disabledSwapAndSendNetworks) => {
    return disabledSwapAndSendNetworks.includes(chainId);
  },
);

export const getSendAnalyticProperties = createSelector(
<<<<<<< HEAD
  getProviderConfig,
=======
  (state) => getProviderConfig(state),
>>>>>>> 65e656c9
  getCurrentDraftTransaction,
  getBestQuote,
  ({ chainId, ticker: nativeCurrencySymbol }, draftTransaction, bestQuote) => {
    try {
      const NATIVE_CURRENCY_DECIMALS =
        SWAPS_CHAINID_DEFAULT_TOKEN_MAP[chainId].decimals;

      const NATIVE_CURRENCY_ADDRESS =
        SWAPS_CHAINID_DEFAULT_TOKEN_MAP[chainId].address;

      const isSwapAndSend = getIsDraftSwapAndSend(draftTransaction);
      const {
        quotes,
        amount,
        sendAsset,
        receiveAsset,
        swapQuotesError,
        timeToFetchQuotes,
      } = draftTransaction;

      const sourceTokenSymbol =
        draftTransaction?.sendAsset?.details?.symbol || nativeCurrencySymbol;
      const destinationTokenSymbol =
        draftTransaction?.receiveAsset?.details?.symbol || nativeCurrencySymbol;
      const destinationTokenDecimals =
        draftTransaction?.receiveAsset?.details?.decimals ||
        NATIVE_CURRENCY_DECIMALS;

      const sourceTokenDecimals =
        draftTransaction?.sendAsset?.details?.decimals ||
        NATIVE_CURRENCY_DECIMALS;

      const userInputTokenAmount = new Numeric(amount?.value || '0x0', 16)
        .toBase(10)
        .shiftedBy(sourceTokenDecimals)
        .toString();

      const sourceTokenAmount = bestQuote?.sourceAmount;
      const destinationTokenAmount = bestQuote?.destinationAmount;

      const destinationTokenAddress =
        draftTransaction?.receiveAsset?.details?.address ||
        NATIVE_CURRENCY_ADDRESS;
      const sourceTokenAddress =
        draftTransaction?.sendAsset?.details?.address ||
        NATIVE_CURRENCY_ADDRESS;

      return {
        is_swap_and_send: isSwapAndSend,
        chain_id: chainId,
        token_amount_source:
          sourceTokenAmount && sourceTokenDecimals
            ? calcTokenAmount(sourceTokenAmount, sourceTokenDecimals).toString()
            : userInputTokenAmount,
        token_amount_dest_estimate:
          destinationTokenAmount && destinationTokenDecimals
            ? calcTokenAmount(
                destinationTokenAmount,
                destinationTokenDecimals,
              ).toString()
            : undefined,
        token_symbol_source: sourceTokenSymbol,
        token_symbol_destination: destinationTokenSymbol,
        token_address_source: sourceTokenAddress,
        token_address_destination: destinationTokenAddress,
        results_count: quotes?.length,
        quotes_load_time_ms: timeToFetchQuotes,
        aggregator_list: quotes?.map(
          ({ aggregator, error }) => `${aggregator} (${error || 'no error'})`,
        ),
        aggregator_recommended: bestQuote?.aggregator,
        errors: [
          amount?.error,
          sendAsset?.error,
          receiveAsset?.error,
          swapQuotesError,
        ].filter(Boolean),
      };
    } catch (error) {
      // ensure analytics do not break the app
      return { analyticsError: error };
    }
  },
);<|MERGE_RESOLUTION|>--- conflicted
+++ resolved
@@ -3546,11 +3546,7 @@
 );
 
 export const getSendAnalyticProperties = createSelector(
-<<<<<<< HEAD
-  getProviderConfig,
-=======
   (state) => getProviderConfig(state),
->>>>>>> 65e656c9
   getCurrentDraftTransaction,
   getBestQuote,
   ({ chainId, ticker: nativeCurrencySymbol }, draftTransaction, bestQuote) => {
