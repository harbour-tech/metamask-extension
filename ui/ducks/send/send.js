--- conflicted
+++ resolved
@@ -106,11 +106,7 @@
 import { INVALID_ASSET_TYPE } from '../../helpers/constants/error-keys';
 import { isEqualCaseInsensitive } from '../../../shared/modules/string-utils';
 import { getValueFromWeiHex } from '../../helpers/utils/confirm-tx.util';
-<<<<<<< HEAD
-// typedefs
-=======
 // typedef import statements
->>>>>>> 78682ea9
 /**
  * @typedef {(
  *  import('immer/dist/internal').WritableDraft<SendState>
@@ -1982,17 +1978,8 @@
 export function signTransaction() {
   return async (dispatch, getState) => {
     const state = getState();
-<<<<<<< HEAD
-    const {
-      asset,
-      stage,
-      draftTransaction: { id, txParams },
-      eip1559support,
-    } = state[name];
-=======
     const { id, asset, stage, eip1559support } = state[name];
     const txParams = generateTransactionParams(state[name]);
->>>>>>> 78682ea9
     if (stage === SEND_STAGES.EDIT) {
       // When dealing with the edit flow there is already a transaction in
       // state that we must update, this branch is responsible for that logic.
@@ -2019,10 +2006,7 @@
           eip1559support ? eip1559OnlyTxParamsToUpdate : txParams,
         ),
       };
-<<<<<<< HEAD
-=======
-
->>>>>>> 78682ea9
+
       await dispatch(
         addHistoryEntry(
           `sendFlow - user clicked next and transaction should be updated in controller`,
