import copyToClipboard from 'copy-to-clipboard';
import log from 'loglevel';
import { clone } from 'lodash';
import React from 'react';
import { render } from 'react-dom';
import browser from 'webextension-polyfill';

import { getEnvironmentType } from '../app/scripts/lib/util';
import { AlertTypes } from '../shared/constants/alerts';
import { maskObject } from '../shared/modules/object.utils';
import { SENTRY_UI_STATE } from '../app/scripts/lib/setupSentry';
import { ENVIRONMENT_TYPE_POPUP } from '../shared/constants/app';
import { COPY_OPTIONS } from '../shared/constants/copy';
import switchDirection from '../shared/lib/switch-direction';
import { setupLocale } from '../shared/lib/error-utils';
import * as actions from './store/actions';
import configureStore from './store/store';
import {
  getOriginOfCurrentTab,
  getPermittedAccountsForCurrentTab,
  getSelectedInternalAccount,
  getUnapprovedTransactions,
  getNetworkToAutomaticallySwitchTo,
  getSwitchedNetworkDetails,
  getUseRequestQueue,
} from './selectors';
import { ALERT_STATE } from './ducks/alerts';
import {
  getUnconnectedAccountAlertEnabledness,
  getUnconnectedAccountAlertShown,
} from './ducks/metamask/metamask';
import Root from './pages';
import txHelper from './helpers/utils/tx-helper';
import { setBackgroundConnection } from './store/background-connection';

log.setLevel(global.METAMASK_DEBUG ? 'debug' : 'warn', false);

let reduxStore;

/**
 * Method to update backgroundConnection object use by UI
 *
 * @param backgroundConnection - connection object to background
 */
export const updateBackgroundConnection = (backgroundConnection) => {
  setBackgroundConnection(backgroundConnection);
  backgroundConnection.onNotification((data) => {
    if (data.method === 'sendUpdate') {
      reduxStore.dispatch(actions.updateMetamaskState(data.params[0]));
    } else {
      throw new Error(
        `Internal JSON-RPC Notification Not Handled:\n\n ${JSON.stringify(
          data,
        )}`,
      );
    }
  });
};

export default function launchMetamaskUi(opts, cb) {
  const { backgroundConnection } = opts;
  ///: BEGIN:ONLY_INCLUDE_IF(desktop)
  let desktopEnabled = false;

  backgroundConnection.getDesktopEnabled(function (err, result) {
    if (err) {
      return;
    }

    desktopEnabled = result;
  });
  ///: END:ONLY_INCLUDE_IF

  // check if we are unlocked first
  backgroundConnection.getState(function (err, metamaskState) {
    if (err) {
      cb(
        err,
        {
          ...metamaskState,
          ///: BEGIN:ONLY_INCLUDE_IF(desktop)
          desktopEnabled,
          ///: END:ONLY_INCLUDE_IF
        },
        backgroundConnection,
      );
      return;
    }
    startApp(metamaskState, backgroundConnection, opts).then((store) => {
      setupStateHooks(store);
      cb(
        null,
        store,
        ///: BEGIN:ONLY_INCLUDE_IF(desktop)
        backgroundConnection,
        ///: END:ONLY_INCLUDE_IF
      );
    });
  });
}

async function startApp(metamaskState, backgroundConnection, opts) {
  // parse opts
  if (!metamaskState.featureFlags) {
    metamaskState.featureFlags = {};
  }

  const { currentLocaleMessages, enLocaleMessages } = await setupLocale(
    metamaskState.currentLocale,
  );

  if (metamaskState.textDirection === 'rtl') {
    switchDirection('rtl');
  }

  const draftInitialState = {
    activeTab: opts.activeTab,

    // metamaskState represents the cross-tab state
    metamask: metamaskState,

    // appState represents the current tab's popup state
    appState: {},

    localeMessages: {
      currentLocale: metamaskState.currentLocale,
      current: currentLocaleMessages,
      en: enLocaleMessages,
    },
  };

  updateBackgroundConnection(backgroundConnection);

  if (getEnvironmentType() === ENVIRONMENT_TYPE_POPUP) {
    const { origin } = draftInitialState.activeTab;
    const permittedAccountsForCurrentTab =
      getPermittedAccountsForCurrentTab(draftInitialState);
    const selectedAddress =
      getSelectedInternalAccount(draftInitialState)?.address ?? '';
    const unconnectedAccountAlertShownOrigins =
      getUnconnectedAccountAlertShown(draftInitialState);
    const unconnectedAccountAlertIsEnabled =
      getUnconnectedAccountAlertEnabledness(draftInitialState);

    if (
      origin &&
      unconnectedAccountAlertIsEnabled &&
      !unconnectedAccountAlertShownOrigins[origin] &&
      permittedAccountsForCurrentTab.length > 0 &&
      !permittedAccountsForCurrentTab.includes(selectedAddress)
    ) {
      draftInitialState[AlertTypes.unconnectedAccount] = {
        state: ALERT_STATE.OPEN,
      };
      actions.setUnconnectedAccountAlertShown(origin);
    }
  }

  const store = configureStore(draftInitialState);
  reduxStore = store;

  const unapprovedTxs = getUnapprovedTransactions(metamaskState);

  // if unconfirmed txs, start on txConf page
  const unapprovedTxsAll = txHelper(
    unapprovedTxs,
    metamaskState.unapprovedMsgs,
    metamaskState.unapprovedPersonalMsgs,
    metamaskState.unapprovedDecryptMsgs,
    metamaskState.unapprovedEncryptionPublicKeyMsgs,
    metamaskState.unapprovedTypedMessages,
    metamaskState.networkId,
    metamaskState.providerConfig.chainId,
  );
  const numberOfUnapprovedTx = unapprovedTxsAll.length;
  if (numberOfUnapprovedTx > 0) {
    store.dispatch(
      actions.showConfTxPage({
        id: unapprovedTxsAll[0].id,
      }),
    );
  }

  // global metamask api - used by tooling
  global.metamask = {
    updateCurrentLocale: (code) => {
      store.dispatch(actions.updateCurrentLocale(code));
    },
    setProviderType: (type) => {
      store.dispatch(actions.setProviderType(type));
    },
    setFeatureFlag: (key, value) => {
      store.dispatch(actions.setFeatureFlag(key, value));
    },
  };

<<<<<<< HEAD
  if (process.env.MULTICHAIN) {
    // This block autoswitches chains based on the last chain used
    // for a given dapp, when there are no pending confimrations
    // This allows the user to be connected on one chain
    // for one dapp, and automatically change for another
    const state = store.getState();
    const networkIdToSwitchTo = getNetworkToAutomaticallySwitchTo(state);
    if (networkIdToSwitchTo) {
      await store.dispatch(
        actions.automaticallySwitchNetwork(
          networkIdToSwitchTo,
          getOriginOfCurrentTab(state),
        ),
      );
    } else if (getSwitchedNetworkDetails(state)) {
      // It's possible that old details could exist if the user
      // opened the toast but then didn't close it
      // Clear out any existing switchedNetworkDetails
      // if the user didn't just change the dapp network
      await store.dispatch(actions.clearSwitchedNetworkDetails());
    }

    // Register this window as the current popup
    // and set in background state
    if (
      getUseRequestQueue(state) &&
      getEnvironmentType() === ENVIRONMENT_TYPE_POPUP
    ) {
      const thisPopupId = Date.now();
      global.metamask.id = thisPopupId;
      await store.dispatch(actions.setCurrentExtensionPopupId(thisPopupId));
    }
=======
  // This block autoswitches chains based on the last chain used
  // for a given dapp, when there are no pending confimrations
  // This allows the user to be connected on one chain
  // for one dapp, and automatically change for another
  const state = store.getState();
  const networkIdToSwitchTo = getNetworkToAutomaticallySwitchTo(state);
  if (networkIdToSwitchTo) {
    await store.dispatch(
      actions.automaticallySwitchNetwork(
        networkIdToSwitchTo,
        getOriginOfCurrentTab(state),
      ),
    );
  } else if (getSwitchedNetworkDetails(state)) {
    // It's possible that old details could exist if the user
    // opened the toast but then didn't close it
    // Clear out any existing switchedNetworkDetails
    // if the user didn't just change the dapp network
    await store.dispatch(actions.clearSwitchedNetworkDetails());
  }

  // Register this window as the current popup
  // and set in background state
  if (
    getUseRequestQueue(state) &&
    getEnvironmentType() === ENVIRONMENT_TYPE_POPUP
  ) {
    const thisPopupId = Date.now();
    global.metamask.id = thisPopupId;
    await store.dispatch(actions.setCurrentExtensionPopupId(thisPopupId));
>>>>>>> ee3841d8
  }

  // start app
  render(<Root store={store} />, opts.container);

  return store;
}

/**
 * Setup functions on `window.stateHooks`. Some of these support
 * application features, and some are just for debugging or testing.
 *
 * @param {object} store - The Redux store.
 */
function setupStateHooks(store) {
  if (process.env.METAMASK_DEBUG || process.env.IN_TEST) {
    /**
     * The following stateHook is a method intended to throw an error, used in
     * our E2E test to ensure that errors are attempted to be sent to sentry.
     *
     * @param {string} [msg] - The error message to throw, defaults to 'Test Error'
     */
    window.stateHooks.throwTestError = async function (msg = 'Test Error') {
      const error = new Error(msg);
      error.name = 'TestError';
      throw error;
    };
    /**
     * The following stateHook is a method intended to throw an error in the
     * background, used in our E2E test to ensure that errors are attempted to be
     * sent to sentry.
     *
     * @param {string} [msg] - The error message to throw, defaults to 'Test Error'
     */
    window.stateHooks.throwTestBackgroundError = async function (
      msg = 'Test Error',
    ) {
      store.dispatch(actions.throwTestBackgroundError(msg));
    };
  }

  window.stateHooks.getCleanAppState = async function () {
    const state = clone(store.getState());
    state.version = global.platform.getVersion();
    state.browser = window.navigator.userAgent;
    state.completeTxList = await actions.getTransactions({
      filterToCurrentNetwork: false,
    });
    return state;
  };
  window.stateHooks.getSentryAppState = function () {
    const reduxState = store.getState();
    return maskObject(reduxState, SENTRY_UI_STATE);
  };
  window.stateHooks.getLogs = function () {
    // These logs are logged by LoggingController
    const reduxState = store.getState();
    const { logs } = reduxState.metamask;

    const logsArray = Object.values(logs).sort((a, b) => {
      return a.timestamp - b.timestamp;
    });

    return logsArray;
  };
}

window.logStateString = async function (cb) {
  const state = await window.stateHooks.getCleanAppState();
  const logs = window.stateHooks.getLogs();
  browser.runtime
    .getPlatformInfo()
    .then((platform) => {
      state.platform = platform;
      state.logs = logs;
      const stateString = JSON.stringify(state, null, 2);
      cb(null, stateString);
    })
    .catch((err) => {
      cb(err);
    });
};

window.logState = function (toClipboard) {
  return window.logStateString((err, result) => {
    if (err) {
      console.error(err.message);
    } else if (toClipboard) {
      copyToClipboard(result, COPY_OPTIONS);
      console.log('State log copied');
    } else {
      console.log(result);
    }
  });
};<|MERGE_RESOLUTION|>--- conflicted
+++ resolved
@@ -194,40 +194,6 @@
     },
   };
 
-<<<<<<< HEAD
-  if (process.env.MULTICHAIN) {
-    // This block autoswitches chains based on the last chain used
-    // for a given dapp, when there are no pending confimrations
-    // This allows the user to be connected on one chain
-    // for one dapp, and automatically change for another
-    const state = store.getState();
-    const networkIdToSwitchTo = getNetworkToAutomaticallySwitchTo(state);
-    if (networkIdToSwitchTo) {
-      await store.dispatch(
-        actions.automaticallySwitchNetwork(
-          networkIdToSwitchTo,
-          getOriginOfCurrentTab(state),
-        ),
-      );
-    } else if (getSwitchedNetworkDetails(state)) {
-      // It's possible that old details could exist if the user
-      // opened the toast but then didn't close it
-      // Clear out any existing switchedNetworkDetails
-      // if the user didn't just change the dapp network
-      await store.dispatch(actions.clearSwitchedNetworkDetails());
-    }
-
-    // Register this window as the current popup
-    // and set in background state
-    if (
-      getUseRequestQueue(state) &&
-      getEnvironmentType() === ENVIRONMENT_TYPE_POPUP
-    ) {
-      const thisPopupId = Date.now();
-      global.metamask.id = thisPopupId;
-      await store.dispatch(actions.setCurrentExtensionPopupId(thisPopupId));
-    }
-=======
   // This block autoswitches chains based on the last chain used
   // for a given dapp, when there are no pending confimrations
   // This allows the user to be connected on one chain
@@ -258,7 +224,6 @@
     const thisPopupId = Date.now();
     global.metamask.id = thisPopupId;
     await store.dispatch(actions.setCurrentExtensionPopupId(thisPopupId));
->>>>>>> ee3841d8
   }
 
   // start app
