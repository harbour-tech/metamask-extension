--- conflicted
+++ resolved
@@ -14,11 +14,7 @@
 import { COPY_OPTIONS } from '../shared/constants/copy';
 import switchDirection from '../shared/lib/switch-direction';
 import { setupLocale } from '../shared/lib/error-utils';
-<<<<<<< HEAD
-import { endTrace, trace, TraceName } from '../shared/lib/trace';
-=======
 import { trace, TraceName } from '../shared/lib/trace';
->>>>>>> b960add2
 import * as actions from './store/actions';
 import configureStore from './store/store';
 import {
@@ -64,36 +60,6 @@
   });
 };
 
-<<<<<<< HEAD
-export default function launchMetamaskUi(opts, cb) {
-  const { backgroundConnection, traceContext } = opts;
-
-  trace({
-    name: TraceName.GetState,
-    parentContext: traceContext,
-  });
-
-  // check if we are unlocked first
-  backgroundConnection.getState(function (err, metamaskState) {
-    endTrace({ name: TraceName.GetState });
-
-    if (err) {
-      cb(
-        err,
-        {
-          ...metamaskState,
-        },
-        backgroundConnection,
-      );
-      return;
-    }
-
-    startApp(metamaskState, backgroundConnection, opts).then((store) => {
-      setupStateHooks(store);
-      cb(null, store);
-    });
-  });
-=======
 export default async function launchMetamaskUi(opts) {
   const { backgroundConnection, traceContext } = opts;
 
@@ -107,7 +73,6 @@
   setupStateHooks(store);
 
   return store;
->>>>>>> b960add2
 }
 
 /**
@@ -227,50 +192,6 @@
 
   await trace(
     { name: TraceName.InitialActions, parentContext: traceContext },
-<<<<<<< HEAD
-    async () => {
-      // This block autoswitches chains based on the last chain used
-      // for a given dapp, when there are no pending confimrations
-      // This allows the user to be connected on one chain
-      // for one dapp, and automatically change for another
-      const state = store.getState();
-      const networkIdToSwitchTo = getNetworkToAutomaticallySwitchTo(state);
-      if (networkIdToSwitchTo) {
-        await store.dispatch(
-          actions.automaticallySwitchNetwork(
-            networkIdToSwitchTo,
-            getOriginOfCurrentTab(state),
-          ),
-        );
-      } else if (getSwitchedNetworkDetails(state)) {
-        // It's possible that old details could exist if the user
-        // opened the toast but then didn't close it
-        // Clear out any existing switchedNetworkDetails
-        // if the user didn't just change the dapp network
-        await store.dispatch(actions.clearSwitchedNetworkDetails());
-      }
-
-      // Register this window as the current popup
-      // and set in background state
-      if (
-        getUseRequestQueue(state) &&
-        getEnvironmentType() === ENVIRONMENT_TYPE_POPUP
-      ) {
-        const thisPopupId = Date.now();
-        global.metamask.id = thisPopupId;
-        await store.dispatch(actions.setCurrentExtensionPopupId(thisPopupId));
-      }
-    },
-  );
-
-  trace({ name: TraceName.FirstRender, parentContext: traceContext }, () =>
-    render(<Root store={store} />, opts.container),
-  );
-
-  endTrace({ name: TraceName.UIStartup });
-
-  return store;
-=======
     () => runInitialActions(store),
   );
 
@@ -315,7 +236,6 @@
     global.metamask.id = thisPopupId;
     await store.dispatch(actions.setCurrentExtensionPopupId(thisPopupId));
   }
->>>>>>> b960add2
 }
 
 /**
