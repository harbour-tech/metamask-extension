import React from 'react';
import PropTypes from 'prop-types';
import { getAccountLink } from '@metamask/etherscan-link';
import Box from '../box/box';
import Tooltip from '../tooltip/tooltip';
import { useI18nContext } from '../../../hooks/useI18nContext';
import Identicon from '../identicon';
import Typography from '../typography/typography';
import {
  FONT_WEIGHT,
  TypographyVariant,
  DISPLAY,
  AlignItems,
  JustifyContent,
  TextColor,
  Color,
} from '../../../helpers/constants/design-system';
import { useCopyToClipboard } from '../../../hooks/useCopyToClipboard';
<<<<<<< HEAD
import { ButtonIcon } from '../../component-library';
import { ICON_NAMES } from '../../component-library/icon/deprecated';
=======
import { ButtonIcon, IconName } from '../../component-library';
>>>>>>> b14b6ba0

export default function ContractTokenValues({
  address,
  tokenName,
  chainId,
  rpcPrefs,
}) {
  const t = useI18nContext();
  const [copied, handleCopy] = useCopyToClipboard();

  return (
    <Box
      className="contract-token-values"
      display={DISPLAY.FLEX}
      alignItems={AlignItems.center}
      justifyContent={JustifyContent.center}
      gap={2}
    >
      <Identicon address={address} diameter={24} />
      <Typography
        variant={TypographyVariant.H2}
        fontWeight={FONT_WEIGHT.BOLD}
        color={TextColor.textAlternative}
        marginTop={0}
        marginBottom={0}
      >
        {tokenName}
      </Typography>
      <Tooltip
        position="top"
        title={copied ? t('copiedExclamation') : t('copyToClipboard')}
      >
        <ButtonIcon
          iconName={copied ? IconName.CopySuccess : IconName.Copy}
          color={Color.iconMuted}
          onClick={() => handleCopy(address)}
          ariaLabel={copied ? t('copiedExclamation') : t('copyToClipboard')}
        />
      </Tooltip>
      <Tooltip position="top" title={t('openInBlockExplorer')}>
        <ButtonIcon
          display={DISPLAY.FLEX}
          iconName={IconName.Export}
          color={Color.iconMuted}
          onClick={() => {
            const blockExplorerTokenLink = getAccountLink(
              address,
              chainId,
              {
                blockExplorerUrl: rpcPrefs?.blockExplorerUrl ?? null,
              },
              null,
            );
            global.platform.openTab({
              url: blockExplorerTokenLink,
            });
          }}
          ariaLabel={t('openInBlockExplorer')}
        />
      </Tooltip>
    </Box>
  );
}

ContractTokenValues.propTypes = {
  /**
   * Address used for generating token image
   */
  address: PropTypes.string,
  /**
   * Displayed the token name currently tracked in state
   */
  tokenName: PropTypes.string,
  /**
   * Current network chainId
   */
  chainId: PropTypes.string,
  /**
   * RPC prefs
   */
  rpcPrefs: PropTypes.object,
};<|MERGE_RESOLUTION|>--- conflicted
+++ resolved
@@ -16,12 +16,7 @@
   Color,
 } from '../../../helpers/constants/design-system';
 import { useCopyToClipboard } from '../../../hooks/useCopyToClipboard';
-<<<<<<< HEAD
-import { ButtonIcon } from '../../component-library';
-import { ICON_NAMES } from '../../component-library/icon/deprecated';
-=======
 import { ButtonIcon, IconName } from '../../component-library';
->>>>>>> b14b6ba0
 
 export default function ContractTokenValues({
   address,
