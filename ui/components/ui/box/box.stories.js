--- conflicted
+++ resolved
@@ -229,17 +229,10 @@
     display: DISPLAY.BLOCK,
     width: BLOCK_SIZES.HALF,
     height: BLOCK_SIZES.HALF,
-<<<<<<< HEAD
-    borderStyle: BORDER_STYLE.DASHED,
-    borderColor: COLORS.BORDER_DEFAULT,
-    justifyContent: JUSTIFY_CONTENT.FLEX_START,
-    alignItems: ALIGN_ITEMS.FLEX_START,
-=======
     borderStyle: BorderStyle.dashed,
     borderColor: BorderColor.borderDefault,
     justifyContent: JustifyContent.flexStart,
     alignItems: AlignItems.flexStart,
->>>>>>> 7e97ff2b
     textAlign: TEXT_ALIGN.LEFT,
   },
 };
@@ -260,11 +253,7 @@
     );
   }
   return (
-<<<<<<< HEAD
-    <Box {...rest} borderColor={COLORS.BORDER_MUTED}>
-=======
     <Box {...rest} borderColor={BorderColor.borderMuted}>
->>>>>>> 7e97ff2b
       {children}
     </Box>
   );
@@ -360,52 +349,28 @@
       <Box
         {...args}
         padding={3}
-<<<<<<< HEAD
-        color={COLORS.SUCCESS_INVERSE}
-        backgroundColor={COLORS.SUCCESS_DEFAULT}
-=======
         color={Color.successInverse}
         backgroundColor={BackgroundColor.successDefault}
->>>>>>> 7e97ff2b
       >
         Color.successInverse
       </Box>
-<<<<<<< HEAD
-      <Box {...args} padding={3} color={COLORS.WARNING_DEFAULT}>
-        COLORS.WARNING_DEFAULT
-=======
       <Box {...args} padding={3} color={Color.warningDefault}>
         Color.warningDefault
->>>>>>> 7e97ff2b
-      </Box>
-      <Box
-        {...args}
-        padding={3}
-<<<<<<< HEAD
-        color={COLORS.WARNING_INVERSE}
-        backgroundColor={COLORS.WARNING_DEFAULT}
-=======
+      </Box>
+      <Box
+        {...args}
+        padding={3}
         color={Color.warningInverse}
         backgroundColor={BackgroundColor.warningDefault}
->>>>>>> 7e97ff2b
       >
         Color.warningInverse
       </Box>
-<<<<<<< HEAD
-      <Box {...args} padding={3} color={COLORS.INFO_DEFAULT}>
-        COLORS.INFO_DEFAULT
-=======
       <Box {...args} padding={3} color={Color.infoDefault}>
         Color.infoDefault
->>>>>>> 7e97ff2b
-      </Box>
-      <Box
-        {...args}
-        padding={3}
-<<<<<<< HEAD
-        color={COLORS.INFO_INVERSE}
-        backgroundColor={COLORS.INFO_DEFAULT}
-=======
+      </Box>
+      <Box
+        {...args}
+        padding={3}
         color={Color.infoInverse}
         backgroundColor={BackgroundColor.infoDefault}
       >
@@ -419,14 +384,9 @@
         padding={3}
         backgroundColor={Color.sepolia}
         color={Color.sepoliaInverse}
->>>>>>> 7e97ff2b
       >
         Color.sepoliaInverse
       </Box>
-<<<<<<< HEAD
-      <Box {...args} padding={3} color={COLORS.INHERIT}>
-        COLORS.INHERIT
-=======
       <Box
         {...args}
         padding={3}
@@ -434,23 +394,6 @@
         color={Color.goerliInverse}
       >
         Color.goerliInverse
->>>>>>> 7e97ff2b
-      </Box>
-      <Box
-        {...args}
-        padding={3}
-        backgroundColor={COLORS.SEPOLIA}
-        color={COLORS.SEPOLIA_INVERSE}
-      >
-        COLORS.SEPOLIA_INVERSE
-      </Box>
-      <Box
-        {...args}
-        padding={3}
-        backgroundColor={COLORS.GOERLI}
-        color={COLORS.GOERLI_INVERSE}
-      >
-        COLORS.GOERLI_INVERSE
       </Box>
     </>
   );
@@ -524,12 +467,6 @@
         <Typography color={TextColor.goerliInverse}>
           BackgroundColor.goerli
         </Typography>
-      </Box>
-      <Box padding={3} backgroundColor={COLORS.SEPOLIA}>
-        <Typography color={COLORS.SEPOLIA_INVERSE}>COLORS.SEPOLIA</Typography>
-      </Box>
-      <Box padding={3} backgroundColor={COLORS.GOERLI}>
-        <Typography color={COLORS.GOERLI_INVERSE}>COLORS.GOERLI</Typography>
       </Box>
     </>
   );
@@ -796,19 +733,12 @@
         <Box
           key={i}
           backgroundColor={
-<<<<<<< HEAD
-            i % 2 === 0 ? COLORS.ERROR_MUTED : COLORS.WARNING_MUTED
-          }
-          width={BLOCK_SIZES.ONE_TWELFTH}
-        ></Box>,
-=======
             i % 2 === 0
               ? BackgroundColor.errorMuted
               : BackgroundColor.warningMuted
           }
           width={BLOCK_SIZES.ONE_TWELFTH}
         />,
->>>>>>> 7e97ff2b
       );
     }
     return content;
@@ -821,21 +751,12 @@
       </p>
 
       <Box
-<<<<<<< HEAD
-        borderColor={COLORS.BORDER_MUTED}
-        borderWidth={6}
-        marginBottom={6}
-        display={DISPLAY.FLEX}
-        alignItems={ALIGN_ITEMS.CENTER}
-        justifyContent={JUSTIFY_CONTENT.CENTER}
-=======
         borderColor={BorderColor.borderMuted}
         borderWidth={6}
         marginBottom={6}
         display={DISPLAY.FLEX}
         alignItems={AlignItems.center}
         justifyContent={JustifyContent.center}
->>>>>>> 7e97ff2b
         {...args}
       >
         {args.width.map((item, i) => {
@@ -848,11 +769,7 @@
       </p>
       <Box
         display={DISPLAY.FLEX}
-<<<<<<< HEAD
-        borderColor={COLORS.BACKGROUND_ALTERNATIVE}
-=======
         borderColor={BackgroundColor.backgroundAlternative}
->>>>>>> 7e97ff2b
         style={{
           height: '100vh',
           position: 'relative',
@@ -874,198 +791,108 @@
           }}
         >
           <Box
-<<<<<<< HEAD
-            borderColor={COLORS.BORDER_MUTED}
-=======
-            borderColor={BorderColor.borderMuted}
->>>>>>> 7e97ff2b
+            borderColor={BorderColor.borderMuted}
             borderWidth={6}
             marginBottom={6}
             width={BLOCK_SIZES.FULL}
             display={DISPLAY.FLEX}
-<<<<<<< HEAD
-            alignItems={ALIGN_ITEMS.CENTER}
-            justifyContent={JUSTIFY_CONTENT.CENTER}
-=======
-            alignItems={AlignItems.center}
-            justifyContent={JustifyContent.center}
->>>>>>> 7e97ff2b
+            alignItems={AlignItems.center}
+            justifyContent={JustifyContent.center}
           >
             BLOCK_SIZES.FULL
           </Box>
           <Box
-<<<<<<< HEAD
-            borderColor={COLORS.BORDER_MUTED}
-=======
-            borderColor={BorderColor.borderMuted}
->>>>>>> 7e97ff2b
+            borderColor={BorderColor.borderMuted}
             borderWidth={6}
             marginBottom={6}
             width={BLOCK_SIZES.HALF}
             display={DISPLAY.FLEX}
-<<<<<<< HEAD
-            alignItems={ALIGN_ITEMS.CENTER}
-            justifyContent={JUSTIFY_CONTENT.CENTER}
-=======
-            alignItems={AlignItems.center}
-            justifyContent={JustifyContent.center}
->>>>>>> 7e97ff2b
+            alignItems={AlignItems.center}
+            justifyContent={JustifyContent.center}
           >
             BLOCK_SIZES.HALF
           </Box>
           <Box
-<<<<<<< HEAD
-            borderColor={COLORS.BORDER_MUTED}
-=======
-            borderColor={BorderColor.borderMuted}
->>>>>>> 7e97ff2b
+            borderColor={BorderColor.borderMuted}
             borderWidth={6}
             marginBottom={6}
             width={BLOCK_SIZES.HALF}
             display={DISPLAY.FLEX}
-<<<<<<< HEAD
-            alignItems={ALIGN_ITEMS.CENTER}
-            justifyContent={JUSTIFY_CONTENT.CENTER}
-=======
-            alignItems={AlignItems.center}
-            justifyContent={JustifyContent.center}
->>>>>>> 7e97ff2b
+            alignItems={AlignItems.center}
+            justifyContent={JustifyContent.center}
           >
             BLOCK_SIZES.HALF
           </Box>
           <Box
-<<<<<<< HEAD
-            borderColor={COLORS.BORDER_MUTED}
-=======
-            borderColor={BorderColor.borderMuted}
->>>>>>> 7e97ff2b
+            borderColor={BorderColor.borderMuted}
             borderWidth={6}
             marginBottom={6}
             width={BLOCK_SIZES.ONE_THIRD}
             display={DISPLAY.FLEX}
-<<<<<<< HEAD
-            alignItems={ALIGN_ITEMS.CENTER}
-            justifyContent={JUSTIFY_CONTENT.CENTER}
-=======
-            alignItems={AlignItems.center}
-            justifyContent={JustifyContent.center}
->>>>>>> 7e97ff2b
+            alignItems={AlignItems.center}
+            justifyContent={JustifyContent.center}
           >
             BLOCK_SIZES.ONE_THIRD
           </Box>
           <Box
-<<<<<<< HEAD
-            borderColor={COLORS.BORDER_MUTED}
-=======
-            borderColor={BorderColor.borderMuted}
->>>>>>> 7e97ff2b
+            borderColor={BorderColor.borderMuted}
             borderWidth={6}
             marginBottom={6}
             width={BLOCK_SIZES.ONE_THIRD}
             display={DISPLAY.FLEX}
-<<<<<<< HEAD
-            alignItems={ALIGN_ITEMS.CENTER}
-            justifyContent={JUSTIFY_CONTENT.CENTER}
-=======
-            alignItems={AlignItems.center}
-            justifyContent={JustifyContent.center}
->>>>>>> 7e97ff2b
+            alignItems={AlignItems.center}
+            justifyContent={JustifyContent.center}
           >
             BLOCK_SIZES.ONE_THIRD
           </Box>
           <Box
-<<<<<<< HEAD
-            borderColor={COLORS.BORDER_MUTED}
-=======
-            borderColor={BorderColor.borderMuted}
->>>>>>> 7e97ff2b
+            borderColor={BorderColor.borderMuted}
             borderWidth={6}
             marginBottom={6}
             width={BLOCK_SIZES.ONE_THIRD}
             display={DISPLAY.FLEX}
-<<<<<<< HEAD
-            alignItems={ALIGN_ITEMS.CENTER}
-            justifyContent={JUSTIFY_CONTENT.CENTER}
-=======
-            alignItems={AlignItems.center}
-            justifyContent={JustifyContent.center}
->>>>>>> 7e97ff2b
+            alignItems={AlignItems.center}
+            justifyContent={JustifyContent.center}
           >
             BLOCK_SIZES.ONE_THIRD
           </Box>
           <Box
-<<<<<<< HEAD
-            borderColor={COLORS.BORDER_MUTED}
+            borderColor={BorderColor.borderMuted}
             borderWidth={6}
             width={BLOCK_SIZES.ONE_FOURTH}
             display={DISPLAY.FLEX}
-            alignItems={ALIGN_ITEMS.CENTER}
-            justifyContent={JUSTIFY_CONTENT.CENTER}
-=======
+            alignItems={AlignItems.center}
+            justifyContent={JustifyContent.center}
+          >
+            BLOCK_SIZES.ONE_FOURTH
+          </Box>
+          <Box
             borderColor={BorderColor.borderMuted}
             borderWidth={6}
             width={BLOCK_SIZES.ONE_FOURTH}
             display={DISPLAY.FLEX}
             alignItems={AlignItems.center}
             justifyContent={JustifyContent.center}
->>>>>>> 7e97ff2b
           >
             BLOCK_SIZES.ONE_FOURTH
           </Box>
           <Box
-<<<<<<< HEAD
-            borderColor={COLORS.BORDER_MUTED}
+            borderColor={BorderColor.borderMuted}
             borderWidth={6}
             width={BLOCK_SIZES.ONE_FOURTH}
             display={DISPLAY.FLEX}
-            alignItems={ALIGN_ITEMS.CENTER}
-            justifyContent={JUSTIFY_CONTENT.CENTER}
-=======
+            alignItems={AlignItems.center}
+            justifyContent={JustifyContent.center}
+          >
+            BLOCK_SIZES.ONE_FOURTH
+          </Box>
+          <Box
             borderColor={BorderColor.borderMuted}
             borderWidth={6}
             width={BLOCK_SIZES.ONE_FOURTH}
             display={DISPLAY.FLEX}
             alignItems={AlignItems.center}
             justifyContent={JustifyContent.center}
->>>>>>> 7e97ff2b
-          >
-            BLOCK_SIZES.ONE_FOURTH
-          </Box>
-          <Box
-<<<<<<< HEAD
-            borderColor={COLORS.BORDER_MUTED}
-            borderWidth={6}
-            width={BLOCK_SIZES.ONE_FOURTH}
-            display={DISPLAY.FLEX}
-            alignItems={ALIGN_ITEMS.CENTER}
-            justifyContent={JUSTIFY_CONTENT.CENTER}
-=======
-            borderColor={BorderColor.borderMuted}
-            borderWidth={6}
-            width={BLOCK_SIZES.ONE_FOURTH}
-            display={DISPLAY.FLEX}
-            alignItems={AlignItems.center}
-            justifyContent={JustifyContent.center}
->>>>>>> 7e97ff2b
-          >
-            BLOCK_SIZES.ONE_FOURTH
-          </Box>
-          <Box
-<<<<<<< HEAD
-            borderColor={COLORS.BORDER_MUTED}
-            borderWidth={6}
-            width={BLOCK_SIZES.ONE_FOURTH}
-            display={DISPLAY.FLEX}
-            alignItems={ALIGN_ITEMS.CENTER}
-            justifyContent={JUSTIFY_CONTENT.CENTER}
-=======
-            borderColor={BorderColor.borderMuted}
-            borderWidth={6}
-            width={BLOCK_SIZES.ONE_FOURTH}
-            display={DISPLAY.FLEX}
-            alignItems={AlignItems.center}
-            justifyContent={JustifyContent.center}
->>>>>>> 7e97ff2b
           >
             BLOCK_SIZES.ONE_FOURTH
           </Box>
@@ -1076,11 +903,7 @@
       </p>
       <Box
         display={DISPLAY.FLEX}
-<<<<<<< HEAD
-        borderColor={COLORS.BACKGROUND_ALTERNATIVE}
-=======
         borderColor={BackgroundColor.backgroundAlternative}
->>>>>>> 7e97ff2b
         style={{ height: '100vh', position: 'relative', textAlign: 'center' }}
       >
         {getColumns()}
@@ -1098,11 +921,7 @@
           }}
         >
           <Box
-<<<<<<< HEAD
-            borderColor={COLORS.BORDER_MUTED}
-=======
-            borderColor={BorderColor.borderMuted}
->>>>>>> 7e97ff2b
+            borderColor={BorderColor.borderMuted}
             borderWidth={6}
             width={[
               BLOCK_SIZES.FULL,
@@ -1111,23 +930,14 @@
               BLOCK_SIZES.ONE_FOURTH,
             ]}
             display={DISPLAY.FLEX}
-<<<<<<< HEAD
-            alignItems={ALIGN_ITEMS.CENTER}
-            justifyContent={JUSTIFY_CONTENT.CENTER}
-=======
-            alignItems={AlignItems.center}
-            justifyContent={JustifyContent.center}
->>>>>>> 7e97ff2b
+            alignItems={AlignItems.center}
+            justifyContent={JustifyContent.center}
           >
             BLOCK_SIZES.FULL, BLOCK_SIZES.HALF, BLOCK_SIZES.ONE_THIRD,
             BLOCK_SIZES.ONE_FOURTH,
           </Box>
           <Box
-<<<<<<< HEAD
-            borderColor={COLORS.BORDER_MUTED}
-=======
-            borderColor={BorderColor.borderMuted}
->>>>>>> 7e97ff2b
+            borderColor={BorderColor.borderMuted}
             borderWidth={6}
             width={[
               BLOCK_SIZES.FULL,
@@ -1136,23 +946,14 @@
               BLOCK_SIZES.ONE_FOURTH,
             ]}
             display={DISPLAY.FLEX}
-<<<<<<< HEAD
-            alignItems={ALIGN_ITEMS.CENTER}
-            justifyContent={JUSTIFY_CONTENT.CENTER}
-=======
-            alignItems={AlignItems.center}
-            justifyContent={JustifyContent.center}
->>>>>>> 7e97ff2b
+            alignItems={AlignItems.center}
+            justifyContent={JustifyContent.center}
           >
             BLOCK_SIZES.FULL, BLOCK_SIZES.HALF, BLOCK_SIZES.ONE_THIRD,
             BLOCK_SIZES.ONE_FOURTH,
           </Box>
           <Box
-<<<<<<< HEAD
-            borderColor={COLORS.BORDER_MUTED}
-=======
-            borderColor={BorderColor.borderMuted}
->>>>>>> 7e97ff2b
+            borderColor={BorderColor.borderMuted}
             borderWidth={6}
             width={[
               BLOCK_SIZES.FULL,
@@ -1161,23 +962,14 @@
               BLOCK_SIZES.ONE_FOURTH,
             ]}
             display={DISPLAY.FLEX}
-<<<<<<< HEAD
-            alignItems={ALIGN_ITEMS.CENTER}
-            justifyContent={JUSTIFY_CONTENT.CENTER}
-=======
-            alignItems={AlignItems.center}
-            justifyContent={JustifyContent.center}
->>>>>>> 7e97ff2b
+            alignItems={AlignItems.center}
+            justifyContent={JustifyContent.center}
           >
             BLOCK_SIZES.FULL, BLOCK_SIZES.HALF, BLOCK_SIZES.ONE_THIRD,
             BLOCK_SIZES.ONE_FOURTH,
           </Box>
           <Box
-<<<<<<< HEAD
-            borderColor={COLORS.BORDER_MUTED}
-=======
-            borderColor={BorderColor.borderMuted}
->>>>>>> 7e97ff2b
+            borderColor={BorderColor.borderMuted}
             borderWidth={6}
             width={[
               BLOCK_SIZES.FULL,
@@ -1186,13 +978,8 @@
               BLOCK_SIZES.ONE_FOURTH,
             ]}
             display={DISPLAY.FLEX}
-<<<<<<< HEAD
-            alignItems={ALIGN_ITEMS.CENTER}
-            justifyContent={JUSTIFY_CONTENT.CENTER}
-=======
-            alignItems={AlignItems.center}
-            justifyContent={JustifyContent.center}
->>>>>>> 7e97ff2b
+            alignItems={AlignItems.center}
+            justifyContent={JustifyContent.center}
           >
             BLOCK_SIZES.FULL, BLOCK_SIZES.HALF, BLOCK_SIZES.ONE_THIRD,
             BLOCK_SIZES.ONE_FOURTH,
