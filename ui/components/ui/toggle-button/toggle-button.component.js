import React from 'react';
import PropTypes from 'prop-types';
import ReactToggleButton from 'react-toggle-button';
import classnames from 'classnames';

const trackStyle = {
  width: '40px',
  height: '24px',
  padding: '0px',
  borderRadius: '26px',
  border: '2px solid rgb(3, 125, 214)',
  display: 'flex',
  alignItems: 'center',
  justifyContent: 'center',
};

const offTrackStyle = {
  ...trackStyle,
  border: '2px solid #8E8E8E',
};

const thumbStyle = {
  width: '18px',
  height: '18px',
  display: 'flex',
  boxShadow: 'none',
  alignSelf: 'center',
  borderRadius: '50%',
  position: 'relative',
};

const colors = {
  activeThumb: {
    base: '#037DD6',
  },
  inactiveThumb: {
    base: '#6A737D',
  },
  active: {
    base: '#ffffff',
    hover: '#ffffff',
  },
  inactive: {
    base: '#DADADA',
    hover: '#DADADA',
  },
};

const ToggleButton = (props) => {
  const { value, onToggle, offLabel, onLabel, disabled, className } = props;

  const modifier = value ? 'on' : 'off';

  return (
    <div
      tabIndex="0"
      onKeyDown={(e) => {
        if (e.key === 'Enter') {
          onToggle(value);
        }
      }}
<<<<<<< HEAD
      className={classnames('toggle-button', `toggle-button--${modifier}`, {
        'toggle-button--disabled': disabled,
      })}
=======
      className={classnames(
        'toggle-button',
        `toggle-button--${modifier}`,
        {
          'toggle-button--disabled': disabled,
        },
        className,
      )}
>>>>>>> 39d5afb3
    >
      <ReactToggleButton
        value={value}
        onToggle={disabled ? undefined : onToggle}
        activeLabel=""
        inactiveLabel=""
        trackStyle={value ? trackStyle : offTrackStyle}
        thumbStyle={thumbStyle}
        thumbAnimateRange={[3, 18]}
        colors={colors}
      />
      <div className="toggle-button__status">
        <span className="toggle-button__label-off">{offLabel}</span>
        <span className="toggle-button__label-on">{onLabel}</span>
      </div>
    </div>
  );
};

ToggleButton.propTypes = {
  value: PropTypes.bool,
  onToggle: PropTypes.func,
  offLabel: PropTypes.string,
  onLabel: PropTypes.string,
  disabled: PropTypes.bool,
  className: PropTypes.string,
};

export default ToggleButton;<|MERGE_RESOLUTION|>--- conflicted
+++ resolved
@@ -59,11 +59,6 @@
           onToggle(value);
         }
       }}
-<<<<<<< HEAD
-      className={classnames('toggle-button', `toggle-button--${modifier}`, {
-        'toggle-button--disabled': disabled,
-      })}
-=======
       className={classnames(
         'toggle-button',
         `toggle-button--${modifier}`,
@@ -72,7 +67,6 @@
         },
         className,
       )}
->>>>>>> 39d5afb3
     >
       <ReactToggleButton
         value={value}
