--- conflicted
+++ resolved
@@ -23,18 +23,7 @@
   MetaMetricsEventCategory,
   MetaMetricsEventName,
 } from '../../../../shared/constants/metametrics';
-<<<<<<< HEAD
-import type { CombinedBackgroundAndReduxState } from '../../../store/store';
-import { Text } from '../../component-library';
-import {
-  TextVariant,
-  TextColor,
-} from '../../../helpers/constants/design-system';
-
-export default connect(mapStateToProps)(QrCodeView);
-=======
 import { useCopyToClipboard } from '../../../hooks/useCopyToClipboard';
->>>>>>> ad7a5462
 
 function mapStateToProps(state: CombinedBackgroundAndReduxState) {
   const { buyView, warning } = state.appState;
