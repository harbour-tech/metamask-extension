@use "design-system";

/*
  Buttons
 */

.button {
  @include design-system.H6;

  font-weight: 500;
  padding: 0.75rem 1rem;
  display: flex;
  justify-content: center;
  align-items: center;
  box-sizing: border-box;
  border-radius: 6px;
  width: 100%;
  transition: border-color 0.3s ease, background-color 0.3s ease;

  &--disabled,
  &[disabled] {
    cursor: auto;
    opacity: var(--opacity-disabled);
    pointer-events: none;
  }

  &__icon {
    display: flex;
    align-items: center;
    margin-right: 4px;
  }
}

.btn-secondary {
  color: var(--color-primary-default);
  border: 1px solid var(--color-primary-default);
  background-color: var(--color-background-default);

  &:hover {
    border-color: var(--color-primary-default);
  }

  &:active {
    color: var(--color-primary-inverse);
    background: var(--color-primary-default);
    border-color: var(--color-primary-default);
  }
}

.btn-warning {
  color: var(--color-text-default);
  border: 1px solid var(--color-warning-default);
  background-color: var(--color-background-default);

  &:hover {
    border: 1px solid var(--color-warning-default);
  }

  &:active {
    background: var(--color-warning-muted);
    border: 1px solid var(--color-warning-default);
  }

  &--disabled,
  &[disabled] {
    opacity: 1;
    color: var(--color-text-muted);
  }
}

.btn-danger {
  color: var(--color-error-default);
  border: 1px solid var(--color-error-muted);
  background-color: var(--color-background-default);

  &:hover {
    border-color: var(--color-error-default);
  }

  &:active {
    background: var(--color-error-muted);
    border-color: var(--color-error-default);
  }
}

.btn-danger-primary {
  color: var(--color-error-inverse);
  border: 1px solid;
  border-color: var(--color-error-default);
  background-color: var(--color-error-default);

  &:hover {
    border-color: var(--color-error-alternative);
    background-color: var(--color-error-alternative);
  }

  &:active {
    background: var(--color-error-alternative0);
    border-color: var(--color-error-alternative);
  }
}

.btn-default {
  color: var(--color-text-alternative);
  border: 1px solid var(--color-border-default);
  background: var(--color-background-default);

  &:hover {
    border-color: var(--color-border-default);
  }

  &:active {
    background: var(--color-background-alternative);
    border-color: var(--color-border-default);
  }

  &--disabled,
  &[disabled] {
    opacity: var(--opacity-disabled);
  }
}

.btn-primary {
  color: var(--color-primary-inverse);
  border: 1px solid var(--color-primary-default);
  background-color: var(--color-primary-default);

  &:hover {
    border-color: var(--color-primary-alternative);
    background-color: var(--color-primary-alternative);
  }

  &:active {
    background: var(--color-primary-alternative);
    border-color: var(--color-primary-alternative);
  }
}

.btn-link {
  @include design-system.H4;

  color: var(--color-primary-default);
  cursor: pointer;
  background-color: transparent;

  &:hover {
    color: var(--color-primary-alternative);
  }

  &:active {
    color: var(--color-primary-alternative);
  }

  &--disabled,
  &[disabled] {
    cursor: auto;
    pointer-events: none;
  }
}

.btn--large {
  min-height: 54px;
}

/**
  All Buttons styles are deviations from design guide
 */

.btn-raised {
  color: var(--color-primary-default);
  background-color: var(--color-background-default);
  box-shadow: var(--shadow-size-sm) var(--color-shadow-default);
  padding: 6px;
  height: initial;
  min-height: initial;
  width: initial;
  min-width: initial;
}

button[disabled],
input[type="submit"][disabled] {
  cursor: not-allowed;
  opacity: var(--opacity-disabled);
}

.btn--rounded {
  border-radius: 100px;
  will-change: box-shadow;
  transition: box-shadow cubic-bezier(0.6, -0.28, 0.735, 0.045) 200ms;

  &:hover {
    box-shadow: var(--shadow-size-sm) var(--color-shadow-default);
  }

  &.btn-secondary {
    border: 1px solid var(--color-primary-default);

    &:hover {
<<<<<<< HEAD
      box-shadow: var(--shadow-size-sm) var(--color-primary-shadow);
=======
      box-shadow: var(--shadow-size-sm) var(--color-shadow-primary);
>>>>>>> 717376e8
    }

    &:active {
      border-color: var(--color-primary-alternative);
    }
  }

  &.btn-default {
    border: 1px solid var(--color-icon-default);

    &:hover {
      box-shadow: var(--shadow-size-sm) var(--color-shadow-default);
    }

    &:active {
      border-color: var(--color-text-alternative);
    }
  }

  &.btn-danger {
    border: 1px solid var(--color-error-default);

    &:hover {
<<<<<<< HEAD
      box-shadow: var(--shadow-size-sm) var(--color-error-shadow);
=======
      box-shadow: var(--shadow-size-sm) var(--color-shadow-error);
>>>>>>> 717376e8
    }

    &:active {
      border-color: var(--color-error-alternative);
    }
  }

  &.btn-warning {
    border: 1px solid var(--color-warning-default);

    &:hover {
      box-shadow: var(--shadow-size-sm) var(--color-shadow-default);
    }

    &--disabled,
    &[disabled] {
      border-color: var(--color-warning-default);
      color: var(--color-text-muted);
    }

    &:active {
      border-color: var(--color-warning-default);
    }
  }

  &.btn-primary {
    background-color: var(--color-primary-default);

    &:hover {
<<<<<<< HEAD
      box-shadow: var(--shadow-size-sm) var(--color-primary-shadow);
=======
      box-shadow: var(--shadow-size-sm) var(--color-shadow-primary);
>>>>>>> 717376e8
    }

    &:active {
      background-color: var(--color-primary-alternative);
    }
  }

  &.btn-danger-primary {
    background-color: var(--color-error-default);

    &:hover {
<<<<<<< HEAD
      box-shadow: var(--shadow-size-sm) var(--color-error-shadow);
=======
      box-shadow: var(--shadow-size-sm) var(--color-shadow-error);
>>>>>>> 717376e8
    }

    &:active {
      background-color: var(--color-error-alternative);
    }
  }
}

.btn--inline {
  display: inline;
  padding: 0;
  font-size: inherit;
  width: auto;
  color: var(--color-primary-default);
  cursor: pointer;
  background-color: transparent;

  &:hover {
    color: var(--color-primary-alternative);
  }

  &:active {
    color: var(--color-primary-alternative);
  }

  &--disabled,
  &[disabled] {
    cursor: auto;
    pointer-events: none;
  }
}<|MERGE_RESOLUTION|>--- conflicted
+++ resolved
@@ -196,11 +196,7 @@
     border: 1px solid var(--color-primary-default);
 
     &:hover {
-<<<<<<< HEAD
-      box-shadow: var(--shadow-size-sm) var(--color-primary-shadow);
-=======
       box-shadow: var(--shadow-size-sm) var(--color-shadow-primary);
->>>>>>> 717376e8
     }
 
     &:active {
@@ -224,11 +220,7 @@
     border: 1px solid var(--color-error-default);
 
     &:hover {
-<<<<<<< HEAD
-      box-shadow: var(--shadow-size-sm) var(--color-error-shadow);
-=======
       box-shadow: var(--shadow-size-sm) var(--color-shadow-error);
->>>>>>> 717376e8
     }
 
     &:active {
@@ -258,11 +250,7 @@
     background-color: var(--color-primary-default);
 
     &:hover {
-<<<<<<< HEAD
-      box-shadow: var(--shadow-size-sm) var(--color-primary-shadow);
-=======
       box-shadow: var(--shadow-size-sm) var(--color-shadow-primary);
->>>>>>> 717376e8
     }
 
     &:active {
@@ -274,11 +262,7 @@
     background-color: var(--color-error-default);
 
     &:hover {
-<<<<<<< HEAD
-      box-shadow: var(--shadow-size-sm) var(--color-error-shadow);
-=======
       box-shadow: var(--shadow-size-sm) var(--color-shadow-error);
->>>>>>> 717376e8
     }
 
     &:active {
