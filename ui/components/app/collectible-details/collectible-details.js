--- conflicted
+++ resolved
@@ -33,16 +33,7 @@
   checkAndUpdateSingleCollectibleOwnershipStatus,
   removeAndIgnoreCollectible,
 } from '../../../store/actions';
-<<<<<<< HEAD
-import {
-  GOERLI_CHAIN_ID,
-  MAINNET_CHAIN_ID,
-  POLYGON_CHAIN_ID,
-  SEPOLIA_CHAIN_ID,
-} from '../../../../shared/constants/network';
-=======
 import { CHAIN_IDS } from '../../../../shared/constants/network';
->>>>>>> 300cb6e7
 import { getEnvironmentType } from '../../../../app/scripts/lib/util';
 import { ENVIRONMENT_TYPE_POPUP } from '../../../../shared/constants/app';
 import CollectibleOptions from '../collectible-options/collectible-options';
@@ -105,13 +96,8 @@
         return `https://opensea.io/assets/${address}/${tokenId}`;
       case CHAIN_IDS.POLYGON:
         return `https://opensea.io/assets/matic/${address}/${tokenId}`;
-<<<<<<< HEAD
-      case GOERLI_CHAIN_ID:
-      case SEPOLIA_CHAIN_ID:
-=======
       case CHAIN_IDS.GOERLI:
       case CHAIN_IDS.SEPOLIA:
->>>>>>> 300cb6e7
         return `https://testnets.opensea.io/assets/${address}/${tokenId}`;
       default:
         return null;
