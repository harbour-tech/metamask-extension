--- conflicted
+++ resolved
@@ -10,11 +10,8 @@
 import { defaultBuyableChains } from '../../../ducks/ramps/constants';
 import { ETH_EOA_METHODS } from '../../../../shared/constants/eth-methods';
 import { getIntlLocale } from '../../../ducks/locale/locale';
-<<<<<<< HEAD
-=======
 import { setBackgroundConnection } from '../../../store/background-connection';
 import { mockNetworkState } from '../../../../test/stub/networks';
->>>>>>> f3548885
 import EthOverview from './eth-overview';
 
 jest.mock('../../../hooks/useIsOriginalNativeTokenSymbol', () => {
@@ -112,9 +109,6 @@
     ramps: {
       buyableChains: defaultBuyableChains,
     },
-    ramps: {
-      buyableChains: defaultBuyableChains,
-    },
   };
 
   const store = configureMockStore([thunk])(mockStore);
