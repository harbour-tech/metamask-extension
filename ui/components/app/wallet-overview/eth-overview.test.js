--- conflicted
+++ resolved
@@ -12,13 +12,9 @@
 import { renderWithProvider } from '../../../../test/jest/rendering';
 import { KeyringType } from '../../../../shared/constants/keyring';
 import { useIsOriginalNativeTokenSymbol } from '../../../hooks/useIsOriginalNativeTokenSymbol';
-<<<<<<< HEAD
-import { ETH_EOA_METHODS } from '../../../../shared/constants/eth-methods';
-=======
 import { defaultBuyableChains } from '../../../ducks/ramps/constants';
 import { ETH_EOA_METHODS } from '../../../../shared/constants/eth-methods';
 import { getIntlLocale } from '../../../ducks/locale/locale';
->>>>>>> 717376e8
 import EthOverview from './eth-overview';
 
 jest.mock('../../../hooks/useIsOriginalNativeTokenSymbol', () => {
@@ -125,13 +121,10 @@
           accounts: [],
         },
       ],
-<<<<<<< HEAD
-=======
       balances: {},
     },
     ramps: {
       buyableChains: defaultBuyableChains,
->>>>>>> 717376e8
     },
   };
 
