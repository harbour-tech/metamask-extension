--- conflicted
+++ resolved
@@ -1,6 +1,6 @@
 import React from 'react';
 import configureMockStore from 'redux-mock-store';
-import { fireEvent, waitFor } from '@testing-library/react';
+import { fireEvent } from '@testing-library/react';
 import thunk from 'redux-thunk';
 import { Cryptocurrency } from '@metamask/assets-controllers';
 import { BtcAccountType, BtcMethod } from '@metamask/keyring-api';
@@ -220,30 +220,7 @@
 
   it('always show the Receive button', () => {
     const { queryByTestId } = renderWithProvider(<BtcOverview />, getStore());
-<<<<<<< HEAD
-    const portfolioButton = queryByTestId(BTC_OVERVIEW_PORTFOLIO);
-    expect(portfolioButton).toBeInTheDocument();
-  });
-
-  it('open the Portfolio URI when clicking on Portfolio button', async () => {
-    const { queryByTestId } = renderWithProvider(<BtcOverview />, getStore());
-    const openTabSpy = jest.spyOn(global.platform, 'openTab');
-
-    const portfolioButton = queryByTestId(BTC_OVERVIEW_PORTFOLIO);
-    expect(portfolioButton).toBeInTheDocument();
-    fireEvent.click(portfolioButton as HTMLElement);
-
-    expect(openTabSpy).toHaveBeenCalledTimes(1);
-    await waitFor(() =>
-      expect(openTabSpy).toHaveBeenCalledWith({
-        url: expect.stringContaining(
-          `?metamaskEntry=ext_portfolio_button&metametricsId=${mockMetaMetricsId}`,
-        ),
-      }),
-    );
-=======
     const receiveButton = queryByTestId(BTC_OVERVIEW_RECEIVE);
     expect(receiveButton).toBeInTheDocument();
->>>>>>> ad7a5462
   });
 });