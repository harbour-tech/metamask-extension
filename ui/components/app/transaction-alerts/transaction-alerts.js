--- conflicted
+++ resolved
@@ -71,13 +71,7 @@
 
   ///: BEGIN:ONLY_INCLUDE_IF(blockaid)
   const trackEvent = useContext(MetaMetricsContext);
-<<<<<<< HEAD
-  ///: END:ONLY_INCLUDE_IF
 
-  ///: BEGIN:ONLY_INCLUDE_IF(blockaid)
-=======
-
->>>>>>> 93a950fa
   const onClickSupportLink = useCallback(() => {
     trackEvent({
       category: MetaMetricsEventCategory.Transactions,
@@ -88,11 +82,7 @@
         external_link_clicked: 'security_alert_support_link',
       },
     });
-<<<<<<< HEAD
-  }, []);
-=======
   }, [trackEvent, txData?.origin]);
->>>>>>> 93a950fa
   ///: END:ONLY_INCLUDE_IF
 
   return (
