--- conflicted
+++ resolved
@@ -14,11 +14,7 @@
   AlignItems,
   IconColor,
 } from '../../../helpers/constants/design-system';
-<<<<<<< HEAD
-import { Icon, ICON_NAMES, ICON_SIZES } from '../../component-library';
-=======
 import { Text, Icon, ICON_NAMES, ICON_SIZES } from '../../component-library';
->>>>>>> 4b271868
 
 const ConfirmationWarningModal = ({ onSubmit, onCancel }) => {
   const t = useI18nContext();
@@ -64,14 +60,9 @@
           className="confirmation-warning-modal__content__header__warning-icon"
           size={ICON_SIZES.XL}
         />
-<<<<<<< HEAD
-        <Typography
-          variant={TypographyVariant.H4}
-=======
         <Text
           variant={TextVariant.headingSm}
           as="h4"
->>>>>>> 4b271868
           fontWeight={FONT_WEIGHT.BOLD}
         >
           {t('addEthereumChainWarningModalTitle')}
