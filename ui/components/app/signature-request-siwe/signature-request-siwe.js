import React, { useCallback, useContext, useState } from 'react';
import PropTypes from 'prop-types';
import { useSelector, useDispatch } from 'react-redux';
import { useHistory } from 'react-router-dom';
import log from 'loglevel';
import { isValidSIWEOrigin } from '@metamask/controller-utils';
import { ethErrors, serializeError } from 'eth-rpc-errors';
import { BannerAlert, Text } from '../../component-library';
import Popover from '../../ui/popover';
import Checkbox from '../../ui/check-box';
import Button from '../../ui/button';
import { I18nContext } from '../../../contexts/i18n';
import { PageContainerFooter } from '../../ui/page-container';
import { isAddressLedger } from '../../../ducks/metamask/metamask';
import {
  accountsWithSendEtherInfoSelector,
  getSubjectMetadata,
  getTotalUnapprovedMessagesCount,
  unconfirmedMessagesHashSelector,
} from '../../../selectors';
import { getAccountByAddress, valuesFor } from '../../../helpers/utils/util';
import { isSuspiciousResponse } from '../../../../shared/modules/security-provider.utils';
import { formatMessageParams } from '../../../../shared/modules/siwe';
import { clearConfirmTransaction } from '../../../ducks/confirm-transaction/confirm-transaction.duck';

import {
  SEVERITIES,
  TextVariant,
} from '../../../helpers/constants/design-system';
import {
  resolvePendingApproval,
  rejectPendingApproval,
  rejectAllMessages,
  completedTx,
  showModal,
} from '../../../store/actions';

import SecurityProviderBannerMessage from '../security-provider-banner-message/security-provider-banner-message';
import ConfirmPageContainerNavigation from '../confirm-page-container/confirm-page-container-navigation';
import { getMostRecentOverviewPage } from '../../../ducks/history/history';
import LedgerInstructionField from '../ledger-instruction-field';

import SignatureRequestHeader from '../signature-request-header';
import Header from './signature-request-siwe-header';
import Message from './signature-request-siwe-message';

export default function SignatureRequestSIWE({ txData }) {
  const dispatch = useDispatch();
  const history = useHistory();
  const t = useContext(I18nContext);
  const allAccounts = useSelector(accountsWithSendEtherInfoSelector);
  const subjectMetadata = useSelector(getSubjectMetadata);

  const messagesCount = useSelector(getTotalUnapprovedMessagesCount);
  const messagesList = useSelector(unconfirmedMessagesHashSelector);
  const mostRecentOverviewPage = useSelector(getMostRecentOverviewPage);

  const {
    msgParams: {
      from,
      origin,
      siwe: { parsedMessage },
    },
    id,
  } = txData;

  const isLedgerWallet = useSelector((state) => isAddressLedger(state, from));

  const fromAccount = getAccountByAddress(allAccounts, from);
  const targetSubjectMetadata = subjectMetadata[origin];

  const isMatchingAddress =
    from.toLowerCase() === parsedMessage.address.toLowerCase();

  const isSIWEDomainValid = isValidSIWEOrigin(txData.msgParams);

  const [isShowingDomainWarning, setIsShowingDomainWarning] = useState(false);
  const [hasAgreedToDomainWarning, setHasAgreedToDomainWarning] =
    useState(false);

<<<<<<< HEAD
  const showSecurityProviderBanner =
    (txData?.securityProviderResponse?.flagAsDangerous !== undefined &&
      txData?.securityProviderResponse?.flagAsDangerous !==
        SECURITY_PROVIDER_MESSAGE_SEVERITIES.NOT_MALICIOUS) ||
    (txData?.securityProviderResponse &&
      Object.keys(txData.securityProviderResponse).length === 0);
=======
  const showSecurityProviderBanner = isSuspiciousResponse(
    txData?.securityProviderResponse,
  );
>>>>>>> 431712aa

  const onSign = useCallback(async () => {
    try {
      await dispatch(resolvePendingApproval(id, null));
      dispatch(completedTx(id));
    } catch (e) {
      log.error(e);
    }
  }, [id, dispatch]);

  const onCancel = useCallback(async () => {
    try {
      await dispatch(
        rejectPendingApproval(
          id,
          serializeError(ethErrors.provider.userRejectedRequest()),
        ),
      );
    } catch (e) {
      log.error(e);
    }
  }, []);

  const handleCancelAll = () => {
    const unapprovedTxCount = messagesCount;

    dispatch(
      showModal({
        name: 'REJECT_TRANSACTIONS',
        unapprovedTxCount,
        onSubmit: async () => {
          await dispatch(rejectAllMessages(valuesFor(messagesList)));
          dispatch(clearConfirmTransaction());
          history.push(mostRecentOverviewPage);
        },
      }),
    );
  };

  const rejectNText = t('rejectRequestsN', [messagesCount]);

  return (
    <div className="signature-request-siwe">
      <div className="request-signature__navigation">
        <ConfirmPageContainerNavigation />
      </div>
      <SignatureRequestHeader txData={txData} />
      <Header
        fromAccount={fromAccount}
        domain={origin}
        isSIWEDomainValid={isSIWEDomainValid}
        subjectMetadata={targetSubjectMetadata}
      />

      {showSecurityProviderBanner && (
        <SecurityProviderBannerMessage
          securityProviderResponse={txData.securityProviderResponse}
        />
      )}

      <Message data={formatMessageParams(parsedMessage, t)} />
      {!isMatchingAddress && (
        <BannerAlert
          severity={SEVERITIES.WARNING}
          marginLeft={4}
          marginRight={4}
          marginBottom={4}
        >
          {t('SIWEAddressInvalid', [
            parsedMessage.address,
            fromAccount.address,
          ])}
        </BannerAlert>
      )}

      {isLedgerWallet && (
        <div className="confirm-approve-content__ledger-instruction-wrapper">
          <LedgerInstructionField showDataInstruction />
        </div>
      )}

      {!isSIWEDomainValid && (
        <BannerAlert
          severity={SEVERITIES.DANGER}
          marginLeft={4}
          marginRight={4}
          marginBottom={4}
        >
          <Text variant={TextVariant.bodyMdBold}>
            {t('SIWEDomainInvalidTitle')}
          </Text>{' '}
          <Text>{t('SIWEDomainInvalidText')}</Text>
        </BannerAlert>
      )}
      <PageContainerFooter
        footerClassName="signature-request-siwe__page-container-footer"
        onCancel={onCancel}
        onSubmit={
          isSIWEDomainValid ? onSign : () => setIsShowingDomainWarning(true)
        }
        cancelText={t('cancel')}
        submitText={t('signin')}
        submitButtonType={isSIWEDomainValid ? 'primary' : 'danger-primary'}
      />
      {messagesCount > 1 ? (
        <Button
          type="link"
          className="request-signature__container__reject"
          onClick={(e) => {
            e.preventDefault();
            handleCancelAll();
          }}
        >
          {rejectNText}
        </Button>
      ) : null}
      {isShowingDomainWarning && (
        <Popover
          onClose={() => setIsShowingDomainWarning(false)}
          title={t('SIWEWarningTitle')}
          subtitle={t('SIWEWarningSubtitle')}
          className="signature-request-siwe__warning-popover"
          footerClassName="signature-request-siwe__warning-popover__footer"
          footer={
            <PageContainerFooter
              footerClassName="signature-request-siwe__warning-popover__footer__warning-footer"
              onCancel={() => setIsShowingDomainWarning(false)}
              cancelText={t('cancel')}
              cancelButtonType="default"
              onSubmit={onSign}
              submitText={t('confirm')}
              submitButtonType="danger-primary"
              disabled={!hasAgreedToDomainWarning}
            />
          }
        >
          <div className="signature-request-siwe__warning-popover__checkbox-wrapper">
            <Checkbox
              id="signature-request-siwe_domain-checkbox"
              checked={hasAgreedToDomainWarning}
              className="signature-request-siwe__warning-popover__checkbox-wrapper__checkbox"
              onClick={() => setHasAgreedToDomainWarning((checked) => !checked)}
            />
            <label
              className="signature-request-siwe__warning-popover__checkbox-wrapper__label"
              htmlFor="signature-request-siwe_domain-checkbox"
            >
              {t('SIWEDomainWarningBody', [parsedMessage.domain])}
            </label>
          </div>
        </Popover>
      )}
    </div>
  );
}

SignatureRequestSIWE.propTypes = {
  /**
   * The display content of transaction data
   */
  txData: PropTypes.object.isRequired,
};<|MERGE_RESOLUTION|>--- conflicted
+++ resolved
@@ -78,18 +78,9 @@
   const [hasAgreedToDomainWarning, setHasAgreedToDomainWarning] =
     useState(false);
 
-<<<<<<< HEAD
-  const showSecurityProviderBanner =
-    (txData?.securityProviderResponse?.flagAsDangerous !== undefined &&
-      txData?.securityProviderResponse?.flagAsDangerous !==
-        SECURITY_PROVIDER_MESSAGE_SEVERITIES.NOT_MALICIOUS) ||
-    (txData?.securityProviderResponse &&
-      Object.keys(txData.securityProviderResponse).length === 0);
-=======
   const showSecurityProviderBanner = isSuspiciousResponse(
     txData?.securityProviderResponse,
   );
->>>>>>> 431712aa
 
   const onSign = useCallback(async () => {
     try {
