import React from 'react';
import PropTypes from 'prop-types';
import { useI18nContext } from '../../../../hooks/useI18nContext';
import {
  BorderStyle,
  BorderColor,
  BorderRadius,
  AlignItems,
  BackgroundColor,
  IconColor,
  TextVariant,
  TextColor,
} from '../../../../helpers/constants/design-system';
import Box from '../../../ui/box';
<<<<<<< HEAD
import { AvatarIcon, Text } from '../../../component-library';
import {
  ICON_NAMES,
  ICON_SIZES,
} from '../../../component-library/icon/deprecated';
=======
import {
  AvatarIcon,
  Text,
  IconName,
  IconSize,
} from '../../../component-library';
>>>>>>> b14b6ba0
import {
  DelineatorType,
  getDelineatorTitle,
} from '../../../../helpers/constants/flask';

export const SnapDelineator = ({
  snapName,
  type = DelineatorType.default,
  children,
}) => {
  const t = useI18nContext();
  const isError = type === DelineatorType.Error;
  return (
    <Box
      className="snap-delineator__wrapper"
      borderStyle={BorderStyle.solid}
      borderColor={BorderColor.borderDefault}
      borderRadius={BorderRadius.LG}
      backgroundColor={
        isError ? BackgroundColor.errorMuted : BackgroundColor.backgroundDefault
      }
    >
      <Box
        className="snap-delineator__header"
        alignItems={AlignItems.center}
        padding={1}
      >
        <AvatarIcon
<<<<<<< HEAD
          iconName={ICON_NAMES.SNAPS}
          size={ICON_SIZES.XS}
=======
          iconName={IconName.Snaps}
          size={IconSize.Xs}
>>>>>>> b14b6ba0
          backgroundColor={
            isError ? IconColor.errorDefault : IconColor.infoDefault
          }
          margin={1}
          iconProps={{
<<<<<<< HEAD
            size: ICON_SIZES.XS,
=======
            size: IconSize.Xs,
>>>>>>> b14b6ba0
            color: IconColor.infoInverse,
          }}
        />
        <Text
          variant={TextVariant.bodySm}
          color={isError ? TextColor.errorDefault : TextColor.default}
          className="snap-delineator__header__text"
          marginLeft={1}
          marginTop={0}
          marginBottom={0}
        >
          {t(getDelineatorTitle(type), [snapName])}
        </Text>
      </Box>
      <Box className="snap-delineator__content" padding={4}>
        {children}
      </Box>
    </Box>
  );
};

SnapDelineator.propTypes = {
  snapName: PropTypes.string,
  type: PropTypes.string,
  children: PropTypes.ReactNode,
};<|MERGE_RESOLUTION|>--- conflicted
+++ resolved
@@ -12,20 +12,12 @@
   TextColor,
 } from '../../../../helpers/constants/design-system';
 import Box from '../../../ui/box';
-<<<<<<< HEAD
-import { AvatarIcon, Text } from '../../../component-library';
-import {
-  ICON_NAMES,
-  ICON_SIZES,
-} from '../../../component-library/icon/deprecated';
-=======
 import {
   AvatarIcon,
   Text,
   IconName,
   IconSize,
 } from '../../../component-library';
->>>>>>> b14b6ba0
 import {
   DelineatorType,
   getDelineatorTitle,
@@ -54,23 +46,14 @@
         padding={1}
       >
         <AvatarIcon
-<<<<<<< HEAD
-          iconName={ICON_NAMES.SNAPS}
-          size={ICON_SIZES.XS}
-=======
           iconName={IconName.Snaps}
           size={IconSize.Xs}
->>>>>>> b14b6ba0
           backgroundColor={
             isError ? IconColor.errorDefault : IconColor.infoDefault
           }
           margin={1}
           iconProps={{
-<<<<<<< HEAD
-            size: ICON_SIZES.XS,
-=======
             size: IconSize.Xs,
->>>>>>> b14b6ba0
             color: IconColor.infoInverse,
           }}
         />
