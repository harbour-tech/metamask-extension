--- conflicted
+++ resolved
@@ -172,13 +172,7 @@
           toHumanReadableTime(Number(customEstimatedTime?.upperTimeBound), t),
         ]);
       }
-<<<<<<< HEAD
-    }
-    // code below needs to cleaned-up once EIP_1559_V2 flag is removed
-    else if (supportsEIP1559V2) {
-=======
     } else if (supportsEIP1559V2) {
->>>>>>> 69e27c8a
       text = t('gasTimingNegative', [
         toHumanReadableTime(low.maxWaitTimeEstimate, t),
       ]);
