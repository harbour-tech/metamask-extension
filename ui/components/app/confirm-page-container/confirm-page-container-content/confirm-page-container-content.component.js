--- conflicted
+++ resolved
@@ -58,12 +58,9 @@
     transactionType: PropTypes.string,
     isBuyableChain: PropTypes.bool,
     txData: PropTypes.object,
-<<<<<<< HEAD
-=======
     ///: BEGIN:ONLY_INCLUDE_IN(build-mmi)
     noteComponent: PropTypes.node,
     ///: END:ONLY_INCLUDE_IN
->>>>>>> c2bbbb1d
     metaMetricsId: PropTypes.string,
   };
 
