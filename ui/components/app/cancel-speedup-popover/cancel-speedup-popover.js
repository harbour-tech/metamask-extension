--- conflicted
+++ resolved
@@ -18,12 +18,8 @@
 import InfoTooltip from '../../ui/info-tooltip';
 import Popover from '../../ui/popover';
 import AppLoadingSpinner from '../app-loading-spinner';
-<<<<<<< HEAD
-import { Text, Button, ButtonLink } from '../../component-library';
-=======
 import { Text } from '../../component-library/text/deprecated';
 import { Button, ButtonLink } from '../../component-library';
->>>>>>> 1277c622
 
 const CancelSpeedupPopover = () => {
   const {
