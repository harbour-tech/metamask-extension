--- conflicted
+++ resolved
@@ -2,13 +2,9 @@
 
 export enum RowAlertKey {
   EstimatedFee = 'estimatedFee',
-<<<<<<< HEAD
-  Speed = 'speed',
-=======
   SigningInWith = 'signingInWith',
   Speed = 'speed',
   RequestFrom = 'requestFrom',
->>>>>>> f3548885
 }
 
 export enum AlertActionKey {
