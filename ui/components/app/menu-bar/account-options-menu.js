import React, { useContext } from 'react';
import PropTypes from 'prop-types';
import { useHistory } from 'react-router-dom';
import { useDispatch, useSelector } from 'react-redux';
import { getAccountLink } from '@metamask/etherscan-link';

import { showModal } from '../../../store/actions';
import {
  CONNECTED_ROUTE,
  NETWORKS_ROUTE,
} from '../../../helpers/constants/routes';
import { getURLHostName } from '../../../helpers/utils/util';
import { Menu, MenuItem } from '../../ui/menu';
import {
  getBlockExplorerLinkText,
  getCurrentChainId,
  getCurrentKeyring,
  getRpcPrefsForCurrentProvider,
  getSelectedIdentity,
} from '../../../selectors';
import { useI18nContext } from '../../../hooks/useI18nContext';
import { getEnvironmentType } from '../../../../app/scripts/lib/util';
import { ENVIRONMENT_TYPE_FULLSCREEN } from '../../../../shared/constants/app';
import { KeyringType } from '../../../../shared/constants/keyring';
import {
  MetaMetricsEventCategory,
  MetaMetricsEventLinkType,
  MetaMetricsEventName,
} from '../../../../shared/constants/metametrics';
import { MetaMetricsContext } from '../../../contexts/metametrics';
<<<<<<< HEAD
import { ICON_NAMES } from '../../component-library/icon/deprecated';
=======
import { IconName } from '../../component-library';
>>>>>>> b14b6ba0

export default function AccountOptionsMenu({ anchorElement, onClose }) {
  const t = useI18nContext();
  const dispatch = useDispatch();
  const history = useHistory();

  const keyring = useSelector(getCurrentKeyring);
  const chainId = useSelector(getCurrentChainId);
  const rpcPrefs = useSelector(getRpcPrefsForCurrentProvider);
  const selectedIdentity = useSelector(getSelectedIdentity);
  const { address } = selectedIdentity;
  const addressLink = getAccountLink(address, chainId, rpcPrefs);
  const { blockExplorerUrl } = rpcPrefs;
  const blockExplorerUrlSubTitle = getURLHostName(blockExplorerUrl);
  const trackEvent = useContext(MetaMetricsContext);
  const blockExplorerLinkText = useSelector(getBlockExplorerLinkText);

  const isRemovable = keyring.type !== KeyringType.hdKeyTree;

  const routeToAddBlockExplorerUrl = () => {
    history.push(`${NETWORKS_ROUTE}#blockExplorerUrl`);
  };

  const openBlockExplorer = () => {
    trackEvent({
      event: MetaMetricsEventName.ExternalLinkClicked,
      category: MetaMetricsEventCategory.Navigation,
      properties: {
        link_type: MetaMetricsEventLinkType.AccountTracker,
        location: 'Account Options',
        url_domain: getURLHostName(addressLink),
      },
    });
    global.platform.openTab({
      url: addressLink,
    });
    onClose();
  };

  return (
    <Menu
      anchorElement={anchorElement}
      className="account-options-menu"
      onHide={onClose}
    >
      <MenuItem
        onClick={
          blockExplorerLinkText.firstPart === 'addBlockExplorer'
            ? routeToAddBlockExplorerUrl
            : openBlockExplorer
        }
        subtitle={
          blockExplorerUrlSubTitle ? (
            <span className="account-options-menu__explorer-origin">
              {blockExplorerUrlSubTitle}
            </span>
          ) : null
        }
        iconName={IconName.Export}
      >
        {t(
          blockExplorerLinkText.firstPart,
          blockExplorerLinkText.secondPart === ''
            ? null
            : [t(blockExplorerLinkText.secondPart)],
        )}
      </MenuItem>
      {getEnvironmentType() === ENVIRONMENT_TYPE_FULLSCREEN ? null : (
        <MenuItem
          onClick={() => {
            trackEvent({
              event: MetaMetricsEventName.AppWindowExpanded,
              category: MetaMetricsEventCategory.Navigation,
              properties: {
                location: 'Account Options',
              },
            });
            global.platform.openExtensionInBrowser();
            onClose();
          }}
          iconName={IconName.Expand}
        >
          {t('expandView')}
        </MenuItem>
      )}
      <MenuItem
        data-testid="account-options-menu__account-details"
        onClick={() => {
          dispatch(showModal({ name: 'ACCOUNT_DETAILS' }));
          trackEvent({
            event: MetaMetricsEventName.NavAccountDetailsOpened,
            category: MetaMetricsEventCategory.Navigation,
            properties: {
              location: 'Account Options',
            },
          });
          onClose();
        }}
        iconName={IconName.ScanBarcode}
      >
        {t('accountDetails')}
      </MenuItem>
      <MenuItem
        data-testid="account-options-menu__connected-sites"
        onClick={() => {
          trackEvent({
            event: MetaMetricsEventName.NavConnectedSitesOpened,
            category: MetaMetricsEventCategory.Navigation,
            properties: {
              location: 'Account Options',
            },
          });
          history.push(CONNECTED_ROUTE);
          onClose();
        }}
        iconName={IconName.Connect}
      >
        {t('connectedSites')}
      </MenuItem>
      {isRemovable ? (
        <MenuItem
          data-testid="account-options-menu__remove-account"
          onClick={() => {
            dispatch(
              showModal({
                name: 'CONFIRM_REMOVE_ACCOUNT',
                identity: selectedIdentity,
              }),
            );
            onClose();
          }}
          iconName={IconName.Trash}
        >
          {t('removeAccount')}
        </MenuItem>
      ) : null}
    </Menu>
  );
}

AccountOptionsMenu.propTypes = {
  anchorElement: PropTypes.instanceOf(window.Element),
  onClose: PropTypes.func.isRequired,
};

AccountOptionsMenu.defaultProps = {
  anchorElement: undefined,
};<|MERGE_RESOLUTION|>--- conflicted
+++ resolved
@@ -28,11 +28,7 @@
   MetaMetricsEventName,
 } from '../../../../shared/constants/metametrics';
 import { MetaMetricsContext } from '../../../contexts/metametrics';
-<<<<<<< HEAD
-import { ICON_NAMES } from '../../component-library/icon/deprecated';
-=======
 import { IconName } from '../../component-library';
->>>>>>> b14b6ba0
 
 export default function AccountOptionsMenu({ anchorElement, onClose }) {
   const t = useI18nContext();
