--- conflicted
+++ resolved
@@ -1,11 +1,7 @@
 import { JSXElementStruct } from '@metamask/snaps-sdk/jsx';
 import { COMPONENT_MAPPING } from './components';
 
-<<<<<<< HEAD
-const EXCLUDED_COMPONENTS = ['Option', 'Radio'];
-=======
 const EXCLUDED_COMPONENTS = ['Option', 'Radio', 'SelectorOption'];
->>>>>>> ad7a5462
 
 describe('Snap UI mapping', () => {
   it('supports all exposed components', () => {
