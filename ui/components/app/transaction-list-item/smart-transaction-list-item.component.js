--- conflicted
+++ resolved
@@ -18,10 +18,7 @@
 import { ActivityListItem } from '../../multichain';
 import {
   AvatarNetwork,
-<<<<<<< HEAD
-=======
   AvatarNetworkSize,
->>>>>>> 877e184b
   BadgeWrapper,
   BadgeWrapperAnchorElementShape,
   Box,
@@ -29,10 +26,6 @@
 import {
   BackgroundColor,
   Display,
-<<<<<<< HEAD
-  Size,
-=======
->>>>>>> 877e184b
 } from '../../../helpers/constants/design-system';
 import { getCurrentNetwork } from '../../../selectors';
 
@@ -84,11 +77,7 @@
               <AvatarNetwork
                 className="activity-tx__network-badge"
                 data-testid="activity-tx-network-badge"
-<<<<<<< HEAD
-                size={Size.XS}
-=======
                 size={AvatarNetworkSize.Xs}
->>>>>>> 877e184b
                 name={currentChain?.nickname}
                 src={currentChain?.rpcPrefs?.imageUrl}
                 borderWidth={1}
