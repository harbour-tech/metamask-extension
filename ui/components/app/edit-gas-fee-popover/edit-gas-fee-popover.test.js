import React from 'react';
import { screen } from '@testing-library/react';

import { EditGasModes } from '../../../../shared/constants/gas';
import { renderWithProvider } from '../../../../test/lib/render-helpers';
import { ETH } from '../../../helpers/constants/common';
import configureStore from '../../../store/store';
import { GasFeeContextProvider } from '../../../contexts/gasFee';
<<<<<<< HEAD
=======

import {
  TransactionStatus,
  TransactionType,
} from '../../../../shared/constants/transaction';
>>>>>>> d679ec34
import {
  NETWORK_TYPES,
  CHAIN_IDS,
  GOERLI_DISPLAY_NAME,
} from '../../../../shared/constants/network';
import EditGasFeePopover from './edit-gas-fee-popover';

jest.mock('../../../store/actions', () => ({
  disconnectGasFeeEstimatePoller: jest.fn(),
  getGasFeeEstimatesAndStartPolling: jest
    .fn()
    .mockImplementation(() => Promise.resolve()),
  addPollingTokenToAppState: jest.fn(),
  createTransactionEventFragment: jest.fn(),
}));

jest.mock('../../../contexts/transaction-modal', () => ({
  useTransactionModalContext: () => ({
    closeModal: () => undefined,
    currentModal: 'editGasFee',
  }),
}));

const MOCK_FEE_ESTIMATE = {
  low: {
    minWaitTimeEstimate: 360000,
    maxWaitTimeEstimate: 300000,
    suggestedMaxPriorityFeePerGas: 3,
    suggestedMaxFeePerGas: 53,
  },
  medium: {
    minWaitTimeEstimate: 30000,
    maxWaitTimeEstimate: 60000,
    suggestedMaxPriorityFeePerGas: 7,
    suggestedMaxFeePerGas: 70,
  },
  high: {
    minWaitTimeEstimate: 15000,
    maxWaitTimeEstimate: 15000,
    suggestedMaxPriorityFeePerGas: 10,
    suggestedMaxFeePerGas: 100,
  },
  latestPriorityFeeRange: [2, 6],
  estimatedBaseFee: 50,
  networkCongestion: 0.7,
};

const render = ({ txProps, contextProps } = {}) => {
  const store = configureStore({
    metamask: {
      nativeCurrency: ETH,
      providerConfig: {
        chainId: CHAIN_IDS.GOERLI,
        nickname: GOERLI_DISPLAY_NAME,
        type: NETWORK_TYPES.GOERLI,
      },
      cachedBalances: {},
      accounts: {
        '0xAddress': {
          address: '0xAddress',
          balance: '0x1F4',
        },
      },
      identities: {
        '0xAddress': {},
      },
      selectedAddress: '0xAddress',
      featureFlags: { advancedInlineGas: true },
      gasFeeEstimates: MOCK_FEE_ESTIMATE,
      advancedGasFee: {},
    },
  });

  return renderWithProvider(
    <GasFeeContextProvider
      transaction={{ txParams: { gas: '0x5208' }, ...txProps }}
      {...contextProps}
    >
      <EditGasFeePopover />
    </GasFeeContextProvider>,
    store,
  );
};

describe('EditGasFeePopover', () => {
  it('should renders low / medium / high options', () => {
    render({ txProps: { dappSuggestedGasFees: { maxFeePerGas: '0x5208' } } });

    expect(screen.queryByText('🐢')).toBeInTheDocument();
    expect(screen.queryByText('🦊')).toBeInTheDocument();
    expect(screen.queryByText('🦍')).toBeInTheDocument();
    expect(screen.queryByText('🌐')).toBeInTheDocument();
    expect(screen.queryByText('⚙️')).toBeInTheDocument();
    expect(screen.queryByText('Low')).toBeInTheDocument();
    expect(screen.queryByText('Market')).toBeInTheDocument();
    expect(screen.queryByText('Aggressive')).toBeInTheDocument();
    expect(screen.queryByText('Site')).toBeInTheDocument();
    expect(screen.queryByText('Advanced')).toBeInTheDocument();
  });

  it('should show time estimates', () => {
    render();
    expect(screen.queryAllByText('5 min')).toHaveLength(2);
    expect(screen.queryByText('15 sec')).toBeInTheDocument();
  });

  it('should show gas fee estimates', () => {
    render();
    expect(screen.queryByTitle('0.001113 ETH')).toBeInTheDocument();
    expect(screen.queryByTitle('0.00147 ETH')).toBeInTheDocument();
    expect(screen.queryByTitle('0.0021 ETH')).toBeInTheDocument();
  });

  it('should not show insufficient balance message if transaction value is less than balance', () => {
    render({
      txProps: {
        status: TransactionStatus.unapproved,
        type: TransactionType.simpleSend,
        userFeeLevel: 'high',
        txParams: { value: '0x64', from: '0xAddress' },
      },
    });
    expect(screen.queryByText('Insufficient funds.')).not.toBeInTheDocument();
  });

  it('should show insufficient balance message if transaction value is more than balance', () => {
    render({
      txProps: {
        status: TransactionStatus.unapproved,
        type: TransactionType.simpleSend,
        userFeeLevel: 'high',
        txParams: { value: '0x5208', from: '0xAddress' },
      },
    });
    expect(screen.queryByText('Insufficient funds.')).toBeInTheDocument();
  });

  it('should not show low, aggressive and dapp-suggested options for swap', () => {
    render({
      contextProps: { editGasMode: EditGasModes.swaps },
    });
    expect(screen.queryByText('🐢')).not.toBeInTheDocument();
    expect(screen.queryByText('🦊')).toBeInTheDocument();
    expect(screen.queryByText('🦍')).not.toBeInTheDocument();
    expect(screen.queryByText('🌐')).not.toBeInTheDocument();
    expect(screen.queryByText('🔄')).toBeInTheDocument();
    expect(screen.queryByText('⚙️')).toBeInTheDocument();
    expect(screen.queryByText('Low')).not.toBeInTheDocument();
    expect(screen.queryByText('Market')).toBeInTheDocument();
    expect(screen.queryByText('Aggressive')).not.toBeInTheDocument();
    expect(screen.queryByText('Site')).not.toBeInTheDocument();
    expect(screen.queryByText('Swap suggested')).toBeInTheDocument();
    expect(screen.queryByText('Advanced')).toBeInTheDocument();
  });

  it('should not show time estimates for swaps', () => {
    render({
      contextProps: { editGasMode: EditGasModes.swaps },
    });
    expect(screen.queryByText('Time')).not.toBeInTheDocument();
    expect(screen.queryByText('Max fee')).toBeInTheDocument();
  });

  it('should show correct header for edit gas mode', () => {
    render({
      contextProps: { editGasMode: EditGasModes.swaps },
    });
    expect(screen.queryByText('Edit gas fee')).toBeInTheDocument();
    render({
      contextProps: { editGasMode: EditGasModes.cancel },
    });
    expect(screen.queryByText('Edit cancellation gas fee')).toBeInTheDocument();
    render({
      contextProps: { editGasMode: EditGasModes.speedUp },
    });
    expect(screen.queryByText('Edit speed up gas fee')).toBeInTheDocument();
  });

  it('should not show low option for cancel mode', () => {
    render({
      contextProps: { editGasMode: EditGasModes.cancel },
    });
    expect(screen.queryByText('Low')).not.toBeInTheDocument();
  });

  it('should not show low option for speedup mode', () => {
    render({
      contextProps: { editGasMode: EditGasModes.speedUp },
    });
    expect(screen.queryByText('Low')).not.toBeInTheDocument();
  });

  it('should show tenPercentIncreased option for cancel gas mode', () => {
    render({
      contextProps: { editGasMode: EditGasModes.cancel },
    });
    expect(screen.queryByText('10% increase')).toBeInTheDocument();
  });

  it('should show tenPercentIncreased option for speedup gas mode', () => {
    render({
      contextProps: { editGasMode: EditGasModes.speedUp },
    });
    expect(screen.queryByText('10% increase')).toBeInTheDocument();
  });
});<|MERGE_RESOLUTION|>--- conflicted
+++ resolved
@@ -6,14 +6,11 @@
 import { ETH } from '../../../helpers/constants/common';
 import configureStore from '../../../store/store';
 import { GasFeeContextProvider } from '../../../contexts/gasFee';
-<<<<<<< HEAD
-=======
 
 import {
   TransactionStatus,
   TransactionType,
 } from '../../../../shared/constants/transaction';
->>>>>>> d679ec34
 import {
   NETWORK_TYPES,
   CHAIN_IDS,
