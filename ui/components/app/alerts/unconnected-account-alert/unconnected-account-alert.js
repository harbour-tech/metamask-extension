--- conflicted
+++ resolved
@@ -12,12 +12,7 @@
 import {
   getOriginOfCurrentTab,
   getOrderedConnectedAccountsForActiveTab,
-<<<<<<< HEAD
-  getSelectedAddress,
-  getSelectedIdentity,
-=======
   getSelectedInternalAccount,
->>>>>>> befc516a
   getInternalAccounts,
 } from '../../../../selectors';
 import { isExtensionUrl, getURLHost } from '../../../../helpers/utils/util';
@@ -40,25 +35,6 @@
   );
   const internalAccounts = useSelector(getInternalAccounts);
   // Temporary fix until https://github.com/MetaMask/metamask-extension/pull/21553
-<<<<<<< HEAD
-  const connectedAccountsWithName = connectedAccounts.map((account) => {
-    account.name = internalAccounts.find(
-      (internalAccount) => internalAccount.address === account.address,
-    )?.metadata.name;
-    return account;
-  });
-  const origin = useSelector(getOriginOfCurrentTab);
-  const selectedIdentity = useSelector(getSelectedIdentity);
-  // Temporary fix until https://github.com/MetaMask/metamask-extension/pull/21553
-  const selectedIdentityWithName = {
-    ...selectedIdentity,
-    name: internalAccounts.find(
-      (internalAccount) =>
-        internalAccount.address === selectedIdentity?.address,
-    )?.metadata.name,
-  };
-  const selectedAddress = useSelector(getSelectedAddress);
-=======
   const internalAccountsMap = new Map(
     internalAccounts.map((acc) => [acc.address, acc]),
   );
@@ -71,7 +47,6 @@
   const origin = useSelector(getOriginOfCurrentTab);
   const account = useSelector(getSelectedInternalAccount);
   const { address: selectedAddress } = account;
->>>>>>> befc516a
   const [dontShowThisAgain, setDontShowThisAgain] = useState(false);
 
   const onClose = async () => {
@@ -134,11 +109,7 @@
       footer={footer}
     >
       <ConnectedAccountsList
-<<<<<<< HEAD
-        accountToConnect={selectedIdentityWithName}
-=======
         accountToConnect={account}
->>>>>>> befc516a
         connectAccount={() => dispatch(connectAccount(selectedAddress))}
         connectedAccounts={connectedAccountsWithName}
         selectedAddress={selectedAddress}
