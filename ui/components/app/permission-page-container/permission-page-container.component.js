import PropTypes from 'prop-types';
import React, { Component } from 'react';
///: BEGIN:ONLY_INCLUDE_IF(snaps)
import {
  SnapCaveatType,
  WALLET_SNAP_PERMISSION_KEY,
} from '@metamask/snaps-rpc-methods';
///: END:ONLY_INCLUDE_IF
import { SubjectType } from '@metamask/permission-controller';
import { MetaMetricsEventCategory } from '../../../../shared/constants/metametrics';
import { PageContainerFooter } from '../../ui/page-container';
import PermissionsConnectFooter from '../permissions-connect-footer';
///: BEGIN:ONLY_INCLUDE_IF(snaps)
import { RestrictedMethods } from '../../../../shared/constants/permissions';
import { PermissionNames } from '../../../../app/scripts/controllers/permissions';

import SnapPrivacyWarning from '../snaps/snap-privacy-warning';
import { getDedupedSnaps } from '../../../helpers/utils/util';
///: END:ONLY_INCLUDE_IF
import {
  BackgroundColor,
  Display,
  FlexDirection,
} from '../../../helpers/constants/design-system';
import { Box } from '../../component-library';
import { PermissionPageContainerContent } from '.';

export default class PermissionPageContainer extends Component {
  static propTypes = {
    approvePermissionsRequest: PropTypes.func.isRequired,
    rejectPermissionsRequest: PropTypes.func.isRequired,
    selectedAccounts: PropTypes.array,
    allAccountsSelected: PropTypes.bool,
    ///: BEGIN:ONLY_INCLUDE_IF(snaps)
    currentPermissions: PropTypes.object,
    snapsInstallPrivacyWarningShown: PropTypes.bool.isRequired,
    setSnapsInstallPrivacyWarningShownStatus: PropTypes.func,
    ///: END:ONLY_INCLUDE_IF
    request: PropTypes.object,
    requestMetadata: PropTypes.object,
    targetSubjectMetadata: PropTypes.shape({
      name: PropTypes.string,
      origin: PropTypes.string.isRequired,
      subjectType: PropTypes.string.isRequired,
      extensionId: PropTypes.string,
      iconUrl: PropTypes.string,
    }),
    history: PropTypes.object.isRequired,
    connectPath: PropTypes.string.isRequired,
  };

  static defaultProps = {
    request: {},
    requestMetadata: {},
    selectedAccounts: [],
    allAccountsSelected: false,
    ///: BEGIN:ONLY_INCLUDE_IF(snaps)
    currentPermissions: {},
    ///: END:ONLY_INCLUDE_IF
  };

  static contextTypes = {
    t: PropTypes.func,
    trackEvent: PropTypes.func,
  };

  state = {};

  getRequestedPermissions() {
    return Object.entries(this.props.request.permissions ?? {}).reduce(
      (acc, [permissionName, permissionValue]) => {
        ///: BEGIN:ONLY_INCLUDE_IF(snaps)
        if (permissionName === RestrictedMethods.wallet_snap) {
          acc[permissionName] = this.getDedupedSnapPermissions();
          return acc;
        }
        ///: END:ONLY_INCLUDE_IF
        acc[permissionName] = permissionValue;
        return acc;
      },
      {},
    );
  }

  ///: BEGIN:ONLY_INCLUDE_IF(snaps)
  getDedupedSnapPermissions() {
    const { request, currentPermissions } = this.props;
    const snapKeys = getDedupedSnaps(request, currentPermissions);
    const permission = request?.permissions?.[WALLET_SNAP_PERMISSION_KEY] || {};
    return {
      ...permission,
      caveats: [
        {
          type: SnapCaveatType.SnapIds,
          value: snapKeys.reduce((caveatValue, snapId) => {
            caveatValue[snapId] = {};
            return caveatValue;
          }, {}),
        },
      ],
    };
  }

  showSnapsPrivacyWarning() {
    this.setState({
      isShowingSnapsPrivacyWarning: true,
    });
  }
  ///: END:ONLY_INCLUDE_IF

  componentDidMount() {
    this.context.trackEvent({
      category: MetaMetricsEventCategory.Auth,
      event: 'Tab Opened',
      properties: {
        action: 'Connect',
        legacy_event: true,
      },
    });

    ///: BEGIN:ONLY_INCLUDE_IF(snaps)
    if (this.props.request.permissions[WALLET_SNAP_PERMISSION_KEY]) {
      if (this.props.snapsInstallPrivacyWarningShown === false) {
        this.showSnapsPrivacyWarning();
      }
    }
    ///: END:ONLY_INCLUDE_IF
  }

  goBack() {
    const { history, connectPath } = this.props;
    history.push(connectPath);
  }

  onCancel = () => {
    const { request, rejectPermissionsRequest } = this.props;
    rejectPermissionsRequest(request.metadata.id);
  };

  onSubmit = () => {
    const {
      request: _request,
      approvePermissionsRequest,
      rejectPermissionsRequest,
      selectedAccounts,
    } = this.props;

    const request = {
      ..._request,
      permissions: { ..._request.permissions },
      ...(_request.permissions.eth_accounts && {
        approvedAccounts: selectedAccounts.map(
          (selectedAccount) => selectedAccount.address,
        ),
      }),
      ...(_request.permissions.permittedChains && {
        approvedChainIds: _request.permissions?.permittedChains?.caveats.find(
          (caveat) => caveat.type === 'restrictNetworkSwitching',
        )?.value,
      }),
    };

    if (Object.keys(request.permissions).length > 0) {
      approvePermissionsRequest(request);
    } else {
      rejectPermissionsRequest(request.metadata.id);
    }
  };

  onLeftFooterClick = () => {
    const requestedPermissions = this.getRequestedPermissions();
    if (requestedPermissions[PermissionNames.permittedChains] === undefined) {
      this.goBack();
    } else {
      this.onCancel();
    }
  };

  render() {
    const {
      requestMetadata,
      targetSubjectMetadata,
      selectedAccounts,
      allAccountsSelected,
    } = this.props;

    const requestedPermissions = this.getRequestedPermissions();

    ///: BEGIN:ONLY_INCLUDE_IF(snaps)
    const setIsShowingSnapsPrivacyWarning = (value) => {
      this.setState({
        isShowingSnapsPrivacyWarning: value,
      });
    };

    const confirmSnapsPrivacyWarning = () => {
      setIsShowingSnapsPrivacyWarning(false);
      this.props.setSnapsInstallPrivacyWarningShownStatus(true);
    };
    ///: END:ONLY_INCLUDE_IF

    const footerLeftActionText = requestedPermissions[
      PermissionNames.permittedChains
    ]
      ? this.context.t('cancel')
      : this.context.t('back');

    return (
      <>
        {
          ///: BEGIN:ONLY_INCLUDE_IF(snaps)
          <>
            {this.state.isShowingSnapsPrivacyWarning && (
              <SnapPrivacyWarning
                onAccepted={() => confirmSnapsPrivacyWarning()}
                onCanceled={() => this.onCancel()}
              />
            )}
          </>
          ///: END:ONLY_INCLUDE_IF
        }
        <PermissionPageContainerContent
          requestMetadata={requestMetadata}
          subjectMetadata={targetSubjectMetadata}
          selectedPermissions={requestedPermissions}
          selectedAccounts={selectedAccounts}
          allAccountsSelected={allAccountsSelected}
        />
        <Box
          display={Display.Flex}
          backgroundColor={BackgroundColor.backgroundAlternative}
          flexDirection={FlexDirection.Column}
        >
          {targetSubjectMetadata?.subjectType !== SubjectType.Snap && (
            <PermissionsConnectFooter />
          )}
          <PageContainerFooter
            footerClassName="permission-page-container-footer"
            cancelButtonType="default"
<<<<<<< HEAD
            onCancel={() => this.goBack()}
            cancelText={this.context.t('back')}
=======
            onCancel={() => this.onLeftFooterClick()}
            cancelText={footerLeftActionText}
>>>>>>> ee3841d8
            onSubmit={() => this.onSubmit()}
            submitText={this.context.t('confirm')}
            buttonSizeLarge={false}
          />
        </Box>
      </>
    );
  }
}<|MERGE_RESOLUTION|>--- conflicted
+++ resolved
@@ -237,13 +237,8 @@
           <PageContainerFooter
             footerClassName="permission-page-container-footer"
             cancelButtonType="default"
-<<<<<<< HEAD
-            onCancel={() => this.goBack()}
-            cancelText={this.context.t('back')}
-=======
             onCancel={() => this.onLeftFooterClick()}
             cancelText={footerLeftActionText}
->>>>>>> ee3841d8
             onSubmit={() => this.onSubmit()}
             submitText={this.context.t('confirm')}
             buttonSizeLarge={false}
