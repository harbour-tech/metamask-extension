--- conflicted
+++ resolved
@@ -32,11 +32,7 @@
     >
       Allowing eth_sign requests can make you vulnerable to phishing attacks. Always review the URL and be careful when signing  messages that contain code.
       <a
-<<<<<<< HEAD
-        class="mm-box mm-text mm-button-base mm-button-link mm-button-link--size-auto mm-text--body-md-medium mm-box--padding-right-0 mm-box--padding-left-0 mm-box--display-inline-flex mm-box--justify-content-center mm-box--align-items-center mm-box--color-primary-default mm-box--background-color-transparent"
-=======
         class="mm-box mm-text mm-button-base mm-button-link mm-button-link--size-auto mm-text--body-md-medium mm-box--padding-0 mm-box--padding-right-0 mm-box--padding-left-0 mm-box--display-inline-flex mm-box--justify-content-center mm-box--align-items-center mm-box--color-primary-default mm-box--background-color-transparent"
->>>>>>> 877e184b
         href="https://support.metamask.io/hc/en-us/articles/14764161421467"
         rel="noopener noreferrer"
         target="_blank"
@@ -81,20 +77,12 @@
       class="box box--margin-top-6 box--display-flex box--gap-4 box--flex-direction-row box--justify-content-space-between"
     >
       <button
-<<<<<<< HEAD
-        class="mm-box mm-text mm-button-base mm-button-base--size-lg mm-button-base--block mm-button-secondary mm-text--body-md-medium mm-box--padding-right-4 mm-box--padding-left-4 mm-box--display-inline-flex mm-box--justify-content-center mm-box--align-items-center mm-box--color-primary-default mm-box--background-color-transparent mm-box--rounded-pill mm-box--border-color-primary-default box--border-style-solid box--border-width-1"
-=======
         class="mm-box mm-text mm-button-base mm-button-base--size-lg mm-button-base--block mm-button-secondary mm-text--body-md-medium mm-box--padding-0 mm-box--padding-right-4 mm-box--padding-left-4 mm-box--display-inline-flex mm-box--justify-content-center mm-box--align-items-center mm-box--color-primary-default mm-box--background-color-transparent mm-box--rounded-pill mm-box--border-color-primary-default box--border-style-solid box--border-width-1"
->>>>>>> 877e184b
       >
         Cancel
       </button>
       <button
-<<<<<<< HEAD
-        class="mm-box mm-text mm-button-base mm-button-base--size-lg mm-button-base--disabled mm-button-base--block mm-button-primary mm-button-primary--disabled mm-text--body-md-medium mm-box--padding-right-4 mm-box--padding-left-4 mm-box--display-inline-flex mm-box--justify-content-center mm-box--align-items-center mm-box--color-primary-inverse mm-box--background-color-primary-default mm-box--rounded-pill"
-=======
         class="mm-box mm-text mm-button-base mm-button-base--size-lg mm-button-base--disabled mm-button-base--block mm-button-primary mm-button-primary--disabled mm-text--body-md-medium mm-box--padding-0 mm-box--padding-right-4 mm-box--padding-left-4 mm-box--display-inline-flex mm-box--justify-content-center mm-box--align-items-center mm-box--color-primary-inverse mm-box--background-color-primary-default mm-box--rounded-pill"
->>>>>>> 877e184b
         disabled=""
       >
         Continue
