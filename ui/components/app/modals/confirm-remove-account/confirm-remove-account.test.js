import React from 'react';
import configureMockStore from 'redux-mock-store';
import { fireEvent } from '@testing-library/react';
<<<<<<< HEAD
import { EthAccountType } from '@metamask/keyring-api';
import { renderWithProvider } from '../../../../../test/lib/render-helpers';
import { ETH_EOA_METHODS } from '../../../../../shared/constants/eth-methods';
=======
import { BtcAccountType } from '@metamask/keyring-api';
import { renderWithProvider } from '../../../../../test/lib/render-helpers';
import { createMockInternalAccount } from '../../../../../test/jest/mocks';
import { addressSummary } from '../../../../helpers/utils/util';
import { getMultichainAccountUrl } from '../../../../helpers/utils/multichain/blockExplorer';
import { MultichainNetworks } from '../../../../../shared/constants/multichain/networks';
>>>>>>> 717376e8
import ConfirmRemoveAccount from '.';

global.platform = { openTab: jest.fn(), closeCurrentWindow: jest.fn() };

const mockAccount = createMockInternalAccount({
  id: 'cf8dace4-9439-4bd4-b3a8-88c821c8fcb3',
  name: 'Account 1',
  address: '0x0dcd5d886577d5081b0c52e242ef29e70be3e7bc',
});

const mockNonEvmAccount = createMockInternalAccount({
  id: 'e3a1c914-0bf3-41b3-b569-7c00185ad982',
  name: 'Btc account',
  address: 'bc1qar0srrr7xfkvy5l643lydnw9re59gtzzwf5mdq',
  type: BtcAccountType.P2wpkh,
});

const mockEvmNetwork = {
  nickname: 'network',
  isEvmNetwork: true,
  chainId: 'eip155:99',
  network: {
    type: 'rpc',
    chainId: '0x99',
    rpcUrl: 'https://rpc.network',
    rpcPrefs: {
      blockExplorerUrl: 'https://explorer.network',
    },
  },
};

const mockNonEvmNetwork = {
  nickname: 'network',
  isEvmNetwork: true,
  chainId: MultichainNetworks.BITCOIN,
  network: {
    chainId: MultichainNetworks.BITCOIN,
    rpcPrefs: {
      blockExplorerUrl: 'https://blockstream.info',
    },
  },
};

describe('Confirm Remove Account', () => {
  const state = {
    metamask: {
      completedOnboarding: true,
      providerConfig: {
        chainId: '0x99',
      },
      internalAccounts: {
        accounts: {
<<<<<<< HEAD
          'cf8dace4-9439-4bd4-b3a8-88c821c8fcb3': {
            address: '0x0dcd5d886577d5081b0c52e242ef29e70be3e7bc',
            id: 'cf8dace4-9439-4bd4-b3a8-88c821c8fcb3',
            metadata: {
              name: 'Account 1',
              keyring: {
                type: 'HD Key Tree',
              },
            },
            options: {},
            methods: ETH_EOA_METHODS,
            type: EthAccountType.Eoa,
          },
=======
          [mockAccount.id]: mockAccount,
          [mockNonEvmAccount.id]: mockNonEvmAccount,
>>>>>>> 717376e8
        },
        selectedAccount: mockNonEvmAccount,
      },
    },
  };

  const props = {
    hideModal: jest.fn(),
    removeAccount: jest.fn().mockResolvedValue(),
<<<<<<< HEAD
    account: {
      address: '0x0',
      id: 'cf8dace4-9439-4bd4-b3a8-88c821c8fcb3',
      metadata: {
        name: 'Account 1',
        keyring: {
          type: 'HD Key Tree',
        },
      },
      options: {},
      mmethods: ETH_EOA_METHODS,
      type: EthAccountType.Eoa,
    },
    chainId: '0x99',
    rpcPrefs: {},
=======
    account: mockAccount,
    network: mockEvmNetwork,
>>>>>>> 717376e8
  };

  const mockStore = configureMockStore()(state);

  it('should match snapshot', () => {
    const { container } = renderWithProvider(
      <ConfirmRemoveAccount.WrappedComponent {...props} />,
      mockStore,
    );

    expect(container).toMatchSnapshot();
  });

  it('should only hide modal when clicking "Nevermind"', () => {
    const { queryByText } = renderWithProvider(
      <ConfirmRemoveAccount.WrappedComponent {...props} />,
      mockStore,
    );

    fireEvent.click(queryByText('Nevermind'));

    expect(props.removeAccount).not.toHaveBeenCalled();
    expect(props.hideModal).toHaveBeenCalled();
  });

  it('should call method removeAccount with account address', async () => {
    const { queryByText } = renderWithProvider(
      <ConfirmRemoveAccount.WrappedComponent {...props} />,
      mockStore,
    );

    fireEvent.click(queryByText('Remove'));

    expect(props.removeAccount).toHaveBeenCalledWith(props.account.address);
    expect(props.hideModal).toHaveBeenCalled();
  });

  it('should close modal when clicking close from the header', () => {
    const { queryByTestId } = renderWithProvider(
      <ConfirmRemoveAccount.WrappedComponent {...props} />,
      mockStore,
    );

    fireEvent.click(queryByTestId('modal-header-close'));

    expect(props.hideModal).toHaveBeenCalled();
  });

  it('should display non-EVM accounts and explorer link leads to non-EVM explorer', async () => {
    const updatedProps = {
      ...props,
      account: mockNonEvmAccount,
      network: mockNonEvmNetwork,
    };
    const expectedAddressSummary = addressSummary(
      mockNonEvmAccount.address,
      4,
      4,
      false,
    );

    const expectedAccountLink = getMultichainAccountUrl(
      mockNonEvmAccount.address,
      mockNonEvmNetwork,
    );

    const { getByText, getByTestId } = renderWithProvider(
      <ConfirmRemoveAccount.WrappedComponent {...updatedProps} />,
      mockStore,
    );

    expect(getByText(expectedAddressSummary)).toBeInTheDocument();

    const explorerLink = getByTestId('explorer-link');
    expect(explorerLink).toBeInTheDocument();

    fireEvent.click(explorerLink);

    expect(global.platform.openTab).toHaveBeenCalledWith({
      url: expectedAccountLink,
    });
  });
});<|MERGE_RESOLUTION|>--- conflicted
+++ resolved
@@ -1,18 +1,12 @@
 import React from 'react';
 import configureMockStore from 'redux-mock-store';
 import { fireEvent } from '@testing-library/react';
-<<<<<<< HEAD
-import { EthAccountType } from '@metamask/keyring-api';
-import { renderWithProvider } from '../../../../../test/lib/render-helpers';
-import { ETH_EOA_METHODS } from '../../../../../shared/constants/eth-methods';
-=======
 import { BtcAccountType } from '@metamask/keyring-api';
 import { renderWithProvider } from '../../../../../test/lib/render-helpers';
 import { createMockInternalAccount } from '../../../../../test/jest/mocks';
 import { addressSummary } from '../../../../helpers/utils/util';
 import { getMultichainAccountUrl } from '../../../../helpers/utils/multichain/blockExplorer';
 import { MultichainNetworks } from '../../../../../shared/constants/multichain/networks';
->>>>>>> 717376e8
 import ConfirmRemoveAccount from '.';
 
 global.platform = { openTab: jest.fn(), closeCurrentWindow: jest.fn() };
@@ -65,24 +59,8 @@
       },
       internalAccounts: {
         accounts: {
-<<<<<<< HEAD
-          'cf8dace4-9439-4bd4-b3a8-88c821c8fcb3': {
-            address: '0x0dcd5d886577d5081b0c52e242ef29e70be3e7bc',
-            id: 'cf8dace4-9439-4bd4-b3a8-88c821c8fcb3',
-            metadata: {
-              name: 'Account 1',
-              keyring: {
-                type: 'HD Key Tree',
-              },
-            },
-            options: {},
-            methods: ETH_EOA_METHODS,
-            type: EthAccountType.Eoa,
-          },
-=======
           [mockAccount.id]: mockAccount,
           [mockNonEvmAccount.id]: mockNonEvmAccount,
->>>>>>> 717376e8
         },
         selectedAccount: mockNonEvmAccount,
       },
@@ -92,26 +70,8 @@
   const props = {
     hideModal: jest.fn(),
     removeAccount: jest.fn().mockResolvedValue(),
-<<<<<<< HEAD
-    account: {
-      address: '0x0',
-      id: 'cf8dace4-9439-4bd4-b3a8-88c821c8fcb3',
-      metadata: {
-        name: 'Account 1',
-        keyring: {
-          type: 'HD Key Tree',
-        },
-      },
-      options: {},
-      mmethods: ETH_EOA_METHODS,
-      type: EthAccountType.Eoa,
-    },
-    chainId: '0x99',
-    rpcPrefs: {},
-=======
     account: mockAccount,
     network: mockEvmNetwork,
->>>>>>> 717376e8
   };
 
   const mockStore = configureMockStore()(state);
