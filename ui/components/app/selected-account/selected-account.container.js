import { connect } from 'react-redux';
import {
<<<<<<< HEAD
  getSelectedIdentity,
=======
  getSelectedInternalAccount,
>>>>>>> 93a950fa
  ///: BEGIN:ONLY_INCLUDE_IF(build-mmi)
  getAccountType,
  ///: END:ONLY_INCLUDE_IF
} from '../../../selectors';
///: BEGIN:ONLY_INCLUDE_IF(build-mmi)
import {
  getCustodyAccountDetails,
  getIsCustodianSupportedChain,
} from '../../../selectors/institutional/selectors';
import { getProviderConfig } from '../../../ducks/metamask/metamask';
///: END:ONLY_INCLUDE_IF
import SelectedAccount from './selected-account.component';

const mapStateToProps = (state) => {
  return {
<<<<<<< HEAD
    selectedIdentity: getSelectedIdentity(state),
=======
    selectedAccount: getSelectedInternalAccount(state),
>>>>>>> 93a950fa
    ///: BEGIN:ONLY_INCLUDE_IF(build-mmi)
    accountType: getAccountType(state),
    accountDetails: getCustodyAccountDetails(state),
    provider: getProviderConfig(state),
    isCustodianSupportedChain: getIsCustodianSupportedChain(state),
    ///: END:ONLY_INCLUDE_IF
  };
};

export default connect(mapStateToProps)(SelectedAccount);<|MERGE_RESOLUTION|>--- conflicted
+++ resolved
@@ -1,10 +1,6 @@
 import { connect } from 'react-redux';
 import {
-<<<<<<< HEAD
-  getSelectedIdentity,
-=======
   getSelectedInternalAccount,
->>>>>>> 93a950fa
   ///: BEGIN:ONLY_INCLUDE_IF(build-mmi)
   getAccountType,
   ///: END:ONLY_INCLUDE_IF
@@ -20,11 +16,7 @@
 
 const mapStateToProps = (state) => {
   return {
-<<<<<<< HEAD
-    selectedIdentity: getSelectedIdentity(state),
-=======
     selectedAccount: getSelectedInternalAccount(state),
->>>>>>> 93a950fa
     ///: BEGIN:ONLY_INCLUDE_IF(build-mmi)
     accountType: getAccountType(state),
     accountDetails: getCustodyAccountDetails(state),
