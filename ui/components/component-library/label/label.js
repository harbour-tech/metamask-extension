--- conflicted
+++ resolved
@@ -7,11 +7,7 @@
   Display,
   AlignItems,
 } from '../../../helpers/constants/design-system';
-<<<<<<< HEAD
-import { Text } from '../text';
-=======
 import { Text } from '..';
->>>>>>> 1277c622
 
 export const Label = ({ htmlFor, className, children, ...props }) => (
   <Text
