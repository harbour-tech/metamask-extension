--- conflicted
+++ resolved
@@ -20,14 +20,9 @@
         'mm-button-link--disabled': disabled,
       })}
       size={size}
-<<<<<<< HEAD
-      backgroundColor={COLORS.TRANSPARENT}
-      {...props}
-=======
       color={danger ? COLORS.ERROR_DEFAULT : COLORS.PRIMARY_DEFAULT}
       backgroundColor={COLORS.TRANSPARENT}
       {...{ disabled, ...props }}
->>>>>>> 90d2ca07
     />
   );
 };
@@ -42,13 +37,10 @@
    */
   danger: PropTypes.bool,
   /**
-<<<<<<< HEAD
-=======
    * Boolean to disable button
    */
   disabled: PropTypes.bool,
   /**
->>>>>>> 90d2ca07
    * Possible size values: 'SIZES.AUTO', 'SIZES.SM'(32px), 'SIZES.MD'(40px), 'SIZES.LG'(48px).
    * Default value is 'SIZES.MD'.
    */
