/* eslint-disable jest/require-top-level-describe */
import { render } from '@testing-library/react';
import React from 'react';
import { SIZES } from '../../../helpers/constants/design-system';
import { ButtonLink } from './button-link';

describe('ButtonLink', () => {
  it('should render button element correctly', () => {
    const { getByText, getByTestId, container } = render(
      <ButtonLink data-testid="button-link">Button Link</ButtonLink>,
    );
    expect(getByText('Button Link')).toBeDefined();
    expect(container.querySelector('button')).toBeDefined();
<<<<<<< HEAD
    expect(getByTestId('button-link')).toHaveClass('mm-button');
=======
    expect(getByTestId('button-link')).toHaveClass('mm-button-base');
>>>>>>> 90d2ca07
    expect(container).toMatchSnapshot();
  });

  it('should render anchor element correctly', () => {
    const { getByTestId, container } = render(
      <ButtonLink as="a" data-testid="button-link" />,
    );
    expect(getByTestId('button-link')).toHaveClass('mm-button-base');
    const anchor = container.getElementsByTagName('a').length;
    expect(anchor).toBe(1);
  });

  it('should render button as block', () => {
    const { getByTestId } = render(<ButtonLink block data-testid="block" />);
    expect(getByTestId('block')).toHaveClass(`mm-button-base--block`);
  });

  it('should render with added classname', () => {
    const { getByTestId } = render(
      <ButtonLink data-testid="classname" className="mm-button--test" />,
    );
    expect(getByTestId('classname')).toHaveClass('mm-button--test');
  });

  it('should render with different size classes', () => {
    const { getByTestId } = render(
      <>
        <ButtonLink size={SIZES.SM} data-testid={SIZES.SM} />
        <ButtonLink size={SIZES.MD} data-testid={SIZES.MD} />
        <ButtonLink size={SIZES.LG} data-testid={SIZES.LG} />
        <ButtonLink size={SIZES.AUTO} data-testid={SIZES.AUTO} />
      </>,
    );

    expect(getByTestId(SIZES.SM)).toHaveClass(
      `mm-button-base--size-${SIZES.SM}`,
    );
    expect(getByTestId(SIZES.MD)).toHaveClass(
      `mm-button-base--size-${SIZES.MD}`,
    );
    expect(getByTestId(SIZES.LG)).toHaveClass(
      `mm-button-base--size-${SIZES.LG}`,
    );
    expect(getByTestId(SIZES.AUTO)).toHaveClass(
      `mm-button-base--size-${SIZES.AUTO}`,
    );
  });

  it('should render as danger', () => {
    const { getByTestId } = render(
      <>
        <ButtonLink danger data-testid="danger" />
      </>,
    );

    expect(getByTestId('danger')).toHaveClass('mm-button-link--type-danger');
  });

  it('should render with different button states', () => {
    const { getByTestId } = render(
      <>
        <ButtonLink loading data-testid="loading" />
        <ButtonLink disabled data-testid="disabled" />
      </>,
    );
    expect(getByTestId('loading')).toHaveClass(`mm-button-base--loading`);
    expect(getByTestId('disabled')).toHaveClass(`mm-button-base--disabled`);
  });
  it('should render with icon', () => {
    const { container } = render(
      <ButtonLink data-testid="icon" iconName="add-square-filled" />,
    );

    const icons = container.getElementsByClassName('mm-icon').length;
    expect(icons).toBe(1);
  });
});<|MERGE_RESOLUTION|>--- conflicted
+++ resolved
@@ -11,11 +11,7 @@
     );
     expect(getByText('Button Link')).toBeDefined();
     expect(container.querySelector('button')).toBeDefined();
-<<<<<<< HEAD
-    expect(getByTestId('button-link')).toHaveClass('mm-button');
-=======
     expect(getByTestId('button-link')).toHaveClass('mm-button-base');
->>>>>>> 90d2ca07
     expect(container).toMatchSnapshot();
   });
 
