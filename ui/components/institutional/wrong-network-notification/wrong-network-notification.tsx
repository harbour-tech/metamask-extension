import React from 'react';
import { useSelector } from 'react-redux';
import {
  Display,
  AlignItems,
  JustifyContent,
  BackgroundColor,
  BlockSize,
  IconColor,
} from '../../../helpers/constants/design-system';
import { getSelectedAccountCachedBalance } from '../../../selectors';
import { getIsCustodianSupportedChain } from '../../../selectors/institutional/selectors';
import { useI18nContext } from '../../../hooks/useI18nContext';
import { getProviderConfig } from '../../../ducks/metamask/metamask';
import { Icon, IconName, IconSize, Box, Text } from '../../component-library';

const WrongNetworkNotification: React.FC = () => {
  const t = useI18nContext();
  const providerConfig = useSelector<
    object,
<<<<<<< HEAD
    { nickname: string; type: string }
  >(getProviderConfig);
  const balance = useSelector<string | null>(getSelectedAccountCachedBalance);
=======
    { nickname?: string; type: string } | undefined
  >(getProviderConfig);
  const balance = useSelector(getSelectedAccountCachedBalance);
>>>>>>> 65e656c9

  const isCustodianSupportedChain = useSelector(getIsCustodianSupportedChain);

  const network = providerConfig?.nickname || providerConfig?.type;

  return !isCustodianSupportedChain && balance ? (
    <Box
      className="wrong-network-notification"
      data-testid="wrong-network-notification"
      display={Display.Flex}
      justifyContent={JustifyContent.center}
      alignItems={AlignItems.center}
      padding={[1, 6]}
      backgroundColor={BackgroundColor.errorMuted}
      width={BlockSize.Full}
    >
      <Icon
        name={IconName.Danger}
        size={IconSize.Sm}
        color={IconColor.errorDefault}
      />
      <Text marginLeft={2}>
        {t('custodyWrongChain', [
          network ? network.charAt(0).toUpperCase() + network.slice(1) : '',
        ])}
      </Text>
    </Box>
  ) : null;
};

export default WrongNetworkNotification;<|MERGE_RESOLUTION|>--- conflicted
+++ resolved
@@ -18,15 +18,9 @@
   const t = useI18nContext();
   const providerConfig = useSelector<
     object,
-<<<<<<< HEAD
-    { nickname: string; type: string }
-  >(getProviderConfig);
-  const balance = useSelector<string | null>(getSelectedAccountCachedBalance);
-=======
     { nickname?: string; type: string } | undefined
   >(getProviderConfig);
   const balance = useSelector(getSelectedAccountCachedBalance);
->>>>>>> 65e656c9
 
   const isCustodianSupportedChain = useSelector(getIsCustodianSupportedChain);
 
