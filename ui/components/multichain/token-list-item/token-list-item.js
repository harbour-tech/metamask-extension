--- conflicted
+++ resolved
@@ -251,10 +251,6 @@
                 </Text>
               )}
               <Text
-<<<<<<< HEAD
-                fontWeight={FontWeight.Medium}
-=======
->>>>>>> ee3841d8
                 variant={TextVariant.bodyMd}
                 color={TextColor.textAlternative}
                 data-testid="multichain-token-list-item-token-name" //
@@ -299,10 +295,6 @@
                   <Text
                     data-testid="multichain-token-list-item-value"
                     color={TextColor.textAlternative}
-<<<<<<< HEAD
-                    fontWeight={FontWeight.Medium}
-=======
->>>>>>> ee3841d8
                     variant={TextVariant.bodyMd}
                     textAlign={TextAlign.End}
                   >
@@ -330,10 +322,6 @@
                 <Text
                   data-testid="multichain-token-list-item-value"
                   color={TextColor.textAlternative}
-<<<<<<< HEAD
-                  fontWeight={FontWeight.Medium}
-=======
->>>>>>> ee3841d8
                   variant={TextVariant.bodyMd}
                   textAlign={TextAlign.End}
                 >
