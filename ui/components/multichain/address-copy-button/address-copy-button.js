--- conflicted
+++ resolved
@@ -41,11 +41,7 @@
   const t = useI18nContext();
 
   ///: BEGIN:ONLY_INCLUDE_IF(build-mmi)
-<<<<<<< HEAD
-  const selectedAddress = useSelector(getSelectedAddress);
-=======
   const { address: selectedAddress } = useSelector(getSelectedInternalAccount);
->>>>>>> 93a950fa
   const custodianIcon = useSelector((state) =>
     getCustodianIconForAddress(state, selectedAddress),
   );
