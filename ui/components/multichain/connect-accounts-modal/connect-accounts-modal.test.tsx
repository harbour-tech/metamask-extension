--- conflicted
+++ resolved
@@ -10,35 +10,6 @@
 import { normalizeSafeAddress } from '../../../../app/scripts/lib/multichain/address';
 import { ConnectAccountsModal } from './connect-accounts-modal';
 
-<<<<<<< HEAD
-const render = () => {
-  const props = {
-    onClose: () => ({}),
-    onAccountsUpdate: () => ({}),
-    handleAccountClick: () => ({}),
-    deselectAll: () => ({}),
-    selectAll: () => ({}),
-    allAreSelected: () => false,
-    checked: false,
-    isIndeterminate: false,
-    activeTabOrigin: 'metamask.github.io',
-    accounts: [
-      {
-        address: '0x5Ab19e7091dD208F352F8E727B6DCC6F8aBB6275',
-        id: 'cf8dace4-9439-4bd4-b3a8-88c821c8fcb3',
-        metadata: {
-          name: 'Custody Account A',
-          keyring: {
-            type: 'Custody',
-          },
-        },
-        type: 'eip155:eoa',
-        options: {},
-      },
-    ],
-    selectedAccounts: [],
-  };
-=======
 const mockAccount = createMockInternalAccount();
 const mockBtcAccount = createMockInternalAccount({
   name: 'BTC Account',
@@ -53,13 +24,10 @@
 };
 
 const render = (props = defaultProps) => {
->>>>>>> f3548885
   const store = configureStore({
     metamask: {
       ...mockState.metamask,
       completedOnboarding: true,
-<<<<<<< HEAD
-=======
       internalAccounts: {
         accounts: {
           [mockAccount.id]: mockAccount,
@@ -86,7 +54,6 @@
       balances: {
         [mockBtcAccount.id]: {},
       },
->>>>>>> f3548885
     },
     activeTab: {
       id: 113,
