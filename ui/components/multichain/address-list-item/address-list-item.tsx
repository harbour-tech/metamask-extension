import React from 'react';
import { useSelector } from 'react-redux';
import Confusable from '../../ui/confusable';
import {
  AvatarAccount,
  Box,
  AvatarAccountVariant,
  Text,
  AvatarAccountSize,
} from '../../component-library';
import {
  TextAlign,
  TextVariant,
  FlexDirection,
  BorderColor,
  Display,
  BlockSize,
  BackgroundColor,
  TextColor,
  AlignItems,
} from '../../../helpers/constants/design-system';
import { getUseBlockie } from '../../../selectors';
import { shortenAddress } from '../../../helpers/utils/util';
import Tooltip from '../../ui/tooltip';

type AddressListItemProps = {
  address: string;
  label: string;
  useConfusable?: boolean;
  onClick: () => void;
};

export const AddressListItem = ({
  address,
  label,
  useConfusable = false,
  onClick,
}: AddressListItemProps) => {
  const useBlockie = useSelector(getUseBlockie);
  let displayName: string | React.ReactNode = shortenAddress(address);
  if (label) {
    displayName = label;
    if (useConfusable) {
      displayName = <Confusable input={label} />;
    }
  }

  return (
    <Box
      display={Display.Flex}
      padding={4}
      as="button"
      onClick={(e: React.MouseEvent) => {
        e.stopPropagation();
        onClick();
      }}
      width={BlockSize.Full}
      backgroundColor={BackgroundColor.transparent}
      className="address-list-item"
      alignItems={AlignItems.center}
    >
      <AvatarAccount
        borderColor={BorderColor.transparent}
        size={AvatarAccountSize.Md}
        address={address}
        variant={
          useBlockie
            ? AvatarAccountVariant.Blockies
            : AvatarAccountVariant.Jazzicon
        }
        marginInlineEnd={2}
      />
      <Box
        display={Display.Flex}
        flexDirection={FlexDirection.Column}
        style={{ overflow: 'hidden' }}
      >
        <Text
          variant={TextVariant.bodyMdMedium}
          padding={0}
          width={BlockSize.Full}
          textAlign={TextAlign.Left}
          className="address-list-item__label"
          data-testid="address-list-item-label"
<<<<<<< HEAD
=======
          style={{ overflow: 'hidden' }}
          ellipsis
>>>>>>> 717376e8
        >
          {displayName}
        </Text>
        <Text
          variant={TextVariant.bodySm}
          color={TextColor.textAlternative}
          ellipsis
          data-testid="address-list-item-address"
          as="div"
          display={Display.Flex}
        >
          <Tooltip title={address} position="bottom">
            {shortenAddress(address)}
          </Tooltip>
        </Text>
      </Box>
    </Box>
  );
};<|MERGE_RESOLUTION|>--- conflicted
+++ resolved
@@ -82,11 +82,8 @@
           textAlign={TextAlign.Left}
           className="address-list-item__label"
           data-testid="address-list-item-label"
-<<<<<<< HEAD
-=======
           style={{ overflow: 'hidden' }}
           ellipsis
->>>>>>> 717376e8
         >
           {displayName}
         </Text>
