--- conflicted
+++ resolved
@@ -11,10 +11,7 @@
   TextColor,
   BackgroundColor,
   BlockSize,
-<<<<<<< HEAD
-=======
   Display,
->>>>>>> 1277c622
 } from '../../../helpers/constants/design-system';
 import {
   AvatarNetwork,
