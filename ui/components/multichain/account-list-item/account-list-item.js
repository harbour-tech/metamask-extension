--- conflicted
+++ resolved
@@ -57,10 +57,7 @@
 import { useAccountTotalFiatBalance } from '../../../hooks/useAccountTotalFiatBalance';
 import { TEST_NETWORKS } from '../../../../shared/constants/network';
 import { ConnectedStatus } from '../connected-status/connected-status';
-<<<<<<< HEAD
-=======
 import { toChecksumHexAddress } from '../../../../shared/modules/hexstring-utils';
->>>>>>> 5c849941
 import { AccountListItemMenuTypes } from './account-list-item.types';
 
 const MAXIMUM_CURRENCY_DECIMALS = 3;
@@ -79,10 +76,7 @@
   isHidden = false,
   currentTabOrigin,
   isActive = false,
-<<<<<<< HEAD
-=======
   startAccessory,
->>>>>>> 5c849941
 }) => {
   const t = useI18nContext();
   const [accountOptionsMenuOpen, setAccountOptionsMenuOpen] = useState(false);
@@ -375,8 +369,6 @@
           isConnected={isConnected}
         />
       )}
-<<<<<<< HEAD
-=======
       {menuType === AccountListItemMenuTypes.Connection && (
         <ConnectedAccountsMenu
           anchorElement={accountListItemMenuElement}
@@ -387,7 +379,6 @@
           isOpen={accountOptionsMenuOpen}
         />
       )}
->>>>>>> 5c849941
     </Box>
   );
 };
@@ -460,13 +451,10 @@
    * Represents active accounts
    */
   isActive: PropTypes.bool,
-<<<<<<< HEAD
-=======
   /**
    * Represents start accessory
    */
   startAccessory: PropTypes.node,
->>>>>>> 5c849941
 };
 
 AccountListItem.displayName = 'AccountListItem';