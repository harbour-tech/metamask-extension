--- conflicted
+++ resolved
@@ -200,11 +200,7 @@
       const mockProviderConfig = {
         chainId: '0x1',
         rpcUrl: 'https://localhost:8545',
-<<<<<<< HEAD
-        nickname: null,
-=======
         nickname: undefined,
->>>>>>> 65e656c9
       };
 
       const { getByText } = render({
