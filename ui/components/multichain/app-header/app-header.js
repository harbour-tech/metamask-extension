--- conflicted
+++ resolved
@@ -76,10 +76,7 @@
 import { useCopyToClipboard } from '../../../hooks/useCopyToClipboard';
 import { MINUTE } from '../../../../shared/constants/time';
 import { getURLHost, shortenAddress } from '../../../helpers/utils/util';
-<<<<<<< HEAD
-=======
 import { toChecksumHexAddress } from '../../../../shared/modules/hexstring-utils';
->>>>>>> 5c849941
 
 export const AppHeader = ({ location }) => {
   const trackEvent = useContext(MetaMetricsContext);
