import c from 'crypto';
import React, { useEffect, useMemo, useState } from 'react';
import { useHistory } from 'react-router-dom';
import { Wallet } from 'ethers';
import copyToClipboard from 'copy-to-clipboard';
import browser from 'webextension-polyfill';
import {
  Box,
  Button,
  ButtonSize,
  ButtonVariant,
  Icon,
  IconName,
  IconSize,
  Text,
} from '../../../component-library';
import {
  AlignItems,
  BlockSize,
  Display,
  FlexDirection,
  IconColor,
  JustifyContent,
  TextColor,
  TextVariant,
} from '../../../../helpers/constants/design-system';
import { useTheme } from '../../../../hooks/useTheme';

import { RampClient, Signature, EthPersonalSignature } from './ramp';
import {
  EstimateOnRampFeeRequest,
  GetAccountInfoRequest,
  IbanCoordinates as IBAN,
  Protocol,
  AssetId,
  ScanCoordinates as SCAN,
  CurrencyId,
  EstimateOnRampFeeResponse,
} from './gen/ramp/v1/public_pb';
import { useDebounce } from './useDebounce';

type IbanCoordinates = {
  iban: string;
};

type ScanCoordinates = {
  accountNumber: string;
  sortCode: string;
};

type BankCoordinates = IbanCoordinates | ScanCoordinates;

type BankDetails = {
  coordinates?: BankCoordinates;
  accountHolder?: string;
  reference?: string;
};

type Authentication = {
  authenticationUrl: string;
};

function isIban(coord?: BankCoordinates): boolean {
  return (coord as IbanCoordinates).iban !== undefined;
}

function accountNumber(coord?: BankCoordinates): string {
  if (!coord) {
    return '';
  }
  return isIban(coord)
    ? (coord as IbanCoordinates).iban
    : (coord as ScanCoordinates).accountNumber;
}

async function getHarbourWallet(): Promise<Wallet> {
  const pk = await browser.storage.local.get('harbourKey');
  if (pk.harbourKey) {
    console.log('harbour key found');
    return new Wallet(pk.harbourKey);
  }
  console.log('harbour key not found, generating new', pk);
  const key = `0x${c.randomBytes(32).toString('hex')}`;
  await browser.storage.local.set({ harbourKey: key });
  return new Wallet(key);
}

const signPayload = (wallet: Wallet, payload: string): Promise<string> => {
  const sig = wallet.signMessage(payload);
  return sig;
};

const BankPage: React.FC = () => {
  const history = useHistory();
  const [bankDetails, setBankDetails] = useState<BankDetails | null>(null);
  const [authentication, setAuthentication] = useState<Authentication | null>(
    null,
  );
  const theme = useTheme();
  const isDarkTheme = theme === 'dark';
  const [isLoading, setIsLoading] = useState(true);
  const [error, setError] = useState<string | null>(null);
  const [amount, setAmount] = useState<number | null>(250);
  const debouncedAmount = useDebounce(amount, 400);
  const [feeLoading, setFeeLoading] = useState(false);
  const [currency, setCurrency] = useState<CurrencyId>(CurrencyId.EUR);
  const inputRef = React.createRef<HTMLInputElement>();

  const [amountInputFocused, setAmountInputFocused] = useState(false);
  const [feeResults, setFeeResults] =
    useState<EstimateOnRampFeeResponse | null>(null);

  const ramp = useMemo(() => {
    return new RampClient(
      'https://api.harborapp.link',
      async (payload): Promise<Signature> => {
        const wallet = await getHarbourWallet();
        const sig = await signPayload(wallet, payload);
        return Promise.resolve({
          signature: sig,
          publicKey: wallet.publicKey,
          ...EthPersonalSignature,
        });
      },
    );
  }, []);

  useEffect(() => {
    const fetchBankDetails = async () => {
      try {
        const accountInfo = await ramp.getAccountInfo(
          new GetAccountInfoRequest(),
        );
        setBankDetails({});
        console.log(accountInfo);
        if (accountInfo.result.case === 'authentication') {
          setAuthentication({
            authenticationUrl: accountInfo.result.value.authenticationUrl,
          });
        } else {
          const apiCoordinates =
            accountInfo.result.value?.onrampBankAccount.value;
          const accountHolder = accountInfo.result.value?.accountHolder ?? '';
          const reference = 'PUSDC1';
          if (apiCoordinates instanceof IBAN) {
            setBankDetails({
              coordinates: {
                iban: (apiCoordinates as IbanCoordinates).iban,
              },
              reference,
              accountHolder,
            });
            setCurrency(CurrencyId.EUR);
          } else if (apiCoordinates instanceof SCAN) {
            setBankDetails({
              coordinates: {
                accountNumber: (apiCoordinates as ScanCoordinates)
                  .accountNumber,
                sortCode: (apiCoordinates as ScanCoordinates).sortCode,
              },
              reference,
              accountHolder,
            });
            setCurrency(CurrencyId.GBP);
          }
        }
      } catch (err) {
        setError(err instanceof Error ? err.message : 'An error occurred');
      } finally {
        setIsLoading(false);
      }
    };

    fetchBankDetails();
  }, []);

  useEffect(() => {
    try {
      if (debouncedAmount && currency) {
        setFeeLoading(true);
        const request = new EstimateOnRampFeeRequest({
          cryptoAssetId: AssetId.ASSET_ID_USDC,
          protocol: Protocol.POLYGON,
          amount: {
            value: debouncedAmount.toString(),
            case: 'fiatAssetAmount',
          },
          fiatAssetId: currency,
        });
        ramp.estimateOnRampFee(request).then((res) => {
          setFeeResults(res);
          setFeeLoading(false);
        });
      }
    } catch (err) {
      setError(err instanceof Error ? err.message : 'An error occurred');
      setFeeLoading(false);
      setFeeResults(null);
    }
  }, [debouncedAmount, currency]);

  if (isLoading) {
    return <Text>Loading...</Text>;
  }
  if (error) {
    return <Text color={TextColor.errorDefault}>{error}</Text>;
  }
  if (!bankDetails) {
    return null;
  }

  const handleCopy = (text?: string): void => {
    if (!text) {
      return;
    }
    copyToClipboard(text);
  };

  const borderFocus = '#2b7bcc';
  const borderNormal = isDarkTheme ? 'white' : '#c4ccd4';

  return (
<<<<<<< HEAD
    <Box className="iban-details" padding={2}>
      <Button
        onClick={() => history.goBack()}
        size={ButtonSize.Sm}
        variant={ButtonVariant.Secondary}
      >
        Back
      </Button>
=======
    <Box
      className="iban-details"
      paddingBottom={4}
      paddingLeft={3}
      paddingRight={3}
      paddingTop={4}
    >
>>>>>>> 6e340537
      {authentication && (
        <Box paddingBottom={8}>
          <Box
            alignItems={AlignItems.center}
            display={Display.Flex}
            justifyContent={JustifyContent.center}
            marginBottom={8}
            width={BlockSize.Full}
          >
            <img src="images/logo/metamask-fox-big.svg" alt="MetaMask Logo" />
            <Box display={Display.Flex} flexDirection={FlexDirection.Column}>
              <Icon
                color={IconColor.iconDefault}
                marginInlineStart={4}
                marginInlineEnd={4}
                name={IconName.Arrow2Right}
                size={IconSize.Sm}
              />
              <Icon
                color={IconColor.iconDefault}
                marginInlineEnd={4}
                marginInlineStart={4}
                name={IconName.Arrow2Left}
                size={IconSize.Sm}
              />
            </Box>
            <img src="images/logo/harbour.svg" alt="Harbour Logo" />
          </Box>
          <Text
            variant={TextVariant.headingMd}
            marginBottom={8}
            style={{
              fontFamily: 'Space Grotesk',
              fontStyle: 'normal',
              fontWeight: 'normal',
              fontSize: '22px',
              textAlign: 'center',
            }}
          >
            Get your free MetaMask IBAN
          </Text>
          <Text
            variant={TextVariant.bodyMd}
            marginTop={1}
            marginBottom={5}
            style={{ fontFamily: 'Space Grotesk', fontStyle: 'normal' }}
          >
            We’ve partnered with Harbour to give you a free EUR IBAN linked to
            your MetaMask Wallet.
          </Text>
          <Text
            variant={TextVariant.bodyMd}
            marginBottom={5}
            style={{ fontFamily: 'Space Grotesk', fontStyle: 'normal' }}
          >
            This lets you make instant payments between your bank account and
            your MetaMask Wallet.
          </Text>
          <Text
            variant={TextVariant.bodyMd}
            marginBottom={5}
            style={{ fontFamily: 'Space Grotesk', fontStyle: 'normal' }}
          >
            To generate your IBAN you’ll just need to verify your identity
            first.
          </Text>
          <Text
            variant={TextVariant.bodyMd}
            style={{ fontFamily: 'Space Grotesk', fontStyle: 'normal' }}
          >
            What you’ll need:
          </Text>
          <ul style={{ listStyle: 'disc', marginLeft: 25 }}>
            <li>
              <Text
                variant={TextVariant.bodyMd}
                style={{ fontFamily: 'Space Grotesk', fontStyle: 'normal' }}
              >
                Residency in an EU country
              </Text>
            </li>
            <li>
              <Text
                variant={TextVariant.bodyMd}
                style={{ fontFamily: 'Space Grotesk', fontStyle: 'normal' }}
              >
                A mobile phone number from such country
              </Text>
            </li>
            <li>
              <Text
                variant={TextVariant.bodyMd}
                style={{ fontFamily: 'Space Grotesk', fontStyle: 'normal' }}
              >
                A valid identity document, such as a driving license, passport
                or national ID card.
              </Text>
            </li>
          </ul>
          <Text
            variant={TextVariant.bodyMd}
            marginBottom={8}
            marginTop={5}
            style={{ fontFamily: 'Space Grotesk', fontStyle: 'normal' }}
          >
            The process only takes a couple of minutes.
          </Text>
          <Box
            alignItems={AlignItems.flexStart}
            display={Display.Flex}
            gap={4}
            marginTop={1}
          >
            <Button
              danger
              onClick={() => history.goBack()}
              size={ButtonSize.Md}
              variant={ButtonVariant.Primary}
              width={BlockSize.FourTwelfths}
              style={{ fontFamily: 'Space Grotesk', fontStyle: 'normal' }}
            >
              Back
            </Button>
            <Button
              externalLink
              href={authentication.authenticationUrl}
              size={ButtonSize.Md}
              target="_blank"
              variant={ButtonVariant.Primary}
              width={BlockSize.EightTwelfths}
              style={{ fontFamily: 'Space Grotesk', fontStyle: 'normal' }}
            >
              Next
            </Button>
          </Box>
        </Box>
      )}
      {bankDetails.coordinates && (
        <>
          <Box>
            <div
              style={{
                width: '99%',
                minHeight: '40px',
                padding: '10px',
                borderWidth: '2px',
                borderStyle: 'solid',
                borderColor: amountInputFocused ? borderFocus : borderNormal,
                display: 'flex',
                flexDirection: 'column',
                alignItems: 'start',
                cursor: 'pointer',
                borderRadius: '6px',
              }}
              onClick={() => {
                inputRef.current?.focus?.();
              }}
            >
              <Text variant={TextVariant.bodyMd} style={{ fontSize: '14px' }}>
                Send
              </Text>
              <div
                style={{
                  display: 'flex',
                  flexDirection: 'row',
                  gap: '10px',
                  justifyContent: 'center',
                  alignItems: 'center',
                }}
              >
                <img
                  src={
                    currency === CurrencyId.GBP
                      ? '/images/gbp.svg'
                      : '/images/euro.svg'
                  }
                  style={{
                    width: '47px',
                    height: '30px',
                    objectFit: 'cover',
                    overflow: 'hidden',
                    borderRadius: '10px',
                  }}
                />
                <input
                  ref={inputRef}
                  type="number"
                  placeholder="Enter amount"
                  onFocus={() => setAmountInputFocused(true)}
                  onBlur={() => setAmountInputFocused(false)}
                  value={amount || undefined}
                  onChange={(e) => setAmount(parseInt(e.target.value, 10))}
                  style={{
                    backgroundColor: 'transparent',
                    border: 'none',
                    width: '100%',
                    fontSize: '35px',
                    color: isDarkTheme ? 'white' : 'black',
                    outline: 'none',
                  }}
                />
              </div>
            </div>

            <div
              style={{
                width: '99%',
                minHeight: '40px',
                padding: '10px',
                borderStyle: 'solid',
                borderWidth: '2px',
                borderColor: borderNormal,
                display: 'flex',
                flexDirection: 'column',
                marginTop: '10px',
                borderRadius: '6px',
                marginBottom: '10px',
                opacity: 0.7,
              }}
            >
              <Text variant={TextVariant.bodyMd} style={{ fontSize: '14px' }}>
                Receive
              </Text>
              <div
                style={{
                  display: 'flex',
                  flexDirection: 'row',
                  gap: '10px',
                  justifyContent: 'center',
                  alignItems: 'center',
                }}
              >
                <img
                  src="/images/usdc.svg"
                  style={{
                    width: '47px',
                    height: '45px',
                    objectFit: 'contain',
                    objectPosition: 'right',
                  }}
                />
                {feeLoading ? (
                  <span
                    style={{
                      fontSize: '35px',
                      color: isDarkTheme ? 'white' : 'black',
                      flex: 1,
                      opacity: 0.5,
                    }}
                  >
                    Loading...
                  </span>
                ) : (
                  <input
                    type="number"
                    placeholder="You will get"
                    value={
                      debouncedAmount && debouncedAmount > 0
                        ? feeResults?.cryptoAssetAmount || undefined
                        : undefined
                    }
                    disabled
                    style={{
                      backgroundColor: 'transparent',
                      border: 'none',
                      width: '100%',
                      fontSize: '35px',
                      color: isDarkTheme ? 'white' : 'black',
                    }}
                  />
                )}
              </div>
            </div>
            {feeResults?.exchangeRate && (
              <span>
                USDC/{currency === CurrencyId.EUR ? 'EUR' : 'GBP'} rate:{' '}
                {feeResults?.exchangeRate}
              </span>
            )}
          </Box>
          <Text
            marginTop={4}
            variant={TextVariant.headingMd}
            color={TextColor.textDefault}
          >
            {isIban(bankDetails.coordinates) ? 'IBAN' : 'Account Number'}
          </Text>
          <Box display={Display.Flex} alignItems={AlignItems.center} gap={2}>
            <Text variant={TextVariant.bodyMd}>
              {accountNumber(bankDetails?.coordinates)}
            </Text>
            <Button
              onClick={() =>
                handleCopy(accountNumber(bankDetails?.coordinates))
              }
              size={ButtonSize.Sm}
              variant={ButtonVariant.Secondary}
            >
              Copy
            </Button>
          </Box>
          {!isIban(bankDetails.coordinates) && (
            <Box>
              <Text
                marginTop={4}
                variant={TextVariant.headingMd}
                color={TextColor.textDefault}
              >
                Sort Code
              </Text>
              <Box
                display={Display.Flex}
                alignItems={AlignItems.center}
                gap={2}
              >
                <Text variant={TextVariant.bodyMd}>
                  {(bankDetails.coordinates as ScanCoordinates).sortCode}
                </Text>
                <Button
                  onClick={() =>
                    handleCopy(
                      (bankDetails.coordinates as ScanCoordinates).sortCode,
                    )
                  }
                  size={ButtonSize.Sm}
                  variant={ButtonVariant.Secondary}
                >
                  Copy
                </Button>
              </Box>
            </Box>
          )}
          <Text
            marginTop={4}
            variant={TextVariant.headingMd}
            color={TextColor.textDefault}
          >
            Account Holder
          </Text>
          <Box display={Display.Flex} alignItems={AlignItems.center} gap={2}>
            <Text variant={TextVariant.bodyMd}>
              {bankDetails.accountHolder}
            </Text>
            <Button
              onClick={() => handleCopy(bankDetails.accountHolder)}
              size={ButtonSize.Sm}
              variant={ButtonVariant.Secondary}
            >
              Copy
            </Button>
          </Box>
          <Text
            marginTop={4}
            variant={TextVariant.headingMd}
            color={TextColor.textDefault}
          >
            Payment Reference
          </Text>
          <Box display={Display.Flex} alignItems={AlignItems.center} gap={2}>
            <Text variant={TextVariant.bodyMd}>{bankDetails.reference}</Text>
            <Button
              onClick={() => handleCopy(bankDetails.reference)}
              size={ButtonSize.Sm}
              variant={ButtonVariant.Secondary}
            >
              Copy
            </Button>
          </Box>
        </>
      )}
    </Box>
  );
};

export default BankPage;<|MERGE_RESOLUTION|>--- conflicted
+++ resolved
@@ -220,16 +220,6 @@
   const borderNormal = isDarkTheme ? 'white' : '#c4ccd4';
 
   return (
-<<<<<<< HEAD
-    <Box className="iban-details" padding={2}>
-      <Button
-        onClick={() => history.goBack()}
-        size={ButtonSize.Sm}
-        variant={ButtonVariant.Secondary}
-      >
-        Back
-      </Button>
-=======
     <Box
       className="iban-details"
       paddingBottom={4}
@@ -237,7 +227,6 @@
       paddingRight={3}
       paddingTop={4}
     >
->>>>>>> 6e340537
       {authentication && (
         <Box paddingBottom={8}>
           <Box
