import React from 'react';
import { screen } from '@testing-library/react';
import configureStore from '../../../store/store';
import { renderWithProvider } from '../../../../test/lib/render-helpers';
import mockState from '../../../../test/data/mock-state.json';
import { BalanceOverview } from '.';

<<<<<<< HEAD
const render = () => {
  const store = configureStore(mockState);
  return renderWithProvider(
    <BalanceOverview balance="$1,209.02" loading={false} />,
=======
const render = (useNativeCurrencyAsPrimaryCurrency = true) => {
  const store = configureStore({
    ...mockState,
    metamask: {
      ...mockState.metamask,
      conversionRate: 1618,
      preferences: {
        ...mockState.metamask.preferences,
        showFiatInTestnets: true,
        useNativeCurrencyAsPrimaryCurrency,
      },
    },
  });
  return renderWithProvider(
    <BalanceOverview balance="47f943fc469e0" loading={false} />,
>>>>>>> ef8403f6
    store,
  );
};

describe('Balance Overview and Portfolio for Tokens', () => {
  it('should output correct ETH total value', () => {
    const { container } = render();
    expect(container).toMatchSnapshot();
    expect(screen.getByText('0.001')).toBeInTheDocument();
  });

  it('should output correct USD total value', () => {
    const { container } = render(false);
    expect(container).toMatchSnapshot();
    expect(screen.getByText('$2.05')).toBeInTheDocument();
  });
});<|MERGE_RESOLUTION|>--- conflicted
+++ resolved
@@ -5,12 +5,6 @@
 import mockState from '../../../../test/data/mock-state.json';
 import { BalanceOverview } from '.';
 
-<<<<<<< HEAD
-const render = () => {
-  const store = configureStore(mockState);
-  return renderWithProvider(
-    <BalanceOverview balance="$1,209.02" loading={false} />,
-=======
 const render = (useNativeCurrencyAsPrimaryCurrency = true) => {
   const store = configureStore({
     ...mockState,
@@ -26,7 +20,6 @@
   });
   return renderWithProvider(
     <BalanceOverview balance="47f943fc469e0" loading={false} />,
->>>>>>> ef8403f6
     store,
   );
 };
