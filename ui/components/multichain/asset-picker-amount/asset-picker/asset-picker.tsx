--- conflicted
+++ resolved
@@ -38,10 +38,8 @@
 import { getAssetImageURL } from '../../../../helpers/utils/util';
 ///: BEGIN:ONLY_INCLUDE_IF(build-main,build-beta,build-flask)
 import { useI18nContext } from '../../../../hooks/useI18nContext';
-<<<<<<< HEAD
-=======
 ///: END:ONLY_INCLUDE_IF
->>>>>>> d5806d49
+
 import { MetaMetricsContext } from '../../../../contexts/metametrics';
 import {
   MetaMetricsEventCategory,
@@ -73,10 +71,7 @@
 }: AssetPickerProps) {
   ///: BEGIN:ONLY_INCLUDE_IF(build-main,build-beta,build-flask)
   const t = useI18nContext();
-<<<<<<< HEAD
-=======
   ///: END:ONLY_INCLUDE_IF
->>>>>>> d5806d49
   const trackEvent = useContext(MetaMetricsContext);
   const sendAnalytics = useSelector(getSendAnalyticProperties);
 
@@ -129,8 +124,6 @@
   const currentNetwork = useSelector(getCurrentNetwork);
   const testNetworkBackgroundColor = useSelector(getTestNetworkBackgroundColor);
 
-<<<<<<< HEAD
-=======
   const handleAssetPickerTitle = (): string | undefined => {
     ///: BEGIN:ONLY_INCLUDE_IF(build-main,build-beta,build-flask)
     if (isDisabled) {
@@ -141,7 +134,6 @@
     return undefined;
   };
 
->>>>>>> d5806d49
   return (
     <>
       {/* This is the Modal that ask to choose token to send */}
@@ -188,7 +180,6 @@
         title={handleAssetPickerTitle()}
       >
         <Box display={Display.Flex} alignItems={AlignItems.center} gap={3}>
-<<<<<<< HEAD
           <BadgeWrapper
             badge={
               <AvatarNetwork
@@ -214,34 +205,6 @@
               {...(isNFT && { backgroundColor: BackgroundColor.transparent })}
             />
           </BadgeWrapper>
-=======
-          <Box display={Display.Flex}>
-            <BadgeWrapper
-              badge={
-                <AvatarNetwork
-                  size={AvatarNetworkSize.Xs}
-                  name={currentNetwork?.nickname}
-                  src={currentNetwork?.rpcPrefs?.imageUrl}
-                  backgroundColor={testNetworkBackgroundColor}
-                  borderColor={
-                    primaryTokenImage
-                      ? BorderColor.borderMuted
-                      : BorderColor.borderDefault
-                  }
-                />
-              }
-            >
-              <AvatarToken
-                borderRadius={isNFT ? BorderRadius.LG : BorderRadius.full}
-                src={primaryTokenImage}
-                size={AvatarTokenSize.Md}
-                showHalo={!isNFT}
-                name={symbol}
-                {...(isNFT && { backgroundColor: BackgroundColor.transparent })}
-              />
-            </BadgeWrapper>
-          </Box>
->>>>>>> d5806d49
 
           <Tooltip disabled={!isSymbolLong} title={symbol} position="bottom">
             <Text className="asset-picker__symbol" variant={TextVariant.bodyMd}>
