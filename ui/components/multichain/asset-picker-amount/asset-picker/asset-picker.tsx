import React, { useContext, useState } from 'react';
import { useSelector } from 'react-redux';
import {
  AvatarTokenSize,
  IconName,
  AvatarToken,
  Text,
  Box,
  Button,
  AvatarNetworkSize,
  BadgeWrapper,
  AvatarNetwork,
} from '../../../component-library';
import { Asset, getSendAnalyticProperties } from '../../../../ducks/send';
import {
  AlignItems,
  BackgroundColor,
  BorderColor,
  BorderRadius,
  Display,
  IconColor,
  JustifyContent,
  TextColor,
  TextVariant,
} from '../../../../helpers/constants/design-system';
import { AssetType } from '../../../../../shared/constants/transaction';
import { AssetPickerModal } from '../asset-picker-modal/asset-picker-modal';
import { getNativeCurrency } from '../../../../ducks/metamask/metamask';
import {
  getCurrentNetwork,
  getIpfsGateway,
  getNativeCurrencyImage,
  getTestNetworkBackgroundColor,
  getTokenList,
} from '../../../../selectors';
import Tooltip from '../../../ui/tooltip';
import { LARGE_SYMBOL_LENGTH } from '../constants';
import { getAssetImageURL } from '../../../../helpers/utils/util';
///: BEGIN:ONLY_INCLUDE_IF(build-main,build-beta,build-flask)
import { useI18nContext } from '../../../../hooks/useI18nContext';
///: END:ONLY_INCLUDE_IF

import { MetaMetricsContext } from '../../../../contexts/metametrics';
import {
  MetaMetricsEventCategory,
  MetaMetricsEventName,
} from '../../../../../shared/constants/metametrics';
import { ellipsify } from '../../../../pages/confirmations/send/send.utils';

const ELLIPSIFY_LENGTH = 13; // 6 (start) + 4 (end) + 3 (...)

export type AssetPickerProps = {
  asset: Asset;
  /**
   * Needs to be wrapped in a callback
   */
  onAssetChange: (newAsset: Asset) => void;
  /**
   * Sending asset for UI treatments; only for dest component
   */
  sendingAsset?: Asset;
  isDisabled?: boolean;
};

// A component that lets the user pick from a list of assets.
export function AssetPicker({
  asset,
  onAssetChange,
  sendingAsset,
  isDisabled = false,
}: AssetPickerProps) {
  ///: BEGIN:ONLY_INCLUDE_IF(build-main,build-beta,build-flask)
  const t = useI18nContext();
  ///: END:ONLY_INCLUDE_IF
  const trackEvent = useContext(MetaMetricsContext);
  const sendAnalytics = useSelector(getSendAnalyticProperties);

  const nativeCurrencySymbol = useSelector(getNativeCurrency);
  const nativeCurrencyImageUrl = useSelector(getNativeCurrencyImage);
  // TODO: Replace `any` with type
  // eslint-disable-next-line @typescript-eslint/no-explicit-any
  const tokenList: Record<string, any> = useSelector(getTokenList);

  const ipfsGateway = useSelector(getIpfsGateway);

  const [showAssetPickerModal, setShowAssetPickerModal] = useState(false);

  let primaryTokenImage: string | undefined;

  if (asset.type === AssetType.native) {
    primaryTokenImage = nativeCurrencyImageUrl;
  } else if (tokenList && asset.details) {
    primaryTokenImage =
      getAssetImageURL(asset.details?.image, ipfsGateway) ||
      tokenList[asset.details.address?.toLowerCase()]?.iconUrl;
  }

  let sendingTokenImage: string | undefined;

  if (sendingAsset) {
    if (sendingAsset.type === AssetType.native) {
      sendingTokenImage = nativeCurrencyImageUrl;
    } else if (tokenList && sendingAsset.details) {
      sendingTokenImage =
        getAssetImageURL(sendingAsset.details?.image, ipfsGateway) ||
        tokenList[sendingAsset.details.address?.toLowerCase()]?.iconUrl;
    }
  }

  const symbol =
    asset.type === AssetType.native
      ? nativeCurrencySymbol
      : asset.details?.symbol;

  const isSymbolLong = symbol?.length > LARGE_SYMBOL_LENGTH;
  const isNFT = asset.type === AssetType.NFT;

  const formattedSymbol =
    isSymbolLong && !isNFT
      ? `${symbol.substring(0, LARGE_SYMBOL_LENGTH - 1)}...`
      : symbol;

  // Badge details
  const currentNetwork = useSelector(getCurrentNetwork);
  const testNetworkBackgroundColor = useSelector(getTestNetworkBackgroundColor);

  const handleAssetPickerTitle = (): string | undefined => {
    ///: BEGIN:ONLY_INCLUDE_IF(build-main,build-beta,build-flask)
    if (isDisabled) {
      return t('swapTokenNotAvailable');
    }
    ///: END:ONLY_INCLUDE_IF

    return undefined;
  };

  return (
    <>
      {/* This is the Modal that ask to choose token to send */}
      <AssetPickerModal
        isOpen={showAssetPickerModal}
        onClose={() => setShowAssetPickerModal(false)}
        asset={asset}
        onAssetChange={onAssetChange}
        sendingAssetImage={sendingTokenImage}
        sendingAssetSymbol={
          sendingAsset?.details?.symbol || nativeCurrencySymbol
        }
      />

      <Button
        data-testid="asset-picker-button"
        className="asset-picker"
        disabled={isDisabled}
        display={Display.Flex}
        alignItems={AlignItems.center}
        gap={2}
        padding={2}
        paddingLeft={2}
        paddingRight={2}
        justifyContent={isNFT ? JustifyContent.spaceBetween : undefined}
        backgroundColor={BackgroundColor.transparent}
        onClick={() => {
          setShowAssetPickerModal(true);
          trackEvent(
            {
              event: MetaMetricsEventName.sendTokenModalOpened,
              category: MetaMetricsEventCategory.Send,
              properties: {
                is_destination_asset_picker_modal: Boolean(sendingAsset),
              },
              sensitiveProperties: {
                ...sendAnalytics,
              },
            },
            { excludeMetaMetricsId: false },
          );
        }}
        endIconName={IconName.ArrowDown}
        endIconProps={{
          color: IconColor.iconDefault,
          marginInlineStart: 0,
          display: isDisabled ? Display.None : Display.InlineBlock,
        }}
        title={handleAssetPickerTitle()}
      >
        <Box display={Display.Flex} alignItems={AlignItems.center} gap={3}>
<<<<<<< HEAD
          <BadgeWrapper
            badge={
              <AvatarNetwork
                size={AvatarNetworkSize.Xs}
                name={currentNetwork?.nickname ?? ''}
                src={currentNetwork?.rpcPrefs?.imageUrl}
                backgroundColor={testNetworkBackgroundColor}
                borderColor={
                  primaryTokenImage
                    ? BorderColor.borderMuted
                    : BorderColor.borderDefault
                }
=======
          <Box display={Display.Flex}>
            <BadgeWrapper
              badge={
                <AvatarNetwork
                  size={AvatarNetworkSize.Xs}
                  name={currentNetwork?.nickname ?? ''}
                  src={currentNetwork?.rpcPrefs?.imageUrl}
                  backgroundColor={testNetworkBackgroundColor}
                  borderColor={
                    primaryTokenImage
                      ? BorderColor.borderMuted
                      : BorderColor.borderDefault
                  }
                />
              }
            >
              <AvatarToken
                borderRadius={isNFT ? BorderRadius.LG : BorderRadius.full}
                src={primaryTokenImage}
                size={AvatarTokenSize.Md}
                name={symbol}
                {...(isNFT && { backgroundColor: BackgroundColor.transparent })}
>>>>>>> f3548885
              />
            }
          >
            <AvatarToken
              borderRadius={isNFT ? BorderRadius.LG : BorderRadius.full}
              src={primaryTokenImage}
              size={AvatarTokenSize.Md}
              showHalo={!isNFT}
              name={symbol}
              {...(isNFT && { backgroundColor: BackgroundColor.transparent })}
            />
          </BadgeWrapper>

          <Tooltip disabled={!isSymbolLong} title={symbol} position="bottom">
            <Text className="asset-picker__symbol" variant={TextVariant.bodyMd}>
              {formattedSymbol}
            </Text>
            {asset.details?.tokenId && (
              <Text
                variant={TextVariant.bodySm}
                color={TextColor.textAlternative}
              >
                #
                {String(asset.details.tokenId).length < ELLIPSIFY_LENGTH
                  ? asset.details.tokenId
                  : ellipsify(String(asset.details.tokenId), 6, 4)}
              </Text>
            )}
          </Tooltip>
        </Box>
      </Button>
    </>
  );
}<|MERGE_RESOLUTION|>--- conflicted
+++ resolved
@@ -39,7 +39,6 @@
 ///: BEGIN:ONLY_INCLUDE_IF(build-main,build-beta,build-flask)
 import { useI18nContext } from '../../../../hooks/useI18nContext';
 ///: END:ONLY_INCLUDE_IF
-
 import { MetaMetricsContext } from '../../../../contexts/metametrics';
 import {
   MetaMetricsEventCategory,
@@ -185,20 +184,6 @@
         title={handleAssetPickerTitle()}
       >
         <Box display={Display.Flex} alignItems={AlignItems.center} gap={3}>
-<<<<<<< HEAD
-          <BadgeWrapper
-            badge={
-              <AvatarNetwork
-                size={AvatarNetworkSize.Xs}
-                name={currentNetwork?.nickname ?? ''}
-                src={currentNetwork?.rpcPrefs?.imageUrl}
-                backgroundColor={testNetworkBackgroundColor}
-                borderColor={
-                  primaryTokenImage
-                    ? BorderColor.borderMuted
-                    : BorderColor.borderDefault
-                }
-=======
           <Box display={Display.Flex}>
             <BadgeWrapper
               badge={
@@ -221,19 +206,9 @@
                 size={AvatarTokenSize.Md}
                 name={symbol}
                 {...(isNFT && { backgroundColor: BackgroundColor.transparent })}
->>>>>>> f3548885
               />
-            }
-          >
-            <AvatarToken
-              borderRadius={isNFT ? BorderRadius.LG : BorderRadius.full}
-              src={primaryTokenImage}
-              size={AvatarTokenSize.Md}
-              showHalo={!isNFT}
-              name={symbol}
-              {...(isNFT && { backgroundColor: BackgroundColor.transparent })}
-            />
-          </BadgeWrapper>
+            </BadgeWrapper>
+          </Box>
 
           <Tooltip disabled={!isSymbolLong} title={symbol} position="bottom">
             <Text className="asset-picker__symbol" variant={TextVariant.bodyMd}>
