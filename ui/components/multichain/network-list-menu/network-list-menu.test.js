--- conflicted
+++ resolved
@@ -40,10 +40,7 @@
   providerConfigId = 'chain5',
   isUnlocked = true,
   origin = MOCK_ORIGIN,
-<<<<<<< HEAD
-=======
   selectedTabOriginInDomainsState = true,
->>>>>>> 335c9e47
 } = {}) => {
   const state = {
     metamask: {
