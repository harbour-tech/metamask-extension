--- conflicted
+++ resolved
@@ -1,12 +1,8 @@
 import React, { useState } from 'react';
-<<<<<<< HEAD
-import { LavaDome as LavaDomeReact } from '@lavamoat/lavadome-react';
-=======
 import {
   LavaDome as LavaDomeReact,
   toLavaDomeToken,
 } from '@lavamoat/lavadome-react';
->>>>>>> ef0e1a84
 import PropTypes from 'prop-types';
 import {
   BannerAlert,
@@ -64,14 +60,10 @@
           style={{ wordBreak: 'break-word' }}
           onClick={() => setShowDisableSelectWarn(true)}
         >
-<<<<<<< HEAD
-          <LavaDomeReact unsafeOpenModeShadow={inTest} text={privateKey} />
-=======
           <LavaDomeReact
             unsafeOpenModeShadow={inTest}
             text={toLavaDomeToken(privateKey)}
           />
->>>>>>> ef0e1a84
         </Text>
         <ButtonIcon
           onClick={() =>
@@ -83,11 +75,7 @@
       </Box>
       {showSelectDisableWarn && (
         <HelpText marginTop={2} severity={HelpTextSeverity.Danger}>
-<<<<<<< HEAD
-          For your safety, selecting this text is not available right now.
-=======
           {t('lavaDomeCopyWarning')}
->>>>>>> ef0e1a84
         </HelpText>
       )}
       <BannerAlert severity={Severity.Danger} marginTop={4}>
