--- conflicted
+++ resolved
@@ -18,11 +18,8 @@
   BITCOIN_WALLET_NAME,
   BITCOIN_WALLET_SNAP_ID,
   BitcoinWalletSnapSender,
-<<<<<<< HEAD
-=======
   // TODO: Remove restricted import
   // eslint-disable-next-line import/no-restricted-paths
->>>>>>> ad7a5462
 } from '../../../../app/scripts/lib/snap-keyring/bitcoin-wallet-snap';
 ///: END:ONLY_INCLUDE_IF
 import {
@@ -69,10 +66,7 @@
   getOriginOfCurrentTab,
   getSelectedInternalAccount,
   getUpdatedAndSortedAccounts,
-<<<<<<< HEAD
-=======
   getIsWatchEthereumAccountEnabled,
->>>>>>> ad7a5462
 } from '../../../selectors';
 import { setSelectedAccount } from '../../../store/actions';
 import {
