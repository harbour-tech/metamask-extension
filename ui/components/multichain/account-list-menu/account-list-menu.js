import React, { useContext, useState } from 'react';
import PropTypes from 'prop-types';
import { useHistory } from 'react-router-dom';
import Fuse from 'fuse.js';
import { useDispatch, useSelector } from 'react-redux';
import {
  Box,
  ButtonLink,
  ButtonSecondary,
  ButtonSecondarySize,
  ButtonVariant,
  IconName,
  Modal,
  ModalContent,
  ModalHeader,
  ModalOverlay,
  Text,
<<<<<<< HEAD
  TextFieldSearch,
=======
>>>>>>> 4e8e0b41
} from '../../component-library';
import { TextFieldSearch } from '../../component-library/text-field-search/deprecated';
import { AccountListItem, CreateAccount, ImportAccount } from '..';
import {
  AlignItems,
  BlockSize,
  Display,
  FlexDirection,
  Size,
  TextColor,
} from '../../../helpers/constants/design-system';
import { useI18nContext } from '../../../hooks/useI18nContext';
import { MetaMetricsContext } from '../../../contexts/metametrics';
import {
  getSelectedAccount,
  getMetaMaskAccountsOrdered,
  getConnectedSubjectsForAllAddresses,
  getOriginOfCurrentTab,
  ///: BEGIN:ONLY_INCLUDE_IF(keyring-snaps)
  getIsAddSnapAccountEnabled,
  ///: END:ONLY_INCLUDE_IF
} from '../../../selectors';
import { setSelectedAccount } from '../../../store/actions';
import {
  MetaMetricsEventAccountType,
  MetaMetricsEventCategory,
  MetaMetricsEventName,
} from '../../../../shared/constants/metametrics';
import {
  CONNECT_HARDWARE_ROUTE,
  ///: BEGIN:ONLY_INCLUDE_IF(keyring-snaps)
  ADD_SNAP_ACCOUNT_ROUTE,
  ///: END:ONLY_INCLUDE_IF
  ///: BEGIN:ONLY_INCLUDE_IF(build-mmi)
  CUSTODY_ACCOUNT_ROUTE,
  ///: END:ONLY_INCLUDE_IF
} from '../../../helpers/constants/routes';
import { getEnvironmentType } from '../../../../app/scripts/lib/util';
import { ENVIRONMENT_TYPE_POPUP } from '../../../../shared/constants/app';

const ACTION_MODES = {
  // Displays the search box and account list
  LIST: '',
  // Displays the Add, Import, Hardware accounts
  MENU: 'menu',
  // Displays the add account form controls
  ADD: 'add',
  // Displays the import account form controls
  IMPORT: 'import',
};

export const AccountListMenu = ({
  onClose,
  showAccountCreation = true,
  accountListItemProps = {},
}) => {
  const t = useI18nContext();
  const trackEvent = useContext(MetaMetricsContext);
  const accounts = useSelector(getMetaMaskAccountsOrdered);
  const selectedAccount = useSelector(getSelectedAccount);
  const connectedSites = useSelector(getConnectedSubjectsForAllAddresses);
  const currentTabOrigin = useSelector(getOriginOfCurrentTab);
  const history = useHistory();
  const dispatch = useDispatch();
  ///: BEGIN:ONLY_INCLUDE_IF(keyring-snaps)
  const addSnapAccountEnabled = useSelector(getIsAddSnapAccountEnabled);
  ///: END:ONLY_INCLUDE_IF

  const [searchQuery, setSearchQuery] = useState('');
  const [actionMode, setActionMode] = useState(ACTION_MODES.LIST);

  let searchResults = accounts;
  if (searchQuery) {
    const fuse = new Fuse(accounts, {
      threshold: 0.2,
      location: 0,
      distance: 100,
      maxPatternLength: 32,
      minMatchCharLength: 1,
      keys: ['name', 'address'],
    });
    fuse.setCollection(accounts);
    searchResults = fuse.search(searchQuery);
  }

  let title = t('selectAnAccount');
  if (actionMode === ACTION_MODES.ADD || actionMode === ACTION_MODES.MENU) {
    title = t('addAccount');
  } else if (actionMode === ACTION_MODES.IMPORT) {
    title = t('importAccount');
  }

  let onBack = null;
  if (actionMode !== ACTION_MODES.LIST) {
    if (actionMode === ACTION_MODES.MENU) {
      onBack = () => setActionMode(ACTION_MODES.LIST);
    } else {
      onBack = () => setActionMode(ACTION_MODES.MENU);
    }
  }

  return (
    <Modal isOpen onClose={onClose}>
      <ModalOverlay />
      <ModalContent
        className="multichain-account-menu-popover"
        modalDialogProps={{
          className: 'multichain-account-menu-popover__dialog',
          padding: 0,
          display: Display.Flex,
          flexDirection: FlexDirection.Column,
        }}
      >
        <ModalHeader padding={4} onClose={onClose} onBack={onBack}>
          {title}
        </ModalHeader>
        {actionMode === ACTION_MODES.ADD ? (
          <Box paddingLeft={4} paddingRight={4} paddingBottom={4}>
            <CreateAccount
              onActionComplete={(confirmed) => {
                if (confirmed) {
                  onClose();
                } else {
                  setActionMode(ACTION_MODES.LIST);
                }
              }}
            />
          </Box>
        ) : null}
        {actionMode === ACTION_MODES.IMPORT ? (
          <Box
            paddingLeft={4}
            paddingRight={4}
            paddingBottom={4}
            paddingTop={0}
          >
            <ImportAccount
              onActionComplete={(confirmed) => {
                if (confirmed) {
                  onClose();
                } else {
                  setActionMode(ACTION_MODES.LIST);
                }
              }}
            />
          </Box>
        ) : null}
        {/* Add / Import / Hardware Menu */}
        {actionMode === ACTION_MODES.MENU ? (
          <Box padding={4}>
            <Box>
              <ButtonLink
                size={Size.SM}
                startIconName={IconName.Add}
                onClick={() => {
                  trackEvent({
                    category: MetaMetricsEventCategory.Navigation,
                    event: MetaMetricsEventName.AccountAddSelected,
                    properties: {
                      account_type: MetaMetricsEventAccountType.Default,
                      location: 'Main Menu',
                    },
                  });
                  setActionMode(ACTION_MODES.ADD);
                }}
                data-testid="multichain-account-menu-popover-add-account"
              >
                {t('addNewAccount')}
              </ButtonLink>
            </Box>
            <Box marginTop={4}>
              <ButtonLink
                size={Size.SM}
                startIconName={IconName.Import}
                onClick={() => {
                  trackEvent({
                    category: MetaMetricsEventCategory.Navigation,
                    event: MetaMetricsEventName.AccountAddSelected,
                    properties: {
                      account_type: MetaMetricsEventAccountType.Imported,
                      location: 'Main Menu',
                    },
                  });
                  setActionMode(ACTION_MODES.IMPORT);
                }}
              >
                {t('importAccount')}
              </ButtonLink>
            </Box>
            <Box marginTop={4}>
              <ButtonLink
                size={Size.SM}
                startIconName={IconName.Hardware}
                onClick={() => {
                  onClose();
                  trackEvent({
                    category: MetaMetricsEventCategory.Navigation,
                    event: MetaMetricsEventName.AccountAddSelected,
                    properties: {
                      account_type: MetaMetricsEventAccountType.Hardware,
                      location: 'Main Menu',
                    },
                  });
                  if (getEnvironmentType() === ENVIRONMENT_TYPE_POPUP) {
                    global.platform.openExtensionInBrowser(
                      CONNECT_HARDWARE_ROUTE,
                    );
                  } else {
                    history.push(CONNECT_HARDWARE_ROUTE);
                  }
                }}
              >
                {t('addHardwareWallet')}
              </ButtonLink>
            </Box>
            {
              ///: BEGIN:ONLY_INCLUDE_IF(keyring-snaps)
              addSnapAccountEnabled ? (
                <Box marginTop={4}>
                  <ButtonLink
                    size={Size.SM}
                    startIconName={IconName.Snaps}
                    onClick={() => {
                      onClose();
                      getEnvironmentType() === ENVIRONMENT_TYPE_POPUP
                        ? global.platform.openExtensionInBrowser(
                            ADD_SNAP_ACCOUNT_ROUTE,
                            null,
                            true,
                          )
                        : history.push(ADD_SNAP_ACCOUNT_ROUTE);
                    }}
                  >
                    {t('settingAddSnapAccount')}
                  </ButtonLink>
                </Box>
              ) : null
              ///: END:ONLY_INCLUDE_IF
            }
            {
              ///: BEGIN:ONLY_INCLUDE_IF(build-mmi)
              <Box marginTop={4}>
                <ButtonLink
                  size={Size.SM}
                  startIconName={IconName.Custody}
                  onClick={() => {
                    onClose();
                    trackEvent({
                      category: MetaMetricsEventCategory.Navigation,
                      event:
                        MetaMetricsEventName.ConnectCustodialAccountClicked,
                    });
                    if (getEnvironmentType() === ENVIRONMENT_TYPE_POPUP) {
                      global.platform.openExtensionInBrowser(
                        CUSTODY_ACCOUNT_ROUTE,
                      );
                    } else {
                      history.push(CUSTODY_ACCOUNT_ROUTE);
                    }
                  }}
                >
                  {t('connectCustodialAccountMenu')}
                </ButtonLink>
              </Box>
              ///: END:ONLY_INCLUDE_IF
            }
          </Box>
        ) : null}
        {actionMode === ACTION_MODES.LIST ? (
          <>
            {/* Search box */}
            {accounts.length > 1 ? (
              <Box
                paddingLeft={4}
                paddingRight={4}
                paddingBottom={4}
                paddingTop={0}
              >
                <TextFieldSearch
                  size={Size.SM}
                  width={BlockSize.Full}
                  placeholder={t('searchAccounts')}
                  value={searchQuery}
                  onChange={(e) => setSearchQuery(e.target.value)}
                  clearButtonOnClick={() => setSearchQuery('')}
                  clearButtonProps={{
                    size: Size.SM,
                  }}
                  inputProps={{ autoFocus: true }}
                />
              </Box>
            ) : null}
            {/* Account list block */}
            <Box className="multichain-account-menu-popover__list">
              {searchResults.length === 0 && searchQuery !== '' ? (
                <Text
                  paddingLeft={4}
                  paddingRight={4}
                  color={TextColor.textMuted}
                  data-testid="multichain-account-menu-popover-no-results"
                >
                  {t('noAccountsFound')}
                </Text>
              ) : null}
              {searchResults.map((account) => {
                const connectedSite = connectedSites[account.address]?.find(
                  ({ origin }) => origin === currentTabOrigin,
                );

                return (
                  <AccountListItem
                    onClick={() => {
                      onClose();
                      trackEvent({
                        category: MetaMetricsEventCategory.Navigation,
                        event: MetaMetricsEventName.NavAccountSwitched,
                        properties: {
                          location: 'Main Menu',
                        },
                      });
                      dispatch(setSelectedAccount(account.address));
                    }}
                    identity={account}
                    key={account.address}
                    selected={selectedAccount.address === account.address}
                    closeMenu={onClose}
                    connectedAvatar={connectedSite?.iconUrl}
                    connectedAvatarName={connectedSite?.name}
                    showOptions
                    {...accountListItemProps}
                  />
                );
              })}
            </Box>
            {/* Add / Import / Hardware button */}
            {showAccountCreation ? (
              <Box
                paddingTop={2}
                paddingBottom={4}
                paddingLeft={4}
                paddingRight={4}
                alignItems={AlignItems.center}
                display={Display.Flex}
              >
                <ButtonSecondary
                  startIconName={IconName.Add}
                  variant={ButtonVariant.Secondary}
                  size={ButtonSecondarySize.Lg}
                  block
                  onClick={() => setActionMode(ACTION_MODES.MENU)}
                  data-testid="multichain-account-menu-popover-action-button"
                >
                  {t('addImportAccount')}
                </ButtonSecondary>
              </Box>
            ) : null}
          </>
        ) : null}
      </ModalContent>
    </Modal>
  );
};

AccountListMenu.propTypes = {
  /**
   * Function that executes when the menu closes
   */
  onClose: PropTypes.func.isRequired,
  /**
   * Represents if the button to create new accounts should display
   */
  showAccountCreation: PropTypes.bool,
  /**
   * Props to pass to the AccountListItem,
   */
  accountListItemProps: PropTypes.object,
};<|MERGE_RESOLUTION|>--- conflicted
+++ resolved
@@ -15,10 +15,6 @@
   ModalHeader,
   ModalOverlay,
   Text,
-<<<<<<< HEAD
-  TextFieldSearch,
-=======
->>>>>>> 4e8e0b41
 } from '../../component-library';
 import { TextFieldSearch } from '../../component-library/text-field-search/deprecated';
 import { AccountListItem, CreateAccount, ImportAccount } from '..';
