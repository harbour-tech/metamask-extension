--- conflicted
+++ resolved
@@ -13,7 +13,6 @@
   ModalOverlay,
   ModalHeader,
   Text,
-  Box,
 } from '../../component-library';
 import { AccountListItem, CreateAccount, ImportAccount } from '..';
 import {
@@ -23,10 +22,6 @@
 } from '../../../helpers/constants/design-system';
 import { useI18nContext } from '../../../hooks/useI18nContext';
 import { MetaMetricsContext } from '../../../contexts/metametrics';
-<<<<<<< HEAD
-import Popover from '../../ui/popover';
-=======
->>>>>>> 1277c622
 import {
   getSelectedAccount,
   getMetaMaskAccountsOrdered,
@@ -60,10 +55,6 @@
   const currentTabOrigin = useSelector(getOriginOfCurrentTab);
   const history = useHistory();
   const dispatch = useDispatch();
-<<<<<<< HEAD
-  const inputRef = useRef();
-=======
->>>>>>> 1277c622
 
   const [searchQuery, setSearchQuery] = useState('');
   const [actionMode, setActionMode] = useState('');
@@ -90,73 +81,6 @@
   }
 
   return (
-<<<<<<< HEAD
-    <Popover
-      title={title}
-      ref={inputRef}
-      centerTitle
-      onClose={onClose}
-      onBack={actionMode === '' ? null : () => setActionMode('')}
-      className="multichain-account-menu-popover"
-    >
-      {actionMode === 'add' ? (
-        <Box paddingLeft={4} paddingRight={4} paddingBottom={4} paddingTop={0}>
-          <CreateAccount
-            onActionComplete={(confirmed) => {
-              if (confirmed) {
-                dispatch(toggleAccountMenu());
-              } else {
-                setActionMode('');
-              }
-            }}
-          />
-        </Box>
-      ) : null}
-      {actionMode === 'import' ? (
-        <Box paddingLeft={4} paddingRight={4} paddingBottom={4} paddingTop={0}>
-          <ImportAccount
-            onActionComplete={(confirmed) => {
-              if (confirmed) {
-                dispatch(toggleAccountMenu());
-              } else {
-                setActionMode('');
-              }
-            }}
-          />
-        </Box>
-      ) : null}
-      {actionMode === '' ? (
-        <Box>
-          {/* Search box */}
-          {accounts.length > 1 ? (
-            <Box
-              paddingLeft={4}
-              paddingRight={4}
-              paddingBottom={4}
-              paddingTop={0}
-            >
-              <TextFieldSearch
-                size={Size.SM}
-                width={BlockSize.Full}
-                placeholder={t('searchAccounts')}
-                value={searchQuery}
-                onChange={(e) => setSearchQuery(e.target.value)}
-                clearButtonOnClick={() => setSearchQuery('')}
-                clearButtonProps={{
-                  size: Size.SM,
-                }}
-              />
-            </Box>
-          ) : null}
-          {/* Account list block */}
-          <Box className="multichain-account-menu-popover__list">
-            {searchResults.length === 0 && searchQuery !== '' ? (
-              <Text
-                paddingLeft={4}
-                paddingRight={4}
-                color={TextColor.textMuted}
-                data-testid="multichain-account-menu-popover-no-results"
-=======
     <Modal isOpen onClose={onClose}>
       <ModalOverlay />
       <ModalContent
@@ -217,7 +141,6 @@
                 paddingRight={4}
                 paddingBottom={4}
                 paddingTop={0}
->>>>>>> 1277c622
               >
                 <TextFieldSearch
                   size={Size.SM}
@@ -336,136 +259,6 @@
                       history.push(CONNECT_HARDWARE_ROUTE);
                     }
                   }}
-<<<<<<< HEAD
-                  identity={account}
-                  key={account.address}
-                  selected={selectedAccount.address === account.address}
-                  closeMenu={onClose}
-                  connectedAvatar={connectedSite?.iconUrl}
-                  connectedAvatarName={connectedSite?.name}
-                />
-              );
-            })}
-          </Box>
-          {/* Add / Import / Hardware */}
-          <Box padding={4}>
-            <Box marginBottom={4}>
-              <ButtonLink
-                size={Size.SM}
-                startIconName={IconName.Add}
-                onClick={() => {
-                  trackEvent({
-                    category: MetaMetricsEventCategory.Navigation,
-                    event: MetaMetricsEventName.AccountAddSelected,
-                    properties: {
-                      account_type: MetaMetricsEventAccountType.Default,
-                      location: 'Main Menu',
-                    },
-                  });
-                  setActionMode('add');
-                }}
-                data-testid="multichain-account-menu-popover-add-account"
-              >
-                {t('addAccount')}
-              </ButtonLink>
-            </Box>
-            <Box marginBottom={4}>
-              <ButtonLink
-                size={Size.SM}
-                startIconName={IconName.Import}
-                onClick={() => {
-                  trackEvent({
-                    category: MetaMetricsEventCategory.Navigation,
-                    event: MetaMetricsEventName.AccountAddSelected,
-                    properties: {
-                      account_type: MetaMetricsEventAccountType.Imported,
-                      location: 'Main Menu',
-                    },
-                  });
-                  setActionMode('import');
-                }}
-              >
-                {t('importAccount')}
-              </ButtonLink>
-            </Box>
-            <Box marginBottom={4}>
-              <ButtonLink
-                size={Size.SM}
-                startIconName={IconName.Hardware}
-                onClick={() => {
-                  dispatch(toggleAccountMenu());
-                  trackEvent({
-                    category: MetaMetricsEventCategory.Navigation,
-                    event: MetaMetricsEventName.AccountAddSelected,
-                    properties: {
-                      account_type: MetaMetricsEventAccountType.Hardware,
-                      location: 'Main Menu',
-                    },
-                  });
-                  if (getEnvironmentType() === ENVIRONMENT_TYPE_POPUP) {
-                    global.platform.openExtensionInBrowser(
-                      CONNECT_HARDWARE_ROUTE,
-                    );
-                  } else {
-                    history.push(CONNECT_HARDWARE_ROUTE);
-                  }
-                }}
-              >
-                {t('hardwareWallet')}
-              </ButtonLink>
-            </Box>
-            {
-              ///: BEGIN:ONLY_INCLUDE_IN(keyring-snaps)
-              <>
-                <Box marginTop={4}>
-                  <ButtonLink
-                    size={Size.SM}
-                    startIconName={IconName.Snaps}
-                    onClick={() => {
-                      dispatch(toggleAccountMenu());
-                      getEnvironmentType() === ENVIRONMENT_TYPE_POPUP
-                        ? global.platform.openExtensionInBrowser(
-                            ADD_SNAP_ACCOUNT_ROUTE,
-                            null,
-                            true,
-                          )
-                        : history.push(ADD_SNAP_ACCOUNT_ROUTE);
-                    }}
-                  >
-                    {t('settingAddSnapAccount')}
-                  </ButtonLink>
-                </Box>
-              </>
-              ///: END:ONLY_INCLUDE_IN
-            }
-            {
-              ///: BEGIN:ONLY_INCLUDE_IN(build-mmi)
-              <Box>
-                <ButtonLink
-                  size={Size.SM}
-                  startIconName={IconName.Custody}
-                  onClick={() => {
-                    dispatch(toggleAccountMenu());
-                    trackEvent({
-                      category: MetaMetricsEventCategory.Navigation,
-                      event:
-                        MetaMetricsEventName.UserClickedConnectCustodialAccount,
-                    });
-                    if (getEnvironmentType() === ENVIRONMENT_TYPE_POPUP) {
-                      global.platform.openExtensionInBrowser(
-                        CUSTODY_ACCOUNT_ROUTE,
-                      );
-                    } else {
-                      history.push(CUSTODY_ACCOUNT_ROUTE);
-                    }
-                  }}
-                >
-                  {t('connectCustodialAccountMenu')}
-                </ButtonLink>
-              </Box>
-              ///: END:ONLY_INCLUDE_IN
-            }
-=======
                 >
                   {t('addHardwareWallet')}
                 </ButtonLink>
@@ -522,7 +315,6 @@
                 ///: END:ONLY_INCLUDE_IN
               }
             </Box>
->>>>>>> 1277c622
           </Box>
         ) : null}
       </ModalContent>
