import classnames from 'classnames';
import PropTypes from 'prop-types';
import React, { Component } from 'react';
import { matchPath, Route, Switch } from 'react-router-dom';
import IdleTimer from 'react-idle-timer';

///: BEGIN:ONLY_INCLUDE_IF(desktop)
import browserAPI from 'webextension-polyfill';
///: END:ONLY_INCLUDE_IF

import SendTransactionScreen from '../send';
import Swaps from '../swaps';
import ConfirmTransaction from '../confirm-transaction';
import Home from '../home';
import { AllConnections, Connections } from '../../components/multichain/pages';
import Settings from '../settings';
import Authenticated from '../../helpers/higher-order-components/authenticated';
import Initialized from '../../helpers/higher-order-components/initialized';
import Lock from '../lock';
import PermissionsConnect from '../permissions-connect';
import RestoreVaultPage from '../keychains/restore-vault';
import RevealSeedConfirmation from '../keychains/reveal-seed';
import ConfirmAddSuggestedTokenPage from '../confirm-add-suggested-token';
import CreateAccountPage from '../create-account/create-account.component';
import ConfirmAddSuggestedNftPage from '../confirm-add-suggested-nft';
import Loading from '../../components/ui/loading-screen';
import LoadingNetwork from '../../components/app/loading-network-screen';
import { Modal } from '../../components/app/modals';
import Alert from '../../components/ui/alert';
import {
  AppHeader,
  AccountListMenu,
  NetworkListMenu,
  AccountDetails,
  ImportNftsModal,
  ImportTokensModal,
} from '../../components/multichain';
import UnlockPage from '../unlock-page';
import Alerts from '../../components/app/alerts';
import Asset from '../asset';
import OnboardingAppHeader from '../onboarding-flow/onboarding-app-header/onboarding-app-header';
import TokenDetailsPage from '../token-details';
///: BEGIN:ONLY_INCLUDE_IF(snaps)
import Notifications from '../notifications';
import SnapList from '../snaps/snaps-list';
import SnapView from '../snaps/snap-view';
///: END:ONLY_INCLUDE_IF
<<<<<<< HEAD
///: BEGIN:ONLY_INCLUDE_IF(keyring-snaps)
import AddSnapAccountPage from '../keyring-snaps/add-snap-account';
///: END:ONLY_INCLUDE_IF
=======
>>>>>>> 93a950fa
///: BEGIN:ONLY_INCLUDE_IF(desktop)
import { registerOnDesktopDisconnect } from '../../hooks/desktopHooks';
import DesktopErrorPage from '../desktop-error';
import DesktopPairingPage from '../desktop-pairing';
///: END:ONLY_INCLUDE_IF
///: BEGIN:ONLY_INCLUDE_IF(build-mmi)
import InstitutionalEntityDonePage from '../institutional/institutional-entity-done-page';
import InteractiveReplacementTokenNotification from '../../components/institutional/interactive-replacement-token-notification';
import ConfirmAddCustodianToken from '../institutional/confirm-add-custodian-token';
import InteractiveReplacementTokenPage from '../institutional/interactive-replacement-token-page';
import CustodyPage from '../institutional/custody';
///: END:ONLY_INCLUDE_IF

import {
  ASSET_ROUTE,
  CONFIRM_ADD_SUGGESTED_TOKEN_ROUTE,
  CONFIRM_ADD_SUGGESTED_NFT_ROUTE,
  CONFIRM_TRANSACTION_ROUTE,
  CONNECT_ROUTE,
  DEFAULT_ROUTE,
  LOCK_ROUTE,
  NEW_ACCOUNT_ROUTE,
  RESTORE_VAULT_ROUTE,
  REVEAL_SEED_ROUTE,
  SEND_ROUTE,
  SWAPS_ROUTE,
  SETTINGS_ROUTE,
  UNLOCK_ROUTE,
  BUILD_QUOTE_ROUTE,
  CONFIRMATION_V_NEXT_ROUTE,
  ONBOARDING_ROUTE,
  ONBOARDING_UNLOCK_ROUTE,
  TOKEN_DETAILS,
  CONNECTIONS,
  ALL_CONNECTIONS,
  ///: BEGIN:ONLY_INCLUDE_IF(build-mmi)
  INSTITUTIONAL_FEATURES_DONE_ROUTE,
  CUSTODY_ACCOUNT_DONE_ROUTE,
  CONFIRM_ADD_CUSTODIAN_TOKEN,
  INTERACTIVE_REPLACEMENT_TOKEN_PAGE,
  CUSTODY_ACCOUNT_ROUTE,
  ///: END:ONLY_INCLUDE_IF
  ///: BEGIN:ONLY_INCLUDE_IF(snaps)
  NOTIFICATIONS_ROUTE,
  SNAPS_ROUTE,
  SNAPS_VIEW_ROUTE,
  ///: END:ONLY_INCLUDE_IF
<<<<<<< HEAD
  ///: BEGIN:ONLY_INCLUDE_IF(keyring-snaps)
  ADD_SNAP_ACCOUNT_ROUTE,
  ///: END:ONLY_INCLUDE_IF
=======
>>>>>>> 93a950fa
  ///: BEGIN:ONLY_INCLUDE_IF(desktop)
  DESKTOP_PAIRING_ROUTE,
  DESKTOP_ERROR_ROUTE,
  ///: END:ONLY_INCLUDE_IF
} from '../../helpers/constants/routes';

///: BEGIN:ONLY_INCLUDE_IF(desktop)
import { EXTENSION_ERROR_PAGE_TYPES } from '../../../shared/constants/desktop';
///: END:ONLY_INCLUDE_IF

import {
  ENVIRONMENT_TYPE_NOTIFICATION,
  ENVIRONMENT_TYPE_POPUP,
  ///: BEGIN:ONLY_INCLUDE_IF(keyring-snaps)
  SNAP_MANAGE_ACCOUNTS_CONFIRMATION_TYPES,
  ///: END:ONLY_INCLUDE_IF
} from '../../../shared/constants/app';
import { NETWORK_TYPES } from '../../../shared/constants/network';
import { getEnvironmentType } from '../../../app/scripts/lib/util';
import ConfirmationPage from '../confirmation';
import OnboardingFlow from '../onboarding-flow/onboarding-flow';
import QRHardwarePopover from '../../components/app/qr-hardware-popover';
import { SEND_STAGES } from '../../ducks/send';
import DeprecatedNetworks from '../../components/ui/deprecated-networks/deprecated-networks';
import NewNetworkInfo from '../../components/ui/new-network-info/new-network-info';
import { ThemeType } from '../../../shared/constants/preferences';
import { Box } from '../../components/component-library';
import { ToggleIpfsModal } from '../../components/app/nft-default-image/toggle-ipfs-modal';
///: BEGIN:ONLY_INCLUDE_IF(keyring-snaps)
import KeyringSnapRemovalResult from '../../components/app/modals/keyring-snap-removal-modal';
///: END:ONLY_INCLUDE_IF

import { SendPage } from '../../components/multichain/pages/send';

export default class Routes extends Component {
  static propTypes = {
    currentCurrency: PropTypes.string,
    setCurrentCurrencyToUSD: PropTypes.func,
    isLoading: PropTypes.bool,
    loadingMessage: PropTypes.string,
    alertMessage: PropTypes.string,
    textDirection: PropTypes.string,
    isNetworkLoading: PropTypes.bool,
    alertOpen: PropTypes.bool,
    isUnlocked: PropTypes.bool,
    setLastActiveTime: PropTypes.func,
    history: PropTypes.object,
    location: PropTypes.object,
    lockMetaMask: PropTypes.func,
    providerId: PropTypes.string,
    providerType: PropTypes.string,
    autoLockTimeLimit: PropTypes.number,
    pageChanged: PropTypes.func.isRequired,
    prepareToLeaveSwaps: PropTypes.func,
    browserEnvironmentOs: PropTypes.string,
    browserEnvironmentBrowser: PropTypes.string,
    theme: PropTypes.string,
    sendStage: PropTypes.string,
    isNetworkUsed: PropTypes.bool,
    allAccountsOnNetworkAreEmpty: PropTypes.bool,
    isTestNet: PropTypes.bool,
    showExtensionInFullSizeView: PropTypes.bool,
    currentChainId: PropTypes.string,
    shouldShowSeedPhraseReminder: PropTypes.bool,
    forgottenPassword: PropTypes.bool,
    isCurrentProviderCustom: PropTypes.bool,
    completedOnboarding: PropTypes.bool,
    isAccountMenuOpen: PropTypes.bool,
    toggleAccountMenu: PropTypes.func,
    isNetworkMenuOpen: PropTypes.bool,
    toggleNetworkMenu: PropTypes.func,
    accountDetailsAddress: PropTypes.string,
    isImportNftsModalOpen: PropTypes.bool.isRequired,
    hideImportNftsModal: PropTypes.func.isRequired,
    isIpfsModalOpen: PropTypes.bool.isRequired,
    hideIpfsModal: PropTypes.func.isRequired,
    isImportTokensModalOpen: PropTypes.bool.isRequired,
    hideImportTokensModal: PropTypes.func.isRequired,
<<<<<<< HEAD
    isSelectActionModalOpen: PropTypes.bool.isRequired,
    hideSelectActionModal: PropTypes.func.isRequired,
=======
>>>>>>> 93a950fa
    ///: BEGIN:ONLY_INCLUDE_IF(keyring-snaps)
    isShowKeyringSnapRemovalResultModal: PropTypes.bool.isRequired,
    hideShowKeyringSnapRemovalResultModal: PropTypes.func.isRequired,
    pendingConfirmations: PropTypes.array.isRequired,
    ///: END:ONLY_INCLUDE_IF
  };

  static contextTypes = {
    t: PropTypes.func,
    metricsEvent: PropTypes.func,
  };

  handleOsTheme() {
    const osTheme = window?.matchMedia('(prefers-color-scheme: dark)')?.matches
      ? ThemeType.dark
      : ThemeType.light;

    document.documentElement.setAttribute('data-theme', osTheme);
  }

  ///: BEGIN:ONLY_INCLUDE_IF(desktop)
  componentDidMount() {
    const { history } = this.props;
    browserAPI.runtime.onMessage.addListener(
      registerOnDesktopDisconnect(history),
    );
  }

  componentWillUnmount() {
    const { history } = this.props;
    browserAPI.runtime.onMessage.removeListener(
      registerOnDesktopDisconnect(history),
    );
  }
  ///: END:ONLY_INCLUDE_IF

  componentDidUpdate(prevProps) {
    const { theme } = this.props;

    if (theme !== prevProps.theme) {
      if (theme === ThemeType.os) {
        this.handleOsTheme();
      } else {
        document.documentElement.setAttribute('data-theme', theme);
      }
    }
  }

  UNSAFE_componentWillMount() {
    const {
      currentCurrency,
      pageChanged,
      setCurrentCurrencyToUSD,
      history,
      theme,
      showExtensionInFullSizeView,
    } = this.props;

    const windowType = getEnvironmentType();
    if (showExtensionInFullSizeView && windowType === ENVIRONMENT_TYPE_POPUP) {
      global.platform.openExtensionInBrowser();
    }

    if (!currentCurrency) {
      setCurrentCurrencyToUSD();
    }

    history.listen((locationObj, action) => {
      if (action === 'PUSH') {
        pageChanged(locationObj.pathname);
      }
    });
    if (theme === ThemeType.os) {
      this.handleOsTheme();
    } else {
      document.documentElement.setAttribute('data-theme', theme);
    }
  }

  renderRoutes() {
    const { autoLockTimeLimit, setLastActiveTime, forgottenPassword } =
      this.props;
    const RestoreVaultComponent = forgottenPassword ? Route : Initialized;

    const routes = (
      <Switch>
        <Route path={ONBOARDING_ROUTE} component={OnboardingFlow} />
        <Route path={LOCK_ROUTE} component={Lock} exact />
        {
          ///: BEGIN:ONLY_INCLUDE_IF(desktop)
          <Route
            path={`${DESKTOP_ERROR_ROUTE}/:errorType`}
            component={DesktopErrorPage}
            exact
          />
          ///: END:ONLY_INCLUDE_IF
        }
        <Initialized path={UNLOCK_ROUTE} component={UnlockPage} exact />
        <RestoreVaultComponent
          path={RESTORE_VAULT_ROUTE}
          component={RestoreVaultPage}
          exact
        />
        <Authenticated
          path={REVEAL_SEED_ROUTE}
          component={RevealSeedConfirmation}
          exact
        />
        <Authenticated path={SETTINGS_ROUTE} component={Settings} />
        {
          ///: BEGIN:ONLY_INCLUDE_IF(snaps)
          <Authenticated path={NOTIFICATIONS_ROUTE} component={Notifications} />
          ///: END:ONLY_INCLUDE_IF
        }
        {
          ///: BEGIN:ONLY_INCLUDE_IF(snaps)
          <Authenticated exact path={SNAPS_ROUTE} component={SnapList} />
          ///: END:ONLY_INCLUDE_IF
        }
        {
          ///: BEGIN:ONLY_INCLUDE_IF(snaps)
          <Authenticated path={SNAPS_VIEW_ROUTE} component={SnapView} />
          ///: END:ONLY_INCLUDE_IF
        }
        <Authenticated
          path={`${CONFIRM_TRANSACTION_ROUTE}/:id?`}
          component={ConfirmTransaction}
        />
        <Authenticated
          path={SEND_ROUTE}
          component={process.env.MULTICHAIN ? SendPage : SendTransactionScreen}
          exact
        />
        <Authenticated
          path={`${TOKEN_DETAILS}/:address/`}
          component={TokenDetailsPage}
          exact
        />
        <Authenticated path={SWAPS_ROUTE} component={Swaps} />
        <Authenticated
          path={CONFIRM_ADD_SUGGESTED_TOKEN_ROUTE}
          component={ConfirmAddSuggestedTokenPage}
          exact
        />
        <Authenticated
          path={CONFIRM_ADD_SUGGESTED_NFT_ROUTE}
          component={ConfirmAddSuggestedNftPage}
          exact
        />
        <Authenticated
          path={CONFIRMATION_V_NEXT_ROUTE}
          component={ConfirmationPage}
        />
        {
          ///: BEGIN:ONLY_INCLUDE_IF(build-mmi)
        }
        <Authenticated
          path={CUSTODY_ACCOUNT_DONE_ROUTE}
          component={InstitutionalEntityDonePage}
          exact
        />
        <Authenticated
          path={INSTITUTIONAL_FEATURES_DONE_ROUTE}
          component={InstitutionalEntityDonePage}
          exact
        />
        <Authenticated
          path={CONFIRM_ADD_CUSTODIAN_TOKEN}
          component={ConfirmAddCustodianToken}
          exact
        />
        <Authenticated
          path={INTERACTIVE_REPLACEMENT_TOKEN_PAGE}
          component={InteractiveReplacementTokenPage}
          exact
        />
        <Authenticated
          path={CONFIRM_ADD_CUSTODIAN_TOKEN}
          component={ConfirmAddCustodianToken}
        />
        <Authenticated
          path={CUSTODY_ACCOUNT_ROUTE}
          component={CustodyPage}
          exact
        />
        {
          ///: END:ONLY_INCLUDE_IF
        }
        <Authenticated path={NEW_ACCOUNT_ROUTE} component={CreateAccountPage} />
<<<<<<< HEAD
        {
          ///: BEGIN:ONLY_INCLUDE_IF(keyring-snaps)
          <Authenticated
            path={ADD_SNAP_ACCOUNT_ROUTE}
            component={AddSnapAccountPage}
          />
          ///: END:ONLY_INCLUDE_IF
        }
=======
>>>>>>> 93a950fa
        <Authenticated
          path={`${CONNECT_ROUTE}/:id`}
          component={PermissionsConnect}
        />
        <Authenticated path={`${ASSET_ROUTE}/:asset/:id`} component={Asset} />
        <Authenticated path={`${ASSET_ROUTE}/:asset/`} component={Asset} />
        {
          ///: BEGIN:ONLY_INCLUDE_IF(desktop)
          <Authenticated
            path={DESKTOP_PAIRING_ROUTE}
            component={DesktopPairingPage}
            exact
          />
          ///: END:ONLY_INCLUDE_IF
        }
        {process.env.MULTICHAIN && (
          <Authenticated path={CONNECTIONS} component={Connections} />
        )}
        {process.env.MULTICHAIN && (
          <Authenticated
            path={ALL_CONNECTIONS}
            component={AllConnections}
            exact
          />
        )}
        <Authenticated path={DEFAULT_ROUTE} component={Home} />
      </Switch>
    );

    if (autoLockTimeLimit > 0) {
      return (
        <IdleTimer onAction={setLastActiveTime} throttle={1000}>
          {routes}
        </IdleTimer>
      );
    }

    return routes;
  }

  onInitializationUnlockPage() {
    const { location } = this.props;
    return Boolean(
      matchPath(location.pathname, {
        path: ONBOARDING_UNLOCK_ROUTE,
        exact: true,
      }),
    );
  }

  onConfirmPage() {
    const { location } = this.props;
    return Boolean(
      matchPath(location.pathname, {
        path: CONFIRM_TRANSACTION_ROUTE,
        exact: false,
      }),
    );
  }

  onEditTransactionPage() {
    return (
      this.props.sendStage === SEND_STAGES.EDIT ||
      this.props.sendStage === SEND_STAGES.DRAFT ||
      this.props.sendStage === SEND_STAGES.ADD_RECIPIENT
    );
  }

  onSwapsPage() {
    const { location } = this.props;
    return Boolean(
      matchPath(location.pathname, { path: SWAPS_ROUTE, exact: false }),
    );
  }

  onSwapsBuildQuotePage() {
    const { location } = this.props;
    return Boolean(
      matchPath(location.pathname, { path: BUILD_QUOTE_ROUTE, exact: false }),
    );
  }

  hideAppHeader() {
    const { location } = this.props;

    ///: BEGIN:ONLY_INCLUDE_IF(desktop)
    const isDesktopConnectionLostScreen = Boolean(
      matchPath(location.pathname, {
        path: `${DESKTOP_ERROR_ROUTE}/${EXTENSION_ERROR_PAGE_TYPES.CONNECTION_LOST}`,
        exact: true,
      }),
    );

    if (isDesktopConnectionLostScreen) {
      return true;
    }
    ///: END:ONLY_INCLUDE_IF

    const isInitializing = Boolean(
      matchPath(location.pathname, {
        path: ONBOARDING_ROUTE,
        exact: false,
      }),
    );

    if (isInitializing && !this.onInitializationUnlockPage()) {
      return true;
    }

    const windowType = getEnvironmentType();

    if (windowType === ENVIRONMENT_TYPE_NOTIFICATION) {
      return true;
    }

    const isAllConnectionsPage = Boolean(
      matchPath(location.pathname, {
        path: ALL_CONNECTIONS,
        exact: false,
      }),
    );

    if (isAllConnectionsPage) {
      return true;
    }

    if (windowType === ENVIRONMENT_TYPE_POPUP && this.onConfirmPage()) {
      return true;
    }

    const isHandlingPermissionsRequest = Boolean(
      matchPath(location.pathname, {
        path: CONNECT_ROUTE,
        exact: false,
      }),
    );

    const isMultichainSend = Boolean(
      matchPath(location.pathname, {
        path: SEND_ROUTE,
        exact: false,
      }),
    );
    if (process.env.MULTICHAIN && isMultichainSend) {
      return true;
    }

    const isHandlingAddEthereumChainRequest = Boolean(
      matchPath(location.pathname, {
        path: CONFIRMATION_V_NEXT_ROUTE,
        exact: false,
      }),
    );

    return isHandlingPermissionsRequest || isHandlingAddEthereumChainRequest;
  }

  showOnboardingHeader() {
    const { location } = this.props;

    return Boolean(
      matchPath(location.pathname, {
        path: ONBOARDING_ROUTE,
        exact: false,
      }),
    );
  }

  onAppHeaderClick = async () => {
    const { prepareToLeaveSwaps } = this.props;
    if (this.onSwapsPage()) {
      await prepareToLeaveSwaps();
    }
  };

  render() {
    const {
      isLoading,
      isUnlocked,
      alertMessage,
      textDirection,
      loadingMessage,
      isNetworkLoading,
      browserEnvironmentOs: os,
      browserEnvironmentBrowser: browser,
      isNetworkUsed,
      allAccountsOnNetworkAreEmpty,
      isTestNet,
      currentChainId,
      shouldShowSeedPhraseReminder,
      isCurrentProviderCustom,
      completedOnboarding,
      isAccountMenuOpen,
      toggleAccountMenu,
      isNetworkMenuOpen,
      toggleNetworkMenu,
      accountDetailsAddress,
      isImportTokensModalOpen,
      location,
      isImportNftsModalOpen,
      hideImportNftsModal,
      isIpfsModalOpen,
      hideIpfsModal,
      hideImportTokensModal,
<<<<<<< HEAD
      hideSelectActionModal,
=======
>>>>>>> 93a950fa
      ///: BEGIN:ONLY_INCLUDE_IF(keyring-snaps)
      isShowKeyringSnapRemovalResultModal,
      hideShowKeyringSnapRemovalResultModal,
      pendingConfirmations,
      ///: END:ONLY_INCLUDE_IF
    } = this.props;

    const loadMessage =
      loadingMessage || isNetworkLoading
        ? this.getConnectingLabel(loadingMessage)
        : null;

    const shouldShowNetworkInfo =
      isUnlocked &&
      currentChainId &&
      !isTestNet &&
      !isNetworkUsed &&
      !isCurrentProviderCustom &&
      completedOnboarding &&
      allAccountsOnNetworkAreEmpty;

    const windowType = getEnvironmentType();

    const shouldShowNetworkDeprecationWarning =
      windowType !== ENVIRONMENT_TYPE_NOTIFICATION &&
      isUnlocked &&
      !shouldShowSeedPhraseReminder;

    let isLoadingShown = isLoading;

    ///: BEGIN:ONLY_INCLUDE_IF(keyring-snaps)
    isLoadingShown =
      isLoading &&
      !pendingConfirmations.some(
        (confirmation) =>
          confirmation.type ===
          SNAP_MANAGE_ACCOUNTS_CONFIRMATION_TYPES.showSnapAccountRedirect,
      );
    ///: END:ONLY_INCLUDE_IF

    return (
      <div
        className={classnames('app', {
          [`os-${os}`]: os,
          [`browser-${browser}`]: browser,
        })}
        dir={textDirection}
      >
        {shouldShowNetworkDeprecationWarning ? <DeprecatedNetworks /> : null}
        {shouldShowNetworkInfo && <NewNetworkInfo />}
        <QRHardwarePopover />
        <Modal />
        <Alert visible={this.props.alertOpen} msg={alertMessage} />
        {!this.hideAppHeader() && <AppHeader location={location} />}
        {this.showOnboardingHeader() && <OnboardingAppHeader />}
        {
          ///: BEGIN:ONLY_INCLUDE_IF(build-mmi)
          isUnlocked ? <InteractiveReplacementTokenNotification /> : null
          ///: END:ONLY_INCLUDE_IF
        }
        {isAccountMenuOpen ? (
          <AccountListMenu onClose={() => toggleAccountMenu()} />
        ) : null}
        {isNetworkMenuOpen ? (
          <NetworkListMenu onClose={() => toggleNetworkMenu()} />
        ) : null}
        {accountDetailsAddress ? (
          <AccountDetails address={accountDetailsAddress} />
        ) : null}
        {isImportNftsModalOpen ? (
          <ImportNftsModal onClose={() => hideImportNftsModal()} />
        ) : null}
        {isIpfsModalOpen ? (
          <ToggleIpfsModal onClose={() => hideIpfsModal()} />
        ) : null}
        {isImportTokensModalOpen ? (
          <ImportTokensModal onClose={() => hideImportTokensModal()} />
        ) : null}
        {
          ///: BEGIN:ONLY_INCLUDE_IF(keyring-snaps)
          isShowKeyringSnapRemovalResultModal && (
            <KeyringSnapRemovalResult
              isOpen={isShowKeyringSnapRemovalResultModal}
              onClose={() => hideShowKeyringSnapRemovalResultModal()}
            />
          )
          ///: END:ONLY_INCLUDE_IF
        }
        <Box className="main-container-wrapper">
          {isLoadingShown ? <Loading loadingMessage={loadMessage} /> : null}
          {!isLoading && isNetworkLoading ? <LoadingNetwork /> : null}
          {this.renderRoutes()}
        </Box>
        {isUnlocked ? <Alerts history={this.props.history} /> : null}
      </div>
    );
  }

  toggleMetamaskActive() {
    if (this.props.isUnlocked) {
      // currently active: deactivate
      this.props.lockMetaMask();
    } else {
      // currently inactive: redirect to password box
      const passwordBox = document.querySelector('input[type=password]');
      if (!passwordBox) {
        return;
      }
      passwordBox.focus();
    }
  }

  getConnectingLabel(loadingMessage) {
    if (loadingMessage) {
      return loadingMessage;
    }
    const { providerType, providerId } = this.props;
    const { t } = this.context;

    switch (providerType) {
      case NETWORK_TYPES.MAINNET:
        return t('connectingToMainnet');
      case NETWORK_TYPES.GOERLI:
        return t('connectingToGoerli');
      case NETWORK_TYPES.SEPOLIA:
        return t('connectingToSepolia');
      case NETWORK_TYPES.LINEA_GOERLI:
        return t('connectingToLineaGoerli');
      case NETWORK_TYPES.LINEA_MAINNET:
        return t('connectingToLineaMainnet');
      default:
        return t('connectingTo', [providerId]);
    }
  }
}<|MERGE_RESOLUTION|>--- conflicted
+++ resolved
@@ -45,12 +45,6 @@
 import SnapList from '../snaps/snaps-list';
 import SnapView from '../snaps/snap-view';
 ///: END:ONLY_INCLUDE_IF
-<<<<<<< HEAD
-///: BEGIN:ONLY_INCLUDE_IF(keyring-snaps)
-import AddSnapAccountPage from '../keyring-snaps/add-snap-account';
-///: END:ONLY_INCLUDE_IF
-=======
->>>>>>> 93a950fa
 ///: BEGIN:ONLY_INCLUDE_IF(desktop)
 import { registerOnDesktopDisconnect } from '../../hooks/desktopHooks';
 import DesktopErrorPage from '../desktop-error';
@@ -98,12 +92,6 @@
   SNAPS_ROUTE,
   SNAPS_VIEW_ROUTE,
   ///: END:ONLY_INCLUDE_IF
-<<<<<<< HEAD
-  ///: BEGIN:ONLY_INCLUDE_IF(keyring-snaps)
-  ADD_SNAP_ACCOUNT_ROUTE,
-  ///: END:ONLY_INCLUDE_IF
-=======
->>>>>>> 93a950fa
   ///: BEGIN:ONLY_INCLUDE_IF(desktop)
   DESKTOP_PAIRING_ROUTE,
   DESKTOP_ERROR_ROUTE,
@@ -182,11 +170,6 @@
     hideIpfsModal: PropTypes.func.isRequired,
     isImportTokensModalOpen: PropTypes.bool.isRequired,
     hideImportTokensModal: PropTypes.func.isRequired,
-<<<<<<< HEAD
-    isSelectActionModalOpen: PropTypes.bool.isRequired,
-    hideSelectActionModal: PropTypes.func.isRequired,
-=======
->>>>>>> 93a950fa
     ///: BEGIN:ONLY_INCLUDE_IF(keyring-snaps)
     isShowKeyringSnapRemovalResultModal: PropTypes.bool.isRequired,
     hideShowKeyringSnapRemovalResultModal: PropTypes.func.isRequired,
@@ -376,17 +359,6 @@
           ///: END:ONLY_INCLUDE_IF
         }
         <Authenticated path={NEW_ACCOUNT_ROUTE} component={CreateAccountPage} />
-<<<<<<< HEAD
-        {
-          ///: BEGIN:ONLY_INCLUDE_IF(keyring-snaps)
-          <Authenticated
-            path={ADD_SNAP_ACCOUNT_ROUTE}
-            component={AddSnapAccountPage}
-          />
-          ///: END:ONLY_INCLUDE_IF
-        }
-=======
->>>>>>> 93a950fa
         <Authenticated
           path={`${CONNECT_ROUTE}/:id`}
           component={PermissionsConnect}
@@ -591,10 +563,6 @@
       isIpfsModalOpen,
       hideIpfsModal,
       hideImportTokensModal,
-<<<<<<< HEAD
-      hideSelectActionModal,
-=======
->>>>>>> 93a950fa
       ///: BEGIN:ONLY_INCLUDE_IF(keyring-snaps)
       isShowKeyringSnapRemovalResultModal,
       hideShowKeyringSnapRemovalResultModal,
