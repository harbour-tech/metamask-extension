import classnames from 'classnames';
import PropTypes from 'prop-types';
import React, { Component } from 'react';
import { matchPath, Route, Switch } from 'react-router-dom';
import IdleTimer from 'react-idle-timer';
import { isEvmAccountType } from '@metamask/keyring-api';

import Swaps from '../swaps';
import ConfirmTransaction from '../confirmations/confirm-transaction';
import Home from '../home';
import {
  PermissionsPage,
  Connections,
} from '../../components/multichain/pages';
import Settings from '../settings';
import Authenticated from '../../helpers/higher-order-components/authenticated';
import Initialized from '../../helpers/higher-order-components/initialized';
import Lock from '../lock';
import PermissionsConnect from '../permissions-connect';
import RestoreVaultPage from '../keychains/restore-vault';
import RevealSeedConfirmation from '../keychains/reveal-seed';
import ConfirmAddSuggestedTokenPage from '../confirm-add-suggested-token';
import CreateAccountPage from '../create-account/create-account.component';
import ConfirmAddSuggestedNftPage from '../confirm-add-suggested-nft';
import Loading from '../../components/ui/loading-screen';
import LoadingNetwork from '../../components/app/loading-network-screen';
import { Modal } from '../../components/app/modals';
import Alert from '../../components/ui/alert';
import { SURVEY_LINK, PRIVACY_POLICY_LINK } from '../../../shared/lib/ui-utils';
import {
  AppHeader,
  AccountListMenu,
  NetworkListMenu,
  AccountDetails,
  ImportNftsModal,
  ImportTokensModal,
  ToastContainer,
  Toast,
} from '../../components/multichain';
import UnlockPage from '../unlock-page';
import Alerts from '../../components/app/alerts';
import Asset from '../asset';
import OnboardingAppHeader from '../onboarding-flow/onboarding-app-header/onboarding-app-header';
import TokenDetailsPage from '../token-details';
import Notifications from '../notifications';
import NotificationsSettings from '../notifications-settings';
import NotificationDetails from '../notification-details';
import SnapList from '../snaps/snaps-list';
import SnapView from '../snaps/snap-view';
///: BEGIN:ONLY_INCLUDE_IF(build-mmi)
import InstitutionalEntityDonePage from '../institutional/institutional-entity-done-page';
import InteractiveReplacementTokenNotification from '../../components/institutional/interactive-replacement-token-notification';
import ConfirmAddCustodianToken from '../institutional/confirm-add-custodian-token';
import InteractiveReplacementTokenPage from '../institutional/interactive-replacement-token-page';
import CustodyPage from '../institutional/custody';
///: END:ONLY_INCLUDE_IF

import {
  ASSET_ROUTE,
  CONFIRM_ADD_SUGGESTED_TOKEN_ROUTE,
  CONFIRM_ADD_SUGGESTED_NFT_ROUTE,
  CONFIRM_TRANSACTION_ROUTE,
  CONNECT_ROUTE,
  DEFAULT_ROUTE,
  LOCK_ROUTE,
  NEW_ACCOUNT_ROUTE,
  RESTORE_VAULT_ROUTE,
  REVEAL_SEED_ROUTE,
  SEND_ROUTE,
  SWAPS_ROUTE,
  SETTINGS_ROUTE,
  UNLOCK_ROUTE,
  BUILD_QUOTE_ROUTE,
  CONFIRMATION_V_NEXT_ROUTE,
  ONBOARDING_ROUTE,
  ONBOARDING_UNLOCK_ROUTE,
  TOKEN_DETAILS,
  CONNECTIONS,
  PERMISSIONS,
  ///: BEGIN:ONLY_INCLUDE_IF(build-mmi)
  INSTITUTIONAL_FEATURES_DONE_ROUTE,
  CUSTODY_ACCOUNT_DONE_ROUTE,
  CONFIRM_ADD_CUSTODIAN_TOKEN,
  INTERACTIVE_REPLACEMENT_TOKEN_PAGE,
  CUSTODY_ACCOUNT_ROUTE,
  ///: END:ONLY_INCLUDE_IF
  SNAPS_ROUTE,
  SNAPS_VIEW_ROUTE,
  NOTIFICATIONS_ROUTE,
  NOTIFICATIONS_SETTINGS_ROUTE,
} from '../../helpers/constants/routes';

import {
  ENVIRONMENT_TYPE_NOTIFICATION,
  ENVIRONMENT_TYPE_POPUP,
  ///: BEGIN:ONLY_INCLUDE_IF(keyring-snaps)
  SNAP_MANAGE_ACCOUNTS_CONFIRMATION_TYPES,
  ///: END:ONLY_INCLUDE_IF
} from '../../../shared/constants/app';
import { NETWORK_TYPES } from '../../../shared/constants/network';
import { getEnvironmentType } from '../../../app/scripts/lib/util';
import ConfirmationPage from '../confirmations/confirmation';
import OnboardingFlow from '../onboarding-flow/onboarding-flow';
import QRHardwarePopover from '../../components/app/qr-hardware-popover';
import { SEND_STAGES } from '../../ducks/send';
import DeprecatedNetworks from '../../components/ui/deprecated-networks/deprecated-networks';
import NewNetworkInfo from '../../components/ui/new-network-info/new-network-info';
import { ThemeType } from '../../../shared/constants/preferences';
import {
  AvatarAccount,
  AvatarAccountSize,
  AvatarNetwork,
  Box,
  Icon,
  IconName,
} from '../../components/component-library';
import { ToggleIpfsModal } from '../../components/app/nft-default-image/toggle-ipfs-modal';
import { BasicConfigurationModal } from '../../components/app/basic-configuration-modal';
///: BEGIN:ONLY_INCLUDE_IF(keyring-snaps)
import KeyringSnapRemovalResult from '../../components/app/modals/keyring-snap-removal-modal';
///: END:ONLY_INCLUDE_IF

import { SendPage } from '../../components/multichain/pages/send';
import { DeprecatedNetworkModal } from '../settings/deprecated-network-modal/DeprecatedNetworkModal';
import { getURLHost } from '../../helpers/utils/util';
import {
  BorderColor,
  BorderRadius,
  IconColor,
  TextVariant,
} from '../../helpers/constants/design-system';
import { MILLISECOND, SECOND } from '../../../shared/constants/time';
import { MultichainMetaFoxLogo } from '../../components/multichain/app-header/multichain-meta-fox-logo';
import NetworkConfirmationPopover from '../../components/multichain/network-list-menu/network-confirmation-popover/network-confirmation-popover';

const isConfirmTransactionRoute = (pathname) =>
  Boolean(
    matchPath(pathname, {
      path: CONFIRM_TRANSACTION_ROUTE,
      exact: false,
    }),
  );

export default class Routes extends Component {
  static propTypes = {
    currentCurrency: PropTypes.string,
    account: PropTypes.object,
    activeTabOrigin: PropTypes.string,
    showConnectAccountToast: PropTypes.bool.isRequired,
    setCurrentCurrencyToUSD: PropTypes.func,
    isLoading: PropTypes.bool,
    loadingMessage: PropTypes.string,
    alertMessage: PropTypes.string,
    textDirection: PropTypes.string,
    isNetworkLoading: PropTypes.bool,
    alertOpen: PropTypes.bool,
    isUnlocked: PropTypes.bool,
    setLastActiveTime: PropTypes.func,
    history: PropTypes.object,
    location: PropTypes.object,
    lockMetaMask: PropTypes.func,
    providerId: PropTypes.string,
    providerType: PropTypes.string,
    autoLockTimeLimit: PropTypes.number,
    pageChanged: PropTypes.func.isRequired,
    prepareToLeaveSwaps: PropTypes.func,
    browserEnvironmentOs: PropTypes.string,
    browserEnvironmentBrowser: PropTypes.string,
    theme: PropTypes.string,
    sendStage: PropTypes.string,
    isNetworkUsed: PropTypes.bool,
    allAccountsOnNetworkAreEmpty: PropTypes.bool,
    isTestNet: PropTypes.bool,
    showExtensionInFullSizeView: PropTypes.bool,
    currentChainId: PropTypes.string,
    shouldShowSeedPhraseReminder: PropTypes.bool,
    forgottenPassword: PropTypes.bool,
    isCurrentProviderCustom: PropTypes.bool,
    completedOnboarding: PropTypes.bool,
    isAccountMenuOpen: PropTypes.bool,
    toggleAccountMenu: PropTypes.func,
    isNetworkMenuOpen: PropTypes.bool,
    toggleNetworkMenu: PropTypes.func,
    accountDetailsAddress: PropTypes.string,
    isImportNftsModalOpen: PropTypes.bool.isRequired,
    hideImportNftsModal: PropTypes.func.isRequired,
    isIpfsModalOpen: PropTypes.bool.isRequired,
    isBasicConfigurationModalOpen: PropTypes.bool.isRequired,
    hideIpfsModal: PropTypes.func.isRequired,
    isImportTokensModalOpen: PropTypes.bool.isRequired,
    hideImportTokensModal: PropTypes.func.isRequired,
    isDeprecatedNetworkModalOpen: PropTypes.bool.isRequired,
    hideDeprecatedNetworkModal: PropTypes.func.isRequired,
    addPermittedAccount: PropTypes.func.isRequired,
    switchedNetworkDetails: PropTypes.object,
    useNftDetection: PropTypes.bool,
    showNftEnablementToast: PropTypes.bool,
    setHideNftEnablementToast: PropTypes.func.isRequired,
    clearSwitchedNetworkDetails: PropTypes.func.isRequired,
    setSwitchedNetworkNeverShowMessage: PropTypes.func.isRequired,
    networkToAutomaticallySwitchTo: PropTypes.object,
    neverShowSwitchedNetworkMessage: PropTypes.bool.isRequired,
    automaticallySwitchNetwork: PropTypes.func.isRequired,
    totalUnapprovedConfirmationCount: PropTypes.number.isRequired,
    currentExtensionPopupId: PropTypes.number,
    useRequestQueue: PropTypes.bool,
    showSurveyToast: PropTypes.bool.isRequired,
    networkMenuRedesign: PropTypes.bool.isRequired,
    showPrivacyPolicyToast: PropTypes.bool.isRequired,
    newPrivacyPolicyToastShownDate: PropTypes.number,
    setSurveyLinkLastClickedOrClosed: PropTypes.func.isRequired,
    setNewPrivacyPolicyToastShownDate: PropTypes.func.isRequired,
    clearEditedNetwork: PropTypes.func.isRequired,
    setNewPrivacyPolicyToastClickedOrClosed: PropTypes.func.isRequired,
    ///: BEGIN:ONLY_INCLUDE_IF(keyring-snaps)
    isShowKeyringSnapRemovalResultModal: PropTypes.bool.isRequired,
    hideShowKeyringSnapRemovalResultModal: PropTypes.func.isRequired,
    pendingConfirmations: PropTypes.array.isRequired,
    ///: END:ONLY_INCLUDE_IF
  };

  static contextTypes = {
    t: PropTypes.func,
    metricsEvent: PropTypes.func,
  };

  state = {
    hideConnectAccountToast: false,
  };

  getTheme() {
    const { theme } = this.props;
    if (theme === ThemeType.os) {
      if (window?.matchMedia('(prefers-color-scheme: dark)')?.matches) {
        return ThemeType.dark;
      }
      return ThemeType.light;
    }
    return theme;
  }

  setTheme() {
    const theme = this.getTheme();
    document.documentElement.setAttribute('data-theme', theme);
  }

  componentDidMount() {
    this.updateNewPrivacyPolicyToastDate();
  }

  componentDidUpdate(prevProps) {
    const {
      theme,
      account,
      networkToAutomaticallySwitchTo,
      activeTabOrigin,
      totalUnapprovedConfirmationCount,
      isUnlocked,
      useRequestQueue,
      currentExtensionPopupId,
    } = this.props;
    if (theme !== prevProps.theme) {
      this.setTheme();
    }

    if (prevProps.account?.address !== account?.address) {
      this.setState({ hideConnectAccountToast: false });
    }

    // Automatically switch the network if the user
    // no longer has unapproved transactions and they
    // should be on a different network for the
    // currently active tab's dapp
    if (
      networkToAutomaticallySwitchTo &&
      totalUnapprovedConfirmationCount === 0 &&
      (prevProps.totalUnapprovedConfirmationCount > 0 ||
        (prevProps.isUnlocked === false && isUnlocked))
    ) {
      this.props.automaticallySwitchNetwork(
        networkToAutomaticallySwitchTo,
        activeTabOrigin,
      );
    }

    // Terminate the popup when another popup is opened
    // if the user is using RPC queueing
    if (
      useRequestQueue &&
      currentExtensionPopupId !== undefined &&
      global.metamask.id !== undefined &&
      currentExtensionPopupId !== global.metamask.id
    ) {
      window.close();
    }
  }

  UNSAFE_componentWillMount() {
    const {
      currentCurrency,
      pageChanged,
      setCurrentCurrencyToUSD,
      history,
      showExtensionInFullSizeView,
    } = this.props;

    const windowType = getEnvironmentType();
    if (showExtensionInFullSizeView && windowType === ENVIRONMENT_TYPE_POPUP) {
      global.platform.openExtensionInBrowser();
    }

    if (!currentCurrency) {
      setCurrentCurrencyToUSD();
    }

    history.listen((locationObj, action) => {
      if (action === 'PUSH') {
        pageChanged(locationObj.pathname);
      }
    });

    this.setTheme();
  }

  renderRoutes() {
    const { autoLockTimeLimit, setLastActiveTime, forgottenPassword } =
      this.props;
    const RestoreVaultComponent = forgottenPassword ? Route : Initialized;

    const routes = (
      <Switch>
        <Route path={ONBOARDING_ROUTE} component={OnboardingFlow} />
        <Route path={LOCK_ROUTE} component={Lock} exact />
        <Initialized path={UNLOCK_ROUTE} component={UnlockPage} exact />
        <RestoreVaultComponent
          path={RESTORE_VAULT_ROUTE}
          component={RestoreVaultPage}
          exact
        />
        <Authenticated
          path={REVEAL_SEED_ROUTE}
          component={RevealSeedConfirmation}
          exact
        />
        <Authenticated path={SETTINGS_ROUTE} component={Settings} />
        <Authenticated
          path={NOTIFICATIONS_SETTINGS_ROUTE}
          component={NotificationsSettings}
        />
        <Authenticated
          path={`${NOTIFICATIONS_ROUTE}/:uuid`}
          component={NotificationDetails}
        />
        <Authenticated path={NOTIFICATIONS_ROUTE} component={Notifications} />
        <Authenticated exact path={SNAPS_ROUTE} component={SnapList} />
        <Authenticated path={SNAPS_VIEW_ROUTE} component={SnapView} />
        <Authenticated
          path={`${CONFIRM_TRANSACTION_ROUTE}/:id?`}
          component={ConfirmTransaction}
        />
        <Authenticated path={SEND_ROUTE} component={SendPage} exact />
        <Authenticated
          path={`${TOKEN_DETAILS}/:address/`}
          component={TokenDetailsPage}
          exact
        />
        <Authenticated path={SWAPS_ROUTE} component={Swaps} />
        <Authenticated
          path={CONFIRM_ADD_SUGGESTED_TOKEN_ROUTE}
          component={ConfirmAddSuggestedTokenPage}
          exact
        />
        <Authenticated
          path={CONFIRM_ADD_SUGGESTED_NFT_ROUTE}
          component={ConfirmAddSuggestedNftPage}
          exact
        />
        <Authenticated
          path={`${CONFIRMATION_V_NEXT_ROUTE}/:id?`}
          component={ConfirmationPage}
        />
        {
          ///: BEGIN:ONLY_INCLUDE_IF(build-mmi)
        }
        <Authenticated
          path={CUSTODY_ACCOUNT_DONE_ROUTE}
          component={InstitutionalEntityDonePage}
          exact
        />
        <Authenticated
          path={INSTITUTIONAL_FEATURES_DONE_ROUTE}
          component={InstitutionalEntityDonePage}
          exact
        />
        <Authenticated
          path={CONFIRM_ADD_CUSTODIAN_TOKEN}
          component={ConfirmAddCustodianToken}
          exact
        />
        <Authenticated
          path={INTERACTIVE_REPLACEMENT_TOKEN_PAGE}
          component={InteractiveReplacementTokenPage}
          exact
        />
        <Authenticated
          path={CONFIRM_ADD_CUSTODIAN_TOKEN}
          component={ConfirmAddCustodianToken}
        />
        <Authenticated
          path={CUSTODY_ACCOUNT_ROUTE}
          component={CustodyPage}
          exact
        />
        {
          ///: END:ONLY_INCLUDE_IF
        }
        <Authenticated path={NEW_ACCOUNT_ROUTE} component={CreateAccountPage} />
        <Authenticated
          path={`${CONNECT_ROUTE}/:id`}
          component={PermissionsConnect}
        />
        <Authenticated path={`${ASSET_ROUTE}/:asset/:id`} component={Asset} />
        <Authenticated path={`${ASSET_ROUTE}/:asset/`} component={Asset} />
        <Authenticated
          path={`${CONNECTIONS}/:origin`}
          component={Connections}
        />
        <Authenticated path={PERMISSIONS} component={PermissionsPage} exact />
        <Authenticated path={DEFAULT_ROUTE} component={Home} />
      </Switch>
    );

    if (autoLockTimeLimit > 0) {
      return (
        <IdleTimer onAction={setLastActiveTime} throttle={1000}>
          {routes}
        </IdleTimer>
      );
    }

    return routes;
  }

  onInitializationUnlockPage() {
    const { location } = this.props;
    return Boolean(
      matchPath(location.pathname, {
        path: ONBOARDING_UNLOCK_ROUTE,
        exact: true,
      }),
    );
  }

  onConfirmPage() {
    const { location } = this.props;
    return Boolean(
      matchPath(location.pathname, {
        path: CONFIRM_TRANSACTION_ROUTE,
        exact: false,
      }),
    );
  }

  onEditTransactionPage() {
    return (
      this.props.sendStage === SEND_STAGES.EDIT ||
      this.props.sendStage === SEND_STAGES.DRAFT ||
      this.props.sendStage === SEND_STAGES.ADD_RECIPIENT
    );
  }

  onSwapsPage() {
    const { location } = this.props;
    return Boolean(
      matchPath(location.pathname, { path: SWAPS_ROUTE, exact: false }),
    );
  }

  onSwapsBuildQuotePage() {
    const { location } = this.props;
    return Boolean(
      matchPath(location.pathname, { path: BUILD_QUOTE_ROUTE, exact: false }),
    );
  }

  onHomeScreen() {
    const { location } = this.props;
    return location.pathname === DEFAULT_ROUTE;
  }

  hideAppHeader() {
    const { location } = this.props;

    const isNotificationsPage = Boolean(
      matchPath(location.pathname, {
        path: `${NOTIFICATIONS_ROUTE}`,
        exact: false,
      }),
    );

    if (isNotificationsPage) {
      return true;
    }

    const isInitializing = Boolean(
      matchPath(location.pathname, {
        path: ONBOARDING_ROUTE,
        exact: false,
      }),
    );

    if (isInitializing && !this.onInitializationUnlockPage()) {
      return true;
    }

    const windowType = getEnvironmentType();

    if (windowType === ENVIRONMENT_TYPE_NOTIFICATION) {
      return true;
    }

    const isPermissionsPage = Boolean(
      matchPath(location.pathname, {
        path: PERMISSIONS,
        exact: false,
      }),
    );

    if (isPermissionsPage) {
      return true;
    }

    const isConnectionsPage = Boolean(
      matchPath(location.pathname, {
        path: CONNECTIONS,
        exact: false,
      }),
    );

    if (isConnectionsPage) {
      return true;
    }

    if (windowType === ENVIRONMENT_TYPE_POPUP && this.onConfirmPage()) {
      return true;
    }

    const isHandlingPermissionsRequest = Boolean(
      matchPath(location.pathname, {
        path: CONNECT_ROUTE,
        exact: false,
      }),
    );

    const isMultichainSend = Boolean(
      matchPath(location.pathname, {
        path: SEND_ROUTE,
        exact: false,
      }),
    );
    if (isMultichainSend) {
      return true;
    }

    const isHandlingAddEthereumChainRequest = Boolean(
      matchPath(location.pathname, {
        path: CONFIRMATION_V_NEXT_ROUTE,
        exact: false,
      }),
    );

    return (
      isHandlingPermissionsRequest ||
      isHandlingAddEthereumChainRequest ||
      isConfirmTransactionRoute(this.pathname)
    );
  }

  showOnboardingHeader() {
    const { location } = this.props;

    return Boolean(
      matchPath(location.pathname, {
        path: ONBOARDING_ROUTE,
        exact: false,
      }),
    );
  }

  onAppHeaderClick = async () => {
    const { prepareToLeaveSwaps } = this.props;
    if (this.onSwapsPage()) {
      await prepareToLeaveSwaps();
    }
  };

  renderToasts() {
    const { t } = this.context;
    const {
      account,
      activeTabOrigin,
      addPermittedAccount,
      showSurveyToast,
      showConnectAccountToast,
      showPrivacyPolicyToast,
      newPrivacyPolicyToastShownDate,
      clearSwitchedNetworkDetails,
      setSurveyLinkLastClickedOrClosed,
      setNewPrivacyPolicyToastClickedOrClosed,
      setSwitchedNetworkNeverShowMessage,
      switchedNetworkDetails,
      useNftDetection,
      showNftEnablementToast,
      setHideNftEnablementToast,
    } = this.props;

    const showAutoNetworkSwitchToast = this.getShowAutoNetworkSwitchTest();
    const isPrivacyToastRecent = this.getIsPrivacyToastRecent();
    const isPrivacyToastNotShown = !newPrivacyPolicyToastShownDate;
    const isEvmAccount = isEvmAccountType(account?.type);

    const autoHideToastDelay = 5 * SECOND;

    const onAutoHideToast = () => {
      setHideNftEnablementToast(false);
    };
    if (!this.onHomeScreen()) {
      return null;
    }

    if (!this.onHomeScreen()) {
      return null;
    }

    return (
      <ToastContainer>
<<<<<<< HEAD
        {showConnectAccountToast && !this.state.hideConnectAccountToast ? (
=======
        {showConnectAccountToast &&
        !this.state.hideConnectAccountToast &&
        isEvmAccount ? (
>>>>>>> 9f95f30c
          <Toast
            dataTestId="connect-account-toast"
            key="connect-account-toast"
            startAdornment={
              <AvatarAccount
                address={account.address}
                size={AvatarAccountSize.Md}
                borderColor={BorderColor.transparent}
              />
            }
            text={this.context.t('accountIsntConnectedToastText', [
              account?.metadata?.name,
              getURLHost(activeTabOrigin),
            ])}
            actionText={this.context.t('connectAccount')}
            onActionClick={() => {
              // Connect this account
              addPermittedAccount(activeTabOrigin, account.address);
              // Use setTimeout to prevent React re-render from
              // hiding the tooltip
              setTimeout(() => {
                // Trigger a mouseenter on the header's connection icon
                // to display the informative connection tooltip
                document
                  .querySelector(
                    '[data-testid="connection-menu"] [data-tooltipped]',
                  )
                  ?.dispatchEvent(new CustomEvent('mouseenter', {}));
              }, 250 * MILLISECOND);
            }}
            onClose={() => this.setState({ hideConnectAccountToast: true })}
          />
        ) : null}
        {showSurveyToast && (
          <Toast
            key="survey-toast"
            startAdornment={
              <Icon name={IconName.Heart} color={IconColor.errorDefault} />
            }
            text={t('surveyTitle')}
            actionText={t('surveyConversion')}
            onActionClick={() => {
              global.platform.openTab({
                url: SURVEY_LINK,
              });
              setSurveyLinkLastClickedOrClosed(Date.now());
            }}
            onClose={() => {
              setSurveyLinkLastClickedOrClosed(Date.now());
            }}
          />
        )}
        {showPrivacyPolicyToast &&
          (isPrivacyToastRecent || isPrivacyToastNotShown) && (
            <Toast
              key="privacy-policy-toast"
              startAdornment={
                <Icon name={IconName.Info} color={IconColor.iconDefault} />
              }
              text={t('newPrivacyPolicyTitle')}
              actionText={t('newPrivacyPolicyActionButton')}
              onActionClick={() => {
                global.platform.openTab({
                  url: PRIVACY_POLICY_LINK,
                });
                setNewPrivacyPolicyToastClickedOrClosed();
              }}
              onClose={() => {
                setNewPrivacyPolicyToastClickedOrClosed();
              }}
            />
          )}
        {showAutoNetworkSwitchToast ? (
          <Toast
            key="switched-network-toast"
            startAdornment={
              <AvatarNetwork
                size={AvatarAccountSize.Md}
                borderColor={BorderColor.transparent}
                src={switchedNetworkDetails?.imageUrl}
                name={switchedNetworkDetails?.nickname}
              />
            }
            text={this.context.t('switchedNetworkToastMessage', [
              switchedNetworkDetails.nickname,
              getURLHost(switchedNetworkDetails.origin),
            ])}
            actionText={this.context.t('switchedNetworkToastDecline')}
            onActionClick={() => setSwitchedNetworkNeverShowMessage()}
            onClose={() => clearSwitchedNetworkDetails()}
          />
        ) : null}
        {showNftEnablementToast && useNftDetection ? (
          <Toast
            key="enabled-nft-auto-detection"
            startAdornment={
              <Icon name={IconName.CheckBold} color={IconColor.iconDefault} />
            }
            text={this.context.t('nftAutoDetectionEnabled')}
            borderRadius={BorderRadius.LG}
            textVariant={TextVariant.bodyMd}
            autoHideTime={autoHideToastDelay}
            onAutoHideToast={onAutoHideToast}
          />
        ) : null}
      </ToastContainer>
    );
  }

  updateNewPrivacyPolicyToastDate() {
    const {
      showPrivacyPolicyToast,
      newPrivacyPolicyToastShownDate,
      setNewPrivacyPolicyToastShownDate,
    } = this.props;

    if (showPrivacyPolicyToast && !newPrivacyPolicyToastShownDate) {
      setNewPrivacyPolicyToastShownDate(Date.now());
    }
  }

  getIsPrivacyToastRecent() {
    const { newPrivacyPolicyToastShownDate } = this.props;

    const currentDate = new Date();
    const oneDayInMilliseconds = 24 * 60 * 60 * 1000;
    const newPrivacyPolicyToastShownDateObj = new Date(
      newPrivacyPolicyToastShownDate,
    );
    const toastWasShownLessThanADayAgo =
      currentDate - newPrivacyPolicyToastShownDateObj < oneDayInMilliseconds;

    return toastWasShownLessThanADayAgo;
  }

  getShowAutoNetworkSwitchTest() {
    return (
      this.props.switchedNetworkDetails &&
      !this.props.neverShowSwitchedNetworkMessage
    );
  }

  render() {
    const {
      isLoading,
      isUnlocked,
      alertMessage,
      textDirection,
      loadingMessage,
      isNetworkLoading,
      browserEnvironmentOs: os,
      browserEnvironmentBrowser: browser,
      isNetworkUsed,
      allAccountsOnNetworkAreEmpty,
      isTestNet,
      currentChainId,
      shouldShowSeedPhraseReminder,
      isCurrentProviderCustom,
      completedOnboarding,
      isAccountMenuOpen,
      toggleAccountMenu,
      isNetworkMenuOpen,
      toggleNetworkMenu,
      accountDetailsAddress,
      isImportTokensModalOpen,
      isDeprecatedNetworkModalOpen,
      location,
      isImportNftsModalOpen,
      hideImportNftsModal,
      isIpfsModalOpen,
      isBasicConfigurationModalOpen,
      hideIpfsModal,
      hideImportTokensModal,
      hideDeprecatedNetworkModal,
      switchedNetworkDetails,
      clearSwitchedNetworkDetails,
      networkMenuRedesign,
      clearEditedNetwork,
      ///: BEGIN:ONLY_INCLUDE_IF(keyring-snaps)
      isShowKeyringSnapRemovalResultModal,
      hideShowKeyringSnapRemovalResultModal,
      pendingConfirmations,
      ///: END:ONLY_INCLUDE_IF
    } = this.props;

    const loadMessage =
      loadingMessage || isNetworkLoading
        ? this.getConnectingLabel(loadingMessage)
        : null;

    // Conditions for displaying the Send route
    const isSendRoute = matchPath(location.pathname, {
      path: SEND_ROUTE,
      exact: false,
    });
    const shouldShowNetworkInfo =
      isUnlocked &&
      currentChainId &&
      !isTestNet &&
      !isSendRoute &&
      !isNetworkUsed &&
      !isCurrentProviderCustom &&
      completedOnboarding &&
      allAccountsOnNetworkAreEmpty &&
      switchedNetworkDetails === null;

    const windowType = getEnvironmentType();

    const shouldShowNetworkDeprecationWarning =
      windowType !== ENVIRONMENT_TYPE_NOTIFICATION &&
      isUnlocked &&
      !shouldShowSeedPhraseReminder;

    let isLoadingShown = isLoading && completedOnboarding;

    ///: BEGIN:ONLY_INCLUDE_IF(keyring-snaps)
    isLoadingShown =
      isLoading &&
      completedOnboarding &&
      !pendingConfirmations.some(
        (confirmation) =>
          confirmation.type ===
          SNAP_MANAGE_ACCOUNTS_CONFIRMATION_TYPES.showSnapAccountRedirect,
      );
    ///: END:ONLY_INCLUDE_IF

    const showAutoNetworkSwitchToast = this.getShowAutoNetworkSwitchTest();

    return (
      <div
        className={classnames('app', {
          [`os-${os}`]: os,
          [`browser-${browser}`]: browser,
        })}
        dir={textDirection}
        onMouseUp={
          showAutoNetworkSwitchToast
            ? () => clearSwitchedNetworkDetails()
            : undefined
        }
      >
        {shouldShowNetworkDeprecationWarning ? <DeprecatedNetworks /> : null}
        {location.pathname === DEFAULT_ROUTE && shouldShowNetworkInfo ? (
          <NewNetworkInfo />
        ) : null}
        <QRHardwarePopover />
        <Modal />
        <Alert visible={this.props.alertOpen} msg={alertMessage} />
        {!this.hideAppHeader() && <AppHeader location={location} />}
        {isConfirmTransactionRoute(this.pathname) && <MultichainMetaFoxLogo />}
        {this.showOnboardingHeader() && <OnboardingAppHeader />}
        {
          ///: BEGIN:ONLY_INCLUDE_IF(build-mmi)
          isUnlocked ? <InteractiveReplacementTokenNotification /> : null
          ///: END:ONLY_INCLUDE_IF
        }
        {isAccountMenuOpen ? (
          <AccountListMenu onClose={() => toggleAccountMenu()} />
        ) : null}
        {isNetworkMenuOpen ? (
          <NetworkListMenu
            onClose={() => {
              toggleNetworkMenu();
              clearEditedNetwork();
            }}
          />
        ) : null}
        {networkMenuRedesign ? <NetworkConfirmationPopover /> : null}
        {accountDetailsAddress ? (
          <AccountDetails address={accountDetailsAddress} />
        ) : null}
        {isImportNftsModalOpen ? (
          <ImportNftsModal onClose={() => hideImportNftsModal()} />
        ) : null}
        {isIpfsModalOpen ? (
          <ToggleIpfsModal onClose={() => hideIpfsModal()} />
        ) : null}
        {isBasicConfigurationModalOpen ? <BasicConfigurationModal /> : null}
        {isImportTokensModalOpen ? (
          <ImportTokensModal onClose={() => hideImportTokensModal()} />
        ) : null}
        {isDeprecatedNetworkModalOpen ? (
          <DeprecatedNetworkModal
            onClose={() => hideDeprecatedNetworkModal()}
          />
        ) : null}
        {
          ///: BEGIN:ONLY_INCLUDE_IF(keyring-snaps)
          isShowKeyringSnapRemovalResultModal && (
            <KeyringSnapRemovalResult
              isOpen={isShowKeyringSnapRemovalResultModal}
              onClose={() => hideShowKeyringSnapRemovalResultModal()}
            />
          )
          ///: END:ONLY_INCLUDE_IF
        }
        <Box className="main-container-wrapper">
          {isLoadingShown ? <Loading loadingMessage={loadMessage} /> : null}
          {!isLoading && isNetworkLoading && completedOnboarding ? (
            <LoadingNetwork />
          ) : null}
          {this.renderRoutes()}
        </Box>
        {isUnlocked ? <Alerts history={this.props.history} /> : null}
        {this.renderToasts()}
      </div>
    );
  }

  toggleMetamaskActive() {
    if (this.props.isUnlocked) {
      // currently active: deactivate
      this.props.lockMetaMask();
    } else {
      // currently inactive: redirect to password box
      const passwordBox = document.querySelector('input[type=password]');
      if (!passwordBox) {
        return;
      }
      passwordBox.focus();
    }
  }

  getConnectingLabel(loadingMessage) {
    if (loadingMessage) {
      return loadingMessage;
    }
    const { providerType, providerId } = this.props;
    const { t } = this.context;

    switch (providerType) {
      case NETWORK_TYPES.MAINNET:
        return t('connectingToMainnet');
      case NETWORK_TYPES.GOERLI:
        return t('connectingToGoerli');
      case NETWORK_TYPES.SEPOLIA:
        return t('connectingToSepolia');
      case NETWORK_TYPES.LINEA_GOERLI:
        return t('connectingToLineaGoerli');
      case NETWORK_TYPES.LINEA_SEPOLIA:
        return t('connectingToLineaSepolia');
      case NETWORK_TYPES.LINEA_MAINNET:
        return t('connectingToLineaMainnet');
      default:
        return t('connectingTo', [providerId]);
    }
  }
}<|MERGE_RESOLUTION|>--- conflicted
+++ resolved
@@ -628,19 +628,11 @@
       return null;
     }
 
-    if (!this.onHomeScreen()) {
-      return null;
-    }
-
     return (
       <ToastContainer>
-<<<<<<< HEAD
-        {showConnectAccountToast && !this.state.hideConnectAccountToast ? (
-=======
         {showConnectAccountToast &&
         !this.state.hideConnectAccountToast &&
         isEvmAccount ? (
->>>>>>> 9f95f30c
           <Toast
             dataTestId="connect-account-toast"
             key="connect-account-toast"
