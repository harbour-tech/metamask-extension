import { connect } from 'react-redux';
import { withRouter } from 'react-router-dom';
import { compose } from 'redux';
import {
  getAllAccountsOnNetworkAreEmpty,
  getIsNetworkUsed,
  getNetworkIdentifier,
  getPreferences,
  isNetworkLoading,
  getTheme,
  getIsTestnet,
  getCurrentChainId,
  getShouldShowSeedPhraseReminder,
  isCurrentProviderCustom,
  ///: BEGIN:ONLY_INCLUDE_IF(keyring-snaps)
  getUnapprovedConfirmations,
  ///: END:ONLY_INCLUDE_IF
<<<<<<< HEAD
=======
  getShowExtensionInFullSizeView,
>>>>>>> 93a950fa
} from '../../selectors';
import {
  lockMetamask,
  hideImportNftsModal,
  hideIpfsModal,
  setCurrentCurrency,
  setLastActiveTime,
  toggleAccountMenu,
  toggleNetworkMenu,
  hideImportTokensModal,
  ///: BEGIN:ONLY_INCLUDE_IF(keyring-snaps)
  hideKeyringRemovalResultModal,
  ///: END:ONLY_INCLUDE_IF
} from '../../store/actions';
import { pageChanged } from '../../ducks/history/history';
import { prepareToLeaveSwaps } from '../../ducks/swaps/swaps';
import { getSendStage } from '../../ducks/send';
import {
  getIsUnlocked,
  getProviderConfig,
} from '../../ducks/metamask/metamask';
import { DEFAULT_AUTO_LOCK_TIME_LIMIT } from '../../../shared/constants/preferences';
import Routes from './routes.component';

function mapStateToProps(state) {
  const { appState } = state;
  const { alertOpen, alertMessage, isLoading, loadingMessage } = appState;
  const { autoLockTimeLimit = DEFAULT_AUTO_LOCK_TIME_LIMIT } =
    getPreferences(state);
  const { completedOnboarding } = state.metamask;

  return {
    alertOpen,
    alertMessage,
    textDirection: state.metamask.textDirection,
    isLoading,
    loadingMessage,
    isUnlocked: getIsUnlocked(state),
    isNetworkLoading: isNetworkLoading(state),
    currentCurrency: state.metamask.currentCurrency,
    autoLockTimeLimit,
    browserEnvironmentOs: state.metamask.browserEnvironment?.os,
    browserEnvironmentContainter: state.metamask.browserEnvironment?.browser,
    providerId: getNetworkIdentifier(state),
    providerType: getProviderConfig(state).type,
    theme: getTheme(state),
    sendStage: getSendStage(state),
    isNetworkUsed: getIsNetworkUsed(state),
    allAccountsOnNetworkAreEmpty: getAllAccountsOnNetworkAreEmpty(state),
    isTestNet: getIsTestnet(state),
    showExtensionInFullSizeView: getShowExtensionInFullSizeView(state),
    currentChainId: getCurrentChainId(state),
    shouldShowSeedPhraseReminder: getShouldShowSeedPhraseReminder(state),
    forgottenPassword: state.metamask.forgottenPassword,
    isCurrentProviderCustom: isCurrentProviderCustom(state),
    completedOnboarding,
    isAccountMenuOpen: state.metamask.isAccountMenuOpen,
    isNetworkMenuOpen: state.metamask.isNetworkMenuOpen,
    isImportTokensModalOpen: state.appState.importTokensModalOpen,
    accountDetailsAddress: state.appState.accountDetailsAddress,
    isImportNftsModalOpen: state.appState.importNftsModal.open,
    isIpfsModalOpen: state.appState.showIpfsModalOpen,
<<<<<<< HEAD
    isSelectActionModalOpen: state.appState.showSelectActionModal,
=======
>>>>>>> 93a950fa
    ///: BEGIN:ONLY_INCLUDE_IF(keyring-snaps)
    isShowKeyringSnapRemovalResultModal:
      state.appState.showKeyringRemovalSnapModal,
    pendingConfirmations: getUnapprovedConfirmations(state),
    ///: END:ONLY_INCLUDE_IF
  };
}

function mapDispatchToProps(dispatch) {
  return {
    lockMetaMask: () => dispatch(lockMetamask(false)),
    setCurrentCurrencyToUSD: () => dispatch(setCurrentCurrency('usd')),
    setLastActiveTime: () => dispatch(setLastActiveTime()),
    pageChanged: (path) => dispatch(pageChanged(path)),
    prepareToLeaveSwaps: () => dispatch(prepareToLeaveSwaps()),
    toggleAccountMenu: () => dispatch(toggleAccountMenu()),
    toggleNetworkMenu: () => dispatch(toggleNetworkMenu()),
    hideImportNftsModal: () => dispatch(hideImportNftsModal()),
    hideIpfsModal: () => dispatch(hideIpfsModal()),
    hideImportTokensModal: () => dispatch(hideImportTokensModal()),
<<<<<<< HEAD
    hideSelectActionModal: () => dispatch(hideSelectActionModal()),
=======
>>>>>>> 93a950fa
    ///: BEGIN:ONLY_INCLUDE_IF(keyring-snaps)
    hideShowKeyringSnapRemovalResultModal: () =>
      dispatch(hideKeyringRemovalResultModal()),
    ///: END:ONLY_INCLUDE_IF
  };
}

export default compose(
  withRouter,
  connect(mapStateToProps, mapDispatchToProps),
)(Routes);<|MERGE_RESOLUTION|>--- conflicted
+++ resolved
@@ -15,10 +15,7 @@
   ///: BEGIN:ONLY_INCLUDE_IF(keyring-snaps)
   getUnapprovedConfirmations,
   ///: END:ONLY_INCLUDE_IF
-<<<<<<< HEAD
-=======
   getShowExtensionInFullSizeView,
->>>>>>> 93a950fa
 } from '../../selectors';
 import {
   lockMetamask,
@@ -81,10 +78,6 @@
     accountDetailsAddress: state.appState.accountDetailsAddress,
     isImportNftsModalOpen: state.appState.importNftsModal.open,
     isIpfsModalOpen: state.appState.showIpfsModalOpen,
-<<<<<<< HEAD
-    isSelectActionModalOpen: state.appState.showSelectActionModal,
-=======
->>>>>>> 93a950fa
     ///: BEGIN:ONLY_INCLUDE_IF(keyring-snaps)
     isShowKeyringSnapRemovalResultModal:
       state.appState.showKeyringRemovalSnapModal,
@@ -105,10 +98,6 @@
     hideImportNftsModal: () => dispatch(hideImportNftsModal()),
     hideIpfsModal: () => dispatch(hideIpfsModal()),
     hideImportTokensModal: () => dispatch(hideImportTokensModal()),
-<<<<<<< HEAD
-    hideSelectActionModal: () => dispatch(hideSelectActionModal()),
-=======
->>>>>>> 93a950fa
     ///: BEGIN:ONLY_INCLUDE_IF(keyring-snaps)
     hideShowKeyringSnapRemovalResultModal: () =>
       dispatch(hideKeyringRemovalResultModal()),
