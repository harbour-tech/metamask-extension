import React, {
  useState,
  useContext,
  useMemo,
  useEffect,
  useRef,
  useCallback,
} from 'react';
import { shallowEqual, useSelector, useDispatch } from 'react-redux';
import { useHistory } from 'react-router-dom';
import BigNumber from 'bignumber.js';
import { isEqual } from 'lodash';
import classnames from 'classnames';
import { captureException } from '@sentry/browser';
import PropTypes from 'prop-types';
import ZENDESK_URLS from '../../../helpers/constants/zendesk-url';
import { I18nContext } from '../../../contexts/i18n';
import SelectQuotePopover from '../select-quote-popover';
import { useEthFiatAmount } from '../../../hooks/useEthFiatAmount';
import { useEqualityCheck } from '../../../hooks/useEqualityCheck';
import { usePrevious } from '../../../hooks/usePrevious';
import { MetaMetricsContext } from '../../../contexts/metametrics';
import {
  getQuotes,
  getApproveTxParams,
  getFetchParams,
  setBalanceError,
  getQuotesLastFetched,
  getBalanceError,
  getCustomSwapsGas, // Gas limit.
  getDestinationTokenInfo,
  getUsedSwapsGasPrice,
  getTopQuote,
  getUsedQuote,
  signAndSendTransactions,
  getBackgroundSwapRouteState,
  swapsQuoteSelected,
  getReviewSwapClickedTimestamp,
  signAndSendSwapsSmartTransaction,
  getSwapsNetworkConfig,
  getSmartTransactionsError,
  getCurrentSmartTransactionsError,
  getSwapsSTXLoading,
  fetchSwapsSmartTransactionFees,
  getSmartTransactionFees,
  getCurrentSmartTransactionsEnabled,
} from '../../../ducks/swaps/swaps';
import {
  conversionRateSelector,
  getSelectedAccount,
  getCurrentCurrency,
  getTokenExchangeRates,
  getSwapsDefaultToken,
  getCurrentChainId,
  isHardwareWallet,
  getHardwareWalletType,
  checkNetworkAndAccountSupports1559,
  getUSDConversionRate,
} from '../../../selectors';
import {
  getSmartTransactionsOptInStatusForMetrics,
  getSmartTransactionsEnabled,
  getSmartTransactionsPreferenceEnabled,
} from '../../../../shared/modules/selectors';
import { getNativeCurrency, getTokens } from '../../../ducks/metamask/metamask';
import {
  setCustomApproveTxData,
  showModal,
  setSwapsQuotesPollingLimitEnabled,
  getLayer1GasFee,
} from '../../../store/actions';
import {
  ASSET_ROUTE,
  DEFAULT_ROUTE,
  AWAITING_SWAP_ROUTE,
  PREPARE_SWAP_ROUTE,
} from '../../../helpers/constants/routes';
import {
  decimalToHex,
  decWEIToDecETH,
  sumHexes,
  hexToDecimal,
} from '../../../../shared/modules/conversion.utils';
import { getCustomTxParamsData } from '../../confirmations/confirm-approve/confirm-approve.util';
import {
  quotesToRenderableData,
  getRenderableNetworkFeesForQuote,
  getFeeForSmartTransaction,
  formatSwapsValueForDisplay,
  getSwap1559GasFeeEstimates,
} from '../swaps.util';
import { useTokenTracker } from '../../../hooks/useTokenTracker';
import {
  SLIPPAGE_HIGH_ERROR,
  SLIPPAGE_LOW_ERROR,
  MAX_ALLOWED_SLIPPAGE,
} from '../../../../shared/constants/swaps';
import { GasRecommendations } from '../../../../shared/constants/gas';
import CountdownTimer from '../countdown-timer';
import SwapsFooter from '../swaps-footer';
import Box from '../../../components/ui/box';
import {
  TextColor,
  JustifyContent,
  DISPLAY,
  AlignItems,
  TextVariant,
  FRACTIONS,
  TEXT_ALIGN,
  Size,
  FlexDirection,
  Severity,
  FontStyle,
} from '../../../helpers/constants/design-system';
import {
  BannerAlert,
  ButtonLink,
  ButtonLinkSize,
  Text,
} from '../../../components/component-library';
import {
  MetaMetricsEventCategory,
  MetaMetricsEventName,
  MetaMetricsEventErrorType,
} from '../../../../shared/constants/metametrics';
import { isEqualCaseInsensitive } from '../../../../shared/modules/string-utils';
import { parseStandardTokenTransactionData } from '../../../../shared/modules/transaction.utils';
import { getTokenValueParam } from '../../../../shared/lib/metamask-controller-utils';
import {
  calcGasTotal,
  calcTokenAmount,
  toPrecisionWithoutTrailingZeros,
} from '../../../../shared/lib/transactions-controller-utils';
// TODO: Remove restricted import
// eslint-disable-next-line import/no-restricted-paths
import { addHexPrefix } from '../../../../app/scripts/lib/util';
import {
  calcTokenValue,
  calculateMaxGasLimit,
} from '../../../../shared/lib/swaps-utils';
import ExchangeRateDisplay from '../exchange-rate-display';
import InfoTooltip from '../../../components/ui/info-tooltip';
import useRamps from '../../../hooks/ramps/useRamps/useRamps';
import { getTokenFiatAmount } from '../../../helpers/utils/token-util';
import { toChecksumHexAddress } from '../../../../shared/modules/hexstring-utils';
import { useAsyncResult } from '../../../hooks/useAsyncResult';
import { useGasFeeEstimates } from '../../../hooks/useGasFeeEstimates';
import ViewQuotePriceDifference from './view-quote-price-difference';
import SlippageNotificationModal from './slippage-notification-modal';

let intervalId;

const ViewAllQuotesLink = React.memo(function ViewAllQuotesLink({
  trackAllAvailableQuotesOpened,
  setSelectQuotePopoverShown,
  t,
}) {
  const handleClick = useCallback(() => {
    trackAllAvailableQuotesOpened();
    setSelectQuotePopoverShown(true);
  }, [trackAllAvailableQuotesOpened, setSelectQuotePopoverShown]);

  return (
    <ButtonLink
      key="view-all-quotes"
      data-testid="review-quote-view-all-quotes"
      onClick={handleClick}
      size={Size.inherit}
    >
      {t('viewAllQuotes')}
    </ButtonLink>
  );
});

ViewAllQuotesLink.propTypes = {
  trackAllAvailableQuotesOpened: PropTypes.func.isRequired,
  setSelectQuotePopoverShown: PropTypes.func.isRequired,
  t: PropTypes.func.isRequired,
};

export default function ReviewQuote({ setReceiveToAmount }) {
  const history = useHistory();
  const dispatch = useDispatch();
  const t = useContext(I18nContext);
  const trackEvent = useContext(MetaMetricsContext);

  const [submitClicked, setSubmitClicked] = useState(false);
  const [selectQuotePopoverShown, setSelectQuotePopoverShown] = useState(false);
  const [warningHidden] = useState(false); // TODO: Check when to use setWarningHidden
  const [originalApproveAmount, setOriginalApproveAmount] = useState(null);
  const [multiLayerL1FeeTotal, setMultiLayerL1FeeTotal] = useState(null);
  const [multiLayerL1ApprovalFeeTotal, setMultiLayerL1ApprovalFeeTotal] =
    useState(null);
  // We need to have currentTimestamp in state, otherwise it would change with each rerender.
  const [currentTimestamp] = useState(Date.now());
  const { openBuyCryptoInPdapp } = useRamps();

  const [acknowledgedPriceDifference, setAcknowledgedPriceDifference] =
    useState(false);
  const [slippageNotificationModalOpened, setSlippageNotificationModalOpened] =
    useState(false);
  const priceDifferenceRiskyBuckets = [
    GasRecommendations.high,
    GasRecommendations.medium,
  ];

  const routeState = useSelector(getBackgroundSwapRouteState);
  const quotes = useSelector(getQuotes, isEqual);
  useEffect(() => {
    if (!Object.values(quotes).length) {
      history.push(PREPARE_SWAP_ROUTE);
    } else if (routeState === 'awaiting') {
      history.push(AWAITING_SWAP_ROUTE);
    }
  }, [history, quotes, routeState]);

  const quotesLastFetched = useSelector(getQuotesLastFetched);
  const prevQuotesLastFetched = usePrevious(quotesLastFetched);

  // Select necessary data
  const gasPrice = useSelector(getUsedSwapsGasPrice);
  const customMaxGas = useSelector(getCustomSwapsGas);
  const tokenConversionRates = useSelector(getTokenExchangeRates, isEqual);
  const memoizedTokenConversionRates = useEqualityCheck(tokenConversionRates);
  const { balance: ethBalance } = useSelector(getSelectedAccount, shallowEqual);
  const conversionRate = useSelector(conversionRateSelector);
  const USDConversionRate = useSelector(getUSDConversionRate);
  const currentCurrency = useSelector(getCurrentCurrency);
  const swapsTokens = useSelector(getTokens, isEqual);
  const networkAndAccountSupports1559 = useSelector(
    checkNetworkAndAccountSupports1559,
  );
  const balanceError = useSelector(getBalanceError);
  const fetchParams = useSelector(getFetchParams, isEqual);
  const approveTxParams = useSelector(getApproveTxParams, isEqual);
  const topQuote = useSelector(getTopQuote, isEqual);
  const usedQuote = useSelector(getUsedQuote, isEqual);
  const tradeValue = usedQuote?.trade?.value ?? '0x0';
  const defaultSwapsToken = useSelector(getSwapsDefaultToken, isEqual);
  const chainId = useSelector(getCurrentChainId);
  const nativeCurrencySymbol = useSelector(getNativeCurrency);
  const reviewSwapClickedTimestamp = useSelector(getReviewSwapClickedTimestamp);
  const smartTransactionsOptInStatus = useSelector(
    getSmartTransactionsOptInStatusForMetrics,
  );
  const smartTransactionsPreferenceEnabled = useSelector(
    getSmartTransactionsPreferenceEnabled,
  );
  const smartTransactionsEnabled = useSelector(getSmartTransactionsEnabled);
  const swapsSTXLoading = useSelector(getSwapsSTXLoading);
  const currentSmartTransactionsError = useSelector(
    getCurrentSmartTransactionsError,
  );
  const smartTransactionsError = useSelector(getSmartTransactionsError);
  const currentSmartTransactionsEnabled = useSelector(
    getCurrentSmartTransactionsEnabled,
  );
  const smartTransactionFees = useSelector(getSmartTransactionFees, isEqual);
  const swapsNetworkConfig = useSelector(getSwapsNetworkConfig, shallowEqual);
  const { estimatedBaseFee = '0' } = useGasFeeEstimates();

  const gasFeeEstimates = useAsyncResult(async () => {
    if (!networkAndAccountSupports1559) {
      return undefined;
    }

    return await getSwap1559GasFeeEstimates(
      usedQuote.trade,
      approveTxParams,
      estimatedBaseFee,
      chainId,
    );
  }, [
    usedQuote.trade,
    approveTxParams,
    estimatedBaseFee,
    chainId,
    networkAndAccountSupports1559,
  ]);

  const gasFeeEstimatesTrade = gasFeeEstimates.value?.tradeGasFeeEstimates;
  const gasFeeEstimatesApprove = gasFeeEstimates.value?.approveGasFeeEstimates;

  const unsignedTransaction = usedQuote.trade;
  const { isGasIncludedTrade } = usedQuote;
  const isSmartTransaction =
    useSelector(getSmartTransactionsPreferenceEnabled) &&
    currentSmartTransactionsEnabled;

  const [slippageErrorKey] = useState(() => {
    const slippage = Number(fetchParams?.slippage);
    if (slippage > 0 && slippage <= 1) {
      return SLIPPAGE_LOW_ERROR;
    } else if (slippage >= 5 && slippage <= MAX_ALLOWED_SLIPPAGE) {
      return SLIPPAGE_HIGH_ERROR;
    }
    return '';
  });

<<<<<<< HEAD
  let gasFeeInputs;
  if (networkAndAccountSupports1559) {
    // For Swaps we want to get 'high' estimations by default.
    // eslint-disable-next-line react-hooks/rules-of-hooks
    gasFeeInputs = useGasFeeInputs(GasRecommendations.high, {
      userFeeLevel: swapsUserFeeLevel || GasRecommendations.high,
    });
  }

=======
>>>>>>> 6173a139
  const fetchParamsSourceToken = fetchParams?.sourceToken;

  const additionalTrackingParams = {
    reg_tx_fee_in_usd: undefined,
    reg_tx_fee_in_eth: undefined,
    reg_tx_max_fee_in_usd: undefined,
    reg_tx_max_fee_in_eth: undefined,
    stx_fee_in_usd: undefined,
    stx_fee_in_eth: undefined,
    stx_max_fee_in_usd: undefined,
    stx_max_fee_in_eth: undefined,
  };

  const usedGasLimit =
    usedQuote?.gasEstimateWithRefund ||
    `0x${decimalToHex(usedQuote?.averageGas || 0)}`;

  const maxGasLimit = calculateMaxGasLimit(
    usedQuote?.gasEstimate,
    usedQuote?.gasMultiplier,
    usedQuote?.maxGas,
    customMaxGas,
  );

  let gasTotalInWeiHex = calcGasTotal(
    maxGasLimit,
    gasFeeEstimatesTrade?.maxFeePerGas || gasPrice,
  );

  if (multiLayerL1FeeTotal !== null) {
    gasTotalInWeiHex = sumHexes(
      gasTotalInWeiHex || '0x0',
      multiLayerL1FeeTotal || '0x0',
    );
  }

  const { tokensWithBalances } = useTokenTracker({
    tokens: swapsTokens,
    includeFailedTokens: true,
  });
  const balanceToken =
    fetchParamsSourceToken === defaultSwapsToken.address
      ? defaultSwapsToken
      : tokensWithBalances.find(({ address }) =>
          isEqualCaseInsensitive(address, fetchParamsSourceToken),
        );

  const selectedFromToken = balanceToken || usedQuote.sourceTokenInfo;
  const tokenBalance =
    tokensWithBalances?.length &&
    calcTokenAmount(
      selectedFromToken.balance || '0x0',
      selectedFromToken.decimals,
    ).toFixed(9);
  const tokenBalanceUnavailable =
    tokensWithBalances && balanceToken === undefined;

  const approveData = parseStandardTokenTransactionData(approveTxParams?.data);
  const approveValue = approveData && getTokenValueParam(approveData);
  const approveAmount =
    approveValue &&
    selectedFromToken?.decimals !== undefined &&
    calcTokenAmount(approveValue, selectedFromToken.decimals).toFixed(9);
  const approveGas = approveTxParams?.gas;

  const gasPriceTrade = networkAndAccountSupports1559
    ? gasFeeEstimatesTrade?.baseAndPriorityFeePerGas
    : gasPrice;

  const gasPriceApprove = networkAndAccountSupports1559
    ? gasFeeEstimatesApprove?.baseAndPriorityFeePerGas
    : gasPrice;

  const renderablePopoverData = useMemo(() => {
    return quotesToRenderableData({
      quotes,
      gasPriceTrade,
      gasPriceApprove,
      conversionRate,
      currentCurrency,
      approveGas,
      tokenConversionRates: memoizedTokenConversionRates,
      chainId,
      smartTransactionEstimatedGas:
        smartTransactionsEnabled &&
        smartTransactionsPreferenceEnabled &&
        smartTransactionFees?.tradeTxFees,
      nativeCurrencySymbol,
      multiLayerL1ApprovalFeeTotal,
    });
  }, [
    quotes,
    gasPriceTrade,
    gasPriceApprove,
    conversionRate,
    currentCurrency,
    approveGas,
    memoizedTokenConversionRates,
    chainId,
    smartTransactionFees?.tradeTxFees,
    nativeCurrencySymbol,
    smartTransactionsEnabled,
    smartTransactionsPreferenceEnabled,
    multiLayerL1ApprovalFeeTotal,
  ]);

  const renderableDataForUsedQuote = renderablePopoverData.find(
    (renderablePopoverDatum) =>
      renderablePopoverDatum.aggId === usedQuote.aggregator,
  );

  const {
    destinationTokenDecimals,
    destinationTokenSymbol,
    destinationTokenValue,
    sourceTokenDecimals,
    sourceTokenSymbol,
    sourceTokenValue,
  } = renderableDataForUsedQuote;

  let { feeInFiat, feeInEth, rawEthFee, feeInUsd } =
    getRenderableNetworkFeesForQuote({
      tradeGas: usedGasLimit,
      approveGas,
      gasPriceTrade,
      gasPriceApprove,
      currentCurrency,
      conversionRate,
      USDConversionRate,
      tradeValue,
      sourceSymbol: sourceTokenSymbol,
      sourceAmount: usedQuote.sourceAmount,
      chainId,
      nativeCurrencySymbol,
      multiLayerL1FeeTotal,
    });
  additionalTrackingParams.reg_tx_fee_in_usd = Number(feeInUsd);
  additionalTrackingParams.reg_tx_fee_in_eth = Number(rawEthFee);

  const renderableMaxFees = getRenderableNetworkFeesForQuote({
    tradeGas: maxGasLimit,
    approveGas,
    gasPriceTrade,
    gasPriceApprove,
    currentCurrency,
    conversionRate,
    USDConversionRate,
    tradeValue,
    sourceSymbol: sourceTokenSymbol,
    sourceAmount: usedQuote.sourceAmount,
    chainId,
    nativeCurrencySymbol,
    multiLayerL1FeeTotal,
  });
  let {
    feeInFiat: maxFeeInFiat,
    feeInEth: maxFeeInEth,
    rawEthFee: maxRawEthFee,
    feeInUsd: maxFeeInUsd,
  } = renderableMaxFees;
  additionalTrackingParams.reg_tx_max_fee_in_usd = Number(maxFeeInUsd);
  additionalTrackingParams.reg_tx_max_fee_in_eth = Number(maxRawEthFee);

  if (isSmartTransaction && smartTransactionFees?.tradeTxFees) {
    const stxEstimatedFeeInWeiDec =
      smartTransactionFees?.tradeTxFees.feeEstimate +
      (smartTransactionFees?.approvalTxFees?.feeEstimate || 0);
    const stxMaxFeeInWeiDec =
      smartTransactionFees?.tradeTxFees.maxFeeEstimate +
      (smartTransactionFees?.approvalTxFees?.maxFeeEstimate || 0);

    ({ feeInFiat, feeInEth, rawEthFee, feeInUsd } = getFeeForSmartTransaction({
      chainId,
      currentCurrency,
      conversionRate,
      USDConversionRate,
      nativeCurrencySymbol,
      feeInWeiDec: stxEstimatedFeeInWeiDec,
    }));
    additionalTrackingParams.stx_fee_in_usd = Number(feeInUsd);
    additionalTrackingParams.stx_fee_in_eth = Number(rawEthFee);
    additionalTrackingParams.estimated_gas =
      smartTransactionFees?.tradeTxFees.gasLimit;
    ({
      feeInFiat: maxFeeInFiat,
      feeInEth: maxFeeInEth,
      rawEthFee: maxRawEthFee,
      feeInUsd: maxFeeInUsd,
    } = getFeeForSmartTransaction({
      chainId,
      currentCurrency,
      conversionRate,
      USDConversionRate,
      nativeCurrencySymbol,
      feeInWeiDec: stxMaxFeeInWeiDec,
    }));
    additionalTrackingParams.stx_max_fee_in_usd = Number(maxFeeInUsd);
    additionalTrackingParams.stx_max_fee_in_eth = Number(maxRawEthFee);
  }

  const tokenCost = new BigNumber(usedQuote.sourceAmount);
  const ethCost = new BigNumber(usedQuote.trade.value || 0, 10).plus(
    new BigNumber(gasTotalInWeiHex, 16),
  );

  const insufficientTokens =
    (tokensWithBalances?.length || balanceError) &&
    tokenCost.gt(new BigNumber(selectedFromToken.balance || '0x0'));

  const insufficientEth = ethCost.gt(new BigNumber(ethBalance || '0x0'));

  const tokenBalanceNeeded = insufficientTokens
    ? toPrecisionWithoutTrailingZeros(
        calcTokenAmount(tokenCost, selectedFromToken.decimals)
          .minus(tokenBalance)
          .toString(10),
        6,
      )
    : null;

  const ethBalanceNeeded = insufficientEth
    ? toPrecisionWithoutTrailingZeros(
        ethCost
          .minus(ethBalance, 16)
          .div('1000000000000000000', 10)
          .toString(10),
        6,
      )
    : null;

  let ethBalanceNeededStx;
  if (isSmartTransaction && smartTransactionsError?.balanceNeededWei) {
    ethBalanceNeededStx = decWEIToDecETH(
      smartTransactionsError.balanceNeededWei -
        smartTransactionsError.currentBalanceWei,
    );
  }
  const prevEthBalanceNeededStx = usePrevious(ethBalanceNeededStx);

  const destinationToken = useSelector(getDestinationTokenInfo, isEqual);
  useEffect(() => {
    if (isSmartTransaction) {
      if (insufficientTokens) {
        dispatch(setBalanceError(true));
      } else if (balanceError && !insufficientTokens) {
        dispatch(setBalanceError(false));
      }
    } else if (insufficientTokens || insufficientEth) {
      dispatch(setBalanceError(true));
    } else if (balanceError && !insufficientTokens && !insufficientEth) {
      dispatch(setBalanceError(false));
    }
  }, [
    insufficientTokens,
    insufficientEth,
    dispatch,
    isSmartTransaction,
    balanceError,
  ]);

  useEffect(() => {
    if (!originalApproveAmount && approveAmount) {
      setOriginalApproveAmount(approveAmount);
    }
  }, [originalApproveAmount, approveAmount]);

  // If it's not a Smart Transaction and ETH balance is needed, we want to show a warning.
  const isNotStxAndEthBalanceIsNeeded = !isSmartTransaction && ethBalanceNeeded;

  // If it's a Smart Transaction and ETH balance is needed, we want to show a warning.
  const isStxAndEthBalanceIsNeeded = isSmartTransaction && ethBalanceNeededStx;

  // Indicates if we should show to a user a warning about insufficient funds for swapping.
  const showInsufficientWarning =
    (balanceError ||
      tokenBalanceNeeded ||
      isNotStxAndEthBalanceIsNeeded ||
      isStxAndEthBalanceIsNeeded) &&
    !warningHidden;

  const hardwareWalletUsed = useSelector(isHardwareWallet);
  const hardwareWalletType = useSelector(getHardwareWalletType);

  const numberOfQuotes = Object.values(quotes).length;
  const bestQuoteReviewedEventSent = useRef();
  const eventObjectBase = useMemo(() => {
    return {
      token_from: sourceTokenSymbol,
      token_from_amount: sourceTokenValue,
      token_to: destinationTokenSymbol,
      token_to_amount: destinationTokenValue,
      request_type: fetchParams?.balanceError,
      slippage: fetchParams?.slippage,
      custom_slippage: fetchParams?.slippage !== 2,
      response_time: fetchParams?.responseTime,
      best_quote_source: topQuote?.aggregator,
      available_quotes: numberOfQuotes,
      is_hardware_wallet: hardwareWalletUsed,
      hardware_wallet_type: hardwareWalletType,
      stx_enabled: smartTransactionsEnabled,
      current_stx_enabled: currentSmartTransactionsEnabled,
      stx_user_opt_in: smartTransactionsOptInStatus,
    };
  }, [
    sourceTokenSymbol,
    sourceTokenValue,
    destinationTokenSymbol,
    destinationTokenValue,
    fetchParams?.balanceError,
    fetchParams?.slippage,
    fetchParams?.responseTime,
    topQuote?.aggregator,
    numberOfQuotes,
    hardwareWalletUsed,
    hardwareWalletType,
    smartTransactionsEnabled,
    currentSmartTransactionsEnabled,
    smartTransactionsOptInStatus,
  ]);

  const trackAllAvailableQuotesOpened = () => {
    trackEvent({
      event: 'All Available Quotes Opened',
      category: MetaMetricsEventCategory.Swaps,
      sensitiveProperties: {
        ...eventObjectBase,
        other_quote_selected: usedQuote?.aggregator !== topQuote?.aggregator,
        other_quote_selected_source:
          usedQuote?.aggregator === topQuote?.aggregator
            ? null
            : usedQuote?.aggregator,
      },
    });
  };
  const trackQuoteDetailsOpened = () => {
    trackEvent({
      event: 'Quote Details Opened',
      category: MetaMetricsEventCategory.Swaps,
      sensitiveProperties: {
        ...eventObjectBase,
        other_quote_selected: usedQuote?.aggregator !== topQuote?.aggregator,
        other_quote_selected_source:
          usedQuote?.aggregator === topQuote?.aggregator
            ? null
            : usedQuote?.aggregator,
      },
    });
  };
  const trackEditSpendLimitOpened = () => {
    trackEvent({
      event: 'Edit Spend Limit Opened',
      category: MetaMetricsEventCategory.Swaps,
      sensitiveProperties: {
        ...eventObjectBase,
        custom_spend_limit_set: originalApproveAmount === approveAmount,
        custom_spend_limit_amount:
          originalApproveAmount === approveAmount ? null : approveAmount,
      },
    });
  };
  const trackBestQuoteReviewedEvent = useCallback(() => {
    trackEvent({
      event: 'Best Quote Reviewed',
      category: MetaMetricsEventCategory.Swaps,
      sensitiveProperties: {
        ...eventObjectBase,
        network_fees: feeInFiat,
      },
    });
  }, [trackEvent, eventObjectBase, feeInFiat]);
  const trackViewQuotePageLoadedEvent = useCallback(() => {
    trackEvent({
      event: 'Review Quote Component Loaded',
      category: MetaMetricsEventCategory.Swaps,
      sensitiveProperties: {
        ...eventObjectBase,
        response_time: currentTimestamp - reviewSwapClickedTimestamp,
      },
    });
  }, [
    trackEvent,
    eventObjectBase,
    currentTimestamp,
    reviewSwapClickedTimestamp,
  ]);

  useEffect(() => {
    if (
      !bestQuoteReviewedEventSent.current &&
      [
        sourceTokenSymbol,
        sourceTokenValue,
        destinationTokenSymbol,
        destinationTokenValue,
        fetchParams,
        topQuote,
        numberOfQuotes,
        feeInFiat,
      ].every((dep) => dep !== null && dep !== undefined)
    ) {
      bestQuoteReviewedEventSent.current = true;
      trackBestQuoteReviewedEvent();
    }
  }, [
    fetchParams,
    topQuote,
    numberOfQuotes,
    feeInFiat,
    destinationTokenSymbol,
    destinationTokenValue,
    sourceTokenSymbol,
    sourceTokenValue,
    trackBestQuoteReviewedEvent,
  ]);

  useEffect(() => {
    if (
      ((isSmartTransaction && prevEthBalanceNeededStx) ||
        !isSmartTransaction) &&
      quotesLastFetched === prevQuotesLastFetched
    ) {
      return;
    }
    let additionalBalanceNeeded;
    if (isSmartTransaction && ethBalanceNeededStx) {
      additionalBalanceNeeded = ethBalanceNeededStx;
    } else if (!isSmartTransaction && ethBalanceNeeded) {
      additionalBalanceNeeded = ethBalanceNeeded;
    } else {
      return; // A user has enough balance for a gas fee, so we don't need to track it.
    }
    trackEvent({
      event: MetaMetricsEventName.SwapError,
      category: MetaMetricsEventCategory.Swaps,
      sensitiveProperties: {
        ...eventObjectBase,
        error_type: MetaMetricsEventErrorType.InsufficientGas,
        additional_balance_needed: additionalBalanceNeeded,
      },
    });
  }, [
    quotesLastFetched,
    prevQuotesLastFetched,
    ethBalanceNeededStx,
    isSmartTransaction,
    trackEvent,
    prevEthBalanceNeededStx,
    ethBalanceNeeded,
    eventObjectBase,
  ]);

  const metaMaskFee = usedQuote.fee;

  /* istanbul ignore next */
  const onFeeCardTokenApprovalClick = () => {
    trackEditSpendLimitOpened();
    dispatch(
      showModal({
        name: 'EDIT_APPROVAL_PERMISSION',
        decimals: selectedFromToken.decimals,
        origin: 'MetaMask',
        setCustomAmount: (newCustomPermissionAmount) => {
          const customPermissionAmount =
            newCustomPermissionAmount === ''
              ? originalApproveAmount
              : newCustomPermissionAmount;
          const newData = getCustomTxParamsData(approveTxParams.data, {
            customPermissionAmount,
            decimals: selectedFromToken.decimals,
          });

          if (
            customPermissionAmount?.length &&
            approveTxParams.data !== newData
          ) {
            dispatch(setCustomApproveTxData(newData));
          }
        },
        tokenAmount: originalApproveAmount,
        customTokenAmount:
          originalApproveAmount === approveAmount ? null : approveAmount,
        tokenBalance,
        tokenSymbol: selectedFromToken.symbol,
        requiredMinimum: calcTokenAmount(
          usedQuote.sourceAmount,
          selectedFromToken.decimals,
        ),
      }),
    );
  };

  const needsMoreGas = Boolean(ethBalanceNeededStx || ethBalanceNeeded);

  const actionableBalanceErrorMessage = tokenBalanceUnavailable
    ? t('swapTokenBalanceUnavailable', [sourceTokenSymbol])
    : t('swapApproveNeedMoreTokens', [
        <span key="swapApproveNeedMoreTokens-1">
          {tokenBalanceNeeded || ethBalanceNeededStx || ethBalanceNeeded}
        </span>,
        tokenBalanceNeeded && !(sourceTokenSymbol === defaultSwapsToken.symbol)
          ? sourceTokenSymbol
          : defaultSwapsToken.symbol,
      ]);

  // Price difference warning
  const priceSlippageBucket = usedQuote?.priceSlippage?.bucket;
  const lastPriceDifferenceBucket = usePrevious(priceSlippageBucket);

  // If the user agreed to a different bucket of risk, make them agree again
  useEffect(() => {
    if (
      acknowledgedPriceDifference &&
      lastPriceDifferenceBucket === GasRecommendations.medium &&
      priceSlippageBucket === GasRecommendations.high
    ) {
      setAcknowledgedPriceDifference(false);
    }
  }, [
    priceSlippageBucket,
    acknowledgedPriceDifference,
    lastPriceDifferenceBucket,
  ]);

  let viewQuotePriceDifferenceWarning = null;
  const priceSlippageFromSource = useEthFiatAmount(
    usedQuote?.priceSlippage?.sourceAmountInETH || 0,
    { showFiat: true },
  );
  const priceSlippageFromDestination = useEthFiatAmount(
    usedQuote?.priceSlippage?.destinationAmountInETH || 0,
    { showFiat: true },
  );

  // We cannot present fiat value if there is a calculation error or no slippage
  // from source or destination
  const priceSlippageUnknownFiatValue =
    !priceSlippageFromSource ||
    !priceSlippageFromDestination ||
    Boolean(usedQuote?.priceSlippage?.calculationError);

  let priceDifferencePercentage = 0;
  if (usedQuote?.priceSlippage?.ratio) {
    priceDifferencePercentage = parseFloat(
      new BigNumber(usedQuote.priceSlippage.ratio, 10)
        .minus(1, 10)
        .times(100, 10)
        .toFixed(2),
      10,
    );
  }
  const prevPriceDifferencePercentage = usePrevious(priceDifferencePercentage);

  const shouldShowPriceDifferenceWarning =
    !tokenBalanceUnavailable &&
    !showInsufficientWarning &&
    usedQuote &&
    (priceDifferenceRiskyBuckets.includes(priceSlippageBucket) ||
      priceSlippageUnknownFiatValue);

  if (shouldShowPriceDifferenceWarning) {
    viewQuotePriceDifferenceWarning = (
      <ViewQuotePriceDifference
        usedQuote={usedQuote}
        sourceTokenValue={sourceTokenValue}
        destinationTokenValue={destinationTokenValue}
        priceSlippageFromSource={priceSlippageFromSource}
        priceSlippageFromDestination={priceSlippageFromDestination}
        priceDifferencePercentage={priceDifferencePercentage}
        priceSlippageUnknownFiatValue={priceSlippageUnknownFiatValue}
        onAcknowledgementClick={() => {
          setAcknowledgedPriceDifference(true);
        }}
        acknowledged={acknowledgedPriceDifference}
      />
    );
  }

  const disableSubmissionDueToPriceWarning =
    shouldShowPriceDifferenceWarning && !acknowledgedPriceDifference;

  const isShowingWarning =
    showInsufficientWarning || shouldShowPriceDifferenceWarning;

  const isSwapButtonDisabled = Boolean(
    submitClicked ||
      balanceError ||
      tokenBalanceUnavailable ||
      disableSubmissionDueToPriceWarning ||
      (networkAndAccountSupports1559 &&
        gasFeeEstimatesTrade?.baseAndPriorityFeePerGas === undefined) ||
      (!networkAndAccountSupports1559 &&
        (gasPrice === null || gasPrice === undefined)) ||
      (currentSmartTransactionsEnabled &&
        (currentSmartTransactionsError || smartTransactionsError)) ||
      (currentSmartTransactionsEnabled &&
        smartTransactionsPreferenceEnabled &&
        !smartTransactionFees?.tradeTxFees),
  );

  useEffect(() => {
    if (
      shouldShowPriceDifferenceWarning &&
      acknowledgedPriceDifference &&
      quotesLastFetched !== prevQuotesLastFetched &&
      priceDifferencePercentage !== prevPriceDifferencePercentage
    ) {
      // Reset price difference acknowledgement if price diff % changed.
      setAcknowledgedPriceDifference(false);
    }
  }, [
    acknowledgedPriceDifference,
    prevQuotesLastFetched,
    quotesLastFetched,
    shouldShowPriceDifferenceWarning,
    priceDifferencePercentage,
    prevPriceDifferencePercentage,
  ]);

  useEffect(() => {
    // If it's a smart transaction, has sufficient tokens, and gas is not included in the trade,
    // set up gas fee polling.
    if (isSmartTransaction && !insufficientTokens && !isGasIncludedTrade) {
      const unsignedTx = {
        from: unsignedTransaction.from,
        to: unsignedTransaction.to,
        value: unsignedTransaction.value,
        data: unsignedTransaction.data,
        gas: unsignedTransaction.gas,
        chainId,
      };
      intervalId = setInterval(() => {
        if (!swapsSTXLoading) {
          dispatch(
            fetchSwapsSmartTransactionFees({
              unsignedTransaction: unsignedTx,
              approveTxParams,
              fallbackOnNotEnoughFunds: false,
            }),
          );
        }
      }, swapsNetworkConfig.stxGetTransactionsRefreshTime);
      dispatch(
        fetchSwapsSmartTransactionFees({
          unsignedTransaction: unsignedTx,
          approveTxParams,
          fallbackOnNotEnoughFunds: false,
        }),
      );
    } else if (intervalId) {
      clearInterval(intervalId);
    }
    return () => clearInterval(intervalId);
    // eslint-disable-next-line
  }, [
    dispatch,
    isSmartTransaction,
    unsignedTransaction.data,
    unsignedTransaction.from,
    unsignedTransaction.value,
    unsignedTransaction.gas,
    unsignedTransaction.to,
    chainId,
    swapsNetworkConfig.stxGetTransactionsRefreshTime,
    insufficientTokens,
    isGasIncludedTrade,
  ]);

  useEffect(() => {
    // Thanks to the next line we will only do quotes polling 3 times before showing a Quote Timeout modal.
    dispatch(setSwapsQuotesPollingLimitEnabled(true));
    if (reviewSwapClickedTimestamp) {
      trackViewQuotePageLoadedEvent();
    }
  }, [dispatch, trackViewQuotePageLoadedEvent, reviewSwapClickedTimestamp]);

  useEffect(() => {
    if (
      (!currentSmartTransactionsEnabled &&
        currentSmartTransactionsError &&
        submitClicked) ||
      (isSmartTransaction && !swapsSTXLoading && submitClicked)
    ) {
      setSubmitClicked(false);
    }
  }, [
    currentSmartTransactionsEnabled,
    currentSmartTransactionsError,
    isSmartTransaction,
    swapsSTXLoading,
    submitClicked,
  ]);

  useEffect(() => {
    if (!usedQuote?.multiLayerL1TradeFeeTotal) {
      return;
    }
    const getEstimatedL1Fees = async () => {
      try {
        let l1ApprovalFeeTotal = '0x0';
        if (approveTxParams) {
          l1ApprovalFeeTotal = await dispatch(
            getLayer1GasFee({
              transactionParams: {
                ...approveTxParams,
                gasPrice: addHexPrefix(approveTxParams.gasPrice),
                value: '0x0', // For approval txs we need to use "0x0" here.
              },
              chainId,
            }),
          );
          setMultiLayerL1ApprovalFeeTotal(l1ApprovalFeeTotal);
        }
        const l1FeeTotal = sumHexes(
          usedQuote.multiLayerL1TradeFeeTotal,
          l1ApprovalFeeTotal,
        );
        setMultiLayerL1FeeTotal(l1FeeTotal);
      } catch (e) {
        captureException(e);
        setMultiLayerL1FeeTotal(null);
        setMultiLayerL1ApprovalFeeTotal(null);
      }
    };
    getEstimatedL1Fees();
  }, [unsignedTransaction, approveTxParams, chainId, usedQuote]);

  const destinationValue = calcTokenValue(
    destinationTokenValue,
    destinationTokenDecimals,
  );
  const destinationAmount = calcTokenAmount(
    destinationValue,
    destinationTokenDecimals,
  );
  const amountToDisplay = formatSwapsValueForDisplay(destinationAmount);
  const amountDigitLength = amountToDisplay.match(/\d+/gu).join('').length;
  let ellipsedAmountToDisplay = amountToDisplay;

  if (amountDigitLength > 20) {
    ellipsedAmountToDisplay = `${amountToDisplay.slice(0, 20)}...`;
  }
  useEffect(() => {
    setReceiveToAmount(ellipsedAmountToDisplay);
  }, [ellipsedAmountToDisplay, setReceiveToAmount]);

  const hideTokenApprovalRow =
    !approveTxParams || (balanceError && !warningHidden);

  // TODO: use the <Text> component for this.
  const tokenApprovalTextComponent = (
    <span key="fee-card-approve-symbol" className="fee-card__bold">
      {t('enableToken', [sourceTokenSymbol])}
    </span>
  );

  const onSwapSubmit = ({ acknowledgedSlippage = false }) => {
    if (slippageErrorKey && !acknowledgedSlippage) {
      setSlippageNotificationModalOpened(true);
      return;
    }
    setSubmitClicked(true);
    if (!balanceError) {
      if (isSmartTransaction && smartTransactionFees?.tradeTxFees) {
        dispatch(
          signAndSendSwapsSmartTransaction({
            unsignedTransaction,
            trackEvent,
            history,
            additionalTrackingParams,
          }),
        );
      } else {
        dispatch(
          signAndSendTransactions(
            history,
            trackEvent,
            additionalTrackingParams,
          ),
        );
      }
    } else if (destinationToken.symbol === defaultSwapsToken.symbol) {
      history.push(DEFAULT_ROUTE);
    } else {
      history.push(`${ASSET_ROUTE}/${destinationToken.address}`);
    }
  };

  const gasTokenFiatAmount = useMemo(() => {
    if (!isGasIncludedTrade) {
      return undefined;
    }
    const tradeTxTokenFee =
      smartTransactionFees?.tradeTxFees?.fees?.[0]?.tokenFees?.[0];
    if (!tradeTxTokenFee) {
      return undefined;
    }
    const { token: { address, decimals, symbol } = {}, balanceNeededToken } =
      tradeTxTokenFee;
    const checksumAddress = toChecksumHexAddress(address);
    const contractExchangeRate = memoizedTokenConversionRates[checksumAddress];
    const gasTokenAmountDec = calcTokenAmount(
      hexToDecimal(balanceNeededToken),
      decimals,
    ).toString(10);
    return getTokenFiatAmount(
      contractExchangeRate,
      conversionRate,
      currentCurrency,
      gasTokenAmountDec,
      symbol,
      true,
      true,
    );
  }, [
    isGasIncludedTrade,
    smartTransactionFees,
    memoizedTokenConversionRates,
    conversionRate,
    currentCurrency,
  ]);

  return (
    <div className="review-quote">
      <div className="review-quote__content">
        <SlippageNotificationModal
          isOpen={slippageNotificationModalOpened}
          setSlippageNotificationModalOpened={
            setSlippageNotificationModalOpened
          }
          slippageErrorKey={slippageErrorKey}
          onSwapSubmit={onSwapSubmit}
          currentSlippage={fetchParams?.slippage}
        />
        {
          /* istanbul ignore next */
          selectQuotePopoverShown && (
            <SelectQuotePopover
              quoteDataRows={renderablePopoverData}
              onClose={() => setSelectQuotePopoverShown(false)}
              onSubmit={(aggId) => dispatch(swapsQuoteSelected(aggId))}
              swapToSymbol={destinationTokenSymbol}
              initialAggId={usedQuote.aggregator}
              onQuoteDetailsIsOpened={trackQuoteDetailsOpened}
              hideEstimatedGasFee={
                smartTransactionsEnabled && smartTransactionsPreferenceEnabled
              }
            />
          )
        }
        {isShowingWarning && (
          <>
            {viewQuotePriceDifferenceWarning}
            {(showInsufficientWarning || tokenBalanceUnavailable) && (
              <BannerAlert
                title={t('notEnoughBalance')}
                titleProps={{ 'data-testid': 'swaps-banner-title' }}
                severity={Severity.Info}
                description={actionableBalanceErrorMessage}
                descriptionProps={{
                  'data-testid': 'mm-banner-alert-notification-text',
                }}
                actionButtonLabel={
                  needsMoreGas
                    ? t('buyMoreAsset', [nativeCurrencySymbol])
                    : undefined
                }
                actionButtonOnClick={
                  needsMoreGas ? () => openBuyCryptoInPdapp() : undefined
                }
                marginTop={2}
              />
            )}
          </>
        )}

        <div className="review-quote__countdown-timer-container">
          <CountdownTimer
            timeStarted={quotesLastFetched}
            warningTime="0:10"
            labelKey="swapNewQuoteIn"
          />
        </div>

        <Box
          marginTop={1}
          marginBottom={0}
          display={DISPLAY.FLEX}
          flexDirection={FlexDirection.Column}
          className="review-quote__overview"
        >
          <Box
            display={DISPLAY.FLEX}
            justifyContent={JustifyContent.spaceBetween}
            alignItems={AlignItems.center}
          >
            <Text
              variant={TextVariant.bodyMd}
              marginRight={1}
              color={TextColor.textDefault}
            >
              {t('quoteRate')}*
            </Text>
            <ExchangeRateDisplay
              primaryTokenValue={calcTokenValue(
                sourceTokenValue,
                sourceTokenDecimals,
              )}
              primaryTokenDecimals={sourceTokenDecimals}
              primaryTokenSymbol={sourceTokenSymbol}
              secondaryTokenValue={destinationValue}
              secondaryTokenDecimals={destinationTokenDecimals}
              secondaryTokenSymbol={destinationTokenSymbol}
              boldSymbols={false}
              className="review-quote__exchange-rate-display"
              showIconForSwappingTokens={false}
            />
          </Box>
          {isGasIncludedTrade && (
            <Box
              display={DISPLAY.FLEX}
              justifyContent={JustifyContent.spaceBetween}
              alignItems={AlignItems.stretch}
            >
              <Box
                display={DISPLAY.FLEX}
                alignItems={AlignItems.center}
                width={FRACTIONS.SIX_TWELFTHS}
              >
<<<<<<< HEAD
                {t('transactionDetailGasHeading')}
              </Text>
              <InfoTooltip
                position="left"
                contentText={
                  <p className="fee-card__info-tooltip-paragraph">
                    {t('swapGasFeesExplanation', [
                      <ButtonLink
                        key="learn-more-gas-link"
                        size={ButtonLinkSize.Inherit}
                        href={ZENDESK_URLS.GAS_FEES}
=======
                <Text
                  variant={TextVariant.bodyMd}
                  as="h6"
                  color={TextColor.textDefault}
                  marginRight={1}
                >
                  {t('gasFee')}
                </Text>
                <InfoTooltip
                  position="left"
                  contentText={
                    <>
                      <p className="fee-card__info-tooltip-paragraph">
                        {t('swapGasIncludedTooltipExplanation')}
                      </p>
                      <ButtonLink
                        key="learn-more-about-gas-included-link"
                        size={ButtonLinkSize.Inherit}
                        href={ZENDESK_URLS.SWAPS_GAS_FEES}
>>>>>>> 6173a139
                        target="_blank"
                        rel="noopener noreferrer"
                        externalLink
                        onClick={() => {
                          trackEvent({
                            event:
                              'Clicked "GasIncluded tooltip: Learn More" Link',
                            category: MetaMetricsEventCategory.Swaps,
                          });
                        }}
                      >
<<<<<<< HEAD
                        {t('swapGasFeesExplanationLinkText')}
                      </ButtonLink>,
                    ])}
                  </p>
                }
              />
=======
                        {t('swapGasIncludedTooltipExplanationLinkText')}
                      </ButtonLink>
                    </>
                  }
                />
              </Box>
              <Box
                display={DISPLAY.FLEX}
                justifyContent={JustifyContent.flexEnd}
                alignItems={AlignItems.flexEnd}
                width={FRACTIONS.SIX_TWELFTHS}
              >
                <Text
                  variant={TextVariant.bodyMd}
                  as="h6"
                  color={TextColor.textDefault}
                  data-testid="review-quote-gas-fee-in-fiat"
                  textAlign={TEXT_ALIGN.RIGHT}
                  style={{ textDecoration: 'line-through' }}
                  marginRight={1}
                >
                  {gasTokenFiatAmount}
                </Text>
                <Text
                  variant={TextVariant.bodySm}
                  as="h6"
                  color={TextColor.textDefault}
                  textAlign={TEXT_ALIGN.RIGHT}
                  fontStyle={FontStyle.Italic}
                >
                  {t('included')}
                </Text>
              </Box>
>>>>>>> 6173a139
            </Box>
          )}
          {!isGasIncludedTrade && (
            <Box
              display={DISPLAY.FLEX}
              justifyContent={JustifyContent.spaceBetween}
              alignItems={AlignItems.stretch}
            >
              <Box
                display={DISPLAY.FLEX}
                alignItems={AlignItems.center}
                width={FRACTIONS.SIX_TWELFTHS}
              >
                <Text
                  variant={TextVariant.bodyMd}
                  as="h6"
                  color={TextColor.textDefault}
                  marginRight={1}
                >
                  {t('transactionDetailGasHeading')}
                </Text>
                <InfoTooltip
                  position="left"
                  contentText={
                    <p className="fee-card__info-tooltip-paragraph">
                      {t('swapGasFeesExplanation', [
                        <ButtonLink
                          key="learn-more-gas-link"
                          size={ButtonLinkSize.Inherit}
                          href={ZENDESK_URLS.GAS_FEES}
                          target="_blank"
                          rel="noopener noreferrer"
                          externalLink
                          onClick={() => {
                            trackEvent({
                              event: 'Clicked "Gas Fees: Learn More" Link',
                              category: MetaMetricsEventCategory.Swaps,
                            });
                          }}
                        >
                          {t('swapGasFeesExplanationLinkText')}
                        </ButtonLink>,
                      ])}
                    </p>
                  }
                />
              </Box>
              <Box
                display={DISPLAY.FLEX}
                alignItems={AlignItems.flexEnd}
                width={FRACTIONS.SIX_TWELFTHS}
              >
                <Text
                  variant={TextVariant.bodyMd}
                  as="h6"
                  color={TextColor.textDefault}
                  width={FRACTIONS.EIGHT_TWELFTHS}
                  textAlign={TEXT_ALIGN.RIGHT}
                  paddingRight={1}
                >
                  {feeInEth}
                </Text>
                <Text
                  variant={TextVariant.bodyMdBold}
                  as="h6"
                  color={TextColor.textDefault}
                  data-testid="review-quote-gas-fee-in-fiat"
                  width={FRACTIONS.FOUR_TWELFTHS}
                  textAlign={TEXT_ALIGN.RIGHT}
                >
                  {` ${feeInFiat}`}
                </Text>
              </Box>
            </Box>
          )}
          {!isGasIncludedTrade && (maxFeeInFiat || maxFeeInEth) && (
            <Box display={DISPLAY.FLEX}>
              <Box display={DISPLAY.FLEX} width={FRACTIONS.SIX_TWELFTHS}></Box>
              <Box
                display={DISPLAY.FLEX}
                justifyContent={JustifyContent.flexEnd}
                width={FRACTIONS.SIX_TWELFTHS}
              >
                <Text
                  variant={TextVariant.bodySm}
                  color={TextColor.textDefault}
                  width={FRACTIONS.EIGHT_TWELFTHS}
                  paddingRight={1}
                  textAlign={TEXT_ALIGN.RIGHT}
                >
                  {`${t('maxFee')}: `}
                </Text>
                <Text
                  variant={TextVariant.bodySm}
                  color={TextColor.textDefault}
                  width={FRACTIONS.FOUR_TWELFTHS}
                  textAlign={TEXT_ALIGN.RIGHT}
                >
                  {maxFeeInFiat || maxFeeInEth}
                </Text>
              </Box>
            </Box>
          )}
          {!hideTokenApprovalRow && (
            <Box
              display={DISPLAY.FLEX}
              justifyContent={JustifyContent.spaceBetween}
            >
              <Text
                variant={TextVariant.bodyMd}
                as="h6"
                color={TextColor.textDefault}
                marginRight={1}
              >
                {t('swapEnableTokenForSwapping', [tokenApprovalTextComponent])}
              </Text>
              <Text variant={TextVariant.bodyMd}>
                <ButtonLink
                  onClick={() => onFeeCardTokenApprovalClick()}
                  size={Size.inherit}
                  className="review-quote__edit-limit"
                >
                  {t('swapEditLimit')}
                </ButtonLink>
              </Text>
            </Box>
          )}
          {isGasIncludedTrade && (
            <Box
              display={DISPLAY.FLEX}
              marginTop={3}
              justifyContent={JustifyContent.center}
              alignItems={AlignItems.center}
              flexDirection={FlexDirection.Column}
            >
              <Text
                variant={TextVariant.bodySm}
                color={TextColor.textAlternative}
              >
                * {t('swapIncludesGasAndMetaMaskFee', [metaMaskFee])}
              </Text>
              <Text variant={TextVariant.bodySm} color={TextColor.textDefault}>
                <ViewAllQuotesLink
                  trackAllAvailableQuotesOpened={trackAllAvailableQuotesOpened}
                  setSelectQuotePopoverShown={setSelectQuotePopoverShown}
                  t={t}
                />
              </Text>
            </Box>
          )}
          {!isGasIncludedTrade && (
            <Box
              display={DISPLAY.FLEX}
              marginTop={3}
              justifyContent={JustifyContent.center}
              alignItems={AlignItems.center}
            >
              <Text
                variant={TextVariant.bodySm}
                color={TextColor.textAlternative}
              >
                *
                {t('swapIncludesMetaMaskFeeViewAllQuotes', [
                  metaMaskFee,
                  <ViewAllQuotesLink
                    key="view-all-quotes"
                    trackAllAvailableQuotesOpened={
                      trackAllAvailableQuotesOpened
                    }
                    setSelectQuotePopoverShown={setSelectQuotePopoverShown}
                    t={t}
                  />,
                ])}
              </Text>
            </Box>
          )}
        </Box>
      </div>
      <SwapsFooter
        onSubmit={onSwapSubmit}
        submitText={
          isSmartTransaction && swapsSTXLoading ? t('preparingSwap') : t('swap')
        }
        hideCancel
        disabled={isSwapButtonDisabled}
        className={classnames('review-quote__footer', {
          'review-quote__thin-swaps-footer': isShowingWarning,
        })}
        showTopBorder
        showTermsOfService
      />
    </div>
  );
}

ReviewQuote.propTypes = {
  setReceiveToAmount: PropTypes.func.isRequired,
};<|MERGE_RESOLUTION|>--- conflicted
+++ resolved
@@ -297,18 +297,6 @@
     return '';
   });
 
-<<<<<<< HEAD
-  let gasFeeInputs;
-  if (networkAndAccountSupports1559) {
-    // For Swaps we want to get 'high' estimations by default.
-    // eslint-disable-next-line react-hooks/rules-of-hooks
-    gasFeeInputs = useGasFeeInputs(GasRecommendations.high, {
-      userFeeLevel: swapsUserFeeLevel || GasRecommendations.high,
-    });
-  }
-
-=======
->>>>>>> 6173a139
   const fetchParamsSourceToken = fetchParams?.sourceToken;
 
   const additionalTrackingParams = {
@@ -1237,19 +1225,6 @@
                 alignItems={AlignItems.center}
                 width={FRACTIONS.SIX_TWELFTHS}
               >
-<<<<<<< HEAD
-                {t('transactionDetailGasHeading')}
-              </Text>
-              <InfoTooltip
-                position="left"
-                contentText={
-                  <p className="fee-card__info-tooltip-paragraph">
-                    {t('swapGasFeesExplanation', [
-                      <ButtonLink
-                        key="learn-more-gas-link"
-                        size={ButtonLinkSize.Inherit}
-                        href={ZENDESK_URLS.GAS_FEES}
-=======
                 <Text
                   variant={TextVariant.bodyMd}
                   as="h6"
@@ -1269,7 +1244,6 @@
                         key="learn-more-about-gas-included-link"
                         size={ButtonLinkSize.Inherit}
                         href={ZENDESK_URLS.SWAPS_GAS_FEES}
->>>>>>> 6173a139
                         target="_blank"
                         rel="noopener noreferrer"
                         externalLink
@@ -1281,14 +1255,6 @@
                           });
                         }}
                       >
-<<<<<<< HEAD
-                        {t('swapGasFeesExplanationLinkText')}
-                      </ButtonLink>,
-                    ])}
-                  </p>
-                }
-              />
-=======
                         {t('swapGasIncludedTooltipExplanationLinkText')}
                       </ButtonLink>
                     </>
@@ -1322,7 +1288,6 @@
                   {t('included')}
                 </Text>
               </Box>
->>>>>>> 6173a139
             </Box>
           )}
           {!isGasIncludedTrade && (
