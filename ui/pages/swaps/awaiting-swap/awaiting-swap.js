import EventEmitter from 'events';
import React, { useContext, useRef, useState, useEffect } from 'react';
import { shallowEqual, useDispatch, useSelector } from 'react-redux';
import PropTypes from 'prop-types';
import { useHistory } from 'react-router-dom';
import isEqual from 'lodash/isEqual';
import { getBlockExplorerLink } from '@metamask/etherscan-link';
import { I18nContext } from '../../../contexts/i18n';
import { useNewMetricEvent } from '../../../hooks/useMetricEvent';
import { MetaMetricsContext } from '../../../contexts/metametrics.new';

import {
  getCurrentChainId,
  getCurrentCurrency,
  getRpcPrefsForCurrentProvider,
  getUSDConversionRate,
  isHardwareWallet,
  getHardwareWalletType,
} from '../../../selectors';

import {
  getUsedQuote,
  getFetchParams,
  getApproveTxParams,
  getUsedSwapsGasPrice,
  fetchQuotesAndSetQuoteState,
  navigateBackToBuildQuote,
  prepareForRetryGetQuotes,
  prepareToLeaveSwaps,
  getFromTokenInputValue,
  getMaxSlippage,
} from '../../../ducks/swaps/swaps';
import Mascot from '../../../components/ui/mascot';
import Box from '../../../components/ui/box';
import {
  QUOTES_EXPIRED_ERROR,
  SWAP_FAILED_ERROR,
  ERROR_FETCHING_QUOTES,
  QUOTES_NOT_AVAILABLE_ERROR,
  CONTRACT_DATA_DISABLED_ERROR,
  OFFLINE_FOR_MAINTENANCE,
  SWAPS_CHAINID_DEFAULT_BLOCK_EXPLORER_URL_MAP,
} from '../../../../shared/constants/swaps';
import { isSwapsDefaultTokenSymbol } from '../../../../shared/modules/swaps.utils';
import PulseLoader from '../../../components/ui/pulse-loader';

import { ASSET_ROUTE, DEFAULT_ROUTE } from '../../../helpers/constants/routes';
import { stopPollingForQuotes } from '../../../store/actions';

import { getRenderableNetworkFeesForQuote } from '../swaps.util';
import SwapsFooter from '../swaps-footer';

import SwapFailureIcon from './swap-failure-icon';
import SwapSuccessIcon from './swap-success-icon';
import QuotesTimeoutIcon from './quotes-timeout-icon';
import ViewOnEtherScanLink from './view-on-ether-scan-link';

export default function AwaitingSwap({
  swapComplete,
  errorKey,
  txHash,
  tokensReceived,
  submittingSwap,
}) {
  const t = useContext(I18nContext);
  const metaMetricsEvent = useContext(MetaMetricsContext);
  const history = useHistory();
  const dispatch = useDispatch();
  const animationEventEmitter = useRef(new EventEmitter());

  const fetchParams = useSelector(getFetchParams, isEqual);
  const { destinationTokenInfo, sourceTokenInfo } = fetchParams?.metaData || {};
  const fromTokenInputValue = useSelector(getFromTokenInputValue);
  const maxSlippage = useSelector(getMaxSlippage);
<<<<<<< HEAD
  const usedQuote = useSelector(getUsedQuote);
  const approveTxParams = useSelector(getApproveTxParams);
=======
  const usedQuote = useSelector(getUsedQuote, isEqual);
  const approveTxParams = useSelector(getApproveTxParams, shallowEqual);
>>>>>>> 69e27c8a
  const swapsGasPrice = useSelector(getUsedSwapsGasPrice);
  const currentCurrency = useSelector(getCurrentCurrency);
  const usdConversionRate = useSelector(getUSDConversionRate);
  const chainId = useSelector(getCurrentChainId);
  const rpcPrefs = useSelector(getRpcPrefsForCurrentProvider, shallowEqual);

  const [trackedQuotesExpiredEvent, setTrackedQuotesExpiredEvent] = useState(
    false,
  );

  let feeinUnformattedFiat;

  if (usedQuote && swapsGasPrice) {
    const renderableNetworkFees = getRenderableNetworkFeesForQuote({
      tradeGas: usedQuote.gasEstimateWithRefund || usedQuote.averageGas,
      approveGas: approveTxParams?.gas || '0x0',
      gasPrice: swapsGasPrice,
      currentCurrency,
      conversionRate: usdConversionRate,
      tradeValue: usedQuote?.trade?.value,
      sourceSymbol: sourceTokenInfo?.symbol,
      sourceAmount: usedQuote.sourceAmount,
      chainId,
    });
    feeinUnformattedFiat = renderableNetworkFees.rawNetworkFees;
  }

  const hardwareWalletUsed = useSelector(isHardwareWallet);
  const hardwareWalletType = useSelector(getHardwareWalletType);
  const sensitiveProperties = {
    token_from: sourceTokenInfo?.symbol,
    token_from_amount: fetchParams?.value,
    token_to: destinationTokenInfo?.symbol,
    request_type: fetchParams?.balanceError ? 'Quote' : 'Order',
    slippage: fetchParams?.slippage,
    custom_slippage: fetchParams?.slippage === 2,
    gas_fees: feeinUnformattedFiat,
    is_hardware_wallet: hardwareWalletUsed,
    hardware_wallet_type: hardwareWalletType,
  };
  const quotesExpiredEvent = useNewMetricEvent({
    event: 'Quotes Timed Out',
    sensitiveProperties,
    category: 'swaps',
  });
  const makeAnotherSwapEvent = useNewMetricEvent({
    event: 'Make Another Swap',
    sensitiveProperties,
    category: 'swaps',
  });

  const baseNetworkUrl =
    rpcPrefs.blockExplorerUrl ??
    SWAPS_CHAINID_DEFAULT_BLOCK_EXPLORER_URL_MAP[chainId] ??
    null;
  const blockExplorerUrl = getBlockExplorerLink(
    { hash: txHash, chainId },
    { blockExplorerUrl: baseNetworkUrl },
  );

  const isCustomBlockExplorerUrl = Boolean(
    SWAPS_CHAINID_DEFAULT_BLOCK_EXPLORER_URL_MAP[chainId] ||
      rpcPrefs.blockExplorerUrl,
  );

  let headerText;
  let statusImage;
  let descriptionText;
  let submitText;
  let content;

  if (errorKey === OFFLINE_FOR_MAINTENANCE) {
    headerText = t('offlineForMaintenance');
    descriptionText = t('metamaskSwapsOfflineDescription');
    submitText = t('close');
    statusImage = <SwapFailureIcon />;
  } else if (errorKey === SWAP_FAILED_ERROR) {
    headerText = t('swapFailedErrorTitle');
    descriptionText = t('swapFailedErrorDescriptionWithSupportLink', [
      <a
        className="awaiting-swap__support-link"
        key="awaiting-swap-support-link"
        href="https://support.metamask.io"
        target="_blank"
        rel="noopener noreferrer"
      >
        support.metamask.io
      </a>,
    ]);
    submitText = t('tryAgain');
    statusImage = <SwapFailureIcon />;
    content = blockExplorerUrl && (
      <ViewOnEtherScanLink
        txHash={txHash}
        blockExplorerUrl={blockExplorerUrl}
        isCustomBlockExplorerUrl={isCustomBlockExplorerUrl}
      />
    );
  } else if (errorKey === QUOTES_EXPIRED_ERROR) {
    headerText = t('swapQuotesExpiredErrorTitle');
    descriptionText = t('swapQuotesExpiredErrorDescription');
    submitText = t('tryAgain');
    statusImage = <QuotesTimeoutIcon />;

    if (!trackedQuotesExpiredEvent) {
      setTrackedQuotesExpiredEvent(true);
      quotesExpiredEvent();
    }
  } else if (errorKey === ERROR_FETCHING_QUOTES) {
    headerText = t('swapFetchingQuotesErrorTitle');
    descriptionText = t('swapFetchingQuotesErrorDescription');
    submitText = t('back');
    statusImage = <SwapFailureIcon />;
  } else if (errorKey === QUOTES_NOT_AVAILABLE_ERROR) {
    headerText = t('swapQuotesNotAvailableErrorTitle');
    descriptionText = t('swapQuotesNotAvailableErrorDescription');
    submitText = t('tryAgain');
    statusImage = <SwapFailureIcon />;
  } else if (errorKey === CONTRACT_DATA_DISABLED_ERROR) {
    headerText = t('swapContractDataDisabledErrorTitle');
    descriptionText = t('swapContractDataDisabledErrorDescription');
    submitText = t('tryAgain');
    statusImage = <SwapFailureIcon />;
  } else if (!errorKey && !swapComplete) {
    headerText = t('swapProcessing');
    statusImage = <PulseLoader />;
    submitText = t('swapsViewInActivity');
    descriptionText = t('swapOnceTransactionHasProcess', [
      <span
        key="swapOnceTransactionHasProcess-1"
        className="awaiting-swap__amount-and-symbol"
      >
        {destinationTokenInfo.symbol}
      </span>,
    ]);
    content = blockExplorerUrl && (
      <ViewOnEtherScanLink
        txHash={txHash}
        blockExplorerUrl={blockExplorerUrl}
        isCustomBlockExplorerUrl={isCustomBlockExplorerUrl}
      />
    );
  } else if (!errorKey && swapComplete) {
    headerText = t('swapTransactionComplete');
    statusImage = <SwapSuccessIcon />;
    submitText = t('close');
    descriptionText = t('swapTokenAvailable', [
      <span
        key="swapTokenAvailable-2"
        className="awaiting-swap__amount-and-symbol"
      >
        {`${tokensReceived || ''} ${destinationTokenInfo.symbol}`}
      </span>,
    ]);
    content = blockExplorerUrl && (
      <ViewOnEtherScanLink
        txHash={txHash}
        blockExplorerUrl={blockExplorerUrl}
        isCustomBlockExplorerUrl={isCustomBlockExplorerUrl}
      />
    );
  }

  const MakeAnotherSwap = () => {
    return (
      <Box marginBottom={3}>
        <a
          href="#"
          onClick={() => {
            makeAnotherSwapEvent();
            dispatch(navigateBackToBuildQuote(history));
          }}
        >
          {t('makeAnotherSwap')}
        </a>
      </Box>
    );
  };

  useEffect(() => {
    if (errorKey) {
      // If there was an error, stop polling for quotes.
      dispatch(stopPollingForQuotes());
    }
  }, [dispatch, errorKey]);

  return (
    <div className="awaiting-swap">
      <div className="awaiting-swap__content">
        {!(swapComplete || errorKey) && (
          <Mascot
            animationEventEmitter={animationEventEmitter.current}
            width="90"
            height="90"
          />
        )}
        <div className="awaiting-swap__status-image">{statusImage}</div>
        <div className="awaiting-swap__header">{headerText}</div>
        <div className="awaiting-swap__main-descrption">{descriptionText}</div>
        {content}
      </div>
      {!errorKey && swapComplete ? <MakeAnotherSwap /> : null}
      <SwapsFooter
        onSubmit={async () => {
          if (errorKey === OFFLINE_FOR_MAINTENANCE) {
            await dispatch(prepareToLeaveSwaps());
            history.push(DEFAULT_ROUTE);
          } else if (errorKey === QUOTES_EXPIRED_ERROR) {
            dispatch(prepareForRetryGetQuotes());
            await dispatch(
              fetchQuotesAndSetQuoteState(
                history,
                fromTokenInputValue,
                maxSlippage,
                metaMetricsEvent,
              ),
            );
          } else if (errorKey) {
            await dispatch(navigateBackToBuildQuote(history));
          } else if (
            isSwapsDefaultTokenSymbol(destinationTokenInfo?.symbol, chainId) ||
            swapComplete
          ) {
            history.push(DEFAULT_ROUTE);
          } else {
            history.push(`${ASSET_ROUTE}/${destinationTokenInfo?.address}`);
          }
        }}
        onCancel={async () => await dispatch(navigateBackToBuildQuote(history))}
        submitText={submitText}
        disabled={submittingSwap}
        hideCancel={errorKey !== QUOTES_EXPIRED_ERROR}
      />
    </div>
  );
}

AwaitingSwap.propTypes = {
  swapComplete: PropTypes.bool,
  txHash: PropTypes.string,
  tokensReceived: PropTypes.string,
  errorKey: PropTypes.oneOf([
    QUOTES_EXPIRED_ERROR,
    SWAP_FAILED_ERROR,
    ERROR_FETCHING_QUOTES,
    QUOTES_NOT_AVAILABLE_ERROR,
    OFFLINE_FOR_MAINTENANCE,
    CONTRACT_DATA_DISABLED_ERROR,
  ]),
  submittingSwap: PropTypes.bool,
};<|MERGE_RESOLUTION|>--- conflicted
+++ resolved
@@ -72,13 +72,8 @@
   const { destinationTokenInfo, sourceTokenInfo } = fetchParams?.metaData || {};
   const fromTokenInputValue = useSelector(getFromTokenInputValue);
   const maxSlippage = useSelector(getMaxSlippage);
-<<<<<<< HEAD
-  const usedQuote = useSelector(getUsedQuote);
-  const approveTxParams = useSelector(getApproveTxParams);
-=======
   const usedQuote = useSelector(getUsedQuote, isEqual);
   const approveTxParams = useSelector(getApproveTxParams, shallowEqual);
->>>>>>> 69e27c8a
   const swapsGasPrice = useSelector(getUsedSwapsGasPrice);
   const currentCurrency = useSelector(getCurrentCurrency);
   const usdConversionRate = useSelector(getUSDConversionRate);
