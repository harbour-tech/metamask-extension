--- conflicted
+++ resolved
@@ -16,12 +16,6 @@
 
 export default function AddNetworkModal({
   showHeader = false,
-<<<<<<< HEAD
-  isNewNetworkFlow = false,
-  addNewNetwork = true,
-  networkToEdit = null,
-  onRpcUrlAdd,
-=======
   onEditNetwork = null,
   addNewNetwork = true,
   networkToEdit = null,
@@ -29,7 +23,6 @@
   prevActionMode = null,
   networkFormInformation = {},
   setNetworkFormInformation = () => null,
->>>>>>> f3548885
 }) {
   const dispatch = useDispatch();
   const t = useI18nContext();
@@ -62,14 +55,10 @@
         cancelCallback={closeCallback}
         submitCallback={closeCallback}
         onRpcUrlAdd={onRpcUrlAdd}
-<<<<<<< HEAD
-        isNewNetworkFlow={isNewNetworkFlow}
-=======
         onEditNetwork={onEditNetwork}
         prevActionMode={prevActionMode}
         networkFormInformation={networkFormInformation}
         setNetworkFormInformation={setNetworkFormInformation}
->>>>>>> f3548885
         {...additionalProps}
       />
     </>
@@ -80,30 +69,21 @@
   showHeader: PropTypes.bool,
   isNewNetworkFlow: PropTypes.bool,
   addNewNetwork: PropTypes.bool,
-<<<<<<< HEAD
-  networkToEdit: PropTypes.object,
-  onRpcUrlAdd: PropTypes.func,
-=======
   onEditNetwork: PropTypes.func,
   networkToEdit: PropTypes.object,
   onRpcUrlAdd: PropTypes.func,
   prevActionMode: PropTypes.string,
   networkFormInformation: PropTypes.object,
   setNetworkFormInformation: PropTypes.func,
->>>>>>> f3548885
 };
 
 AddNetworkModal.defaultProps = {
   showHeader: false,
   isNewNetworkFlow: false,
   addNewNetwork: true,
-<<<<<<< HEAD
-  networkToEdit: null,
-=======
   onEditNetwork: null,
   networkToEdit: null,
   prevActionMode: null,
   networkFormInformation: {},
   setNetworkFormInformation: () => null,
->>>>>>> f3548885
 };