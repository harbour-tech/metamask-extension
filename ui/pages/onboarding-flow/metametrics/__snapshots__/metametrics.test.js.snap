--- conflicted
+++ resolved
@@ -5,151 +5,6 @@
   <div
     class="onboarding-metametrics"
     data-testid="onboarding-metametrics"
-<<<<<<< HEAD
-  >
-    <h2
-      class="box box--margin-top-1 box--margin-bottom-1 box--flex-direction-row typography typography--h2 typography--weight-bold typography--style-normal typography--align-center typography--color-text-default"
-    >
-      Help us improve MetaMask
-    </h2>
-    <p
-      class="box box--margin-top-1 box--margin-bottom-1 box--flex-direction-row typography onboarding-metametrics__desc typography--p typography--weight-normal typography--style-normal typography--align-left typography--color-text-default"
-    >
-      We’d like to gather basic usage and diagnostics data to improve MetaMask. Know that we never sell the data you provide here.
-    </p>
-    <p
-      class="box box--margin-top-1 box--margin-bottom-1 box--flex-direction-row typography onboarding-metametrics__desc typography--p typography--weight-normal typography--style-normal typography--align-left typography--color-text-default"
-    >
-      When we gather metrics, it will always be...
-    </p>
-    <ul>
-      <li>
-        <div
-          class="box box--flex-direction-row"
-        >
-          <span
-            class="mm-box mm-icon mm-icon--size-sm mm-box--margin-inline-end-2 mm-box--display-inline-block mm-box--color-success-default"
-            style="mask-image: url('./images/icons/check.svg');"
-          />
-          <span>
-             
-            
-            <span
-              class="box box--margin-bottom-1 box--flex-direction-row typography typography--span typography--weight-bold typography--style-normal typography--color-text-default"
-            >
-              Private:
-            </span>
-             clicks and views on the app are stored, but other details (like your public address) are not.
-             
-          </span>
-        </div>
-      </li>
-      <li>
-        <div
-          class="box box--flex-direction-row"
-        >
-          <span
-            class="mm-box mm-icon mm-icon--size-sm mm-box--margin-inline-end-2 mm-box--display-inline-block mm-box--color-success-default"
-            style="mask-image: url('./images/icons/check.svg');"
-          />
-          <span>
-             
-            
-            <span
-              class="box box--margin-top-1 box--margin-bottom-1 box--flex-direction-row typography typography--span typography--weight-bold typography--style-normal typography--color-text-default"
-            >
-              General:
-            </span>
-             we temporarily use your IP address to detect a general location (like your country or region), but it's never stored.
-             
-          </span>
-        </div>
-      </li>
-      <li>
-        <div
-          class="box box--flex-direction-row"
-        >
-          <span
-            class="mm-box mm-icon mm-icon--size-sm mm-box--margin-inline-end-2 mm-box--display-inline-block mm-box--color-success-default"
-            style="mask-image: url('./images/icons/check.svg');"
-          />
-          <span>
-             
-            
-            <span
-              class="box box--margin-top-1 box--margin-bottom-1 box--flex-direction-row typography typography--span typography--weight-bold typography--style-normal typography--color-text-default"
-            >
-              Optional:
-            </span>
-             you decide if you want to share or delete your usage data via settings any time.
-             
-          </span>
-        </div>
-         
-      </li>
-    </ul>
-    <label
-      class="mm-box mm-text mm-checkbox mm-text--body-md mm-box--padding-bottom-3 mm-box--display-inline-flex mm-box--align-items-center mm-box--color-text-default"
-      for="metametrics-opt-in"
-    >
-      <span
-        class="mm-checkbox__input-wrapper"
-      >
-        <input
-          class="mm-box mm-checkbox__input mm-box--margin-0 mm-box--margin-right-2 mm-box--display-flex mm-box--background-color-transparent mm-box--rounded-sm mm-box--border-color-border-default mm-box--border-width-2 box--border-style-solid"
-          id="metametrics-opt-in"
-          title="We’ll use this data to learn how you interact with our marketing communications. We may share relevant news (like product features)."
-          type="checkbox"
-        />
-      </span>
-      <span>
-        We’ll use this data to learn how you interact with our marketing communications. We may share relevant news (like product features).
-      </span>
-    </label>
-    <h6
-      class="box box--margin-top-1 box--margin-bottom-1 box--flex-direction-row typography onboarding-metametrics__terms typography--h6 typography--weight-normal typography--style-normal typography--align-left typography--color-text-alternative"
-    >
-      <span>
-         
-        We’ll let you know if we decide to use this data for other purposes. You can review our 
-        <a
-          href="https://metamask.io/privacy.html"
-          rel="noopener noreferrer"
-          target="_blank"
-        >
-          Privacy Policy
-        </a>
-         for more information. Remember, you can go to settings and opt out at any time.
-         
-      </span>
-    </h6>
-    <div
-      class="onboarding-metametrics__buttons"
-    >
-      <button
-        class="button btn--rounded btn-primary btn--large"
-        data-testid="metametrics-i-agree"
-      >
-        I agree
-      </button>
-      <button
-        class="button btn--rounded btn-secondary btn--large"
-        data-testid="metametrics-no-thanks"
-      >
-        No thanks
-      </button>
-    </div>
-  </div>
-</div>
-`;
-
-exports[`Onboarding Metametrics Component should match snapshot after new policy date 1`] = `
-<div>
-  <div
-    class="onboarding-metametrics"
-    data-testid="onboarding-legacy-metametrics"
-=======
->>>>>>> 9f95f30c
   >
     <h2
       class="box box--margin-top-1 box--margin-bottom-1 box--flex-direction-row typography typography--h2 typography--weight-bold typography--style-normal typography--align-center typography--color-text-default"
