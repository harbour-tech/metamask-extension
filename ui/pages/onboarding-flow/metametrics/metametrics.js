--- conflicted
+++ resolved
@@ -2,19 +2,11 @@
 import { useDispatch, useSelector } from 'react-redux';
 import { useHistory } from 'react-router-dom';
 import {
-<<<<<<< HEAD
-  TypographyVariant,
-  FONT_WEIGHT,
-  TEXT_ALIGN,
-  Display,
-  FlexDirection,
-=======
   Display,
   FlexDirection,
   TextVariant,
   FontWeight,
   TextAlign,
->>>>>>> 717376e8
   TextColor,
   IconColor,
   BlockSize,
@@ -39,22 +31,15 @@
 
 import { MetaMetricsContext } from '../../../contexts/metametrics';
 import {
-<<<<<<< HEAD
-  Box as BoxComponent,
-=======
   Box,
->>>>>>> 717376e8
   Checkbox,
   Icon,
   IconName,
   IconSize,
   Text,
-<<<<<<< HEAD
-=======
   Button,
   ButtonVariant,
   ButtonSize,
->>>>>>> 717376e8
 } from '../../../components/component-library';
 
 import { FirstTimeFlowType } from '../../../../shared/constants/onboarding';
@@ -134,35 +119,6 @@
         textAlign={TextAlign.Center}
         fontWeight={FontWeight.Bold}
       >
-<<<<<<< HEAD
-        <Typography
-          variant={TypographyVariant.H2}
-          align={TEXT_ALIGN.CENTER}
-          fontWeight={FONT_WEIGHT.BOLD}
-        >
-          {t('onboardingMetametricsTitle')}
-        </Typography>
-        <Typography
-          className="onboarding-metametrics__desc"
-          align={TEXT_ALIGN.CENTER}
-        >
-          {t('onboardingMetametricsDescriptionLegacy')}
-        </Typography>
-        <BoxComponent paddingTop={2} paddingBottom={2}>
-          <Text
-            color={TextColor.primaryDefault}
-            as="a"
-            href="https://support.metamask.io/privacy-and-security/profile-privacy#how-is-the-profile-created"
-            target="_blank"
-            rel="noopener noreferrer"
-          >
-            {t('onboardingMetametricsPrivacyDescription')}
-          </Text>
-        </BoxComponent>
-        <Typography
-          className="onboarding-metametrics__desc"
-          align={TEXT_ALIGN.CENTER}
-=======
         {t('onboardingMetametricsTitle')}
       </Text>
       <Text className="onboarding-metametrics__desc" textAlign={TextAlign.Left}>
@@ -175,7 +131,6 @@
           href="https://support.metamask.io/privacy-and-security/profile-privacy#how-is-the-profile-created"
           target="_blank"
           rel="noopener noreferrer"
->>>>>>> 717376e8
         >
           {t('onboardingMetametricsPrivacyDescription')}
         </Text>
@@ -265,48 +220,6 @@
             rel="noopener noreferrer"
             key="privacy-link"
           >
-<<<<<<< HEAD
-            {t('noThanks')}
-          </Button>
-        </div>
-      </div>
-    );
-  };
-
-  const renderOnboarding = () => {
-    return (
-      <div
-        className="onboarding-metametrics"
-        data-testid="onboarding-metametrics"
-      >
-        <Typography
-          variant={TypographyVariant.H2}
-          align={TEXT_ALIGN.CENTER}
-          fontWeight={FONT_WEIGHT.BOLD}
-        >
-          {t('onboardingMetametricsTitle')}
-        </Typography>
-        <Typography
-          className="onboarding-metametrics__desc"
-          align={TEXT_ALIGN.LEFT}
-        >
-          {t('onboardingMetametricsDescription')}
-        </Typography>
-        <BoxComponent paddingTop={2} paddingBottom={2}>
-          <Text
-            color={TextColor.primaryDefault}
-            as="a"
-            href="https://support.metamask.io/privacy-and-security/profile-privacy#how-is-the-profile-created"
-            target="_blank"
-            rel="noopener noreferrer"
-          >
-            {t('onboardingMetametricsPrivacyDescription')}
-          </Text>
-        </BoxComponent>
-        <Typography
-          className="onboarding-metametrics__desc"
-          align={TEXT_ALIGN.LEFT}
-=======
             {t('onboardingMetametricsInfuraTermsPolicy')}
           </a>,
         ])}
@@ -324,7 +237,6 @@
           variant={ButtonVariant.Secondary}
           size={ButtonSize.Lg}
           onClick={onCancel}
->>>>>>> 717376e8
         >
           {t('noThanks')}
         </Button>
@@ -333,55 +245,9 @@
           size={ButtonSize.Lg}
           onClick={onConfirm}
         >
-<<<<<<< HEAD
-          {t('onboardingMetametricsInfuraTerms', [
-            <a
-              href="https://metamask.io/privacy.html"
-              target="_blank"
-              rel="noopener noreferrer"
-              key="privacy-link"
-            >
-              {t('onboardingMetametricsInfuraTermsPolicy')}
-            </a>,
-          ])}
-        </Typography>
-
-        <BoxComponent
-          display={Display.Flex}
-          flexDirection={FlexDirection.Row}
-          width={BlockSize.Full}
-          className="onboarding-metametrics__buttons"
-          gap={4}
-        >
-          <Button
-            data-testid="metametrics-no-thanks"
-            type="secondary"
-            large
-            onClick={onCancel}
-          >
-            {t('noThanks')}
-          </Button>
-          <Button
-            data-testid="metametrics-i-agree"
-            type="primary"
-            large
-            onClick={onConfirm}
-          >
-            {t('onboardingMetametricsAgree')}
-          </Button>
-        </BoxComponent>
-      </div>
-    );
-  };
-
-  return currentDate >= newPrivacyPolicyDate
-    ? renderOnboarding()
-    : renderLegacyOnboarding();
-=======
           {t('onboardingMetametricsAgree')}
         </Button>
       </Box>
     </div>
   );
->>>>>>> 717376e8
 }