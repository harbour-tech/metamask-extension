--- conflicted
+++ resolved
@@ -167,8 +167,6 @@
       ? externalServicesOnboardingToggleState
       : usePhishingDetection;
 
-<<<<<<< HEAD
-=======
   const profileSyncingProps = useProfileSyncingProps(
     externalServicesOnboardingToggleState,
   );
@@ -177,7 +175,6 @@
     getLocalNetworkMenuRedesignFeatureFlag,
   );
 
->>>>>>> 9f95f30c
   const handleSubmit = () => {
     dispatch(toggleExternalServices(externalServicesOnboardingToggleState));
     dispatch(setUsePhishDetect(phishingToggleState));
@@ -327,8 +324,6 @@
           />
 
           <Setting
-<<<<<<< HEAD
-=======
             dataTestId="profile-sync-toggle"
             disabled={!externalServicesOnboardingToggleState}
             value={profileSyncingProps.isProfileSyncingEnabled}
@@ -358,7 +353,6 @@
           )}
 
           <Setting
->>>>>>> 9f95f30c
             value={phishingToggleState}
             setValue={setUsePhishingDetection}
             title={t('usePhishingDetection')}
