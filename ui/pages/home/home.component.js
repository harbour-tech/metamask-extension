import React, { PureComponent } from 'react';
import PropTypes from 'prop-types';
import { Redirect, Route } from 'react-router-dom';
import {
  ///: BEGIN:ONLY_INCLUDE_IF(build-main)
  MetaMetricsContextProp,
  ///: END:ONLY_INCLUDE_IF
  MetaMetricsEventCategory,
  MetaMetricsEventName,
} from '../../../shared/constants/metametrics';
///: BEGIN:ONLY_INCLUDE_IF(build-main,build-beta,build-flask)
import TermsOfUsePopup from '../../components/app/terms-of-use-popup';
import RecoveryPhraseReminder from '../../components/app/recovery-phrase-reminder';
import WhatsNewPopup from '../../components/app/whats-new-popup';
import { FirstTimeFlowType } from '../../../shared/constants/onboarding';
import SmartTransactionsOptInModal from '../../components/app/smart-transactions/smart-transactions-opt-in-modal';
///: END:ONLY_INCLUDE_IF
import HomeNotification from '../../components/app/home-notification';
import MultipleNotifications from '../../components/app/multiple-notifications';
import Typography from '../../components/ui/typography/typography';
import Button from '../../components/ui/button';
import Popover from '../../components/ui/popover';
import ConnectedSites from '../connected-sites';
import ConnectedAccounts from '../connected-accounts';
import { isMv3ButOffscreenDocIsMissing } from '../../../shared/modules/mv3.utils';
import ActionableMessage from '../../components/ui/actionable-message/actionable-message';

import {
  FontWeight,
  Display,
  TextColor,
  TextVariant,
  FlexDirection,
  BlockSize,
  AlignItems,
  JustifyContent,
} from '../../helpers/constants/design-system';
import { SECOND } from '../../../shared/constants/time';
import {
  ButtonIcon,
  ButtonIconSize,
  IconName,
  Box,
  Text,
  Icon,
  Modal,
  ModalBody,
  ModalContent,
  ModalFooter,
  ModalHeader,
  ModalOverlay,
} from '../../components/component-library';
import {
  RESTORE_VAULT_ROUTE,
  CONFIRM_TRANSACTION_ROUTE,
  CONFIRM_ADD_SUGGESTED_TOKEN_ROUTE,
  CONFIRM_ADD_SUGGESTED_NFT_ROUTE,
  CONNECT_ROUTE,
  CONNECTED_ROUTE,
  CONNECTED_ACCOUNTS_ROUTE,
  AWAITING_SWAP_ROUTE,
  BUILD_QUOTE_ROUTE,
  VIEW_QUOTE_ROUTE,
  CONFIRMATION_V_NEXT_ROUTE,
  ///: BEGIN:ONLY_INCLUDE_IF(build-main,build-beta,build-flask)
  ONBOARDING_SECURE_YOUR_WALLET_ROUTE,
  ///: END:ONLY_INCLUDE_IF
  ///: BEGIN:ONLY_INCLUDE_IF(build-mmi)
  CONFIRM_ADD_CUSTODIAN_TOKEN,
  INTERACTIVE_REPLACEMENT_TOKEN_PAGE,
  ///: END:ONLY_INCLUDE_IF
} from '../../helpers/constants/routes';
import ZENDESK_URLS from '../../helpers/constants/zendesk-url';
import { METAMETRICS_SETTINGS_LINK } from '../../helpers/constants/common';
import {
  ///: BEGIN:ONLY_INCLUDE_IF(build-main)
  SUPPORT_LINK,
  ///: END:ONLY_INCLUDE_IF
} from '../../../shared/lib/ui-utils';
import { AccountOverview } from '../../components/multichain/account-overview';
import { setEditedNetwork } from '../../store/actions';
<<<<<<< HEAD
=======
///: BEGIN:ONLY_INCLUDE_IF(build-mmi)
import { AccountType } from '../../../shared/constants/custody';
///: END:ONLY_INCLUDE_IF
>>>>>>> f3548885
///: BEGIN:ONLY_INCLUDE_IF(build-beta)
import BetaHomeFooter from './beta/beta-home-footer.component';
///: END:ONLY_INCLUDE_IF
///: BEGIN:ONLY_INCLUDE_IF(build-flask)
import FlaskHomeFooter from './flask/flask-home-footer.component';
///: END:ONLY_INCLUDE_IF

function shouldCloseNotificationPopup({
  isNotification,
  totalUnapprovedAndQueuedRequestCount,
  hasApprovalFlows,
  isSigningQRHardwareTransaction,
  ///: BEGIN:ONLY_INCLUDE_IF(build-mmi)
  waitForConfirmDeepLinkDialog,
  institutionalConnectRequests,
  ///: END:ONLY_INCLUDE_IF
}) {
  // we can't use totalUnapproved because there are also queued requests

  let shouldClose =
    isNotification &&
    totalUnapprovedAndQueuedRequestCount === 0 &&
    !hasApprovalFlows &&
    !isSigningQRHardwareTransaction;

  ///: BEGIN:ONLY_INCLUDE_IF(build-mmi)
  shouldClose &&=
    // MMI User must be shown a deeplink
    !waitForConfirmDeepLinkDialog &&
    // MMI User is connecting to custodian
    institutionalConnectRequests.length === 0;
  ///: END:ONLY_INCLUDE_IF

  return shouldClose;
}

export default class Home extends PureComponent {
  static contextTypes = {
    t: PropTypes.func,
    trackEvent: PropTypes.func,
  };

  static propTypes = {
    history: PropTypes.object,
    forgottenPassword: PropTypes.bool,
    hasTransactionPendingApprovals: PropTypes.bool.isRequired,
    hasWatchTokenPendingApprovals: PropTypes.bool,
    hasWatchNftPendingApprovals: PropTypes.bool,
    setConnectedStatusPopoverHasBeenShown: PropTypes.func,
    ///: BEGIN:ONLY_INCLUDE_IF(build-main,build-beta,build-flask)
    shouldShowSeedPhraseReminder: PropTypes.bool.isRequired,
    isPopup: PropTypes.bool,
    connectedStatusPopoverHasBeenShown: PropTypes.bool,
    showRecoveryPhraseReminder: PropTypes.bool.isRequired,
    showTermsOfUsePopup: PropTypes.bool.isRequired,
    seedPhraseBackedUp: (props) => {
      if (
        props.seedPhraseBackedUp !== null &&
        typeof props.seedPhraseBackedUp !== 'boolean'
      ) {
        throw new Error(
          `seedPhraseBackedUp is required to be null or boolean. Received ${props.seedPhraseBackedUp}`,
        );
      }
    },
    firstTimeFlowType: PropTypes.string,
    completedOnboarding: PropTypes.bool,
    showWhatsNewPopup: PropTypes.bool.isRequired,
    hideWhatsNewPopup: PropTypes.func.isRequired,
    announcementsToShow: PropTypes.bool.isRequired,
    onboardedInThisUISession: PropTypes.bool,
    isSmartTransactionsOptInModalAvailable: PropTypes.bool.isRequired,
    ///: END:ONLY_INCLUDE_IF
    newNetworkAddedConfigurationId: PropTypes.string,
    isNotification: PropTypes.bool.isRequired,
    firstPermissionsRequestId: PropTypes.string,
    // This prop is used in the `shouldCloseNotificationPopup` function
    // eslint-disable-next-line react/no-unused-prop-types
    totalUnapprovedCount: PropTypes.number.isRequired,
    defaultHomeActiveTabName: PropTypes.string,
    participateInMetaMetrics: PropTypes.bool.isRequired,
    onTabClick: PropTypes.func.isRequired,
    haveSwapsQuotes: PropTypes.bool.isRequired,
    showAwaitingSwapScreen: PropTypes.bool.isRequired,
    setDataCollectionForMarketing: PropTypes.func.isRequired,
    dataCollectionForMarketing: PropTypes.bool,
    swapsFetchParams: PropTypes.object,
    location: PropTypes.object,
    shouldShowWeb3ShimUsageNotification: PropTypes.bool.isRequired,
    setWeb3ShimUsageAlertDismissed: PropTypes.func.isRequired,
    originOfCurrentTab: PropTypes.string,
    disableWeb3ShimUsageAlert: PropTypes.func.isRequired,
    pendingConfirmations: PropTypes.arrayOf(PropTypes.object).isRequired,
    pendingConfirmationsPrioritized: PropTypes.arrayOf(PropTypes.object)
      .isRequired,
    networkMenuRedesign: PropTypes.bool,
    hasApprovalFlows: PropTypes.bool.isRequired,
    infuraBlocked: PropTypes.bool.isRequired,
    setRecoveryPhraseReminderHasBeenShown: PropTypes.func.isRequired,
    setRecoveryPhraseReminderLastShown: PropTypes.func.isRequired,
    setTermsOfUseLastAgreed: PropTypes.func.isRequired,
    showOutdatedBrowserWarning: PropTypes.bool.isRequired,
    setOutdatedBrowserWarningLastShown: PropTypes.func.isRequired,
    newNetworkAddedName: PropTypes.string,
    editedNetwork: PropTypes.object,
    // This prop is used in the `shouldCloseNotificationPopup` function
    // eslint-disable-next-line react/no-unused-prop-types
    isSigningQRHardwareTransaction: PropTypes.bool.isRequired,
    newNftAddedMessage: PropTypes.string,
    setNewNftAddedMessage: PropTypes.func.isRequired,
    removeNftMessage: PropTypes.string,
    setRemoveNftMessage: PropTypes.func.isRequired,
    closeNotificationPopup: PropTypes.func.isRequired,
    newTokensImported: PropTypes.string,
    newTokensImportedError: PropTypes.string,
    setNewTokensImported: PropTypes.func.isRequired,
    setNewTokensImportedError: PropTypes.func.isRequired,
    clearNewNetworkAdded: PropTypes.func,
    clearEditedNetwork: PropTypes.func,
    setActiveNetwork: PropTypes.func,
<<<<<<< HEAD
    // eslint-disable-next-line react/no-unused-prop-types
    setTokenAutodetectModal: PropTypes.func,
    // eslint-disable-next-line react/no-unused-prop-types
    setShowTokenAutodetectModalOnUpgrade: PropTypes.func,
    // eslint-disable-next-line react/no-unused-prop-types
    setNftAutodetectModal: PropTypes.func,
=======
>>>>>>> f3548885
    hasAllowedPopupRedirectApprovals: PropTypes.bool.isRequired,
    useExternalServices: PropTypes.bool,
    setBasicFunctionalityModalOpen: PropTypes.func,
    ///: BEGIN:ONLY_INCLUDE_IF(build-mmi)
    institutionalConnectRequests: PropTypes.arrayOf(PropTypes.object),
    modalOpen: PropTypes.bool,
    setWaitForConfirmDeepLinkDialog: PropTypes.func,
    waitForConfirmDeepLinkDialog: PropTypes.bool,
    showCustodianDeepLink: PropTypes.func,
    cleanCustodianDeepLink: PropTypes.func,
    custodianDeepLink: PropTypes.object,
    accountType: PropTypes.string,
    ///: END:ONLY_INCLUDE_IF
    fetchBuyableChains: PropTypes.func.isRequired,
  };

  state = {
    canShowBlockageNotification: true,
    notificationClosing: false,
    redirecting: false,
  };

  constructor(props) {
    super(props);

    const {
      closeNotificationPopup,
      firstPermissionsRequestId,
      haveSwapsQuotes,
      isNotification,
      showAwaitingSwapScreen,
      hasWatchTokenPendingApprovals,
      hasWatchNftPendingApprovals,
      swapsFetchParams,
      hasTransactionPendingApprovals,
      location,
    } = this.props;
    const stayOnHomePage = Boolean(location?.state?.stayOnHomePage);

    if (shouldCloseNotificationPopup(props)) {
      this.state.notificationClosing = true;
      closeNotificationPopup();
    } else if (
      firstPermissionsRequestId ||
      hasTransactionPendingApprovals ||
      hasWatchTokenPendingApprovals ||
      hasWatchNftPendingApprovals ||
      (!isNotification &&
        !stayOnHomePage &&
        (showAwaitingSwapScreen || haveSwapsQuotes || swapsFetchParams))
    ) {
      this.state.redirecting = true;
    }
  }

  ///: BEGIN:ONLY_INCLUDE_IF(build-mmi)
  checkInstitutionalConnectRequest() {
    const { history, institutionalConnectRequests } = this.props;
    if (
      institutionalConnectRequests &&
      institutionalConnectRequests.length > 0 &&
      institutionalConnectRequests[0].feature === 'custodian'
    ) {
      if (
        institutionalConnectRequests[0].method ===
        'metamaskinstitutional_reauthenticate'
      ) {
        history.push(INTERACTIVE_REPLACEMENT_TOKEN_PAGE);
      } else if (
        institutionalConnectRequests[0].method ===
        'metamaskinstitutional_authenticate'
      ) {
        history.push(CONFIRM_ADD_CUSTODIAN_TOKEN);
      }
    }
  }

  shouldCloseCurrentWindow() {
    const {
      isNotification,
      modalOpen,
      totalUnapprovedCount,
      institutionalConnectRequests,
      waitForConfirmDeepLinkDialog,
    } = this.props;

    if (
      isNotification &&
      totalUnapprovedCount === 0 &&
      institutionalConnectRequests.length === 0 &&
      !waitForConfirmDeepLinkDialog &&
      !modalOpen
    ) {
      global.platform.closeCurrentWindow();
    }
  }
  ///: END:ONLY_INCLUDE_IF

  checkStatusAndNavigate() {
    const {
      firstPermissionsRequestId,
      history,
      isNotification,
      hasTransactionPendingApprovals,
      hasWatchTokenPendingApprovals,
      hasWatchNftPendingApprovals,
      haveSwapsQuotes,
      showAwaitingSwapScreen,
      swapsFetchParams,
      location,
      pendingConfirmations,
      pendingConfirmationsPrioritized,
      hasApprovalFlows,
    } = this.props;
    const stayOnHomePage = Boolean(location?.state?.stayOnHomePage);

    ///: BEGIN:ONLY_INCLUDE_IF(build-mmi)
    this.shouldCloseCurrentWindow();
    ///: END:ONLY_INCLUDE_IF

    const canRedirect = !isNotification && !stayOnHomePage;
    if (canRedirect && showAwaitingSwapScreen) {
      history.push(AWAITING_SWAP_ROUTE);
    } else if (canRedirect && haveSwapsQuotes) {
      history.push(VIEW_QUOTE_ROUTE);
    } else if (canRedirect && swapsFetchParams) {
      history.push(BUILD_QUOTE_ROUTE);
    } else if (firstPermissionsRequestId) {
      history.push(`${CONNECT_ROUTE}/${firstPermissionsRequestId}`);
    } else if (pendingConfirmationsPrioritized.length > 0) {
      history.push(CONFIRMATION_V_NEXT_ROUTE);
    } else if (hasTransactionPendingApprovals) {
      history.push(CONFIRM_TRANSACTION_ROUTE);
    } else if (hasWatchTokenPendingApprovals) {
      history.push(CONFIRM_ADD_SUGGESTED_TOKEN_ROUTE);
    } else if (hasWatchNftPendingApprovals) {
      history.push(CONFIRM_ADD_SUGGESTED_NFT_ROUTE);
    } else if (pendingConfirmations.length > 0 || hasApprovalFlows) {
      history.push(CONFIRMATION_V_NEXT_ROUTE);
    }
    ///: BEGIN:ONLY_INCLUDE_IF(build-mmi)
    this.checkInstitutionalConnectRequest();
    ///: END:ONLY_INCLUDE_IF
  }

  componentDidMount() {
    this.checkStatusAndNavigate();

    ///: BEGIN:ONLY_INCLUDE_IF(build-mmi)
    const { setWaitForConfirmDeepLinkDialog } = this.props;

    window.addEventListener('beforeunload', () => {
      // If user closes notification window manually, change waitForConfirmDeepLinkDialog to false
      setWaitForConfirmDeepLinkDialog(false);
    });
    ///: END:ONLY_INCLUDE_IF

    this.props.fetchBuyableChains();
  }

  static getDerivedStateFromProps(props) {
    if (shouldCloseNotificationPopup(props)) {
      return { notificationClosing: true };
    }
    return null;
  }

  componentDidUpdate(_prevProps, prevState) {
    const {
      closeNotificationPopup,
      isNotification,
      hasAllowedPopupRedirectApprovals,
      networkMenuRedesign,
      newNetworkAddedConfigurationId,
      setActiveNetwork,
      clearNewNetworkAdded,
      ///: BEGIN:ONLY_INCLUDE_IF(build-mmi)
      custodianDeepLink,
      showCustodianDeepLink,
      cleanCustodianDeepLink,
      accountType,
      ///: END:ONLY_INCLUDE_IF
    } = this.props;

    const {
      newNetworkAddedConfigurationId: prevNewNetworkAddedConfigurationId,
    } = _prevProps;
    const { notificationClosing } = this.state;

    if (
      prevNewNetworkAddedConfigurationId !== newNetworkAddedConfigurationId &&
      networkMenuRedesign
    ) {
      setActiveNetwork(newNetworkAddedConfigurationId);
      clearNewNetworkAdded();
    }

    if (notificationClosing && !prevState.notificationClosing) {
      closeNotificationPopup();
    } else if (isNotification || hasAllowedPopupRedirectApprovals) {
      this.checkStatusAndNavigate();
    }

    ///: BEGIN:ONLY_INCLUDE_IF(build-mmi)
    if (
      accountType === AccountType.CUSTODY &&
      custodianDeepLink &&
      Object.keys(custodianDeepLink).length
    ) {
      const { custodyId, fromAddress } = custodianDeepLink;

      showCustodianDeepLink({
        fromAddress,
        custodyId,
        isSignature: true,
        isNotification,
        onDeepLinkShown: () => {
          this.context.trackEvent({
            category: MetaMetricsEventCategory.MMI,
            event: MetaMetricsEventName.SignatureDeeplinkDisplayed,
          });
          cleanCustodianDeepLink();
        },
      });
    }
    ///: END:ONLY_INCLUDE_IF
  }

  onRecoveryPhraseReminderClose = () => {
    const {
      setRecoveryPhraseReminderHasBeenShown,
      setRecoveryPhraseReminderLastShown,
    } = this.props;
    setRecoveryPhraseReminderHasBeenShown(true);
    setRecoveryPhraseReminderLastShown(new Date().getTime());
  };

  onAcceptTermsOfUse = () => {
    const { setTermsOfUseLastAgreed } = this.props;
    setTermsOfUseLastAgreed(new Date().getTime());
    this.context.trackEvent({
      category: MetaMetricsEventCategory.Onboarding,
      event: MetaMetricsEventName.TermsOfUseAccepted,
      properties: {
        location: 'Terms Of Use Popover',
      },
    });
  };

  ///: BEGIN:ONLY_INCLUDE_IF(build-main)
  onSupportLinkClick = () => {
    this.context.trackEvent(
      {
        category: MetaMetricsEventCategory.Home,
        event: MetaMetricsEventName.SupportLinkClicked,
        properties: {
          url: SUPPORT_LINK,
        },
      },
      {
        contextPropsIntoEventProperties: [MetaMetricsContextProp.PageTitle],
      },
    );
  };
  ///: END:ONLY_INCLUDE_IF

  onOutdatedBrowserWarningClose = () => {
    const { setOutdatedBrowserWarningLastShown } = this.props;
    setOutdatedBrowserWarningLastShown(new Date().getTime());
  };

  renderNotifications() {
    const { t } = this.context;

    const {
      ///: BEGIN:ONLY_INCLUDE_IF(build-main,build-beta,build-flask)
      history,
      shouldShowSeedPhraseReminder,
      isPopup,
      ///: END:ONLY_INCLUDE_IF
      shouldShowWeb3ShimUsageNotification,
      setWeb3ShimUsageAlertDismissed,
      originOfCurrentTab,
      disableWeb3ShimUsageAlert,
      infuraBlocked,
      showOutdatedBrowserWarning,
      newNftAddedMessage,
      setNewNftAddedMessage,
      newNetworkAddedName,
      editedNetwork,
      removeNftMessage,
      setRemoveNftMessage,
      newTokensImported,
      newTokensImportedError,
      setNewTokensImported,
      setNewTokensImportedError,
      newNetworkAddedConfigurationId,
      networkMenuRedesign,
      clearNewNetworkAdded,
      clearEditedNetwork,
      setActiveNetwork,
    } = this.props;

    const onAutoHide = () => {
      setNewNftAddedMessage('');
      setRemoveNftMessage('');
      setNewTokensImported(''); // Added this so we dnt see the notif if user does not close it
      setNewTokensImportedError('');
      setEditedNetwork();
    };

    const autoHideDelay = 5 * SECOND;

    const outdatedBrowserNotificationDescriptionText =
      isMv3ButOffscreenDocIsMissing ? (
        <div>
          <Text>{t('outdatedBrowserNotification')}</Text>
          <br />
          <Text fontWeight={FontWeight.Bold} color={TextColor.warningDefault}>
            {t('noHardwareWalletOrSnapsSupport')}
          </Text>
        </div>
      ) : (
        t('outdatedBrowserNotification')
      );

    return (
      <MultipleNotifications>
        {newNftAddedMessage === 'success' ? (
          <ActionableMessage
            type="success"
            className="home__new-network-notification"
            autoHideTime={autoHideDelay}
            onAutoHide={onAutoHide}
            message={
              <Box display={Display.InlineFlex}>
                <i className="fa fa-check-circle home__new-nft-notification-icon" />
                <Text variant={TextVariant.bodySm} as="h6">
                  {t('newNftAddedMessage')}
                </Text>
                <ButtonIcon
                  iconName={IconName.Close}
                  size={ButtonIconSize.Sm}
                  ariaLabel={t('close')}
                  onClick={onAutoHide}
                />
              </Box>
            }
          />
        ) : null}
        {removeNftMessage === 'success' ? (
          <ActionableMessage
            type="success"
            className="home__new-network-notification"
            autoHideTime={autoHideDelay}
            onAutoHide={onAutoHide}
            message={
              <Box display={Display.InlineFlex}>
                <i className="fa fa-check-circle home__new-nft-notification-icon" />
                <Text variant={TextVariant.bodySm} as="h6">
                  {t('removeNftMessage')}
                </Text>
                <ButtonIcon
                  iconName={IconName.Close}
                  size={ButtonIconSize.Sm}
                  ariaLabel={t('close')}
                  onClick={onAutoHide}
                />
              </Box>
            }
          />
        ) : null}
        {removeNftMessage === 'error' ? (
          <ActionableMessage
            type="danger"
            className="home__new-network-notification"
            autoHideTime={autoHideDelay}
            onAutoHide={onAutoHide}
            message={
              <Box display={Display.InlineFlex}>
                <i className="fa fa-check-circle home__new-nft-notification-icon" />
                <Text variant={TextVariant.bodySm} as="h6">
                  {t('removeNftErrorMessage')}
                </Text>
                <ButtonIcon
                  iconName={IconName.Close}
                  size={ButtonIconSize.Sm}
                  ariaLabel={t('close')}
                  onClick={onAutoHide}
                />
              </Box>
            }
          />
        ) : null}
        {newNetworkAddedName ? (
          <ActionableMessage
            type="success"
            className="home__new-network-notification"
            message={
              <Box display={Display.InlineFlex}>
                <i className="fa fa-check-circle home__new-network-notification-icon" />
                <Text variant={TextVariant.bodySm} as="h6">
                  {t('newNetworkAdded', [newNetworkAddedName])}
                </Text>
                <ButtonIcon
                  iconName={IconName.Close}
                  size={ButtonIconSize.Sm}
                  ariaLabel={t('close')}
                  onClick={() => clearNewNetworkAdded()}
                  className="home__new-network-notification-close"
                />
              </Box>
            }
          />
        ) : null}
        {editedNetwork?.editCompleted ? (
          <ActionableMessage
            type="success"
            className="home__new-tokens-imported-notification"
            autoHideTime={autoHideDelay}
            onAutoHide={onAutoHide}
            message={
              <Box display={Display.InlineFlex}>
                <i className="fa fa-check-circle home__new-network-notification-icon" />
                <Text variant={TextVariant.bodySm} as="h6">
                  {t('newNetworkEdited', [editedNetwork.nickname])}
                </Text>
                <ButtonIcon
                  iconName={IconName.Close}
                  size={ButtonIconSize.Sm}
                  ariaLabel={t('close')}
                  onClick={() => clearEditedNetwork()}
                  className="home__new-network-notification-close"
                />
              </Box>
            }
          />
        ) : null}
        {newTokensImported ? (
          <ActionableMessage
            type="success"
            autoHideTime={autoHideDelay}
            onAutoHide={onAutoHide}
            className="home__new-tokens-imported-notification"
            message={
              <Box display={Display.InlineFlex}>
                <i className="fa fa-check-circle home__new-tokens-imported-notification-icon" />
                <Box>
                  <Text
                    className="home__new-tokens-imported-notification-title"
                    variant={TextVariant.bodySmBold}
                    as="h6"
                  >
                    {t('newTokensImportedTitle')}
                  </Text>
                  <Text
                    className="home__new-tokens-imported-notification-message"
                    variant={TextVariant.bodySm}
                    as="h6"
                  >
                    {t('newTokensImportedMessage', [newTokensImported])}
                  </Text>
                </Box>

                <ButtonIcon
                  iconName={IconName.Close}
                  size={ButtonIconSize.Sm}
                  ariaLabel={t('close')}
                  onClick={() => setNewTokensImported('')}
                  className="home__new-tokens-imported-notification-close"
                />
              </Box>
            }
          />
        ) : null}
        {newTokensImportedError ? (
          <ActionableMessage
            type="danger"
            className="home__new-tokens-imported-notification"
            autoHideTime={autoHideDelay}
            onAutoHide={onAutoHide}
            message={
              <Box display={Display.InlineFlex}>
                <Icon name={IconName.Danger} />
                <Text variant={TextVariant.bodySm} as="h6">
                  {t('importTokensError')}
                </Text>
                <ButtonIcon
                  iconName={IconName.Close}
                  size={ButtonIconSize.Sm}
                  ariaLabel={t('close')}
                  onClick={onAutoHide}
                />
              </Box>
            }
          />
        ) : null}
        {shouldShowWeb3ShimUsageNotification ? (
          <HomeNotification
            descriptionText={t('web3ShimUsageNotification', [
              <span
                key="web3ShimUsageNotificationLink"
                className="home-notification__text-link"
                onClick={() =>
                  global.platform.openTab({ url: ZENDESK_URLS.LEGACY_WEB3 })
                }
              >
                {t('here')}
              </span>,
            ])}
            ignoreText={t('dismiss')}
            onIgnore={(disable) => {
              setWeb3ShimUsageAlertDismissed(originOfCurrentTab);
              if (disable) {
                disableWeb3ShimUsageAlert();
              }
            }}
            checkboxText={t('dontShowThisAgain')}
            checkboxTooltipText={t('canToggleInSettings')}
            key="home-web3ShimUsageNotification"
          />
        ) : null}
        {
          ///: BEGIN:ONLY_INCLUDE_IF(build-main,build-beta,build-flask)
          shouldShowSeedPhraseReminder ? (
            <HomeNotification
              descriptionText={t('backupApprovalNotice')}
              acceptText={t('backupNow')}
              onAccept={() => {
                const backUpSRPRoute = `${ONBOARDING_SECURE_YOUR_WALLET_ROUTE}/?isFromReminder=true`;
                if (isPopup) {
                  global.platform.openExtensionInBrowser(backUpSRPRoute);
                } else {
                  history.push(backUpSRPRoute);
                }
              }}
              infoText={t('backupApprovalInfo')}
              key="home-backupApprovalNotice"
            />
          ) : null
          ///: END:ONLY_INCLUDE_IF
        }
        {infuraBlocked && this.state.canShowBlockageNotification ? (
          <HomeNotification
            descriptionText={t('infuraBlockedNotification', [
              <span
                key="infuraBlockedNotificationLink"
                className="home-notification__text-link"
                onClick={() =>
                  global.platform.openTab({ url: ZENDESK_URLS.INFURA_BLOCKAGE })
                }
              >
                {t('here')}
              </span>,
            ])}
            ignoreText={t('dismiss')}
            onIgnore={() => {
              this.setState({
                canShowBlockageNotification: false,
              });
            }}
            key="home-infuraBlockedNotification"
          />
        ) : null}
        {showOutdatedBrowserWarning ? (
          <HomeNotification
            descriptionText={outdatedBrowserNotificationDescriptionText}
            acceptText={t('gotIt')}
            onAccept={this.onOutdatedBrowserWarningClose}
            key="home-outdatedBrowserNotification"
          />
        ) : null}
        {newNetworkAddedConfigurationId && !networkMenuRedesign && (
          <Popover
            className="home__new-network-added"
            onClose={() => clearNewNetworkAdded()}
          >
            <i className="fa fa-check-circle fa-2x home__new-network-added__check-circle" />
            <Text
              variant={TextVariant.headingSm}
              as="h4"
              marginTop={5}
              marginRight={9}
              marginLeft={9}
              marginBottom={0}
              fontWeight={FontWeight.Bold}
            >
              {t('networkAddedSuccessfully')}
            </Text>
            <Box marginTop={8} marginRight={8} marginLeft={8} marginBottom={5}>
              <Button
                type="primary"
                className="home__new-network-added__switch-to-button"
                onClick={() => {
                  setActiveNetwork(newNetworkAddedConfigurationId);
                  clearNewNetworkAdded();
                }}
              >
                <Text
                  variant={TextVariant.bodySm}
                  as="h6"
                  color={TextColor.primaryInverse}
                >
                  {t('switchToNetwork', [newNetworkAddedName])}
                </Text>
              </Button>
              <Button type="secondary" onClick={() => clearNewNetworkAdded()}>
                <Text
                  variant={TextVariant.bodySm}
                  as="h6"
                  color={TextColor.primaryDefault}
                >
                  {t('dismiss')}
                </Text>
              </Button>
            </Box>
          </Popover>
        )}
      </MultipleNotifications>
    );
  }

  renderOnboardingPopover = () => {
    const { t } = this.context;
    const { setDataCollectionForMarketing } = this.props;

    const handleClose = () => {
      setDataCollectionForMarketing(false);
      this.context.trackEvent({
        category: MetaMetricsEventCategory.Home,
        event: MetaMetricsEventName.AnalyticsPreferenceSelected,
        properties: {
          has_marketing_consent: false,
          location: 'marketing_consent_modal',
        },
      });
    };

    const handleConsent = (consent) => {
      setDataCollectionForMarketing(consent);
      this.context.trackEvent({
        category: MetaMetricsEventCategory.Home,
        event: MetaMetricsEventName.AnalyticsPreferenceSelected,
        properties: {
          has_marketing_consent: consent,
          location: 'marketing_consent_modal',
        },
      });
    };

    return (
      <Modal isOpen onClose={handleClose}>
        <ModalOverlay />
        <ModalContent>
          <ModalHeader
            onClose={handleClose}
            display={Display.Flex}
            flexDirection={FlexDirection.Row}
            fontWeight={FontWeight.Bold}
            alignItems={AlignItems.center}
            justifyContent={JustifyContent.center}
            gap={4}
            size={18}
            paddingBottom={0}
          >
            {t('onboardedMetametricsTitle')}
          </ModalHeader>
          <ModalBody>
            <Box
              display={Display.Flex}
              flexDirection={FlexDirection.Column}
              gap={2}
              margin={4}
            >
              <Typography>
                {t('onboardedMetametricsParagraph1', [
                  <a
                    href={METAMETRICS_SETTINGS_LINK}
                    target="_blank"
                    rel="noopener noreferrer"
                    key="retention-link"
                  >
                    {t('onboardedMetametricsLink')}
                  </a>,
                ])}
              </Typography>
              <Typography>{t('onboardedMetametricsParagraph2')}</Typography>
              <ul className="home__onboarding_list">
                <li>{t('onboardedMetametricsKey1')}</li>
                <li>{t('onboardedMetametricsKey2')}</li>
                <li>{t('onboardedMetametricsKey3')}</li>
              </ul>
              <Typography>{t('onboardedMetametricsParagraph3')}</Typography>
            </Box>
          </ModalBody>
          <ModalFooter>
            <Box
              display={Display.Flex}
              flexDirection={FlexDirection.Row}
              gap={2}
              width={BlockSize.Full}
            >
              <Button type="secondary" onClick={() => handleConsent(false)}>
                {t('onboardedMetametricsDisagree')}
              </Button>
              <Button type="primary" onClick={() => handleConsent(true)}>
                {t('onboardedMetametricsAccept')}
              </Button>
            </Box>
          </ModalFooter>
        </ModalContent>
      </Modal>
    );
  };

  renderPopover = () => {
    const { setConnectedStatusPopoverHasBeenShown } = this.props;
    const { t } = this.context;
    return (
      <Popover
        title={t('whatsThis')}
        onClose={setConnectedStatusPopoverHasBeenShown}
        className="home__connected-status-popover"
        showArrow
        CustomBackground={({ onClose }) => {
          return (
            <div
              className="home__connected-status-popover-bg-container"
              onClick={onClose}
            >
              <div className="home__connected-status-popover-bg" />
            </div>
          );
        }}
        footer={
          <>
            <a
              href={ZENDESK_URLS.USER_GUIDE_DAPPS}
              target="_blank"
              rel="noopener noreferrer"
            >
              {t('learnMoreUpperCase')}
            </a>
            <Button
              type="primary"
              onClick={setConnectedStatusPopoverHasBeenShown}
            >
              {t('dismiss')}
            </Button>
          </>
        }
      >
        <main className="home__connect-status-text">
          <div>{t('metaMaskConnectStatusParagraphOne')}</div>
          <div>{t('metaMaskConnectStatusParagraphTwo')}</div>
          <div>{t('metaMaskConnectStatusParagraphThree')}</div>
        </main>
      </Popover>
    );
  };

  render() {
    const {
      defaultHomeActiveTabName,
      onTabClick,
      useExternalServices,
      setBasicFunctionalityModalOpen,
      forgottenPassword,
      participateInMetaMetrics,
      dataCollectionForMarketing,
      ///: BEGIN:ONLY_INCLUDE_IF(build-main,build-beta,build-flask)
      connectedStatusPopoverHasBeenShown,
      isPopup,
      seedPhraseBackedUp,
      showRecoveryPhraseReminder,
      showTermsOfUsePopup,
      showWhatsNewPopup,
      hideWhatsNewPopup,
      completedOnboarding,
      onboardedInThisUISession,
      announcementsToShow,
      firstTimeFlowType,
      newNetworkAddedConfigurationId,
      isSmartTransactionsOptInModalAvailable,
      ///: END:ONLY_INCLUDE_IF
    } = this.props;

    if (forgottenPassword) {
      return <Redirect to={{ pathname: RESTORE_VAULT_ROUTE }} />;
    } else if (this.state.notificationClosing || this.state.redirecting) {
      return null;
    }

    ///: BEGIN:ONLY_INCLUDE_IF(build-main,build-beta,build-flask)
    const canSeeModals =
      completedOnboarding &&
      (!onboardedInThisUISession ||
        firstTimeFlowType === FirstTimeFlowType.import) &&
      !process.env.IN_TEST &&
      !newNetworkAddedConfigurationId;

    const showSmartTransactionsOptInModal =
      canSeeModals && isSmartTransactionsOptInModalAvailable;

    const showWhatsNew =
      canSeeModals &&
      announcementsToShow &&
      showWhatsNewPopup &&
      !showSmartTransactionsOptInModal;

    const showTermsOfUse =
      completedOnboarding && !onboardedInThisUISession && showTermsOfUsePopup;
    ///: END:ONLY_INCLUDE_IF

    return (
      <div className="main-container">
        <Route path={CONNECTED_ROUTE} component={ConnectedSites} exact />
        <Route
          path={CONNECTED_ACCOUNTS_ROUTE}
          component={ConnectedAccounts}
          exact
        />
        <div className="home__container">
          {dataCollectionForMarketing === null &&
          participateInMetaMetrics === true
            ? this.renderOnboardingPopover()
            : null}
          {
            ///: BEGIN:ONLY_INCLUDE_IF(build-main,build-beta,build-flask)
          }
          <SmartTransactionsOptInModal
            isOpen={showSmartTransactionsOptInModal}
            hideWhatsNewPopup={hideWhatsNewPopup}
          />
          {showWhatsNew ? <WhatsNewPopup onClose={hideWhatsNewPopup} /> : null}
          {!showWhatsNew && showRecoveryPhraseReminder ? (
            <RecoveryPhraseReminder
              hasBackedUp={seedPhraseBackedUp}
              onConfirm={this.onRecoveryPhraseReminderClose}
            />
          ) : null}
          {showTermsOfUse ? (
            <TermsOfUsePopup onAccept={this.onAcceptTermsOfUse} />
          ) : null}
          {isPopup && !connectedStatusPopoverHasBeenShown
            ? this.renderPopover()
            : null}
          {
            ///: END:ONLY_INCLUDE_IF
          }
          <div className="home__main-view">
            <AccountOverview
              onTabClick={onTabClick}
              ///: BEGIN:ONLY_INCLUDE_IF(build-main)
              onSupportLinkClick={this.onSupportLinkClick}
              ///: END:ONLY_INCLUDE_IF
              defaultHomeActiveTabName={defaultHomeActiveTabName}
              useExternalServices={useExternalServices}
              setBasicFunctionalityModalOpen={setBasicFunctionalityModalOpen}
            ></AccountOverview>
            {
              ///: BEGIN:ONLY_INCLUDE_IF(build-beta)
              <div className="home__support">
                <BetaHomeFooter />
              </div>
              ///: END:ONLY_INCLUDE_IF
            }
            {
              ///: BEGIN:ONLY_INCLUDE_IF(build-flask)
              <div className="home__support">
                <FlaskHomeFooter />
              </div>
              ///: END:ONLY_INCLUDE_IF
            }
          </div>
          {this.renderNotifications()}
        </div>
      </div>
    );
  }
}<|MERGE_RESOLUTION|>--- conflicted
+++ resolved
@@ -79,12 +79,9 @@
 } from '../../../shared/lib/ui-utils';
 import { AccountOverview } from '../../components/multichain/account-overview';
 import { setEditedNetwork } from '../../store/actions';
-<<<<<<< HEAD
-=======
 ///: BEGIN:ONLY_INCLUDE_IF(build-mmi)
 import { AccountType } from '../../../shared/constants/custody';
 ///: END:ONLY_INCLUDE_IF
->>>>>>> f3548885
 ///: BEGIN:ONLY_INCLUDE_IF(build-beta)
 import BetaHomeFooter from './beta/beta-home-footer.component';
 ///: END:ONLY_INCLUDE_IF
@@ -205,15 +202,6 @@
     clearNewNetworkAdded: PropTypes.func,
     clearEditedNetwork: PropTypes.func,
     setActiveNetwork: PropTypes.func,
-<<<<<<< HEAD
-    // eslint-disable-next-line react/no-unused-prop-types
-    setTokenAutodetectModal: PropTypes.func,
-    // eslint-disable-next-line react/no-unused-prop-types
-    setShowTokenAutodetectModalOnUpgrade: PropTypes.func,
-    // eslint-disable-next-line react/no-unused-prop-types
-    setNftAutodetectModal: PropTypes.func,
-=======
->>>>>>> f3548885
     hasAllowedPopupRedirectApprovals: PropTypes.bool.isRequired,
     useExternalServices: PropTypes.bool,
     setBasicFunctionalityModalOpen: PropTypes.func,
