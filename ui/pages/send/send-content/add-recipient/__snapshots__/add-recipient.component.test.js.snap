--- conflicted
+++ resolved
@@ -80,13 +80,8 @@
         role="button"
         tabindex="0"
       >
-<<<<<<< HEAD
-        <div
-          class="box mm-icon mm-icon--size-md box--flex-direction-row box--color-inherit"
-=======
         <span
           class="box mm-icon mm-icon--size-md box--display-inline-block box--flex-direction-row box--color-inherit"
->>>>>>> 93be4810
           style="mask-image: url('./images/icons/arrow-left.svg');"
         />
         Back to all
