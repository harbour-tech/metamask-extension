import React, { useContext, useState } from 'react';
import { useSelector, useDispatch } from 'react-redux';
import PropTypes from 'prop-types';
import classNames from 'classnames';
import { I18nContext } from '../../../contexts/i18n';
import { useGasFeeContext } from '../../../contexts/gasFee';
import { PRIMARY, SECONDARY } from '../../../helpers/constants/common';
<<<<<<< HEAD
import { hexWEIToDecGWEI } from '../../../../shared/lib/transactions-controller-utils';
=======
>>>>>>> 7e97ff2b
import UserPreferencedCurrencyDisplay from '../../../components/app/user-preferenced-currency-display';
import GasTiming from '../../../components/app/gas-timing';
import InfoTooltip from '../../../components/ui/info-tooltip';
import Typography from '../../../components/ui/typography';
import Button from '../../../components/ui/button';
import Box from '../../../components/ui/box';
import {
  TypographyVariant,
  DISPLAY,
  FLEX_DIRECTION,
  BLOCK_SIZES,
  Color,
  FONT_STYLE,
  FONT_WEIGHT,
} from '../../../helpers/constants/design-system';
import { TokenStandard } from '../../../../shared/constants/transaction';
import LoadingHeartBeat from '../../../components/ui/loading-heartbeat';
import TransactionDetailItem from '../../../components/app/transaction-detail-item';
import { NETWORK_TO_NAME_MAP } from '../../../../shared/constants/network';
import TransactionDetail from '../../../components/app/transaction-detail';
import ActionableMessage from '../../../components/ui/actionable-message';
import DepositPopover from '../../../components/app/deposit-popover';
import {
  getProvider,
  getPreferences,
  getIsBuyableChain,
  transactionFeeSelector,
  getIsMainnet,
  getIsTestnet,
  getUseCurrencyRateCheck,
} from '../../../selectors';

import { INSUFFICIENT_TOKENS_ERROR } from '../send.constants';
import { getCurrentDraftTransaction } from '../../../ducks/send';
import { showModal } from '../../../store/actions';
import {
  addHexes,
  hexWEIToDecETH,
  hexWEIToDecGWEI,
} from '../../../../shared/modules/conversion.utils';

export default function GasDisplay({ gasError }) {
  const t = useContext(I18nContext);
  const dispatch = useDispatch();
  const { estimateUsed } = useGasFeeContext();
  const [showDepositPopover, setShowDepositPopover] = useState(false);

  const currentProvider = useSelector(getProvider);
  const isMainnet = useSelector(getIsMainnet);
  const isTestnet = useSelector(getIsTestnet);
  const isBuyableChain = useSelector(getIsBuyableChain);
  const draftTransaction = useSelector(getCurrentDraftTransaction);
  const useCurrencyRateCheck = useSelector(getUseCurrencyRateCheck);
  const { showFiatInTestnets, useNativeCurrencyAsPrimaryCurrency } =
    useSelector(getPreferences);
  const { provider, unapprovedTxs } = useSelector((state) => state.metamask);
  const nativeCurrency = provider.ticker;
  const { chainId } = provider;
  const networkName = NETWORK_TO_NAME_MAP[chainId];
  const isInsufficientTokenError =
    draftTransaction?.amount.error === INSUFFICIENT_TOKENS_ERROR;
  const editingTransaction = unapprovedTxs[draftTransaction.id];
  const currentNetworkName = networkName || currentProvider.nickname;

  const transactionData = {
    txParams: {
      gasPrice: draftTransaction.gas?.gasPrice,
      gas: editingTransaction?.userEditedGasLimit
        ? editingTransaction?.txParams?.gas
        : draftTransaction.gas?.gasLimit,
      maxFeePerGas: editingTransaction?.txParams?.maxFeePerGas
        ? editingTransaction?.txParams?.maxFeePerGas
        : draftTransaction.gas?.maxFeePerGas,
      maxPriorityFeePerGas: editingTransaction?.txParams?.maxPriorityFeePerGas
        ? editingTransaction?.txParams?.maxPriorityFeePerGas
        : draftTransaction.gas?.maxPriorityFeePerGas,
      value: draftTransaction.amount?.value,
      type: draftTransaction.transactionType,
    },
    userFeeLevel: editingTransaction?.userFeeLevel,
  };

  const {
    hexMinimumTransactionFee,
    hexMaximumTransactionFee,
    hexTransactionTotal,
  } = useSelector((state) => transactionFeeSelector(state, transactionData));

  let title;
  if (
    draftTransaction?.asset.details?.standard === TokenStandard.ERC721 ||
    draftTransaction?.asset.details?.standard === TokenStandard.ERC1155
  ) {
    title = draftTransaction?.asset.details?.name;
  } else if (
    draftTransaction?.asset.details?.standard === TokenStandard.ERC20
  ) {
    title = `${hexWEIToDecETH(draftTransaction.amount.value)} ${
      draftTransaction?.asset.details?.symbol
    }`;
  }

  const ethTransactionTotalMaxAmount = Number(
    hexWEIToDecETH(hexMaximumTransactionFee),
  );

  const primaryTotalTextOverrideMaxAmount = `${title} + ${ethTransactionTotalMaxAmount} ${nativeCurrency}`;

  const showCurrencyRateCheck =
    useCurrencyRateCheck && (!isTestnet || showFiatInTestnets);

  let detailTotal, maxAmount;

  if (draftTransaction?.asset.type === 'NATIVE') {
    detailTotal = (
      <Box
        height={BLOCK_SIZES.MAX}
        display={DISPLAY.FLEX}
        flexDirection={FLEX_DIRECTION.COLUMN}
        className="gas-display__total-value"
      >
        <LoadingHeartBeat estimateUsed={transactionData?.userFeeLevel} />
        <UserPreferencedCurrencyDisplay
          type={PRIMARY}
          key="total-detail-value"
          value={hexTransactionTotal}
          hideLabel={!useNativeCurrencyAsPrimaryCurrency}
        />
      </Box>
    );
    maxAmount = (
      <UserPreferencedCurrencyDisplay
        type={PRIMARY}
        key="total-max-amount"
        value={addHexes(
          draftTransaction.amount.value,
          hexMaximumTransactionFee,
        )}
        hideLabel={!useNativeCurrencyAsPrimaryCurrency}
      />
    );
  } else if (useNativeCurrencyAsPrimaryCurrency) {
    detailTotal = primaryTotalTextOverrideMaxAmount;
    maxAmount = primaryTotalTextOverrideMaxAmount;
  }

  return (
    <>
      {showDepositPopover && (
        <DepositPopover onClose={() => setShowDepositPopover(false)} />
      )}
      <Box className="gas-display">
        <TransactionDetail
          userAcknowledgedGasMissing={false}
          rows={[
            <TransactionDetailItem
              key="gas-item"
              detailTitle={
                <Box display={DISPLAY.FLEX}>
                  <Box marginRight={1}>{t('gas')}</Box>
                  <Typography
                    as="span"
                    marginTop={0}
<<<<<<< HEAD
                    color={COLORS.TEXT_MUTED}
=======
                    color={Color.textMuted}
>>>>>>> 7e97ff2b
                    fontStyle={FONT_STYLE.ITALIC}
                    fontWeight={FONT_WEIGHT.NORMAL}
                    className="gas-display__title__estimate"
                  >
                    ({t('transactionDetailGasInfoV2')})
                  </Typography>
                  <InfoTooltip
                    contentText={
                      <>
<<<<<<< HEAD
                        <Typography variant={TYPOGRAPHY.H7}>
=======
                        <Typography variant={TypographyVariant.H7}>
>>>>>>> 7e97ff2b
                          {t('transactionDetailGasTooltipIntro', [
                            isMainnet ? t('networkNameEthereum') : '',
                          ])}
                        </Typography>
<<<<<<< HEAD
                        <Typography variant={TYPOGRAPHY.H7}>
                          {t('transactionDetailGasTooltipExplanation')}
                        </Typography>
                        <Typography variant={TYPOGRAPHY.H7}>
=======
                        <Typography variant={TypographyVariant.H7}>
                          {t('transactionDetailGasTooltipExplanation')}
                        </Typography>
                        <Typography variant={TypographyVariant.H7}>
>>>>>>> 7e97ff2b
                          <a
                            href="https://community.metamask.io/t/what-is-gas-why-do-transactions-take-so-long/3172"
                            target="_blank"
                            rel="noopener noreferrer"
                          >
                            {t('transactionDetailGasTooltipConversion')}
                          </a>
                        </Typography>
                      </>
                    }
                    position="right"
                  />
                </Box>
              }
<<<<<<< HEAD
              detailTitleColor={COLORS.TEXT_DEFAULT}
=======
              detailTitleColor={Color.textDefault}
>>>>>>> 7e97ff2b
              detailText={
                showCurrencyRateCheck && (
                  <Box className="gas-display__currency-container">
                    <LoadingHeartBeat estimateUsed={estimateUsed} />
                    <UserPreferencedCurrencyDisplay
                      type={SECONDARY}
                      value={hexMinimumTransactionFee}
                      hideLabel={Boolean(useNativeCurrencyAsPrimaryCurrency)}
                    />
                  </Box>
                )
              }
              detailTotal={
                <Box className="gas-display__currency-container">
                  <LoadingHeartBeat estimateUsed={estimateUsed} />
                  <UserPreferencedCurrencyDisplay
                    type={PRIMARY}
                    value={hexMinimumTransactionFee}
                    hideLabel={!useNativeCurrencyAsPrimaryCurrency}
                  />
                </Box>
              }
              subText={
                <>
                  <Box
                    key="editGasSubTextFeeLabel"
                    display={DISPLAY.INLINE_FLEX}
                    className={classNames('gas-display__gas-fee-label', {
                      'gas-display__gas-fee-warning': estimateUsed === 'high',
                    })}
                  >
                    <LoadingHeartBeat estimateUsed={estimateUsed} />
                    <Box marginRight={1}>
                      <strong>
                        {estimateUsed === 'high' && '⚠ '}
                        {t('editGasSubTextFeeLabel')}
                      </strong>
                    </Box>
                    <Box
                      key="editGasSubTextFeeValue"
                      className="gas-display__currency-container"
                    >
                      <LoadingHeartBeat estimateUsed={estimateUsed} />
                      <UserPreferencedCurrencyDisplay
                        key="editGasSubTextFeeAmount"
                        type={PRIMARY}
                        value={hexMaximumTransactionFee}
                        hideLabel={!useNativeCurrencyAsPrimaryCurrency}
                      />
                    </Box>
                  </Box>
                </>
              }
              subTitle={
                <GasTiming
                  maxPriorityFeePerGas={hexWEIToDecGWEI(
                    draftTransaction.gas.maxPriorityFeePerGas,
                  )}
                  maxFeePerGas={hexWEIToDecGWEI(
                    draftTransaction.gas.maxFeePerGas,
                  )}
                />
              }
            />,
            (gasError || isInsufficientTokenError) && (
              <TransactionDetailItem
                key="total-item"
                detailTitle={t('total')}
                detailText={
                  showCurrencyRateCheck && (
                    <Box
                      height={BLOCK_SIZES.MAX}
                      display={DISPLAY.FLEX}
                      flexDirection={FLEX_DIRECTION.COLUMN}
                      className="gas-display__total-value"
                    >
                      <LoadingHeartBeat
                        estimateUsed={transactionData?.userFeeLevel}
                      />
                      <UserPreferencedCurrencyDisplay
                        type={SECONDARY}
                        key="total-detail-text"
                        value={hexTransactionTotal}
                        hideLabel={Boolean(useNativeCurrencyAsPrimaryCurrency)}
                      />
                    </Box>
                  )
                }
                detailTotal={detailTotal}
                subTitle={t('transactionDetailGasTotalSubtitle')}
                subText={
                  <Box
                    height={BLOCK_SIZES.MAX}
                    display={DISPLAY.FLEX}
                    flexDirection={FLEX_DIRECTION.COLUMN}
                    className="gas-display__total-amount"
                  >
                    <LoadingHeartBeat
                      estimateUsed={
                        transactionData?.userFeeLevel ?? estimateUsed
                      }
                    />
                    <strong key="editGasSubTextAmountLabel">
                      {t('editGasSubTextAmountLabel')}
                    </strong>{' '}
                    {maxAmount}
                  </Box>
                }
              />
            ),
          ]}
        />
      </Box>
      {(gasError || isInsufficientTokenError) && currentNetworkName && (
        <Box
          className="gas-display__warning-message"
          data-testid="gas-warning-message"
        >
          <Box
            paddingTop={0}
            paddingRight={4}
            paddingBottom={4}
            paddingLeft={4}
            className="gas-display__confirm-approve-content__warning"
          >
            <ActionableMessage
              message={
                isBuyableChain && draftTransaction.asset.type === 'NATIVE' ? (
                  <Typography variant={TypographyVariant.H7} align="left">
                    {t('insufficientCurrencyBuyOrReceive', [
                      nativeCurrency,
                      currentNetworkName,
                      <Button
                        type="inline"
                        className="confirm-page-container-content__link"
                        onClick={() => {
                          setShowDepositPopover(true);
                        }}
                        key={`${nativeCurrency}-buy-button`}
                      >
                        {t('buyAsset', [nativeCurrency])}
                      </Button>,
                      <Button
                        type="inline"
                        className="gas-display__link"
                        onClick={() =>
                          dispatch(showModal({ name: 'ACCOUNT_DETAILS' }))
                        }
                        key="receive-button"
                      >
                        {t('deposit')}
                      </Button>,
                    ])}
                  </Typography>
                ) : (
                  <Typography variant={TypographyVariant.H7} align="left">
                    {t('insufficientCurrencyBuyOrReceive', [
                      draftTransaction.asset.details?.symbol ?? nativeCurrency,
                      currentNetworkName,
                      `${t('buyAsset', [
                        draftTransaction.asset.details?.symbol ??
                          nativeCurrency,
                      ])}`,
                      <Button
                        type="inline"
                        className="gas-display__link"
                        onClick={() =>
                          dispatch(showModal({ name: 'ACCOUNT_DETAILS' }))
                        }
                        key="receive-button"
                      >
                        {t('deposit')}
                      </Button>,
                    ])}
                  </Typography>
                )
              }
              useIcon
              iconFillColor="var(--color-error-default)"
              type="danger"
            />
          </Box>
        </Box>
      )}
    </>
  );
}
GasDisplay.propTypes = {
  gasError: PropTypes.string,
};<|MERGE_RESOLUTION|>--- conflicted
+++ resolved
@@ -5,10 +5,6 @@
 import { I18nContext } from '../../../contexts/i18n';
 import { useGasFeeContext } from '../../../contexts/gasFee';
 import { PRIMARY, SECONDARY } from '../../../helpers/constants/common';
-<<<<<<< HEAD
-import { hexWEIToDecGWEI } from '../../../../shared/lib/transactions-controller-utils';
-=======
->>>>>>> 7e97ff2b
 import UserPreferencedCurrencyDisplay from '../../../components/app/user-preferenced-currency-display';
 import GasTiming from '../../../components/app/gas-timing';
 import InfoTooltip from '../../../components/ui/info-tooltip';
@@ -172,11 +168,7 @@
                   <Typography
                     as="span"
                     marginTop={0}
-<<<<<<< HEAD
-                    color={COLORS.TEXT_MUTED}
-=======
                     color={Color.textMuted}
->>>>>>> 7e97ff2b
                     fontStyle={FONT_STYLE.ITALIC}
                     fontWeight={FONT_WEIGHT.NORMAL}
                     className="gas-display__title__estimate"
@@ -186,26 +178,15 @@
                   <InfoTooltip
                     contentText={
                       <>
-<<<<<<< HEAD
-                        <Typography variant={TYPOGRAPHY.H7}>
-=======
                         <Typography variant={TypographyVariant.H7}>
->>>>>>> 7e97ff2b
                           {t('transactionDetailGasTooltipIntro', [
                             isMainnet ? t('networkNameEthereum') : '',
                           ])}
                         </Typography>
-<<<<<<< HEAD
-                        <Typography variant={TYPOGRAPHY.H7}>
-                          {t('transactionDetailGasTooltipExplanation')}
-                        </Typography>
-                        <Typography variant={TYPOGRAPHY.H7}>
-=======
                         <Typography variant={TypographyVariant.H7}>
                           {t('transactionDetailGasTooltipExplanation')}
                         </Typography>
                         <Typography variant={TypographyVariant.H7}>
->>>>>>> 7e97ff2b
                           <a
                             href="https://community.metamask.io/t/what-is-gas-why-do-transactions-take-so-long/3172"
                             target="_blank"
@@ -220,11 +201,7 @@
                   />
                 </Box>
               }
-<<<<<<< HEAD
-              detailTitleColor={COLORS.TEXT_DEFAULT}
-=======
               detailTitleColor={Color.textDefault}
->>>>>>> 7e97ff2b
               detailText={
                 showCurrencyRateCheck && (
                   <Box className="gas-display__currency-container">
