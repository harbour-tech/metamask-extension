import React from 'react';
import PropTypes from 'prop-types';
import CustodyLabels from '../../../components/institutional/custody-labels';
import { SWAPS_CHAINID_DEFAULT_BLOCK_EXPLORER_URL_MAP } from '../../../../shared/constants/swaps';
import { CHAIN_IDS } from '../../../../shared/constants/network';
import { shortenAddress } from '../../../helpers/utils/util';
import Tooltip from '../../../components/ui/tooltip';
import {
  TextVariant,
  JustifyContent,
  BlockSize,
  Display,
  IconColor,
  FlexDirection,
  AlignItems,
} from '../../../helpers/constants/design-system';
import { useI18nContext } from '../../../hooks/useI18nContext';
import {
  Box,
  Button,
  Label,
  Icon,
  IconName,
  IconSize,
  ButtonLink,
  BUTTON_VARIANT,
  BUTTON_SIZES,
<<<<<<< HEAD
=======
  Text,
>>>>>>> 877e184b
} from '../../../components/component-library';
import { Text } from '../../../components/component-library/text/deprecated';
import { useCopyToClipboard } from '../../../hooks/useCopyToClipboard';

const getButtonLinkHref = (account) => {
  const url = SWAPS_CHAINID_DEFAULT_BLOCK_EXPLORER_URL_MAP[CHAIN_IDS.MAINNET];
  return `${url}address/${account.address}`;
};

export default function CustodyAccountList({
  rawList,
  accounts,
  onAccountChange,
  selectedAccounts,
  onCancel,
  onAddAccounts,
  custody,
}) {
  const t = useI18nContext();
  const [copied, handleCopy] = useCopyToClipboard();
  const tooltipText = copied ? t('copiedExclamation') : t('copyToClipboard');
  const disabled =
    !selectedAccounts || Object.keys(selectedAccounts).length === 0;

  return (
    <Box className="page-container">
      <Box padding={4} className="page-container__content">
        <Box
          display={Display.Flex}
          flexDirection={FlexDirection.Column}
          width={BlockSize.Full}
          className="custody-account-list"
          data-testid="custody-account-list"
        >
          {accounts.map((account, idx) => (
            <Box
              display={Display.Flex}
              className="custody-account-list__item"
              key={account.address}
            >
              <Box
                display={Display.Flex}
                alignItems={AlignItems.flexStart}
                data-testid="custody-account-list-item-radio-button"
              >
                {!rawList && (
                  <input
                    type="checkbox"
                    name="selectedAccount"
                    id={`address-${idx}`}
                    onChange={() =>
                      onAccountChange({
                        name: account.name,
                        address: account.address,
                        custodianDetails: account.custodianDetails,
                        labels: account.labels,
                        chainId: account.chainId,
                      })
                    }
                    checked={selectedAccounts[account.address] || false}
                  />
                )}
              </Box>
              <Box
                display={Display.Flex}
                flexDirection={FlexDirection.Column}
                marginLeft={2}
                width={BlockSize.Full}
              >
                <Label
                  display={Display.Flex}
                  marginTop={2}
                  marginLeft={2}
                  htmlFor={`address-${idx}`}
                  className="custody-account-list__item__title"
                >
                  <Text
                    as="span"
                    variant={TextVariant.inherit}
                    size={TextVariant.bodySm}
                    paddingRight={1}
                    className="custody-account-list__item__name"
                  >
                    {account.name}
                  </Text>
                </Label>
                <Label
                  display={Display.Flex}
                  size={TextVariant.bodySm}
                  marginTop={2}
                  marginLeft={2}
                  marginRight={3}
                  htmlFor={`address-${idx}`}
                >
                  <Text
                    as="span"
                    variant={TextVariant.bodyMd}
                    display={Display.Flex}
                    className="custody-account-list__item"
                  >
                    <ButtonLink
                      href={getButtonLinkHref(account)}
                      target="_blank"
                      rel="noopener noreferrer"
                    >
                      {shortenAddress(account.address)}
                      <Icon
                        name={IconSize.EXPORT}
                        size={IconName.SM}
                        color={IconColor.primaryDefault}
                        marginLeft={1}
                      />
                    </ButtonLink>
                    <Tooltip
                      position="bottom"
                      title={tooltipText}
                      style={{ backgroundColor: 'transparent' }}
                    >
                      <button
                        className="custody-account-list__item__clipboard"
                        onClick={() => handleCopy(account.address)}
                      >
                        <Icon
                          name={IconSize.COPY}
                          size={IconName.XS}
                          color={IconColor.iconMuted}
                        />
                      </button>
                    </Tooltip>
                  </Text>
                </Label>
                <Box
                  display={Display.Flex}
                  justifyContent={JustifyContent.spaceBetween}
                >
                  {account.labels && (
                    <CustodyLabels
                      labels={account.labels}
                      index={idx.toString()}
                      hideNetwork
                    />
                  )}
                </Box>
              </Box>
            </Box>
          ))}
        </Box>
      </Box>
      {!rawList && (
        <Box as="footer" className="page-container__footer" padding={4}>
          <Box display={Display.Flex} gap={4}>
            <Button
              data-testid="custody-account-cancel-button"
              block
              variant={BUTTON_VARIANT.SECONDARY}
              size={BUTTON_SIZES.LG}
              className="custody-account-list__button"
              onClick={onCancel}
            >
              {t('cancel')}
            </Button>
            <Button
              data-testid="custody-account-connect-button"
              block
              variant={BUTTON_VARIANT.PRIMARY}
              size={BUTTON_SIZES.LG}
              className="custody-account-list__button"
              disabled={disabled}
              onClick={() => onAddAccounts(custody)}
            >
              {t('connect')}
            </Button>
          </Box>
        </Box>
      )}
    </Box>
  );
}

CustodyAccountList.propTypes = {
  custody: PropTypes.string,
  accounts: PropTypes.array.isRequired,
  onAccountChange: PropTypes.func,
  selectedAccounts: PropTypes.object,
  onAddAccounts: PropTypes.func,
  onCancel: PropTypes.func,
  rawList: PropTypes.bool,
};<|MERGE_RESOLUTION|>--- conflicted
+++ resolved
@@ -25,12 +25,8 @@
   ButtonLink,
   BUTTON_VARIANT,
   BUTTON_SIZES,
-<<<<<<< HEAD
-=======
   Text,
->>>>>>> 877e184b
 } from '../../../components/component-library';
-import { Text } from '../../../components/component-library/text/deprecated';
 import { useCopyToClipboard } from '../../../hooks/useCopyToClipboard';
 
 const getButtonLinkHref = (account) => {
