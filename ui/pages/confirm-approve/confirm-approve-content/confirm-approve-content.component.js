--- conflicted
+++ resolved
@@ -30,15 +30,9 @@
 import {
   ButtonIcon,
   Icon,
-<<<<<<< HEAD
-} from '../../../components/component-library/icon/deprecated';
-import { ButtonIcon } from '../../../components/component-library/button-icon/deprecated';
-import { Text } from '../../../components/component-library';
-=======
   IconName,
   Text,
 } from '../../../components/component-library';
->>>>>>> 944d39ed
 import TransactionDetailItem from '../../../components/app/transaction-detail-item/transaction-detail-item.component';
 import UserPreferencedCurrencyDisplay from '../../../components/app/user-preferenced-currency-display';
 import { PRIMARY, SECONDARY } from '../../../helpers/constants/common';
@@ -193,11 +187,7 @@
         {isMultiLayerFeeNetwork ? (
           <div className="confirm-approve-content__transaction-details-extra-content">
             <TransactionDetailItem
-<<<<<<< HEAD
-              key="total-item"
-=======
               key="confirm-approve-content-min-tx-fee"
->>>>>>> 944d39ed
               detailTitle={t('transactionDetailLayer2GasHeading')}
               detailTotal={
                 <UserPreferencedCurrencyDisplay
