--- conflicted
+++ resolved
@@ -29,11 +29,8 @@
   getUseNonceField,
   getCustomNonceValue,
   getNextSuggestedNonce,
-<<<<<<< HEAD
-=======
   getCurrentChainId,
   getRpcPrefsForCurrentProvider,
->>>>>>> caee4f28
 } from '../../selectors';
 
 import { useApproveTransaction } from '../../hooks/useApproveTransaction';
@@ -242,12 +239,9 @@
             warning={submitWarning}
             txData={transaction}
             fromAddressIsLedger={fromAddressIsLedger}
-<<<<<<< HEAD
-=======
             chainId={chainId}
             rpcPrefs={rpcPrefs}
             isContract={isContract}
->>>>>>> caee4f28
           />
           {showCustomizeGasPopover && (
             <EditGasPopover
