--- conflicted
+++ resolved
@@ -8,11 +8,7 @@
   getAccountsWithLabels,
   getLastConnectedInfo,
   getPermissionsRequests,
-<<<<<<< HEAD
-  getSelectedAddress,
-=======
   getSelectedInternalAccount,
->>>>>>> 93a950fa
   ///: BEGIN:ONLY_INCLUDE_IF(snaps)
   getSnapInstallOrUpdateRequests,
   getRequestState,
@@ -61,11 +57,7 @@
     ...getSnapInstallOrUpdateRequests(state),
   ];
   ///: END:ONLY_INCLUDE_IF
-<<<<<<< HEAD
-  const currentAddress = getSelectedAddress(state);
-=======
   const { address: currentAddress } = getSelectedInternalAccount(state);
->>>>>>> 93a950fa
 
   const permissionsRequest = permissionsRequests.find(
     (req) => req.metadata.id === permissionsRequestId,
