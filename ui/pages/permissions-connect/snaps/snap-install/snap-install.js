import PropTypes from 'prop-types';
import React, { useCallback, useState } from 'react';
import { useSelector } from 'react-redux';
import { PageContainerFooter } from '../../../../components/ui/page-container';
import { useI18nContext } from '../../../../hooks/useI18nContext';
import SnapInstallWarning from '../../../../components/app/snaps/snap-install-warning';
import {
  AlignItems,
  BackgroundColor,
  BlockSize,
  BorderStyle,
  FlexDirection,
  JustifyContent,
  TextVariant,
  TextAlign,
  FontWeight,
  IconColor,
  Display,
} from '../../../../helpers/constants/design-system';
import { getSnapInstallWarnings } from '../util';
import PulseLoader from '../../../../components/ui/pulse-loader/pulse-loader';
import SnapAuthorshipHeader from '../../../../components/app/snaps/snap-authorship-header';
import {
  AvatarIcon,
  IconName,
  Text,
  Box,
} from '../../../../components/component-library';
import SnapPermissionsList from '../../../../components/app/snaps/snap-permissions-list';
import { useScrollRequired } from '../../../../hooks/useScrollRequired';
import SiteOrigin from '../../../../components/ui/site-origin/site-origin';
import InstallError from '../../../../components/app/snaps/install-error/install-error';
import { useOriginMetadata } from '../../../../hooks/useOriginMetadata';
import { getSnapMetadata, getSnapsMetadata } from '../../../../selectors';
import { getSnapName } from '../../../../helpers/utils/util';

export default function SnapInstall({
  request,
  requestState,
  approveSnapInstall,
  rejectSnapInstall,
  targetSubjectMetadata,
}) {
  const t = useI18nContext();
  const siteMetadata = useOriginMetadata(request?.metadata?.dappOrigin) || {};
  const { origin, iconUrl, name } = siteMetadata;
  const [isShowingWarning, setIsShowingWarning] = useState(false);
  const snapsMetadata = useSelector(getSnapsMetadata);

  const { isScrollable, isScrolledToBottom, scrollToBottom, ref, onScroll } =
    useScrollRequired([requestState]);

  const onCancel = useCallback(
    () => rejectSnapInstall(request.metadata.id),
    [request, rejectSnapInstall],
  );

  const onSubmit = useCallback(
    () => approveSnapInstall(request.metadata.id),
    [request, approveSnapInstall],
  );

  const { name: snapName } = useSelector((state) =>
    getSnapMetadata(state, targetSubjectMetadata.origin),
  );

  const hasError = !requestState.loading && requestState.error;
  const isLoading = requestState.loading;

  const warnings = getSnapInstallWarnings(
    requestState?.permissions ?? {},
    t,
    snapName,
    getSnapName(snapsMetadata),
  );

  const shouldShowWarning = warnings.length > 0;

  const handleSubmit = () => {
    if (!hasError && shouldShowWarning) {
      setIsShowingWarning(true);
    } else if (hasError) {
      onCancel();
    } else {
      onSubmit();
    }
  };

  const getFooterMessage = () => {
    if (hasError) {
      return 'ok';
    } else if (isLoading) {
      return 'connect';
    }
    return 'install';
  };

  return (
    <Box
      className="page-container snap-install"
      display={Display.Flex}
      justifyContent={JustifyContent.spaceBetween}
      height={BlockSize.Full}
      borderStyle={BorderStyle.none}
      flexDirection={FlexDirection.Column}
    >
      {isLoading || hasError ? (
        <Box
          display={Display.Flex}
          width="full"
          alignItems={AlignItems.center}
          justifyContent={JustifyContent.center}
          paddingTop={4}
        >
          <SiteOrigin
            chip
            siteOrigin={origin}
            title={origin}
            iconSrc={iconUrl}
            iconName={name}
          />
        </Box>
      ) : (
        <SnapAuthorshipHeader snapId={targetSubjectMetadata.origin} />
      )}
      <Box
        ref={!isLoading && !hasError ? ref : undefined}
        onScroll={onScroll}
        className="snap-install__content"
        style={{
          overflowY: 'auto',
          flex: !isLoading && !hasError && '1',
        }}
      >
        {isLoading && (
          <Box
            display={Display.Flex}
            className="snap-install__content__loader-container"
            flexDirection={FlexDirection.Column}
            alignItems={AlignItems.center}
            justifyContent={JustifyContent.center}
          >
            <PulseLoader />
          </Box>
        )}
        {hasError && (
          <InstallError
            iconName={IconName.Warning}
            title={t('connectionFailed')}
            description={t('connectionFailedDescription', [
              <Text as="span" key="1" fontWeight={FontWeight.Medium}>
                {snapName}
              </Text>,
            ])}
            error={requestState.error}
          />
        )}
        {!hasError && !isLoading && (
          <>
            <Text
              variant={TextVariant.headingLg}
              paddingTop={4}
              paddingBottom={2}
              textAlign="center"
            >
              {t('installRequest')}
            </Text>
            <Text
              className="snap-install__content__permission-description"
              paddingBottom={4}
              paddingLeft={4}
              paddingRight={4}
              textAlign={TextAlign.Center}
            >
              {t('snapInstallRequest', [
                <Text
                  as="span"
                  key="2"
                  variant={TextVariant.bodyMd}
                  fontWeight={FontWeight.Medium}
                >
                  {snapName}
                </Text>,
              ])}
            </Text>
            <Box marginLeft={4} marginRight={4} display={Display.Flex}>
              <SnapPermissionsList
                snapId={targetSubjectMetadata.origin}
<<<<<<< HEAD
                permissions={requestState.permissions || {}}
                targetSubjectMetadata={targetSubjectMetadata}
=======
                snapName={snapName}
                permissions={requestState.permissions || {}}
>>>>>>> 5c849941
              />
            </Box>
            {isScrollable && !isScrolledToBottom ? (
              <AvatarIcon
                className="snap-install__scroll-button"
                data-testid="snap-install-scroll"
                iconName={IconName.Arrow2Down}
                backgroundColor={BackgroundColor.infoDefault}
                color={IconColor.primaryInverse}
                onClick={scrollToBottom}
                style={{ cursor: 'pointer' }}
              />
            ) : null}
          </>
        )}
      </Box>
      <Box
        className="snap-install__footer"
        display={Display.Flex}
        alignItems={AlignItems.center}
        flexDirection={FlexDirection.Column}
        style={{
          boxShadow: 'var(--shadow-size-lg) var(--color-shadow-default)',
        }}
      >
        <PageContainerFooter
          cancelButtonType="default"
          hideCancel={hasError}
          disabled={
            isLoading || (!hasError && isScrollable && !isScrolledToBottom)
          }
          onCancel={onCancel}
          cancelText={t('cancel')}
          onSubmit={handleSubmit}
          submitText={t(getFooterMessage())}
        />
      </Box>
      {isShowingWarning && (
        <SnapInstallWarning
          onCancel={() => setIsShowingWarning(false)}
          onSubmit={onSubmit}
          warnings={warnings}
          snapName={snapName}
        />
      )}
    </Box>
  );
}

SnapInstall.propTypes = {
  request: PropTypes.object.isRequired,
  requestState: PropTypes.object.isRequired,
  approveSnapInstall: PropTypes.func.isRequired,
  rejectSnapInstall: PropTypes.func.isRequired,
  targetSubjectMetadata: PropTypes.shape({
    iconUrl: PropTypes.string,
    name: PropTypes.string,
    origin: PropTypes.string.isRequired,
    sourceCode: PropTypes.string,
    version: PropTypes.string,
  }).isRequired,
};<|MERGE_RESOLUTION|>--- conflicted
+++ resolved
@@ -186,13 +186,8 @@
             <Box marginLeft={4} marginRight={4} display={Display.Flex}>
               <SnapPermissionsList
                 snapId={targetSubjectMetadata.origin}
-<<<<<<< HEAD
-                permissions={requestState.permissions || {}}
-                targetSubjectMetadata={targetSubjectMetadata}
-=======
                 snapName={snapName}
                 permissions={requestState.permissions || {}}
->>>>>>> 5c849941
               />
             </Box>
             {isScrollable && !isScrolledToBottom ? (
