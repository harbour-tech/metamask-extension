import PropTypes from 'prop-types';
import React, { Component } from 'react';
import { Switch, Route } from 'react-router-dom';
import { ethErrors, serializeError } from 'eth-rpc-errors';
import { SubjectType } from '@metamask/permission-controller';
// TODO: Remove restricted import
// eslint-disable-next-line import/no-restricted-paths
import { isEthAddress } from '../../../app/scripts/lib/multichain/address';
import { MILLISECOND } from '../../../shared/constants/time';
import { DEFAULT_ROUTE } from '../../helpers/constants/routes';
import PermissionPageContainer from '../../components/app/permission-page-container';
import { Box } from '../../components/component-library';
import SnapAuthorshipHeader from '../../components/app/snaps/snap-authorship-header/snap-authorship-header';
import PermissionConnectHeader from '../../components/app/permission-connect-header';
import {
  CaveatTypes,
  RestrictedMethods,
} from '../../../shared/constants/permissions';
// TODO: Remove restricted import
// eslint-disable-next-line import/no-restricted-paths
import { PermissionNames } from '../../../app/scripts/controllers/permissions';
import ChooseAccount from './choose-account';
import PermissionsRedirect from './redirect';
import SnapsConnect from './snaps/snaps-connect';
import SnapInstall from './snaps/snap-install';
import SnapUpdate from './snaps/snap-update';
import SnapResult from './snaps/snap-result';

const APPROVE_TIMEOUT = MILLISECOND * 1200;

function getDefaultSelectedAccounts(currentAddress, permissionsRequest) {
  const permission =
    permissionsRequest?.permissions?.[RestrictedMethods.eth_accounts];
  const requestedAccounts = permission?.caveats?.find(
    (caveat) => caveat.type === CaveatTypes.restrictReturnedAccounts,
  )?.value;

  if (requestedAccounts) {
    return new Set(
      requestedAccounts
        .map((address) => address.toLowerCase())
        .filter(isEthAddress),
    );
  }

  return new Set(isEthAddress(currentAddress) ? [currentAddress] : []);
}

export default class PermissionConnect extends Component {
  static propTypes = {
    approvePermissionsRequest: PropTypes.func.isRequired,
    rejectPermissionsRequest: PropTypes.func.isRequired,
    getRequestAccountTabIds: PropTypes.func.isRequired,
    accounts: PropTypes.arrayOf(
      PropTypes.shape({
        id: PropTypes.string.isRequired,
        address: PropTypes.string.isRequired,
        metadata: PropTypes.shape({
          name: PropTypes.string.isRequired,
          snap: PropTypes.shape({
            id: PropTypes.string.isRequired,
            name: PropTypes.string,
            enabled: PropTypes.bool,
          }),
          keyring: PropTypes.shape({
            type: PropTypes.string.isRequired,
          }).isRequired,
        }).isRequired,
        addressLabel: PropTypes.string.isRequired,
        label: PropTypes.string.isRequired,
        balance: PropTypes.string.isRequired,
      }),
    ).isRequired,
    currentAddress: PropTypes.string.isRequired,
    origin: PropTypes.string,
    showNewAccountModal: PropTypes.func.isRequired,
    newAccountNumber: PropTypes.number.isRequired,
    nativeCurrency: PropTypes.string,
    permissionsRequest: PropTypes.object,
    addressLastConnectedMap: PropTypes.object.isRequired,
    lastConnectedInfo: PropTypes.object.isRequired,
    permissionsRequestId: PropTypes.string,
    history: PropTypes.object.isRequired,
    connectPath: PropTypes.string.isRequired,
    confirmPermissionPath: PropTypes.string.isRequired,
    requestType: PropTypes.string.isRequired,
    snapsConnectPath: PropTypes.string.isRequired,
    snapInstallPath: PropTypes.string.isRequired,
    snapUpdatePath: PropTypes.string.isRequired,
    snapResultPath: PropTypes.string.isRequired,
    requestState: PropTypes.object.isRequired,
    approvePendingApproval: PropTypes.func.isRequired,
    rejectPendingApproval: PropTypes.func.isRequired,
    setSnapsInstallPrivacyWarningShownStatus: PropTypes.func.isRequired,
    snapsInstallPrivacyWarningShown: PropTypes.bool.isRequired,
    hideTopBar: PropTypes.bool,
    targetSubjectMetadata: PropTypes.shape({
      extensionId: PropTypes.string,
      iconUrl: PropTypes.string,
      name: PropTypes.string,
      origin: PropTypes.string,
      subjectType: PropTypes.string,
    }),
    isRequestingAccounts: PropTypes.bool.isRequired,
  };

  static defaultProps = {
    origin: '',
    nativeCurrency: '',
    permissionsRequest: undefined,
    permissionsRequestId: '',
  };

  static contextTypes = {
    t: PropTypes.func,
  };

  state = {
    redirecting: false,
    selectedAccountAddresses: getDefaultSelectedAccounts(
      this.props.currentAddress,
      this.props.permissionsRequest,
    ),
    permissionsApproved: null,
    origin: this.props.origin,
    targetSubjectMetadata: this.props.targetSubjectMetadata || {},
    snapsInstallPrivacyWarningShown: this.props.snapsInstallPrivacyWarningShown,
  };

  componentDidMount() {
    const {
      connectPath,
      confirmPermissionPath,
      snapsConnectPath,
      snapInstallPath,
      snapUpdatePath,
      snapResultPath,
      requestType,
      getRequestAccountTabIds,
      permissionsRequest,
      history,
      isRequestingAccounts,
    } = this.props;
    getRequestAccountTabIds();

    if (!permissionsRequest) {
      history.replace(DEFAULT_ROUTE);
      return;
    }
    // if this is an incremental permission request for permitted chains, skip the account selection
<<<<<<< HEAD
    if (permissionsRequest?.diff?.permissionDiffMap?.permittedChains) {
=======
    if (
      permissionsRequest?.diff?.permissionDiffMap?.[
        PermissionNames.permittedChains
      ]
    ) {
>>>>>>> ad7a5462
      history.replace(confirmPermissionPath);
    }

    if (history.location.pathname === connectPath && !isRequestingAccounts) {
      switch (requestType) {
        case 'wallet_installSnap':
          history.replace(snapInstallPath);
          break;
        case 'wallet_updateSnap':
          history.replace(snapUpdatePath);
          break;
        case 'wallet_installSnapResult':
          history.replace(snapResultPath);
          break;
        case 'wallet_connectSnaps':
          history.replace(snapsConnectPath);
          break;
        default:
          history.replace(confirmPermissionPath);
      }
    }
  }

  componentDidUpdate(prevProps) {
    const { permissionsRequest, lastConnectedInfo } = this.props;
    const { redirecting, origin } = this.state;

    if (!permissionsRequest && prevProps.permissionsRequest && !redirecting) {
      const accountsLastApprovedTime =
        lastConnectedInfo[origin]?.lastApproved || 0;
      const initialAccountsLastApprovedTime =
        prevProps.lastConnectedInfo[origin]?.lastApproved || 0;

      const approved =
        accountsLastApprovedTime > initialAccountsLastApprovedTime;
      this.redirect(approved);
    }
  }

  selectAccounts = (addresses) => {
    const {
      confirmPermissionPath,
      requestType,
      snapsConnectPath,
      snapInstallPath,
      snapUpdatePath,
      snapResultPath,
    } = this.props;
    this.setState(
      {
        selectedAccountAddresses: addresses,
      },
      () => {
        switch (requestType) {
          case 'wallet_installSnap':
            this.props.history.push(snapInstallPath);
            break;
          case 'wallet_updateSnap':
            this.props.history.push(snapUpdatePath);
            break;
          case 'wallet_installSnapResult':
            this.props.history.push(snapResultPath);
            break;
          case 'wallet_connectSnaps':
            this.props.history.replace(snapsConnectPath);
            break;
          default:
            this.props.history.push(confirmPermissionPath);
        }
      },
    );
  };

  redirect(approved) {
    const { history, permissionsRequest } = this.props;

    let shouldRedirect = true;

    const isRequestingSnap =
      permissionsRequest?.permissions &&
      Object.keys(permissionsRequest.permissions).includes('wallet_snap');

    shouldRedirect = !isRequestingSnap;

    this.setState({
      redirecting: shouldRedirect,
      permissionsApproved: approved,
    });

    if (shouldRedirect && approved) {
      setTimeout(() => history.push(DEFAULT_ROUTE), APPROVE_TIMEOUT);
      return;
    }
    history.push(DEFAULT_ROUTE);
  }

  cancelPermissionsRequest = async (requestId) => {
    const { rejectPermissionsRequest } = this.props;

    if (requestId) {
      await rejectPermissionsRequest(requestId);
      this.redirect(false);
    }
  };

  goBack() {
    const { history, connectPath } = this.props;
    history.push(connectPath);
  }

  renderTopBar(permissionsRequestId) {
    const { targetSubjectMetadata } = this.state;
    const handleCancelFromHeader = () => {
      this.cancelPermissionsRequest(permissionsRequestId);
    };
    return (
      <Box
        style={{
          boxShadow:
            targetSubjectMetadata.subjectType === SubjectType.Snap &&
            'var(--shadow-size-lg) var(--color-shadow-default)',
        }}
      >
        {targetSubjectMetadata.subjectType === SubjectType.Snap ? (
          <SnapAuthorshipHeader
            snapId={targetSubjectMetadata.origin}
            boxShadow="none"
            onCancel={handleCancelFromHeader}
          />
        ) : (
          <PermissionConnectHeader
            origin={targetSubjectMetadata.origin}
            iconUrl={targetSubjectMetadata.iconUrl}
          />
        )}
      </Box>
    );
  }

  render() {
    const {
      approvePermissionsRequest,
      accounts,
      showNewAccountModal,
      newAccountNumber,
      nativeCurrency,
      permissionsRequest,
      addressLastConnectedMap,
      permissionsRequestId,
      connectPath,
      confirmPermissionPath,
      hideTopBar,
      targetSubjectMetadata,
      snapsConnectPath,
      snapInstallPath,
      snapUpdatePath,
      snapResultPath,
      requestState,
      approvePendingApproval,
      rejectPendingApproval,
      setSnapsInstallPrivacyWarningShownStatus,
    } = this.props;
    const {
      selectedAccountAddresses,
      permissionsApproved,
      redirecting,
      snapsInstallPrivacyWarningShown,
    } = this.state;

    return (
      <div className="permissions-connect">
        {!hideTopBar && this.renderTopBar(permissionsRequestId)}
        {redirecting && permissionsApproved ? (
          <PermissionsRedirect subjectMetadata={targetSubjectMetadata} />
        ) : (
          <Switch>
            <Route
              path={connectPath}
              exact
              render={() => (
                <ChooseAccount
                  accounts={accounts}
                  nativeCurrency={nativeCurrency}
                  selectAccounts={(addresses) => this.selectAccounts(addresses)}
                  selectNewAccountViaModal={(handleAccountClick) => {
                    showNewAccountModal({
                      onCreateNewAccount: (address) =>
                        handleAccountClick(address),
                      newAccountNumber,
                    });
                  }}
                  addressLastConnectedMap={addressLastConnectedMap}
                  cancelPermissionsRequest={(requestId) =>
                    this.cancelPermissionsRequest(requestId)
                  }
                  permissionsRequestId={permissionsRequestId}
                  selectedAccountAddresses={selectedAccountAddresses}
                  targetSubjectMetadata={targetSubjectMetadata}
                />
              )}
            />
            <Route
              path={confirmPermissionPath}
              exact
              render={() => (
                <PermissionPageContainer
                  request={permissionsRequest || {}}
                  approvePermissionsRequest={(...args) => {
                    approvePermissionsRequest(...args);
                    this.redirect(true);
                  }}
                  rejectPermissionsRequest={(requestId) =>
                    this.cancelPermissionsRequest(requestId)
                  }
                  selectedAccounts={accounts.filter((account) =>
                    selectedAccountAddresses.has(account.address),
                  )}
                  targetSubjectMetadata={targetSubjectMetadata}
                  history={this.props.history}
                  connectPath={connectPath}
                  snapsInstallPrivacyWarningShown={
                    snapsInstallPrivacyWarningShown
                  }
                  setSnapsInstallPrivacyWarningShownStatus={
                    setSnapsInstallPrivacyWarningShownStatus
                  }
                />
              )}
            />
            <Route
              path={snapsConnectPath}
              exact
              render={() => (
                <SnapsConnect
                  request={permissionsRequest || {}}
                  approveConnection={(...args) => {
                    approvePermissionsRequest(...args);
                    this.redirect(true);
                  }}
                  rejectConnection={(requestId) =>
                    this.cancelPermissionsRequest(requestId)
                  }
                  targetSubjectMetadata={targetSubjectMetadata}
                  snapsInstallPrivacyWarningShown={
                    snapsInstallPrivacyWarningShown
                  }
                  setSnapsInstallPrivacyWarningShownStatus={
                    setSnapsInstallPrivacyWarningShownStatus
                  }
                />
              )}
            />
            <Route
              path={snapInstallPath}
              exact
              render={() => (
                <SnapInstall
                  request={permissionsRequest || {}}
                  requestState={requestState || {}}
                  approveSnapInstall={(requestId) => {
                    approvePendingApproval(requestId, {
                      ...permissionsRequest,
                      permissions: requestState.permissions,
                      approvedAccounts: [...selectedAccountAddresses],
                    });
                    this.setState({ permissionsApproved: true });
                  }}
                  rejectSnapInstall={(requestId) => {
                    rejectPendingApproval(
                      requestId,
                      serializeError(ethErrors.provider.userRejectedRequest()),
                    );
                    this.setState({ permissionsApproved: true });
                  }}
                  targetSubjectMetadata={targetSubjectMetadata}
                />
              )}
            />
            <Route
              path={snapUpdatePath}
              exact
              render={() => (
                <SnapUpdate
                  request={permissionsRequest || {}}
                  requestState={requestState || {}}
                  approveSnapUpdate={(requestId) => {
                    approvePendingApproval(requestId, {
                      ...permissionsRequest,
                      permissions: requestState.permissions,
                      approvedAccounts: [...selectedAccountAddresses],
                    });
                    this.setState({ permissionsApproved: true });
                  }}
                  rejectSnapUpdate={(requestId) => {
                    rejectPendingApproval(
                      requestId,
                      serializeError(ethErrors.provider.userRejectedRequest()),
                    );
                    this.setState({ permissionsApproved: false });
                  }}
                  targetSubjectMetadata={targetSubjectMetadata}
                />
              )}
            />
            <Route
              path={snapResultPath}
              exact
              render={() => (
                <SnapResult
                  request={permissionsRequest || {}}
                  requestState={requestState || {}}
                  approveSnapResult={(requestId) => {
                    approvePendingApproval(requestId);
                    this.setState({ permissionsApproved: true });
                  }}
                  targetSubjectMetadata={targetSubjectMetadata}
                />
              )}
            />
          </Switch>
        )}
      </div>
    );
  }
}<|MERGE_RESOLUTION|>--- conflicted
+++ resolved
@@ -148,15 +148,11 @@
       return;
     }
     // if this is an incremental permission request for permitted chains, skip the account selection
-<<<<<<< HEAD
-    if (permissionsRequest?.diff?.permissionDiffMap?.permittedChains) {
-=======
     if (
       permissionsRequest?.diff?.permissionDiffMap?.[
         PermissionNames.permittedChains
       ]
     ) {
->>>>>>> ad7a5462
       history.replace(confirmPermissionPath);
     }
 
