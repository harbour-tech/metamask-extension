import React, { useContext } from 'react';
import { useDispatch, useSelector } from 'react-redux';
import { Redirect, useHistory, useParams } from 'react-router-dom';
import { getTokens } from '../../ducks/metamask/metamask';
import { getTokenList } from '../../selectors';
import { useCopyToClipboard } from '../../hooks/useCopyToClipboard';
import Identicon from '../../components/ui/identicon';
import { I18nContext } from '../../contexts/i18n';
import { useTokenTracker } from '../../hooks/useTokenTracker';
import { useTokenFiatAmount } from '../../hooks/useTokenFiatAmount';
import { showModal } from '../../store/actions';
import { NETWORK_TYPES } from '../../../shared/constants/network';
import { ASSET_ROUTE, DEFAULT_ROUTE } from '../../helpers/constants/routes';
import Tooltip from '../../components/ui/tooltip';
import Button from '../../components/ui/button';
import Box from '../../components/ui/box';
import Typography from '../../components/ui/typography';
import {
  TypographyVariant,
  FONT_WEIGHT,
  DISPLAY,
  TEXT_ALIGN,
  OVERFLOW_WRAP,
  TextColor,
  IconColor,
} from '../../helpers/constants/design-system';
import { isEqualCaseInsensitive } from '../../../shared/modules/string-utils';
import {
  ICON_SIZES,
  ICON_NAMES,
} from '../../components/component-library/icon/deprecated';
<<<<<<< HEAD
import { ButtonIcon } from '../../components/component-library';
=======
import { ButtonIcon } from '../../components/component-library/button-icon/deprecated';
>>>>>>> b14b6ba0

export default function TokenDetailsPage() {
  const dispatch = useDispatch();
  const history = useHistory();
  const t = useContext(I18nContext);
  const tokens = useSelector(getTokens);
  const tokenList = useSelector(getTokenList);

  const { address: tokenAddress } = useParams();
  const tokenMetadata = tokenList[tokenAddress.toLowerCase()];
  const aggregators = tokenMetadata?.aggregators?.join(', ');

  const token = tokens.find(({ address }) =>
    isEqualCaseInsensitive(address, tokenAddress),
  );

  const { tokensWithBalances } = useTokenTracker([token]);
  const tokenBalance = tokensWithBalances[0]?.string;
  const tokenCurrencyBalance = useTokenFiatAmount(
    token?.address,
    tokenBalance,
    token?.symbol,
  );

  const currentNetwork = useSelector((state) => ({
    nickname: state.metamask.provider.nickname,
    type: state.metamask.provider.type,
  }));

  const { nickname, type: networkType } = currentNetwork;

  const [copied, handleCopy] = useCopyToClipboard();

  if (!token) {
    return <Redirect to={{ pathname: DEFAULT_ROUTE }} />;
  }
  return (
    <Box className="page-container token-details">
      <Box marginLeft={5} marginRight={6}>
        <Typography
          fontWeight={FONT_WEIGHT.BOLD}
          margin={0}
          marginTop={4}
          variant={TypographyVariant.H6}
          color={TextColor.textDefault}
          className="token-details__title"
        >
          {t('tokenDetails')}
          <Button
            type="link"
            onClick={() => history.push(`${ASSET_ROUTE}/${token.address}`)}
            className="token-details__closeButton"
          />
        </Typography>
        <Box display={DISPLAY.FLEX} marginTop={4}>
          <Typography
            align={TEXT_ALIGN.CENTER}
            fontWeight={FONT_WEIGHT.BOLD}
            margin={0}
            marginRight={5}
            variant={TypographyVariant.H4}
            color={TextColor.textDefault}
            className="token-details__token-value"
          >
            {tokenBalance || ''}
          </Typography>
          <Box marginTop={1}>
            <Identicon
              diameter={32}
              address={token.address}
              image={tokenMetadata ? tokenMetadata.iconUrl : token.image}
            />
          </Box>
        </Box>
        <Typography
          margin={0}
          marginTop={4}
          variant={TypographyVariant.H7}
          color={TextColor.textAlternative}
        >
          {tokenCurrencyBalance || ''}
        </Typography>
        <Typography
          margin={0}
          marginTop={6}
          variant={TypographyVariant.H9}
          color={TextColor.textAlternative}
          fontWeight={FONT_WEIGHT.BOLD}
        >
          {t('tokenContractAddress')}
        </Typography>
        <Box display={DISPLAY.FLEX}>
          <Typography
            variant={TypographyVariant.H7}
            margin={0}
            marginTop={2}
            color={TextColor.textDefault}
            overflowWrap={OVERFLOW_WRAP.BREAK_WORD}
            className="token-details__token-address"
          >
            {token.address}
          </Typography>
          <Tooltip
            position="bottom"
            title={copied ? t('copiedExclamation') : t('copyToClipboard')}
            containerClassName="token-details__copy-icon"
          >
            <ButtonIcon
              ariaLabel="copy"
              name={copied ? ICON_NAMES.COPY_SUCCESS : ICON_NAMES.COPY}
              className="token-details__copyIcon"
              onClick={() => handleCopy(token.address)}
              color={IconColor.primaryDefault}
              size={ICON_SIZES.SM}
            />
          </Tooltip>
        </Box>
        <Typography
          variant={TypographyVariant.H9}
          margin={0}
          marginTop={4}
          color={TextColor.textAlternative}
          fontWeight={FONT_WEIGHT.BOLD}
        >
          {t('tokenDecimalTitle')}
        </Typography>
        <Typography
          variant={TypographyVariant.H7}
          margin={0}
          marginTop={1}
          color={TextColor.textDefault}
        >
          {token.decimals}
        </Typography>
        <Typography
          variant={TypographyVariant.H9}
          margin={0}
          marginTop={4}
          color={TextColor.textAlternative}
          fontWeight={FONT_WEIGHT.BOLD}
        >
          {t('network')}
        </Typography>
        <Typography
          variant={TypographyVariant.H7}
          margin={1}
          marginTop={0}
          color={TextColor.textDefault}
        >
          {networkType === NETWORK_TYPES.RPC
            ? nickname ?? t('privateNetwork')
            : t(networkType)}
        </Typography>
        {aggregators && (
          <>
            <Typography
              variant={TypographyVariant.H9}
              margin={0}
              marginTop={4}
              color={TextColor.textAlternative}
              fontWeight={FONT_WEIGHT.BOLD}
            >
              {t('tokenList')}
            </Typography>
            <Typography
              variant={TypographyVariant.H7}
              margin={0}
              marginTop={1}
              color={TextColor.textDefault}
            >
              {`${aggregators}.`}
            </Typography>
          </>
        )}
        <Button
          type="secondary"
          className="token-details__hide-token-button"
          onClick={() => {
            dispatch(
              showModal({ name: 'HIDE_TOKEN_CONFIRMATION', token, history }),
            );
          }}
        >
          <Typography
            variant={TypographyVariant.H6}
            color={TextColor.primaryDefault}
          >
            {t('hideToken')}
          </Typography>
        </Button>
      </Box>
    </Box>
  );
}<|MERGE_RESOLUTION|>--- conflicted
+++ resolved
@@ -29,11 +29,7 @@
   ICON_SIZES,
   ICON_NAMES,
 } from '../../components/component-library/icon/deprecated';
-<<<<<<< HEAD
-import { ButtonIcon } from '../../components/component-library';
-=======
 import { ButtonIcon } from '../../components/component-library/button-icon/deprecated';
->>>>>>> b14b6ba0
 
 export default function TokenDetailsPage() {
   const dispatch = useDispatch();
