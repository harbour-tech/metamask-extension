import { ApprovalType } from '@metamask/controller-utils';
import { TransactionType } from '@metamask/transaction-controller';

import {
  BlockaidReason,
  BlockaidResultType,
} from '../../../../shared/constants/security-provider';
import { ConfirmMetamaskState, SecurityAlertResponse } from '../types/confirm';
import {
  currentConfirmationSelector,
  currentSignatureRequestSecurityResponseSelector,
<<<<<<< HEAD
=======
  getIsRedesignedConfirmationsDeveloperEnabled,
>>>>>>> 717376e8
  latestPendingConfirmationSelector,
  pendingConfirmationsSelector,
} from './confirm';

const SECURITY_ALERT_RESPONSE_MOCK: SecurityAlertResponse = {
  securityAlertId: '1',
  result_type: BlockaidResultType.Malicious,
  reason: BlockaidReason.permitFarming,
};

describe('confirm selectors', () => {
  const mockedState: ConfirmMetamaskState = {
    confirm: {
      currentConfirmation: {
        id: '1',
        type: TransactionType.contractInteraction,
      },
    },
    metamask: {
      pendingApprovals: {
        '1': {
          id: '1',
          origin: 'origin',
          time: Date.now(),
          type: ApprovalType.WatchAsset,
          requestData: {},
          requestState: null,
          expectsResult: false,
        },
        '2': {
          id: '2',
          origin: 'origin',
          time: Date.now(),
          type: ApprovalType.Transaction,
          requestData: {},
          requestState: null,
          expectsResult: false,
        },
        '3': {
          id: '3',
          origin: 'origin',
          time: Date.now() - 20,
          type: ApprovalType.PersonalSign,
          requestData: {},
          requestState: null,
          expectsResult: false,
        },
      },
      approvalFlows: [],
    },
  };

  describe('pendingConfirmationsSelector', () => {
    it('should return pending confirmations from state', () => {
      const result = pendingConfirmationsSelector(mockedState);

      expect(result).toStrictEqual([
        mockedState.metamask.pendingApprovals[2],
        mockedState.metamask.pendingApprovals[3],
      ]);
    });
  });

  describe('latestPendingConfirmationSelector', () => {
    it('should return latest pending confirmation from state', () => {
      const result = latestPendingConfirmationSelector(mockedState);

      expect(result).toStrictEqual(mockedState.metamask.pendingApprovals[2]);
    });
  });

  describe('currentConfirmationSelector', () => {
    it('should return curently active confirmation from state', () => {
      const result = currentConfirmationSelector(mockedState);

      expect(result).toStrictEqual(mockedState.confirm.currentConfirmation);
    });
  });

  describe('currentSignatureRequestSecurityResponseSelector', () => {
    it('should return SecurityAlertResponse for current signature', () => {
      const sigMockState: ConfirmMetamaskState = {
        confirm: {
          currentConfirmation: {
            id: '1',
            type: TransactionType.personalSign,
            securityAlertResponse: SECURITY_ALERT_RESPONSE_MOCK,
          },
        },
        metamask: {
          pendingApprovals: {},
          approvalFlows: [],
          signatureSecurityAlertResponses: { 1: SECURITY_ALERT_RESPONSE_MOCK },
        },
      };

      const result =
        currentSignatureRequestSecurityResponseSelector(sigMockState);

      expect(result).toStrictEqual(SECURITY_ALERT_RESPONSE_MOCK);
    });
  });
<<<<<<< HEAD
=======

  describe('#getIsRedesignedConfirmationsDeveloperEnabled', () => {
    it('returns true if redesigned confirmations developer setting is enabled', () => {
      const mockState = {
        metamask: {
          preferences: {
            isRedesignedConfirmationsDeveloperEnabled: true,
          },
        },
      };
      const result = getIsRedesignedConfirmationsDeveloperEnabled(mockState);
      expect(result).toBe(true);
    });

    it('returns false if redesigned confirmations developer setting is disabled', () => {
      const mockState = {
        metamask: {
          preferences: {
            isRedesignedConfirmationsDeveloperEnabled: false,
          },
        },
      };
      const result = getIsRedesignedConfirmationsDeveloperEnabled(mockState);
      expect(result).toBe(false);
    });
  });
>>>>>>> 717376e8
});<|MERGE_RESOLUTION|>--- conflicted
+++ resolved
@@ -9,10 +9,7 @@
 import {
   currentConfirmationSelector,
   currentSignatureRequestSecurityResponseSelector,
-<<<<<<< HEAD
-=======
   getIsRedesignedConfirmationsDeveloperEnabled,
->>>>>>> 717376e8
   latestPendingConfirmationSelector,
   pendingConfirmationsSelector,
 } from './confirm';
@@ -115,8 +112,6 @@
       expect(result).toStrictEqual(SECURITY_ALERT_RESPONSE_MOCK);
     });
   });
-<<<<<<< HEAD
-=======
 
   describe('#getIsRedesignedConfirmationsDeveloperEnabled', () => {
     it('returns true if redesigned confirmations developer setting is enabled', () => {
@@ -143,5 +138,4 @@
       expect(result).toBe(false);
     });
   });
->>>>>>> 717376e8
 });