--- conflicted
+++ resolved
@@ -2,15 +2,10 @@
 import { ApprovalType } from '@metamask/controller-utils';
 import { TransactionType } from '@metamask/transaction-controller';
 import { Json } from '@metamask/utils';
-<<<<<<< HEAD
-
-import { EIP712_PRIMARY_TYPE_PERMIT } from '../../../../shared/constants/transaction';
-=======
 import {
   PRIMARY_TYPES_ORDER,
   PRIMARY_TYPES_PERMIT,
 } from '../../../../shared/constants/signatures';
->>>>>>> f3548885
 import { parseTypedDataMessage } from '../../../../shared/modules/transaction.utils';
 import { sanitizeMessage } from '../../../helpers/utils/util';
 import { SignatureRequestType } from '../types/confirm';
@@ -20,14 +15,11 @@
   ApprovalType.EthSignTypedData,
   ApprovalType.PersonalSign,
 ];
-<<<<<<< HEAD
-=======
 
 export const REDESIGN_USER_TRANSACTION_TYPES = [
   TransactionType.contractInteraction,
   TransactionType.deployContract,
 ];
->>>>>>> f3548885
 
 export const REDESIGN_DEV_TRANSACTION_TYPES = [
   ...REDESIGN_USER_TRANSACTION_TYPES,
@@ -61,8 +53,6 @@
 export const isSIWESignatureRequest = (request: SignatureRequestType) =>
   Boolean(request?.msgParams?.siwe?.isSIWEMessage);
 
-<<<<<<< HEAD
-=======
 export const isOrderSignatureRequest = (request: SignatureRequestType) => {
   if (
     !request ||
@@ -79,7 +69,6 @@
   return PRIMARY_TYPES_ORDER.includes(primaryType);
 };
 
->>>>>>> f3548885
 export const isPermitSignatureRequest = (request: SignatureRequestType) => {
   if (
     !request ||
@@ -92,9 +81,6 @@
   const { primaryType } = parseTypedDataMessage(
     request.msgParams?.data as string,
   );
-<<<<<<< HEAD
-  return primaryType === EIP712_PRIMARY_TYPE_PERMIT;
-=======
 
   return PRIMARY_TYPES_PERMIT.includes(primaryType);
 };
@@ -115,5 +101,4 @@
     console.error(`Failed to convert URL to Punycode: ${err}`);
     return undefined;
   }
->>>>>>> f3548885
 };