--- conflicted
+++ resolved
@@ -6,12 +6,8 @@
     class="confirmation-page"
   >
     <div
-<<<<<<< HEAD
-      class="mm-box confirmation-page__content mm-box--padding-top-0"
-=======
       class="mm-box confirmation-page__content mm-box--padding-0"
       style="margin-top: 0px; overflow-y: auto;"
->>>>>>> 65e656c9
     >
       <div
         class="mm-box create-snap-account-page mm-box--margin-bottom-0 mm-box--display-flex mm-box--flex-direction-column mm-box--align-items-center mm-box--width-full mm-box--height-full mm-box--border-style-none"
