--- conflicted
+++ resolved
@@ -13,10 +13,7 @@
 import { produce } from 'immer';
 import log from 'loglevel';
 import { ApprovalType } from '@metamask/controller-utils';
-<<<<<<< HEAD
-=======
 import { DIALOG_APPROVAL_TYPES } from '@metamask/snaps-rpc-methods';
->>>>>>> f3548885
 import fetchWithCache from '../../../../shared/lib/fetch-with-cache';
 import {
   MetaMetricsEventCategory,
@@ -252,23 +249,9 @@
 
   const name = snapsMetadata[pendingConfirmation?.origin]?.name;
 
-<<<<<<< HEAD
-  const SNAP_DIALOG_TYPE = [
-    ApprovalType.SnapDialogAlert,
-    ApprovalType.SnapDialogConfirmation,
-    ApprovalType.SnapDialogPrompt,
-  ];
-
-  const SNAP_CUSTOM_UI_DIALOG = [
-    ApprovalType.SnapDialogAlert,
-    ApprovalType.SnapDialogConfirmation,
-    ApprovalType.SnapDialogPrompt,
-  ];
-=======
   const SNAP_DIALOG_TYPE = Object.values(DIALOG_APPROVAL_TYPES);
 
   const SNAP_CUSTOM_UI_DIALOG = Object.values(DIALOG_APPROVAL_TYPES);
->>>>>>> f3548885
 
   ///: BEGIN:ONLY_INCLUDE_IF(keyring-snaps)
   SNAP_DIALOG_TYPE.push(
@@ -290,19 +273,6 @@
   const snapName = isSnapDialog && name;
 
   const INPUT_STATE_CONFIRMATIONS = [ApprovalType.SnapDialogPrompt];
-<<<<<<< HEAD
-
-  ///: BEGIN:ONLY_INCLUDE_IF(keyring-snaps)
-  if (
-    Object.values(SNAP_MANAGE_ACCOUNTS_CONFIRMATION_TYPES).includes(
-      pendingConfirmation?.type,
-    )
-  ) {
-    useSnapHeader = false;
-  }
-  ///: END:ONLY_INCLUDE_IF
-=======
->>>>>>> f3548885
 
   // Generating templatedValues is potentially expensive, and if done on every render
   // will result in a new object. Avoiding calling this generation unnecessarily will
@@ -546,34 +516,6 @@
             <NetworkDisplay />
           </Box>
         ) : null}
-<<<<<<< HEAD
-        {useSnapHeader && (
-          <SnapAuthorshipHeader snapId={pendingConfirmation?.origin} />
-        )}
-        {isSnapCustomUIDialog ? (
-          <Box
-            marginRight={4}
-            marginLeft={4}
-            marginTop={4}
-            key="snap-dialog-content-wrapper"
-          >
-            <SnapUIRenderer
-              snapId={pendingConfirmation?.origin}
-              interfaceId={pendingConfirmation?.requestData.id}
-              isPrompt={isSnapPrompt}
-              inputValue={
-                isSnapPrompt && inputStates[pendingConfirmation?.type]
-              }
-              onInputChange={isSnapPrompt && onInputChange}
-              placeholder={
-                isSnapPrompt && pendingConfirmation?.requestData.placeholder
-              }
-            />
-          </Box>
-        ) : (
-          <MetaMaskTemplateRenderer sections={templatedValues.content} />
-        )}
-=======
         {isSnapCustomUIDialog ? (
           <SnapUIRenderer
             snapId={pendingConfirmation?.origin}
@@ -592,7 +534,6 @@
           <MetaMaskTemplateRenderer sections={templatedValues.content} />
         )}
 
->>>>>>> f3548885
         {showWarningModal && (
           <ConfirmationWarningModal
             onSubmit={async () => {
@@ -603,53 +544,6 @@
             onCancel={templatedValues.onCancel}
           />
         )}
-<<<<<<< HEAD
-      </div>
-      <ConfirmationFooter
-        alerts={
-          alertState[pendingConfirmation.id] &&
-          Object.values(alertState[pendingConfirmation.id])
-            .filter((alert) => alert.dismissed === false)
-            .map((alert, idx, filtered) => (
-              <Callout
-                key={alert.id}
-                severity={alert.severity}
-                dismiss={() => dismissAlert(alert.id)}
-                isFirst={idx === 0}
-                isLast={idx === filtered.length - 1}
-                isMultiple={filtered.length > 1}
-              >
-                <MetaMaskTemplateRenderer sections={alert.content} />
-              </Callout>
-            ))
-        }
-        style={
-          isSnapDialog
-            ? {
-                boxShadow: 'var(--shadow-size-lg) var(--color-shadow-default)',
-              }
-            : {}
-        }
-        actionsStyle={
-          isSnapDialog
-            ? {
-                borderTop: 0,
-              }
-            : {}
-        }
-        onSubmit={!templatedValues.hideSubmitButton && handleSubmit}
-        onCancel={templatedValues.onCancel}
-        submitText={templatedValues.submitText}
-        cancelText={templatedValues.cancelText}
-        loadingText={loadingText || templatedValues.loadingText}
-        loading={loading}
-        submitAlerts={submitAlerts.map((alert, idx) => (
-          <Callout key={alert.id} severity={alert.severity} isFirst={idx === 0}>
-            <MetaMaskTemplateRenderer sections={alert.content} />
-          </Callout>
-        ))}
-      />
-=======
       </Box>
       {!isSnapDefaultDialog && (
         <ConfirmationFooter
@@ -702,7 +596,6 @@
           ))}
         />
       )}
->>>>>>> f3548885
     </div>
   );
 }
