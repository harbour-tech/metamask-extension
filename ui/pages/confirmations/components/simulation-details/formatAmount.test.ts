--- conflicted
+++ resolved
@@ -26,39 +26,6 @@
       expect(formatAmount(locale, new BigNumber(0))).toBe('0');
     });
 
-<<<<<<< HEAD
-  // @ts-expect-error This is missing from the Mocha type definitions
-  it.each([
-    [0.0000456, '0.000046'],
-    [0.0004567, '0.000457'],
-    [0.003456, '0.00346'],
-    [0.023456, '0.0235'],
-    [0.125456, '0.125'],
-  ])(
-    'formats amount less than 1 with maximum significant digits (%s => %s)',
-    (amount: number, expected: string) => {
-      expect(formatAmount(locale, new BigNumber(amount))).toBe(expected);
-    },
-  );
-
-  // @ts-expect-error This is missing from the Mocha type definitions
-  it.each([
-    [1.0034, '1.003'],
-    [1.034, '1.034'],
-    [1.3034, '1.303'],
-    [12.0345, '12.03'],
-    [121.456, '121.5'],
-    [1034.123, '1,034'],
-    [47361034.006, '47,361,034'],
-    ['12130982923409.5', '12,130,982,923,410'],
-    ['1213098292340944.5', '1,213,098,292,340,945'],
-  ])(
-    'formats amount greater than or equal to 1 with appropriate decimal precision (%s => %s)',
-    (amount: number, expected: string) => {
-      expect(formatAmount(locale, new BigNumber(amount))).toBe(expected);
-    },
-  );
-=======
     it('returns "<0.000001" for 0 < amount < MIN_AMOUNT', () => {
       expect(formatAmount(locale, new BigNumber(0.0000009))).toBe('<0.000001');
     });
@@ -100,5 +67,4 @@
       },
     );
   });
->>>>>>> 717376e8
 });