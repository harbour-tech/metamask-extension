--- conflicted
+++ resolved
@@ -76,15 +76,14 @@
   const useEffectMock = jest.mocked(useEffect);
   const useDisplayNamesMock = jest.mocked(useDisplayNames);
   const useContextMock = jest.mocked(useContext);
-<<<<<<< HEAD
-=======
   const useLoadingTimeMock = jest.mocked(useLoadingTime);
   const setLoadingCompleteMock = jest.fn();
 
   // TODO: Replace `any` with type
   // eslint-disable-next-line @typescript-eslint/no-explicit-any
->>>>>>> 2c457705
   let updateTransactionEventFragmentMock: jest.MockedFunction<any>;
+  // TODO: Replace `any` with type
+  // eslint-disable-next-line @typescript-eslint/no-explicit-any
   let trackEventMock: jest.MockedFunction<any>;
 
   function expectUpdateTransactionEventFragmentCalled(
@@ -95,6 +94,8 @@
       balanceChanges?: BalanceChange[];
       simulationData?: SimulationData | undefined;
     },
+    // TODO: Replace `any` with type
+    // eslint-disable-next-line @typescript-eslint/no-explicit-any
     expected: any,
   ) {
     useSimulationMetrics({
@@ -122,9 +123,13 @@
       updateTransactionEventFragment: updateTransactionEventFragmentMock,
     });
 
+    // TODO: Replace `any` with type
+    // eslint-disable-next-line @typescript-eslint/no-explicit-any
     useStateMock.mockImplementation(((initialValue: any) => [
       initialValue,
       jest.fn(),
+      // TODO: Replace `any` with type
+      // eslint-disable-next-line @typescript-eslint/no-explicit-any
     ]) as any);
 
     useEffectMock.mockImplementation((fn) => fn());
