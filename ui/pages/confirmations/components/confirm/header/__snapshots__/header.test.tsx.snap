--- conflicted
+++ resolved
@@ -219,11 +219,7 @@
           </div>
         </div>
         <div
-<<<<<<< HEAD
-          class="mm-box mm-box--background-color-transparent mm-box--rounded-md"
-=======
           class="mm-box mm-box--margin-left-4 mm-box--background-color-transparent mm-box--rounded-md"
->>>>>>> ad7a5462
         >
           <button
             aria-label="Advanced tx details"
