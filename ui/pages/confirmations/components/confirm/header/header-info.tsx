import { TransactionType } from '@metamask/transaction-controller';
import React, { useContext } from 'react';
import { useDispatch, useSelector } from 'react-redux';
import {
  MetaMetricsEventCategory,
  MetaMetricsEventLocation,
  MetaMetricsEventName,
} from '../../../../../../shared/constants/metametrics';
import { ConfirmInfoRow } from '../../../../../components/app/confirm/info/row';
import { ConfirmInfoRowCurrency } from '../../../../../components/app/confirm/info/row/currency';
import {
  AvatarAccount,
  AvatarAccountSize,
  AvatarAccountVariant,
  Box,
  ButtonIcon,
  ButtonIconSize,
  IconName,
  Modal,
  ModalBody,
  ModalContent,
  ModalHeader,
  ModalOverlay,
  Text,
} from '../../../../../components/component-library';
import { AddressCopyButton } from '../../../../../components/multichain';
import Tooltip from '../../../../../components/ui/tooltip/tooltip';
import { MetaMetricsContext } from '../../../../../contexts/metametrics';
import {
  AlignItems,
  BackgroundColor,
  BorderRadius,
  Display,
  FlexDirection,
  FontWeight,
  IconColor,
  JustifyContent,
  TextColor,
  TextVariant,
} from '../../../../../helpers/constants/design-system';
import { useI18nContext } from '../../../../../hooks/useI18nContext';
<<<<<<< HEAD
import {
  currentConfirmationSelector,
  getUseBlockie,
} from '../../../../../selectors';
=======
import { getUseBlockie } from '../../../../../selectors';
>>>>>>> ad7a5462
import { setConfirmationAdvancedDetailsOpen } from '../../../../../store/actions';
import { useBalance } from '../../../hooks/useBalance';
import useConfirmationRecipientInfo from '../../../hooks/useConfirmationRecipientInfo';
import { selectConfirmationAdvancedDetailsOpen } from '../../../selectors/preferences';
import { SignatureRequestType } from '../../../types/confirm';
<<<<<<< HEAD
import { REDESIGN_TRANSACTION_TYPES } from '../../../utils';
import { isSignatureTransactionType } from '../../../utils/confirm';

const HeaderInfo = () => {
  const dispatch = useDispatch();
  const trackEvent = useContext(MetaMetricsContext);

=======
import {
  isSignatureTransactionType,
  REDESIGN_DEV_TRANSACTION_TYPES,
} from '../../../utils/confirm';
import { useConfirmContext } from '../../../context/confirm';

const HeaderInfo = () => {
  const dispatch = useDispatch();
  const trackEvent = useContext(MetaMetricsContext);

>>>>>>> ad7a5462
  const useBlockie = useSelector(getUseBlockie);
  const [showAccountInfo, setShowAccountInfo] = React.useState(false);

  const showAdvancedDetails = useSelector(
    selectConfirmationAdvancedDetailsOpen,
  );

  const setShowAdvancedDetails = (value: boolean): void => {
    dispatch(setConfirmationAdvancedDetailsOpen(value));
  };

<<<<<<< HEAD
  const currentConfirmation = useSelector(currentConfirmationSelector);
=======
  const { currentConfirmation } = useConfirmContext();

>>>>>>> ad7a5462
  const { senderAddress: fromAddress, senderName: fromName } =
    useConfirmationRecipientInfo();

  const t = useI18nContext();

  const { balance: balanceToUse } = useBalance(fromAddress);

  const isSignature = isSignatureTransactionType(currentConfirmation);

  const eventProps = isSignature
    ? {
        location: MetaMetricsEventLocation.SignatureConfirmation,
        signature_type: (currentConfirmation as SignatureRequestType)?.msgParams
          ?.signatureMethod,
      }
    : {
        location: MetaMetricsEventLocation.Transaction,
        transaction_type: currentConfirmation?.type,
      };

  function trackAccountModalOpened() {
    const event = {
      category: MetaMetricsEventCategory.Confirmations,
      event: MetaMetricsEventName.AccountDetailsOpened,
      properties: {
        action: 'Confirm Screen',
        ...eventProps,
      },
    };

    trackEvent(event);
  }

  const isShowAdvancedDetailsToggle = REDESIGN_DEV_TRANSACTION_TYPES.includes(
    currentConfirmation?.type as TransactionType,
  );

  return (
    <>
      <Box
        display={Display.Flex}
        justifyContent={JustifyContent.flexEnd}
        style={{
          alignSelf: 'flex-end',
        }}
      >
        <Tooltip position="bottom" title={t('accountDetails')} interactive>
          <ButtonIcon
            ariaLabel={t('accountDetails')}
            color={IconColor.iconDefault}
            iconName={IconName.Info}
            size={ButtonIconSize.Md}
            onClick={() => {
              trackAccountModalOpened();
              setShowAccountInfo(true);
            }}
            data-testid="header-info__account-details-button"
          />
        </Tooltip>
        {isShowAdvancedDetailsToggle && (
          <Box
            backgroundColor={
              showAdvancedDetails
                ? BackgroundColor.infoMuted
                : BackgroundColor.transparent
            }
            borderRadius={BorderRadius.MD}
            marginLeft={4}
          >
            <ButtonIcon
              ariaLabel={'Advanced tx details'}
              color={IconColor.iconDefault}
              iconName={IconName.Customize}
              data-testid="header-advanced-details-button"
              size={ButtonIconSize.Md}
              onClick={() => {
                setShowAdvancedDetails(!showAdvancedDetails);
              }}
            />
          </Box>
        )}
      </Box>
      <Modal
        isOpen={showAccountInfo}
        onClose={() => setShowAccountInfo(false)}
        data-testid="account-details-modal"
        isClosedOnEscapeKey={false}
        isClosedOnOutsideClick={false}
      >
        <ModalOverlay />
        <ModalContent>
          <ModalHeader>
            <Box
              display={Display.Flex}
              justifyContent={JustifyContent.center}
              style={{ position: 'relative' }}
            >
              <Box
                style={{ margin: '0 auto' }}
                display={Display.Flex}
                justifyContent={JustifyContent.center}
                flexDirection={FlexDirection.Column}
                alignItems={AlignItems.center}
              >
                <AvatarAccount
                  variant={
                    useBlockie
                      ? AvatarAccountVariant.Blockies
                      : AvatarAccountVariant.Jazzicon
                  }
                  address={fromAddress}
                  size={AvatarAccountSize.Lg}
                />
                <Text
                  fontWeight={FontWeight.Bold}
                  variant={TextVariant.bodyMd}
                  color={TextColor.textDefault}
                  marginTop={2}
                  data-testid={
                    'confirmation-account-details-modal__account-name'
                  }
                >
                  {fromName}
                </Text>
              </Box>
              <Box style={{ position: 'absolute', right: 0 }}>
                <ButtonIcon
                  ariaLabel={t('close')}
                  iconName={IconName.Close}
                  size={ButtonIconSize.Sm}
                  className="confirm_header__close-button"
                  onClick={() => setShowAccountInfo(false)}
                  data-testid="confirmation-account-details-modal__close-button"
                />
              </Box>
            </Box>
          </ModalHeader>
          <ModalBody>
            <ConfirmInfoRow label="Account address">
              <AddressCopyButton address={fromAddress} shorten={true} />
            </ConfirmInfoRow>
            <ConfirmInfoRow label="Balance">
              <ConfirmInfoRowCurrency
                value={balanceToUse ?? 0}
                data-testid="confirmation-account-details-modal__account-balance"
              />
            </ConfirmInfoRow>
          </ModalBody>
        </ModalContent>
      </Modal>
    </>
  );
};

export default HeaderInfo;<|MERGE_RESOLUTION|>--- conflicted
+++ resolved
@@ -39,28 +39,12 @@
   TextVariant,
 } from '../../../../../helpers/constants/design-system';
 import { useI18nContext } from '../../../../../hooks/useI18nContext';
-<<<<<<< HEAD
-import {
-  currentConfirmationSelector,
-  getUseBlockie,
-} from '../../../../../selectors';
-=======
 import { getUseBlockie } from '../../../../../selectors';
->>>>>>> ad7a5462
 import { setConfirmationAdvancedDetailsOpen } from '../../../../../store/actions';
 import { useBalance } from '../../../hooks/useBalance';
 import useConfirmationRecipientInfo from '../../../hooks/useConfirmationRecipientInfo';
 import { selectConfirmationAdvancedDetailsOpen } from '../../../selectors/preferences';
 import { SignatureRequestType } from '../../../types/confirm';
-<<<<<<< HEAD
-import { REDESIGN_TRANSACTION_TYPES } from '../../../utils';
-import { isSignatureTransactionType } from '../../../utils/confirm';
-
-const HeaderInfo = () => {
-  const dispatch = useDispatch();
-  const trackEvent = useContext(MetaMetricsContext);
-
-=======
 import {
   isSignatureTransactionType,
   REDESIGN_DEV_TRANSACTION_TYPES,
@@ -71,7 +55,6 @@
   const dispatch = useDispatch();
   const trackEvent = useContext(MetaMetricsContext);
 
->>>>>>> ad7a5462
   const useBlockie = useSelector(getUseBlockie);
   const [showAccountInfo, setShowAccountInfo] = React.useState(false);
 
@@ -83,12 +66,8 @@
     dispatch(setConfirmationAdvancedDetailsOpen(value));
   };
 
-<<<<<<< HEAD
-  const currentConfirmation = useSelector(currentConfirmationSelector);
-=======
   const { currentConfirmation } = useConfirmContext();
 
->>>>>>> ad7a5462
   const { senderAddress: fromAddress, senderName: fromName } =
     useConfirmationRecipientInfo();
 
