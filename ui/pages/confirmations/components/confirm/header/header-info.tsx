--- conflicted
+++ resolved
@@ -49,10 +49,7 @@
   isSignatureTransactionType,
   REDESIGN_DEV_TRANSACTION_TYPES,
 } from '../../../utils/confirm';
-<<<<<<< HEAD
-=======
 import { useConfirmContext } from '../../../context/confirm';
->>>>>>> 65e656c9
 
 const HeaderInfo = () => {
   const dispatch = useDispatch();
