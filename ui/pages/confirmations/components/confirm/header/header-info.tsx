import { TransactionType } from '@metamask/transaction-controller';
import React, { useContext } from 'react';
import { useSelector } from 'react-redux';
import {
  MetaMetricsEventCategory,
  MetaMetricsEventLocation,
  MetaMetricsEventName,
} from '../../../../../../shared/constants/metametrics';
import { ConfirmInfoRow } from '../../../../../components/app/confirm/info/row';
import { ConfirmInfoRowCurrency } from '../../../../../components/app/confirm/info/row/currency';
import {
  AvatarAccount,
  AvatarAccountSize,
  AvatarAccountVariant,
  Box,
  ButtonIcon,
  ButtonIconSize,
  IconName,
  Modal,
  ModalBody,
  ModalContent,
  ModalHeader,
  ModalOverlay,
  Text,
} from '../../../../../components/component-library';
import { AddressCopyButton } from '../../../../../components/multichain';
import Tooltip from '../../../../../components/ui/tooltip/tooltip';
import { MetaMetricsContext } from '../../../../../contexts/metametrics';
import {
  AlignItems,
  Display,
  FlexDirection,
  FontWeight,
  IconColor,
  JustifyContent,
  TextColor,
  TextVariant,
} from '../../../../../helpers/constants/design-system';
import { useI18nContext } from '../../../../../hooks/useI18nContext';
import { getUseBlockie } from '../../../../../selectors';
<<<<<<< HEAD
import { setConfirmationAdvancedDetailsOpen } from '../../../../../store/actions';
=======
import { useConfirmContext } from '../../../context/confirm';
>>>>>>> 6173a139
import { useBalance } from '../../../hooks/useBalance';
import useConfirmationRecipientInfo from '../../../hooks/useConfirmationRecipientInfo';
import { SignatureRequestType } from '../../../types/confirm';
import {
  isSignatureTransactionType,
  REDESIGN_DEV_TRANSACTION_TYPES,
} from '../../../utils/confirm';
<<<<<<< HEAD
import { useConfirmContext } from '../../../context/confirm';
=======
import { AdvancedDetailsButton } from './advanced-details-button';
>>>>>>> 6173a139

const HeaderInfo = () => {
  const trackEvent = useContext(MetaMetricsContext);

  const useBlockie = useSelector(getUseBlockie);
  const [showAccountInfo, setShowAccountInfo] = React.useState(false);

  const { currentConfirmation } = useConfirmContext();

<<<<<<< HEAD
  const { currentConfirmation } = useConfirmContext();

=======
>>>>>>> 6173a139
  const { senderAddress: fromAddress, senderName: fromName } =
    useConfirmationRecipientInfo();

  const t = useI18nContext();

  const { balance: balanceToUse } = useBalance(fromAddress);

  const isSignature = isSignatureTransactionType(currentConfirmation);

  const eventProps = isSignature
    ? {
        location: MetaMetricsEventLocation.SignatureConfirmation,
        signature_type: (currentConfirmation as SignatureRequestType)?.msgParams
          ?.signatureMethod,
      }
    : {
        location: MetaMetricsEventLocation.Transaction,
        transaction_type: currentConfirmation?.type,
      };

  function trackAccountModalOpened() {
    const event = {
      category: MetaMetricsEventCategory.Confirmations,
      event: MetaMetricsEventName.AccountDetailsOpened,
      properties: {
        action: 'Confirm Screen',
        ...eventProps,
      },
    };

    trackEvent(event);
  }

  const isShowAdvancedDetailsToggle = REDESIGN_DEV_TRANSACTION_TYPES.includes(
    currentConfirmation?.type as TransactionType,
  );

  return (
    <>
      <Box
        display={Display.Flex}
        justifyContent={JustifyContent.flexEnd}
        style={{
          alignSelf: 'flex-end',
        }}
      >
        <Tooltip position="bottom" title={t('accountDetails')} interactive>
          <ButtonIcon
            ariaLabel={t('accountDetails')}
            color={IconColor.iconDefault}
            iconName={IconName.Info}
            size={ButtonIconSize.Md}
            onClick={() => {
              trackAccountModalOpened();
              setShowAccountInfo(true);
            }}
            data-testid="header-info__account-details-button"
          />
        </Tooltip>
        {isShowAdvancedDetailsToggle && <AdvancedDetailsButton />}
      </Box>
      <Modal
        isOpen={showAccountInfo}
        onClose={() => setShowAccountInfo(false)}
        data-testid="account-details-modal"
        isClosedOnEscapeKey={false}
        isClosedOnOutsideClick={false}
      >
        <ModalOverlay />
        <ModalContent>
          <ModalHeader>
            <Box
              display={Display.Flex}
              justifyContent={JustifyContent.center}
              style={{ position: 'relative' }}
            >
              <Box
                style={{ margin: '0 auto' }}
                display={Display.Flex}
                justifyContent={JustifyContent.center}
                flexDirection={FlexDirection.Column}
                alignItems={AlignItems.center}
              >
                <AvatarAccount
                  variant={
                    useBlockie
                      ? AvatarAccountVariant.Blockies
                      : AvatarAccountVariant.Jazzicon
                  }
                  address={fromAddress}
                  size={AvatarAccountSize.Lg}
                />
                <Text
                  fontWeight={FontWeight.Bold}
                  variant={TextVariant.bodyMd}
                  color={TextColor.textDefault}
                  marginTop={2}
                  data-testid={
                    'confirmation-account-details-modal__account-name'
                  }
                >
                  {fromName}
                </Text>
              </Box>
              <Box style={{ position: 'absolute', right: 0 }}>
                <ButtonIcon
                  ariaLabel={t('close')}
                  iconName={IconName.Close}
                  size={ButtonIconSize.Sm}
                  className="confirm_header__close-button"
                  onClick={() => setShowAccountInfo(false)}
                  data-testid="confirmation-account-details-modal__close-button"
                />
              </Box>
            </Box>
          </ModalHeader>
          <ModalBody>
            <ConfirmInfoRow label="Account address">
              <AddressCopyButton address={fromAddress} shorten={true} />
            </ConfirmInfoRow>
            <ConfirmInfoRow label="Balance">
              <ConfirmInfoRowCurrency
                value={balanceToUse ?? 0}
                data-testid="confirmation-account-details-modal__account-balance"
              />
            </ConfirmInfoRow>
          </ModalBody>
        </ModalContent>
      </Modal>
    </>
  );
};

export default HeaderInfo;<|MERGE_RESOLUTION|>--- conflicted
+++ resolved
@@ -38,11 +38,7 @@
 } from '../../../../../helpers/constants/design-system';
 import { useI18nContext } from '../../../../../hooks/useI18nContext';
 import { getUseBlockie } from '../../../../../selectors';
-<<<<<<< HEAD
-import { setConfirmationAdvancedDetailsOpen } from '../../../../../store/actions';
-=======
 import { useConfirmContext } from '../../../context/confirm';
->>>>>>> 6173a139
 import { useBalance } from '../../../hooks/useBalance';
 import useConfirmationRecipientInfo from '../../../hooks/useConfirmationRecipientInfo';
 import { SignatureRequestType } from '../../../types/confirm';
@@ -50,11 +46,7 @@
   isSignatureTransactionType,
   REDESIGN_DEV_TRANSACTION_TYPES,
 } from '../../../utils/confirm';
-<<<<<<< HEAD
-import { useConfirmContext } from '../../../context/confirm';
-=======
 import { AdvancedDetailsButton } from './advanced-details-button';
->>>>>>> 6173a139
 
 const HeaderInfo = () => {
   const trackEvent = useContext(MetaMetricsContext);
@@ -64,11 +56,6 @@
 
   const { currentConfirmation } = useConfirmContext();
 
-<<<<<<< HEAD
-  const { currentConfirmation } = useConfirmContext();
-
-=======
->>>>>>> 6173a139
   const { senderAddress: fromAddress, senderName: fromName } =
     useConfirmationRecipientInfo();
 
