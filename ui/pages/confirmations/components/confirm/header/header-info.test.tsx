import { fireEvent, waitFor } from '@testing-library/react';
import React from 'react';
import {
  MetaMetricsEventCategory,
  MetaMetricsEventLocation,
  MetaMetricsEventName,
} from '../../../../../../shared/constants/metametrics';
import mockState from '../../../../../../test/data/mock-state.json';
import { renderWithProvider } from '../../../../../../test/jest';
import { MetaMetricsContext } from '../../../../../contexts/metametrics';
import configureStore from '../../../../../store/store';
import HeaderInfo from './header-info';

const mockStore = {
  metamask: {
    ...mockState.metamask,
  },
  confirm: {
    currentConfirmation: {
      id: 'testApprovalId',
      msgParams: {
        from: '0x0dcd5d886577d5081b0c52e242ef29e70be3e7bc',
        signatureMethod: 'eth_signTypedData_v4',
      },
      type: 'eth_signTypedData',
    },
  },
};

const cases = [
  {
    description: 'for a signature',
    store: {
      ...mockStore,
    },
    expectedEvent: {
      category: MetaMetricsEventCategory.Confirmations,
      event: MetaMetricsEventName.AccountDetailsOpened,
      properties: {
        action: 'Confirm Screen',
        location: MetaMetricsEventLocation.SignatureConfirmation,
        signature_type: 'eth_signTypedData_v4',
      },
    },
  },
  {
    description: 'for a transaction',
    store: {
      ...mockStore,
      confirm: {
        currentConfirmation: {
          id: 'testApprovalId',
          type: 'a_transaction_type',
        },
      },
    },
    expectedEvent: {
      category: MetaMetricsEventCategory.Confirmations,
      event: MetaMetricsEventName.AccountDetailsOpened,
      properties: {
        action: 'Confirm Screen',
        location: MetaMetricsEventLocation.Transaction,
        transaction_type: 'a_transaction_type',
      },
    },
  },
];

const render = () => {
  const store = configureStore(mockStore);
  return renderWithProvider(
    // eslint-disable-next-line no-empty-function
    <HeaderInfo showAdvancedDetails setShowAdvancedDetails={() => {}} />,
    store,
  );
};

describe('Header', () => {
  it('should match snapshot', async () => {
    const { container } = render();
    expect(container).toMatchSnapshot();
  });
  it('shows account info icon', async () => {
    const { getByLabelText } = render();
    expect(getByLabelText('Account details')).toBeInTheDocument();
  });

  describe('when account info icon is clicked', () => {
    it('shows account info modal with address', async () => {
      const { getByLabelText, getByText, queryByTestId } = render();
      const accountInfoIcon = getByLabelText('Account details');
      fireEvent.click(accountInfoIcon);
      await waitFor(() => {
        expect(queryByTestId('account-details-modal')).toBeInTheDocument();
        expect(getByText('0x0DCD5...3E7bc')).toBeInTheDocument();
      });
    });

    cases.forEach(({ description, store, expectedEvent }) => {
      it(`sends "${MetaMetricsEventName.AccountDetailsOpened}" metametric ${description}`, () => {
        const mockTrackEvent = jest.fn();
        const { getByLabelText } = renderWithProvider(
          <MetaMetricsContext.Provider value={mockTrackEvent}>
<<<<<<< HEAD
            <HeaderInfo
              showAdvancedDetails={false}
              // eslint-disable-next-line no-empty-function
              setShowAdvancedDetails={() => {}}
            />
=======
            <HeaderInfo />
>>>>>>> f3548885
          </MetaMetricsContext.Provider>,
          configureStore(store),
        );
        const accountInfoIcon = getByLabelText('Account details');
        fireEvent.click(accountInfoIcon);

        expect(mockTrackEvent).toHaveBeenNthCalledWith(1, expectedEvent);
      });
    });
  });
});<|MERGE_RESOLUTION|>--- conflicted
+++ resolved
@@ -68,11 +68,7 @@
 
 const render = () => {
   const store = configureStore(mockStore);
-  return renderWithProvider(
-    // eslint-disable-next-line no-empty-function
-    <HeaderInfo showAdvancedDetails setShowAdvancedDetails={() => {}} />,
-    store,
-  );
+  return renderWithProvider(<HeaderInfo />, store);
 };
 
 describe('Header', () => {
@@ -101,15 +97,7 @@
         const mockTrackEvent = jest.fn();
         const { getByLabelText } = renderWithProvider(
           <MetaMetricsContext.Provider value={mockTrackEvent}>
-<<<<<<< HEAD
-            <HeaderInfo
-              showAdvancedDetails={false}
-              // eslint-disable-next-line no-empty-function
-              setShowAdvancedDetails={() => {}}
-            />
-=======
             <HeaderInfo />
->>>>>>> f3548885
           </MetaMetricsContext.Provider>,
           configureStore(store),
         );
