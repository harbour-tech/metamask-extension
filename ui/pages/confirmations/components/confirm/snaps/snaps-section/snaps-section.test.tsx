--- conflicted
+++ resolved
@@ -1,10 +1,6 @@
 import React from 'react';
 import configureMockStore from 'redux-mock-store';
 import { Text } from '@metamask/snaps-sdk/jsx';
-<<<<<<< HEAD
-import { fireEvent } from '@testing-library/react';
-=======
->>>>>>> 6173a139
 
 import {
   getMockPersonalSignConfirmState,
