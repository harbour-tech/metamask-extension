import { waitFor } from '@testing-library/react';
import React from 'react';
import configureMockStore from 'redux-mock-store';
import {
  getMockApproveConfirmState,
  getMockContractInteractionConfirmState,
  getMockPersonalSignConfirmState,
  getMockPersonalSignConfirmStateForRequest,
  getMockSetApprovalForAllConfirmState,
  getMockTypedSignConfirmState,
  getMockTypedSignConfirmStateForRequest,
} from '../../../../../../test/data/confirmations/helper';
import { unapprovedPersonalSignMsg } from '../../../../../../test/data/confirmations/personal_sign';
import { permitSignatureMsg } from '../../../../../../test/data/confirmations/typed_sign';
import { renderWithConfirmContextProvider } from '../../../../../../test/lib/confirmations/render-helpers';
import { tEn } from '../../../../../../test/lib/i18n-helpers';
import {
  Alert,
  ConfirmAlertsState,
} from '../../../../../ducks/confirm-alerts/confirm-alerts';
import { Severity } from '../../../../../helpers/constants/design-system';
import { useIsNFT } from '../info/approve/hooks/use-is-nft';
import ConfirmTitle from './title';

jest.mock('../info/approve/hooks/use-approve-token-simulation', () => ({
  useApproveTokenSimulation: jest.fn(() => ({
    spendingCap: '1000',
    formattedSpendingCap: '1000',
    value: '1000',
  })),
}));

jest.mock('../../../hooks/useAssetDetails', () => ({
  useAssetDetails: jest.fn(() => ({
    decimals: 18,
    userBalance: '1000000',
    tokenSymbol: 'TST',
  })),
}));

jest.mock('../info/approve/hooks/use-is-nft', () => ({
  useIsNFT: jest.fn(() => ({ isNFT: true })),
}));

describe('ConfirmTitle', () => {
  it('should render the title and description for a personal signature', () => {
    const mockStore = configureMockStore([])(getMockPersonalSignConfirmState);
    const { getByText } = renderWithConfirmContextProvider(
      <ConfirmTitle />,
      mockStore,
    );

    expect(getByText('Signature request')).toBeInTheDocument();
    expect(
      getByText('Review request details before you confirm.'),
    ).toBeInTheDocument();
  });

  it('should render the title and description for a permit signature', () => {
    const mockStore = configureMockStore([])(
      getMockTypedSignConfirmStateForRequest(permitSignatureMsg),
    );
    const { getByText } = renderWithConfirmContextProvider(
      <ConfirmTitle />,
      mockStore,
    );

    expect(getByText('Spending cap request')).toBeInTheDocument();
    expect(
      getByText('This site wants permission to spend your tokens.'),
    ).toBeInTheDocument();
  });

  it('should render the title and description for typed signature', () => {
    const mockStore = configureMockStore([])(getMockTypedSignConfirmState());
    const { getByText } = renderWithConfirmContextProvider(
      <ConfirmTitle />,
      mockStore,
    );

    expect(getByText('Signature request')).toBeInTheDocument();
    expect(
      getByText('Review request details before you confirm.'),
    ).toBeInTheDocument();
  });

  it('should render the title and description for a contract interaction transaction', () => {
    const mockStore = configureMockStore([])(
      getMockContractInteractionConfirmState(),
    );
    const { getByText } = renderWithConfirmContextProvider(
      <ConfirmTitle />,
      mockStore,
    );

    expect(
      getByText(tEn('confirmTitleTransaction') as string),
    ).toBeInTheDocument();
  });

  it('should render the title and description for a approval transaction for NFTs', () => {
    const mockStore = configureMockStore([])(getMockApproveConfirmState());
    const { getByText } = renderWithConfirmContextProvider(
      <ConfirmTitle />,
      mockStore,
    );

    expect(
      getByText(tEn('confirmTitleApproveTransaction') as string),
    ).toBeInTheDocument();
    expect(
      getByText(tEn('confirmTitleDescApproveTransaction') as string),
    ).toBeInTheDocument();
  });

  it('should render the title and description for a approval transaction for erc20 tokens', () => {
    const mockedUseIsNFT = jest.mocked(useIsNFT);

    mockedUseIsNFT.mockImplementation(() => ({
      isNFT: false,
      pending: false,
    }));

    const mockStore = configureMockStore([])(getMockApproveConfirmState());
    const { getByText } = renderWithConfirmContextProvider(
      <ConfirmTitle />,
      mockStore,
    );

<<<<<<< HEAD
    expect(getByText('Transaction request')).toBeInTheDocument();
=======
    expect(
      getByText(tEn('confirmTitlePermitTokens') as string),
    ).toBeInTheDocument();
    expect(
      getByText(tEn('confirmTitleDescERC20ApproveTransaction') as string),
    ).toBeInTheDocument();
  });

  it('should render the title and description for a setApprovalForAll transaction', async () => {
    const mockStore = configureMockStore([])(
      getMockSetApprovalForAllConfirmState(),
    );
    const { getByText } = renderWithConfirmContextProvider(
      <ConfirmTitle />,
      mockStore,
    );

    await waitFor(() => {
      expect(
        getByText(tEn('setApprovalForAllRedesignedTitle') as string),
      ).toBeInTheDocument();

      expect(
        getByText(tEn('confirmTitleDescApproveTransaction') as string),
      ).toBeInTheDocument();
    });
>>>>>>> 65e656c9
  });

  describe('Alert banner', () => {
    const alertMock = {
      severity: Severity.Danger,
      message: 'mock message',
      reason: 'mock reason',
      key: 'mock key',
    };

    const alertMock2 = {
      ...alertMock,
      key: 'mock key 2',
      reason: 'mock reason 2',
    };
    const mockAlertState = (state: Partial<ConfirmAlertsState> = {}) =>
      getMockPersonalSignConfirmStateForRequest(unapprovedPersonalSignMsg, {
        metamask: {},
        confirmAlerts: {
          alerts: {
            [unapprovedPersonalSignMsg.id]: [alertMock, alertMock2],
          },
          confirmed: {
            [unapprovedPersonalSignMsg.id]: {
              [alertMock.key]: false,
              [alertMock2.key]: false,
            },
          },
          ...state,
        },
      });
    it('renders an alert banner if there is a danger alert', () => {
      const mockStore = configureMockStore([])(
        mockAlertState({
          alerts: {
            [unapprovedPersonalSignMsg.id]: [alertMock as Alert],
          },
        }),
      );
      const { queryByText } = renderWithConfirmContextProvider(
        <ConfirmTitle />,
        mockStore,
      );

      expect(queryByText(alertMock.reason)).toBeInTheDocument();
      expect(queryByText(alertMock.message)).toBeInTheDocument();
    });

    it('renders multiple alert banner when there are multiple alerts', () => {
      const mockStore = configureMockStore([])(mockAlertState());

      const { getByText } = renderWithConfirmContextProvider(
        <ConfirmTitle />,
        mockStore,
      );

      expect(getByText(alertMock.reason)).toBeInTheDocument();
      expect(getByText(alertMock2.reason)).toBeInTheDocument();
    });
  });
});<|MERGE_RESOLUTION|>--- conflicted
+++ resolved
@@ -127,9 +127,6 @@
       mockStore,
     );
 
-<<<<<<< HEAD
-    expect(getByText('Transaction request')).toBeInTheDocument();
-=======
     expect(
       getByText(tEn('confirmTitlePermitTokens') as string),
     ).toBeInTheDocument();
@@ -156,7 +153,6 @@
         getByText(tEn('confirmTitleDescApproveTransaction') as string),
       ).toBeInTheDocument();
     });
->>>>>>> 65e656c9
   });
 
   describe('Alert banner', () => {
