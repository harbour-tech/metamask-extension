import React, { memo, useMemo } from 'react';
import { useSelector } from 'react-redux';
import { TransactionType } from '@metamask/transaction-controller';
import { Text } from '../../../../../components/component-library';
import {
  TextVariant,
  TextAlign,
  TextColor,
} from '../../../../../helpers/constants/design-system';
import { useI18nContext } from '../../../../../hooks/useI18nContext';
import { currentConfirmationSelector } from '../../../../../selectors';

const ConfirmTitle: React.FC = memo(() => {
  const t = useI18nContext();
  const currentConfirmation = useSelector(currentConfirmationSelector);

  const typeToTitleTKey: Partial<Record<TransactionType, string>> = useMemo(
    () => ({
      [TransactionType.personalSign]: t('confirmTitleSignature'),
<<<<<<< HEAD
=======
      [TransactionType.signTypedData]: t('confirmTitleSignature'),
>>>>>>> 5c849941
    }),
    [],
  );

  const typeToDescTKey: Partial<Record<TransactionType, string>> = useMemo(
    () => ({
<<<<<<< HEAD
      [TransactionType.personalSign]: t('confirmTitleDescSignature'),
=======
      [TransactionType.personalSign]: t('confirmTitleDescPersonalSignature'),
      [TransactionType.signTypedData]: t('confirmTitleDescTypedDataSignature'),
>>>>>>> 5c849941
    }),
    [],
  );

  if (!currentConfirmation) {
    return null;
  }

  const title = typeToTitleTKey[currentConfirmation.type];
  const description = typeToDescTKey[currentConfirmation.type];

  return (
    <>
      <Text
        variant={TextVariant.headingLg}
        paddingTop={4}
        paddingBottom={2}
        textAlign={TextAlign.Center}
      >
        {title}
      </Text>
      <Text
        paddingBottom={4}
        color={TextColor.textAlternative}
        textAlign={TextAlign.Center}
      >
        {description}
      </Text>
    </>
  );
});

export default ConfirmTitle;<|MERGE_RESOLUTION|>--- conflicted
+++ resolved
@@ -17,22 +17,15 @@
   const typeToTitleTKey: Partial<Record<TransactionType, string>> = useMemo(
     () => ({
       [TransactionType.personalSign]: t('confirmTitleSignature'),
-<<<<<<< HEAD
-=======
       [TransactionType.signTypedData]: t('confirmTitleSignature'),
->>>>>>> 5c849941
     }),
     [],
   );
 
   const typeToDescTKey: Partial<Record<TransactionType, string>> = useMemo(
     () => ({
-<<<<<<< HEAD
-      [TransactionType.personalSign]: t('confirmTitleDescSignature'),
-=======
       [TransactionType.personalSign]: t('confirmTitleDescPersonalSignature'),
       [TransactionType.signTypedData]: t('confirmTitleDescTypedDataSignature'),
->>>>>>> 5c849941
     }),
     [],
   );
