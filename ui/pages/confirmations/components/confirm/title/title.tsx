import {
  TransactionMeta,
  TransactionType,
} from '@metamask/transaction-controller';
import React, { memo, useMemo } from 'react';

<<<<<<< HEAD
import GeneralAlert from '../../../../../components/app/alert-system/general-alert/general-alert';
import { getHighestSeverity } from '../../../../../components/app/alert-system/utils';
=======
import { TokenStandard } from '../../../../../../shared/constants/transaction';
import GeneralAlert from '../../../../../components/app/alert-system/general-alert/general-alert';
>>>>>>> 6173a139
import { Box, Text } from '../../../../../components/component-library';
import {
  TextAlign,
  TextColor,
  TextVariant,
} from '../../../../../helpers/constants/design-system';
import useAlerts from '../../../../../hooks/useAlerts';
import { useI18nContext } from '../../../../../hooks/useI18nContext';
<<<<<<< HEAD
import { useConfirmContext } from '../../../context/confirm';
import { Confirmation, SignatureRequestType } from '../../../types/confirm';
import {
  isPermitSignatureRequest,
  isSIWESignatureRequest,
} from '../../../utils';
import { useIsNFT } from '../info/approve/hooks/use-is-nft';
import { useDecodedTransactionData } from '../info/hooks/useDecodedTransactionData';
import { getIsRevokeSetApprovalForAll } from '../info/utils';
=======
import { TypedSignSignaturePrimaryTypes } from '../../../constants';
import { useConfirmContext } from '../../../context/confirm';
import { Confirmation, SignatureRequestType } from '../../../types/confirm';
import { isSIWESignatureRequest } from '../../../utils';
import { useTypedSignSignatureInfo } from '../../../hooks/useTypedSignSignatureInfo';
import { useIsNFT } from '../info/approve/hooks/use-is-nft';
import { useDecodedTransactionData } from '../info/hooks/useDecodedTransactionData';
import { getIsRevokeSetApprovalForAll } from '../info/utils';
import { useCurrentSpendingCap } from './hooks/useCurrentSpendingCap';
>>>>>>> 6173a139

function ConfirmBannerAlert({ ownerId }: { ownerId: string }) {
  const { generalAlerts } = useAlerts(ownerId);

  if (generalAlerts.length === 0) {
    return null;
  }

  return (
<<<<<<< HEAD
    <Box marginTop={4}>
      <GeneralAlert
        data-testid="confirm-banner-alert"
        title={
          hasMultipleAlerts
            ? t('alertBannerMultipleAlertsTitle')
            : singleAlert.reason
        }
        description={
          hasMultipleAlerts
            ? t('alertBannerMultipleAlertsDescription')
            : singleAlert.message
        }
        severity={highestSeverity}
        provider={hasMultipleAlerts ? undefined : singleAlert.provider}
        details={hasMultipleAlerts ? undefined : singleAlert.alertDetails}
        reportUrl={singleAlert.reportUrl}
      />
=======
    <Box marginTop={3}>
      {generalAlerts.map((alert) => (
        <Box marginTop={1} key={alert.key}>
          <GeneralAlert
            data-testid="confirm-banner-alert"
            title={alert.reason}
            description={alert.message}
            severity={alert.severity}
            provider={alert.provider}
            details={alert.alertDetails}
            reportUrl={alert.reportUrl}
          />
        </Box>
      ))}
>>>>>>> 6173a139
    </Box>
  );
}

type IntlFunction = (str: string) => string;

<<<<<<< HEAD
=======
// todo: getTitle and getDescription can be merged to remove code duplication.

>>>>>>> 6173a139
const getTitle = (
  t: IntlFunction,
  confirmation?: Confirmation,
  isNFT?: boolean,
<<<<<<< HEAD
  isRevokeSetApprovalForAll?: boolean,
) => {
=======
  customSpendingCap?: string,
  isRevokeSetApprovalForAll?: boolean,
  pending?: boolean,
  primaryType?: keyof typeof TypedSignSignaturePrimaryTypes,
  tokenStandard?: string,
) => {
  if (pending) {
    return '';
  }

>>>>>>> 6173a139
  switch (confirmation?.type) {
    case TransactionType.contractInteraction:
      return t('confirmTitleTransaction');
    case TransactionType.deployContract:
      return t('confirmTitleDeployContract');
    case TransactionType.personalSign:
      if (isSIWESignatureRequest(confirmation as SignatureRequestType)) {
        return t('confirmTitleSIWESignature');
      }
      return t('confirmTitleSignature');
    case TransactionType.signTypedData:
<<<<<<< HEAD
      return isPermitSignatureRequest(confirmation as SignatureRequestType)
        ? t('confirmTitlePermitTokens')
        : t('confirmTitleSignature');
=======
      if (primaryType === TypedSignSignaturePrimaryTypes.PERMIT) {
        if (tokenStandard === TokenStandard.ERC721) {
          return t('setApprovalForAllRedesignedTitle');
        }
        return t('confirmTitlePermitTokens');
      }
      return t('confirmTitleSignature');
>>>>>>> 6173a139
    case TransactionType.tokenMethodApprove:
      if (isNFT) {
        return t('confirmTitleApproveTransaction');
      }
<<<<<<< HEAD
=======
      if (customSpendingCap === '0') {
        return t('confirmTitleRevokeApproveTransaction');
      }
>>>>>>> 6173a139
      return t('confirmTitlePermitTokens');
    case TransactionType.tokenMethodIncreaseAllowance:
      return t('confirmTitlePermitTokens');
    case TransactionType.tokenMethodSetApprovalForAll:
      if (isRevokeSetApprovalForAll) {
        return t('confirmTitleSetApprovalForAllRevokeTransaction');
      }
      return t('setApprovalForAllRedesignedTitle');
    default:
      return '';
  }
};

const getDescription = (
  t: IntlFunction,
  confirmation?: Confirmation,
  isNFT?: boolean,
<<<<<<< HEAD
  isRevokeSetApprovalForAll?: boolean,
) => {
=======
  customSpendingCap?: string,
  isRevokeSetApprovalForAll?: boolean,
  pending?: boolean,
  primaryType?: keyof typeof TypedSignSignaturePrimaryTypes,
  tokenStandard?: string,
) => {
  if (pending) {
    return '';
  }

>>>>>>> 6173a139
  switch (confirmation?.type) {
    case TransactionType.contractInteraction:
      return '';
    case TransactionType.deployContract:
      return t('confirmTitleDescDeployContract');
    case TransactionType.personalSign:
      if (isSIWESignatureRequest(confirmation as SignatureRequestType)) {
        return t('confirmTitleDescSIWESignature');
      }
      return t('confirmTitleDescSign');
    case TransactionType.signTypedData:
<<<<<<< HEAD
      return isPermitSignatureRequest(confirmation as SignatureRequestType)
        ? t('confirmTitleDescPermitSignature')
        : t('confirmTitleDescSign');
=======
      if (primaryType === TypedSignSignaturePrimaryTypes.PERMIT) {
        if (tokenStandard === TokenStandard.ERC721) {
          return t('confirmTitleDescApproveTransaction');
        }
        return t('confirmTitleDescPermitSignature');
      }
      return t('confirmTitleDescSign');
>>>>>>> 6173a139
    case TransactionType.tokenMethodApprove:
      if (isNFT) {
        return t('confirmTitleDescApproveTransaction');
      }
<<<<<<< HEAD
=======
      if (customSpendingCap === '0') {
        return '';
      }
>>>>>>> 6173a139
      return t('confirmTitleDescERC20ApproveTransaction');
    case TransactionType.tokenMethodIncreaseAllowance:
      return t('confirmTitleDescPermitSignature');
    case TransactionType.tokenMethodSetApprovalForAll:
      if (isRevokeSetApprovalForAll) {
        return '';
      }
      return t('confirmTitleDescApproveTransaction');

    default:
      return '';
  }
};

const ConfirmTitle: React.FC = memo(() => {
  const t = useI18nContext();
  const { currentConfirmation } = useConfirmContext();

  const { isNFT } = useIsNFT(currentConfirmation as TransactionMeta);

<<<<<<< HEAD
  let isRevokeSetApprovalForAll = false;
  if (
    currentConfirmation?.type === TransactionType.tokenMethodSetApprovalForAll
  ) {
    const decodedResponse = useDecodedTransactionData();

    isRevokeSetApprovalForAll = getIsRevokeSetApprovalForAll(
      decodedResponse.value,
    );
=======
  const { primaryType, tokenStandard } = useTypedSignSignatureInfo(
    currentConfirmation as SignatureRequestType,
  );

  const { customSpendingCap, pending: spendingCapPending } =
    useCurrentSpendingCap(currentConfirmation);

  let isRevokeSetApprovalForAll = false;
  let revokePending = false;
  const decodedResponse = useDecodedTransactionData(
    TransactionType.tokenMethodSetApprovalForAll,
  );
  if (
    currentConfirmation?.type === TransactionType.tokenMethodSetApprovalForAll
  ) {
    isRevokeSetApprovalForAll = getIsRevokeSetApprovalForAll(
      decodedResponse.value,
    );
    revokePending = decodedResponse.pending;
>>>>>>> 6173a139
  }

  const title = useMemo(
    () =>
      getTitle(
        t as IntlFunction,
        currentConfirmation,
        isNFT,
<<<<<<< HEAD
        isRevokeSetApprovalForAll,
      ),
    [currentConfirmation, isNFT, isRevokeSetApprovalForAll],
=======
        customSpendingCap,
        isRevokeSetApprovalForAll,
        spendingCapPending || revokePending,
        primaryType,
        tokenStandard,
      ),
    [
      currentConfirmation,
      isNFT,
      customSpendingCap,
      isRevokeSetApprovalForAll,
      spendingCapPending,
      revokePending,
      primaryType,
      tokenStandard,
    ],
>>>>>>> 6173a139
  );

  const description = useMemo(
    () =>
      getDescription(
        t as IntlFunction,
        currentConfirmation,
        isNFT,
<<<<<<< HEAD
        isRevokeSetApprovalForAll,
      ),
    [currentConfirmation, isNFT, isRevokeSetApprovalForAll],
=======
        customSpendingCap,
        isRevokeSetApprovalForAll,
        spendingCapPending || revokePending,
        primaryType,
        tokenStandard,
      ),
    [
      currentConfirmation,
      isNFT,
      customSpendingCap,
      isRevokeSetApprovalForAll,
      spendingCapPending,
      revokePending,
      primaryType,
      tokenStandard,
    ],
>>>>>>> 6173a139
  );

  if (!currentConfirmation) {
    return null;
  }

  return (
    <>
      <ConfirmBannerAlert ownerId={currentConfirmation.id} />
      {title !== '' && (
        <Text
          variant={TextVariant.headingLg}
          paddingTop={4}
          paddingBottom={4}
          textAlign={TextAlign.Center}
        >
          {title}
        </Text>
      )}
      {description !== '' && (
        <Text
          paddingBottom={4}
          color={TextColor.textAlternative}
          textAlign={TextAlign.Center}
        >
          {description}
        </Text>
      )}
    </>
  );
});

export default ConfirmTitle;<|MERGE_RESOLUTION|>--- conflicted
+++ resolved
@@ -4,13 +4,8 @@
 } from '@metamask/transaction-controller';
 import React, { memo, useMemo } from 'react';
 
-<<<<<<< HEAD
-import GeneralAlert from '../../../../../components/app/alert-system/general-alert/general-alert';
-import { getHighestSeverity } from '../../../../../components/app/alert-system/utils';
-=======
 import { TokenStandard } from '../../../../../../shared/constants/transaction';
 import GeneralAlert from '../../../../../components/app/alert-system/general-alert/general-alert';
->>>>>>> 6173a139
 import { Box, Text } from '../../../../../components/component-library';
 import {
   TextAlign,
@@ -19,17 +14,6 @@
 } from '../../../../../helpers/constants/design-system';
 import useAlerts from '../../../../../hooks/useAlerts';
 import { useI18nContext } from '../../../../../hooks/useI18nContext';
-<<<<<<< HEAD
-import { useConfirmContext } from '../../../context/confirm';
-import { Confirmation, SignatureRequestType } from '../../../types/confirm';
-import {
-  isPermitSignatureRequest,
-  isSIWESignatureRequest,
-} from '../../../utils';
-import { useIsNFT } from '../info/approve/hooks/use-is-nft';
-import { useDecodedTransactionData } from '../info/hooks/useDecodedTransactionData';
-import { getIsRevokeSetApprovalForAll } from '../info/utils';
-=======
 import { TypedSignSignaturePrimaryTypes } from '../../../constants';
 import { useConfirmContext } from '../../../context/confirm';
 import { Confirmation, SignatureRequestType } from '../../../types/confirm';
@@ -39,7 +23,6 @@
 import { useDecodedTransactionData } from '../info/hooks/useDecodedTransactionData';
 import { getIsRevokeSetApprovalForAll } from '../info/utils';
 import { useCurrentSpendingCap } from './hooks/useCurrentSpendingCap';
->>>>>>> 6173a139
 
 function ConfirmBannerAlert({ ownerId }: { ownerId: string }) {
   const { generalAlerts } = useAlerts(ownerId);
@@ -49,26 +32,6 @@
   }
 
   return (
-<<<<<<< HEAD
-    <Box marginTop={4}>
-      <GeneralAlert
-        data-testid="confirm-banner-alert"
-        title={
-          hasMultipleAlerts
-            ? t('alertBannerMultipleAlertsTitle')
-            : singleAlert.reason
-        }
-        description={
-          hasMultipleAlerts
-            ? t('alertBannerMultipleAlertsDescription')
-            : singleAlert.message
-        }
-        severity={highestSeverity}
-        provider={hasMultipleAlerts ? undefined : singleAlert.provider}
-        details={hasMultipleAlerts ? undefined : singleAlert.alertDetails}
-        reportUrl={singleAlert.reportUrl}
-      />
-=======
     <Box marginTop={3}>
       {generalAlerts.map((alert) => (
         <Box marginTop={1} key={alert.key}>
@@ -83,26 +46,18 @@
           />
         </Box>
       ))}
->>>>>>> 6173a139
     </Box>
   );
 }
 
 type IntlFunction = (str: string) => string;
 
-<<<<<<< HEAD
-=======
 // todo: getTitle and getDescription can be merged to remove code duplication.
 
->>>>>>> 6173a139
 const getTitle = (
   t: IntlFunction,
   confirmation?: Confirmation,
   isNFT?: boolean,
-<<<<<<< HEAD
-  isRevokeSetApprovalForAll?: boolean,
-) => {
-=======
   customSpendingCap?: string,
   isRevokeSetApprovalForAll?: boolean,
   pending?: boolean,
@@ -113,7 +68,6 @@
     return '';
   }
 
->>>>>>> 6173a139
   switch (confirmation?.type) {
     case TransactionType.contractInteraction:
       return t('confirmTitleTransaction');
@@ -125,11 +79,6 @@
       }
       return t('confirmTitleSignature');
     case TransactionType.signTypedData:
-<<<<<<< HEAD
-      return isPermitSignatureRequest(confirmation as SignatureRequestType)
-        ? t('confirmTitlePermitTokens')
-        : t('confirmTitleSignature');
-=======
       if (primaryType === TypedSignSignaturePrimaryTypes.PERMIT) {
         if (tokenStandard === TokenStandard.ERC721) {
           return t('setApprovalForAllRedesignedTitle');
@@ -137,17 +86,13 @@
         return t('confirmTitlePermitTokens');
       }
       return t('confirmTitleSignature');
->>>>>>> 6173a139
     case TransactionType.tokenMethodApprove:
       if (isNFT) {
         return t('confirmTitleApproveTransaction');
       }
-<<<<<<< HEAD
-=======
       if (customSpendingCap === '0') {
         return t('confirmTitleRevokeApproveTransaction');
       }
->>>>>>> 6173a139
       return t('confirmTitlePermitTokens');
     case TransactionType.tokenMethodIncreaseAllowance:
       return t('confirmTitlePermitTokens');
@@ -165,10 +110,6 @@
   t: IntlFunction,
   confirmation?: Confirmation,
   isNFT?: boolean,
-<<<<<<< HEAD
-  isRevokeSetApprovalForAll?: boolean,
-) => {
-=======
   customSpendingCap?: string,
   isRevokeSetApprovalForAll?: boolean,
   pending?: boolean,
@@ -179,7 +120,6 @@
     return '';
   }
 
->>>>>>> 6173a139
   switch (confirmation?.type) {
     case TransactionType.contractInteraction:
       return '';
@@ -191,11 +131,6 @@
       }
       return t('confirmTitleDescSign');
     case TransactionType.signTypedData:
-<<<<<<< HEAD
-      return isPermitSignatureRequest(confirmation as SignatureRequestType)
-        ? t('confirmTitleDescPermitSignature')
-        : t('confirmTitleDescSign');
-=======
       if (primaryType === TypedSignSignaturePrimaryTypes.PERMIT) {
         if (tokenStandard === TokenStandard.ERC721) {
           return t('confirmTitleDescApproveTransaction');
@@ -203,17 +138,13 @@
         return t('confirmTitleDescPermitSignature');
       }
       return t('confirmTitleDescSign');
->>>>>>> 6173a139
     case TransactionType.tokenMethodApprove:
       if (isNFT) {
         return t('confirmTitleDescApproveTransaction');
       }
-<<<<<<< HEAD
-=======
       if (customSpendingCap === '0') {
         return '';
       }
->>>>>>> 6173a139
       return t('confirmTitleDescERC20ApproveTransaction');
     case TransactionType.tokenMethodIncreaseAllowance:
       return t('confirmTitleDescPermitSignature');
@@ -234,17 +165,6 @@
 
   const { isNFT } = useIsNFT(currentConfirmation as TransactionMeta);
 
-<<<<<<< HEAD
-  let isRevokeSetApprovalForAll = false;
-  if (
-    currentConfirmation?.type === TransactionType.tokenMethodSetApprovalForAll
-  ) {
-    const decodedResponse = useDecodedTransactionData();
-
-    isRevokeSetApprovalForAll = getIsRevokeSetApprovalForAll(
-      decodedResponse.value,
-    );
-=======
   const { primaryType, tokenStandard } = useTypedSignSignatureInfo(
     currentConfirmation as SignatureRequestType,
   );
@@ -264,7 +184,6 @@
       decodedResponse.value,
     );
     revokePending = decodedResponse.pending;
->>>>>>> 6173a139
   }
 
   const title = useMemo(
@@ -273,11 +192,6 @@
         t as IntlFunction,
         currentConfirmation,
         isNFT,
-<<<<<<< HEAD
-        isRevokeSetApprovalForAll,
-      ),
-    [currentConfirmation, isNFT, isRevokeSetApprovalForAll],
-=======
         customSpendingCap,
         isRevokeSetApprovalForAll,
         spendingCapPending || revokePending,
@@ -294,7 +208,6 @@
       primaryType,
       tokenStandard,
     ],
->>>>>>> 6173a139
   );
 
   const description = useMemo(
@@ -303,11 +216,6 @@
         t as IntlFunction,
         currentConfirmation,
         isNFT,
-<<<<<<< HEAD
-        isRevokeSetApprovalForAll,
-      ),
-    [currentConfirmation, isNFT, isRevokeSetApprovalForAll],
-=======
         customSpendingCap,
         isRevokeSetApprovalForAll,
         spendingCapPending || revokePending,
@@ -324,7 +232,6 @@
       primaryType,
       tokenStandard,
     ],
->>>>>>> 6173a139
   );
 
   if (!currentConfirmation) {
