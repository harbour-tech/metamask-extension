--- conflicted
+++ resolved
@@ -60,13 +60,10 @@
   switch (confirmation?.type) {
     case TransactionType.contractInteraction:
       return t('confirmTitleTransaction');
-<<<<<<< HEAD
-=======
     case TransactionType.tokenMethodApprove:
       return t('confirmTitleApproveTransaction');
     case TransactionType.deployContract:
       return t('confirmTitleDeployContract');
->>>>>>> f3548885
     case TransactionType.personalSign:
       if (isSIWESignatureRequest(confirmation as SignatureRequestType)) {
         return t('confirmTitleSIWESignature');
@@ -84,15 +81,11 @@
 const getDescription = (t: IntlFunction, confirmation?: Confirmation) => {
   switch (confirmation?.type) {
     case TransactionType.contractInteraction:
-<<<<<<< HEAD
-      return t('confirmTitleDescContractInteractionTransaction');
-=======
       return '';
     case TransactionType.tokenMethodApprove:
       return t('confirmTitleDescApproveTransaction');
     case TransactionType.deployContract:
       return t('confirmTitleDescDeployContract');
->>>>>>> f3548885
     case TransactionType.personalSign:
       if (isSIWESignatureRequest(confirmation as SignatureRequestType)) {
         return t('confirmTitleDescSIWESignature');
