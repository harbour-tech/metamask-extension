--- conflicted
+++ resolved
@@ -11,14 +11,9 @@
     >
       <button
         aria-label="Previous Confirmation"
-<<<<<<< HEAD
-        class="mm-box mm-button-icon mm-button-icon--size-sm confirm_nav__left_btn mm-box--display-inline-flex mm-box--justify-content-center mm-box--align-items-center mm-box--color-icon-alternative mm-box--background-color-background-alternative mm-box--rounded-full"
-        data-testid="confirm-nav__previous-confirmation"
-=======
         class="mm-box mm-button-icon mm-button-icon--size-sm mm-button-icon--disabled confirm_nav__left_btn mm-box--display-inline-flex mm-box--justify-content-center mm-box--align-items-center mm-box--color-icon-alternative mm-box--background-color-background-alternative mm-box--rounded-full"
         data-testid="confirm-nav__previous-confirmation"
         disabled=""
->>>>>>> b960add2
       >
         <span
           class="mm-box mm-icon mm-icon--size-sm mm-box--display-inline-block mm-box--color-inherit"
@@ -46,10 +41,7 @@
     <button
       class="mm-box mm-text mm-button-base mm-button-base--size-md confirm_nav__reject_all mm-button-primary mm-text--body-md-medium mm-text--font-weight-normal mm-box--padding-0 mm-box--padding-right-3 mm-box--padding-left-3 mm-box--display-inline-flex mm-box--justify-content-center mm-box--align-items-center mm-box--color-primary-inverse mm-box--background-color-primary-default mm-box--rounded-xl"
       data-testid="confirm-nav__reject-all"
-<<<<<<< HEAD
-=======
       data-theme="light"
->>>>>>> b960add2
       type="secondary"
     >
       <span
