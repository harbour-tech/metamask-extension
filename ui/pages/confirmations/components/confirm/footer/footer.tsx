import { ethErrors, serializeError } from 'eth-rpc-errors';
import React, { useCallback } from 'react';
import { useDispatch, useSelector } from 'react-redux';
import {
  Button,
  ButtonSize,
  ButtonVariant,
} from '../../../../../components/component-library';
import { Footer as PageFooter } from '../../../../../components/multichain/pages/page';
import { useI18nContext } from '../../../../../hooks/useI18nContext';
import { useMMIConfirmations } from '../../../../../hooks/useMMIConfirmations';
import { doesAddressRequireLedgerHidConnection } from '../../../../../selectors';
import {
  rejectPendingApproval,
  resolvePendingApproval,
} from '../../../../../store/actions';
import { confirmSelector } from '../../../selectors';
import { getConfirmationSender } from '../utils';

const Footer = () => {
  const t = useI18nContext();
  const confirm = useSelector(confirmSelector);
  const { currentConfirmation, isScrollToBottomNeeded } = confirm;
  ///: BEGIN:ONLY_INCLUDE_IF(build-mmi)
  const { mmiOnSignCallback, mmiSubmitDisabled } = useMMIConfirmations();
  ///: END:ONLY_INCLUDE_IF

<<<<<<< HEAD
  let from: string | undefined;
  // todo: extend to other confirmation types
  if (currentConfirmation?.msgParams) {
    from = currentConfirmation?.msgParams?.from;
  }
=======
  const { from } = getConfirmationSender(currentConfirmation);

>>>>>>> 2c457705
  const hardwareWalletRequiresConnection = useSelector((state) => {
    if (from) {
      return doesAddressRequireLedgerHidConnection(state, from);
    }
    return false;
  });

  const dispatch = useDispatch();

  const onCancel = useCallback(() => {
    if (!currentConfirmation) {
      return;
    }
    dispatch(
      rejectPendingApproval(
        currentConfirmation.id,
        serializeError(ethErrors.provider.userRejectedRequest()),
      ),
    );
  }, [currentConfirmation]);

  const onSubmit = useCallback(() => {
    if (!currentConfirmation) {
      return;
    }
    dispatch(resolvePendingApproval(currentConfirmation.id, undefined));
    ///: BEGIN:ONLY_INCLUDE_IF(build-mmi)
    mmiOnSignCallback();
    ///: END:ONLY_INCLUDE_IF
  }, [currentConfirmation]);

  return (
    <PageFooter>
      <Button
        block
        onClick={onCancel}
        size={ButtonSize.Lg}
        variant={ButtonVariant.Secondary}
      >
        {t('cancel')}
      </Button>
      <Button
        block
        data-testid="confirm-footer-confirm-button"
        onClick={onSubmit}
        size={ButtonSize.Lg}
        disabled={
          ///: BEGIN:ONLY_INCLUDE_IF(build-mmi)
          mmiSubmitDisabled ||
          ///: END:ONLY_INCLUDE_IF
          isScrollToBottomNeeded ||
          hardwareWalletRequiresConnection
        }
      >
        {t('confirm')}
      </Button>
    </PageFooter>
  );
};

export default Footer;<|MERGE_RESOLUTION|>--- conflicted
+++ resolved
@@ -8,7 +8,9 @@
 } from '../../../../../components/component-library';
 import { Footer as PageFooter } from '../../../../../components/multichain/pages/page';
 import { useI18nContext } from '../../../../../hooks/useI18nContext';
+///: BEGIN:ONLY_INCLUDE_IF(build-mmi)
 import { useMMIConfirmations } from '../../../../../hooks/useMMIConfirmations';
+///: END:ONLY_INCLUDE_IF
 import { doesAddressRequireLedgerHidConnection } from '../../../../../selectors';
 import {
   rejectPendingApproval,
@@ -25,16 +27,8 @@
   const { mmiOnSignCallback, mmiSubmitDisabled } = useMMIConfirmations();
   ///: END:ONLY_INCLUDE_IF
 
-<<<<<<< HEAD
-  let from: string | undefined;
-  // todo: extend to other confirmation types
-  if (currentConfirmation?.msgParams) {
-    from = currentConfirmation?.msgParams?.from;
-  }
-=======
   const { from } = getConfirmationSender(currentConfirmation);
 
->>>>>>> 2c457705
   const hardwareWalletRequiresConnection = useSelector((state) => {
     if (from) {
       return doesAddressRequireLedgerHidConnection(state, from);
@@ -67,7 +61,7 @@
   }, [currentConfirmation]);
 
   return (
-    <PageFooter>
+    <PageFooter className="confirm-footer_page-footer">
       <Button
         block
         onClick={onCancel}
