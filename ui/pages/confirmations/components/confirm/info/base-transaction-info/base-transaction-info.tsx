--- conflicted
+++ resolved
@@ -1,14 +1,7 @@
 import { TransactionMeta } from '@metamask/transaction-controller';
 import React from 'react';
-<<<<<<< HEAD
-import { useSelector } from 'react-redux';
 
 import { ConfirmInfoSection } from '../../../../../../components/app/confirm/info/row/section';
-import { selectConfirmationAdvancedDetailsOpen } from '../../../../selectors/preferences';
-=======
-
-import { ConfirmInfoSection } from '../../../../../../components/app/confirm/info/row/section';
->>>>>>> 6173a139
 import { useConfirmContext } from '../../../../context/confirm';
 import { SimulationDetails } from '../../../simulation-details';
 import { AdvancedDetails } from '../shared/advanced-details/advanced-details';
@@ -18,13 +11,6 @@
 const BaseTransactionInfo = () => {
   const { currentConfirmation: transactionMeta } =
     useConfirmContext<TransactionMeta>();
-<<<<<<< HEAD
-
-  const showAdvancedDetails = useSelector(
-    selectConfirmationAdvancedDetailsOpen,
-  );
-=======
->>>>>>> 6173a139
 
   if (!transactionMeta?.txParams) {
     return null;
