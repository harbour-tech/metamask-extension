--- conflicted
+++ resolved
@@ -25,17 +25,6 @@
 }));
 
 async function renderTransactionData(transactionData: string) {
-<<<<<<< HEAD
-  const state = {
-    ...mockState,
-    confirm: {
-      currentConfirmation: {
-        txParams: {
-          to: '0x1234',
-          data: transactionData,
-        },
-      },
-=======
   const state = getMockConfirmStateForTransaction({
     id: '123',
     chainId: '0x5',
@@ -44,7 +33,6 @@
     txParams: {
       to: '0x1234',
       data: transactionData,
->>>>>>> 65e656c9
     },
   } as Confirmation);
 
