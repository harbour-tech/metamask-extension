import { TransactionMeta } from '@metamask/transaction-controller';
import React, { Dispatch, SetStateAction } from 'react';
import { useSelector } from 'react-redux';
import { ConfirmInfoRowVariant } from '../../../../../../../components/app/confirm/info/row';
import { Box } from '../../../../../../../components/component-library';
import {
  AlignItems,
  Display,
} from '../../../../../../../helpers/constants/design-system';
import { useI18nContext } from '../../../../../../../hooks/useI18nContext';
<<<<<<< HEAD
import { currentConfirmationSelector } from '../../../../../../../selectors';
import { selectConfirmationAdvancedDetailsOpen } from '../../../../../selectors/preferences';
=======
import { selectConfirmationAdvancedDetailsOpen } from '../../../../../selectors/preferences';
import { useConfirmContext } from '../../../../../context/confirm';
>>>>>>> ad7a5462
import GasTiming from '../../../../gas-timing/gas-timing.component';
import { useEIP1559TxFees } from '../../hooks/useEIP1559TxFees';
import { useFeeCalculations } from '../../hooks/useFeeCalculations';
import { useSupportsEIP1559 } from '../../hooks/useSupportsEIP1559';
import { EditGasFeesRow } from '../edit-gas-fees-row/edit-gas-fees-row';
import { GasFeesRow } from '../gas-fees-row/gas-fees-row';
import { ConfirmInfoAlertRow } from '../../../../../../../components/app/confirm/info/row/alert-row/alert-row';
import { RowAlertKey } from '../../../../../../../components/app/confirm/info/row/constants';

export const GasFeesDetails = ({
  setShowCustomizeGasPopover,
}: {
  setShowCustomizeGasPopover: Dispatch<SetStateAction<boolean>>;
}) => {
  const t = useI18nContext();

  const { currentConfirmation: transactionMeta } =
    useConfirmContext<TransactionMeta>();

  const { maxFeePerGas, maxPriorityFeePerGas } =
    useEIP1559TxFees(transactionMeta);
  const { supportsEIP1559 } = useSupportsEIP1559(transactionMeta);

  const hasLayer1GasFee = Boolean(transactionMeta?.layer1GasFee);

  const {
    estimatedFeeFiat,
    estimatedFeeNative,
    l1FeeFiat,
    l1FeeNative,
    l2FeeFiat,
    l2FeeNative,
    maxFeeFiat,
    maxFeeNative,
  } = useFeeCalculations(transactionMeta);

  const showAdvancedDetails = useSelector(
    selectConfirmationAdvancedDetailsOpen,
  );

  if (!transactionMeta?.txParams) {
    return null;
  }

  return (
    <>
      <EditGasFeesRow
        fiatFee={estimatedFeeFiat}
        nativeFee={estimatedFeeNative}
        supportsEIP1559={supportsEIP1559}
        setShowCustomizeGasPopover={setShowCustomizeGasPopover}
      />
      {showAdvancedDetails && hasLayer1GasFee && (
        <>
          <GasFeesRow
            data-testid="gas-fee-details-l1"
            label={t('l1Fee')}
            tooltipText={t('l1FeeTooltip')}
            fiatFee={l1FeeFiat}
            nativeFee={l1FeeNative}
          />
          <GasFeesRow
            data-testid="gas-fee-details-l2"
            label={t('l2Fee')}
            tooltipText={t('l2FeeTooltip')}
            fiatFee={l2FeeFiat}
            nativeFee={l2FeeNative}
          />
        </>
      )}
      {supportsEIP1559 && (
<<<<<<< HEAD
        <ConfirmInfoRow
=======
        <ConfirmInfoAlertRow
          alertKey={RowAlertKey.Speed}
>>>>>>> ad7a5462
          data-testid="gas-fee-details-speed"
          label={t('speed')}
          variant={ConfirmInfoRowVariant.Default}
          ownerId={transactionMeta.id}
        >
          <Box display={Display.Flex} alignItems={AlignItems.center}>
            <GasTiming
              maxFeePerGas={maxFeePerGas}
              maxPriorityFeePerGas={maxPriorityFeePerGas}
            />
          </Box>
        </ConfirmInfoAlertRow>
      )}
      {showAdvancedDetails && (
        <GasFeesRow
          data-testid="gas-fee-details-max-fee"
          label={t('maxFee')}
          tooltipText={t('maxFeeTooltip')}
          fiatFee={maxFeeFiat}
          nativeFee={maxFeeNative}
        />
      )}
    </>
  );
};<|MERGE_RESOLUTION|>--- conflicted
+++ resolved
@@ -8,13 +8,8 @@
   Display,
 } from '../../../../../../../helpers/constants/design-system';
 import { useI18nContext } from '../../../../../../../hooks/useI18nContext';
-<<<<<<< HEAD
-import { currentConfirmationSelector } from '../../../../../../../selectors';
-import { selectConfirmationAdvancedDetailsOpen } from '../../../../../selectors/preferences';
-=======
 import { selectConfirmationAdvancedDetailsOpen } from '../../../../../selectors/preferences';
 import { useConfirmContext } from '../../../../../context/confirm';
->>>>>>> ad7a5462
 import GasTiming from '../../../../gas-timing/gas-timing.component';
 import { useEIP1559TxFees } from '../../hooks/useEIP1559TxFees';
 import { useFeeCalculations } from '../../hooks/useFeeCalculations';
@@ -86,12 +81,8 @@
         </>
       )}
       {supportsEIP1559 && (
-<<<<<<< HEAD
-        <ConfirmInfoRow
-=======
         <ConfirmInfoAlertRow
           alertKey={RowAlertKey.Speed}
->>>>>>> ad7a5462
           data-testid="gas-fee-details-speed"
           label={t('speed')}
           variant={ConfirmInfoRowVariant.Default}
