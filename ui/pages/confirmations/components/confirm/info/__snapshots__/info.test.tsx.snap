--- conflicted
+++ resolved
@@ -11,10 +11,7 @@
     >
       <div
         class="mm-box mm-box--display-flex mm-box--flex-direction-row mm-box--justify-content-center mm-box--align-items-flex-start mm-box--color-text-default"
-<<<<<<< HEAD
-=======
         style="align-items: center;"
->>>>>>> f3548885
       >
         <p
           class="mm-box mm-text mm-text--body-md-medium mm-box--color-inherit"
@@ -57,10 +54,7 @@
     >
       <div
         class="mm-box mm-box--display-flex mm-box--flex-direction-row mm-box--justify-content-center mm-box--align-items-flex-start mm-box--color-text-default"
-<<<<<<< HEAD
-=======
         style="align-items: center;"
->>>>>>> f3548885
       >
         <p
           class="mm-box mm-text mm-text--body-md-medium mm-box--color-inherit"
@@ -90,18 +84,11 @@
   >
     <div
       class="mm-box confirm-info-row mm-box--margin-top-2 mm-box--margin-bottom-2 mm-box--padding-right-2 mm-box--padding-left-2 mm-box--display-flex mm-box--flex-direction-row mm-box--flex-wrap-wrap mm-box--justify-content-space-between mm-box--color-text-default mm-box--rounded-lg"
-<<<<<<< HEAD
-      style="overflow-wrap: anywhere; min-height: 24px;"
-    >
-      <div
-        class="mm-box mm-box--display-flex mm-box--flex-direction-row mm-box--justify-content-center mm-box--align-items-flex-start"
-=======
       style="overflow-wrap: anywhere; min-height: 24px; position: relative; background: transparent;"
     >
       <div
         class="mm-box mm-box--display-flex mm-box--flex-direction-row mm-box--justify-content-center mm-box--align-items-flex-start mm-box--color-text-default"
         style="align-items: center;"
->>>>>>> f3548885
       >
         <p
           class="mm-box mm-text mm-text--body-md-medium mm-box--color-inherit"
@@ -136,18 +123,11 @@
     </div>
     <div
       class="mm-box confirm-info-row mm-box--margin-top-2 mm-box--margin-bottom-2 mm-box--padding-right-2 mm-box--padding-left-2 mm-box--display-flex mm-box--flex-direction-row mm-box--flex-wrap-wrap mm-box--justify-content-space-between mm-box--color-text-default mm-box--rounded-lg"
-<<<<<<< HEAD
-      style="overflow-wrap: anywhere; min-height: 24px;"
-    >
-      <div
-        class="mm-box mm-box--display-flex mm-box--flex-direction-row mm-box--justify-content-center mm-box--align-items-flex-start"
-=======
       style="overflow-wrap: anywhere; min-height: 24px; position: relative;"
     >
       <div
         class="mm-box mm-box--display-flex mm-box--flex-direction-row mm-box--justify-content-center mm-box--align-items-flex-start"
         style="align-items: center;"
->>>>>>> f3548885
       >
         <p
           class="mm-box mm-text mm-text--body-md-medium mm-box--color-inherit"
@@ -223,10 +203,7 @@
     >
       <div
         class="mm-box mm-box--display-flex mm-box--flex-direction-row mm-box--justify-content-center mm-box--align-items-flex-start"
-<<<<<<< HEAD
-=======
         style="align-items: center;"
->>>>>>> f3548885
       >
         <p
           class="mm-box mm-text mm-text--body-md-medium mm-box--color-inherit"
@@ -243,10 +220,7 @@
         >
           <div
             class="mm-box mm-box--display-flex mm-box--flex-direction-row mm-box--justify-content-center mm-box--align-items-flex-start"
-<<<<<<< HEAD
-=======
             style="align-items: center;"
->>>>>>> f3548885
           >
             <p
               class="mm-box mm-text mm-text--body-md-medium mm-box--color-inherit"
@@ -278,10 +252,7 @@
             >
               <div
                 class="mm-box mm-box--display-flex mm-box--flex-direction-row mm-box--justify-content-center mm-box--align-items-flex-start"
-<<<<<<< HEAD
-=======
                 style="align-items: center;"
->>>>>>> f3548885
               >
                 <p
                   class="mm-box mm-text mm-text--body-md-medium mm-box--color-inherit"
@@ -298,10 +269,7 @@
                 >
                   <div
                     class="mm-box mm-box--display-flex mm-box--flex-direction-row mm-box--justify-content-center mm-box--align-items-flex-start"
-<<<<<<< HEAD
-=======
                     style="align-items: center;"
->>>>>>> f3548885
                   >
                     <p
                       class="mm-box mm-text mm-text--body-md-medium mm-box--color-inherit"
@@ -326,10 +294,7 @@
                 >
                   <div
                     class="mm-box mm-box--display-flex mm-box--flex-direction-row mm-box--justify-content-center mm-box--align-items-flex-start"
-<<<<<<< HEAD
-=======
                     style="align-items: center;"
->>>>>>> f3548885
                   >
                     <p
                       class="mm-box mm-text mm-text--body-md-medium mm-box--color-inherit"
@@ -403,10 +368,7 @@
             >
               <div
                 class="mm-box mm-box--display-flex mm-box--flex-direction-row mm-box--justify-content-center mm-box--align-items-flex-start"
-<<<<<<< HEAD
-=======
                 style="align-items: center;"
->>>>>>> f3548885
               >
                 <p
                   class="mm-box mm-text mm-text--body-md-medium mm-box--color-inherit"
@@ -423,10 +385,7 @@
                 >
                   <div
                     class="mm-box mm-box--display-flex mm-box--flex-direction-row mm-box--justify-content-center mm-box--align-items-flex-start"
-<<<<<<< HEAD
-=======
                     style="align-items: center;"
->>>>>>> f3548885
                   >
                     <p
                       class="mm-box mm-text mm-text--body-md-medium mm-box--color-inherit"
@@ -451,10 +410,7 @@
                 >
                   <div
                     class="mm-box mm-box--display-flex mm-box--flex-direction-row mm-box--justify-content-center mm-box--align-items-flex-start"
-<<<<<<< HEAD
-=======
                     style="align-items: center;"
->>>>>>> f3548885
                   >
                     <p
                       class="mm-box mm-text mm-text--body-md-medium mm-box--color-inherit"
@@ -528,10 +484,7 @@
             >
               <div
                 class="mm-box mm-box--display-flex mm-box--flex-direction-row mm-box--justify-content-center mm-box--align-items-flex-start"
-<<<<<<< HEAD
-=======
                 style="align-items: center;"
->>>>>>> f3548885
               >
                 <p
                   class="mm-box mm-text mm-text--body-md-medium mm-box--color-inherit"
