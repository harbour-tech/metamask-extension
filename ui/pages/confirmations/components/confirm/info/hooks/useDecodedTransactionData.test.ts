--- conflicted
+++ resolved
@@ -60,29 +60,18 @@
   );
 
   it('returns undefined if no transaction to', async () => {
-<<<<<<< HEAD
-    const result = await runHook({
-      currentConfirmation: {
-        chainId: CHAIN_ID_MOCK,
-=======
     const result = await runHook(
       getMockConfirmStateForTransaction({
         id: '123',
         chainId: CHAIN_ID_MOCK,
         type: TransactionType.contractInteraction,
         status: TransactionStatus.unapproved,
->>>>>>> 65e656c9
         txParams: {
           data: TRANSACTION_DATA_UNISWAP,
           to: undefined,
         } as TransactionParams,
-<<<<<<< HEAD
-      },
-    });
-=======
       }),
     );
->>>>>>> 65e656c9
 
     expect(result).toStrictEqual({ pending: false, value: undefined });
   });
