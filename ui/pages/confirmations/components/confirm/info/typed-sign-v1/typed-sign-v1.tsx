--- conflicted
+++ resolved
@@ -32,13 +32,9 @@
           label={t('requestFrom')}
           tooltip={t('requestFromInfo')}
         >
-<<<<<<< HEAD
-          <ConfirmInfoRowUrl url={currentConfirmation.msgParams.origin} />
-=======
           <ConfirmInfoRowUrl
             url={currentConfirmation.msgParams?.origin ?? ''}
           />
->>>>>>> 65e656c9
         </ConfirmInfoAlertRow>
       </ConfirmInfoSection>
       <ConfirmInfoSection>
