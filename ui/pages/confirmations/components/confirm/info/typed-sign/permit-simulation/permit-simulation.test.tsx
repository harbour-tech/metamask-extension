--- conflicted
+++ resolved
@@ -1,17 +1,11 @@
 import React from 'react';
 import configureMockStore from 'redux-mock-store';
 import { act } from 'react-dom/test-utils';
-<<<<<<< HEAD
 
 import { getMockTypedSignConfirmStateForRequest } from '../../../../../../../../test/data/confirmations/helper';
 import { renderWithConfirmContextProvider } from '../../../../../../../../test/lib/confirmations/render-helpers';
 import { permitSignatureMsg } from '../../../../../../../../test/data/confirmations/typed_sign';
-=======
-import { permitSignatureMsg } from '../../../../../../../../test/data/confirmations/typed_sign';
 
-import mockState from '../../../../../../../../test/data/mock-state.json';
-import { renderWithProvider } from '../../../../../../../../test/lib/render-helpers';
->>>>>>> fabf62dd
 import PermitSimulation from './permit-simulation';
 
 jest.mock('../../../../../../../store/actions', () => {
@@ -22,16 +16,7 @@
 
 describe('PermitSimulation', () => {
   it('renders component correctly', async () => {
-<<<<<<< HEAD
     const state = getMockTypedSignConfirmStateForRequest(permitSignatureMsg);
-=======
-    const state = {
-      ...mockState,
-      confirm: {
-        currentConfirmation: permitSignatureMsg,
-      },
-    };
->>>>>>> fabf62dd
     const mockStore = configureMockStore([])(state);
 
     await act(async () => {
