--- conflicted
+++ resolved
@@ -7,11 +7,7 @@
   >
     <div
       class="mm-box confirm-info-row mm-box--margin-top-2 mm-box--margin-bottom-2 mm-box--padding-right-2 mm-box--padding-left-2 mm-box--display-flex mm-box--flex-direction-row mm-box--flex-wrap-wrap mm-box--justify-content-space-between mm-box--color-text-default mm-box--rounded-lg"
-<<<<<<< HEAD
-      style="overflow-wrap: anywhere; min-height: 24px; background: transparent;"
-=======
       style="overflow-wrap: anywhere; min-height: 24px; position: relative; background: transparent;"
->>>>>>> 717376e8
     >
       <div
         class="mm-box mm-box--display-flex mm-box--flex-direction-row mm-box--justify-content-center mm-box--align-items-center mm-box--color-text-default"
@@ -53,11 +49,7 @@
   >
     <div
       class="mm-box confirm-info-row mm-box--margin-top-2 mm-box--margin-bottom-2 mm-box--padding-right-2 mm-box--padding-left-2 mm-box--display-flex mm-box--flex-direction-row mm-box--flex-wrap-wrap mm-box--justify-content-space-between mm-box--color-text-default mm-box--rounded-lg"
-<<<<<<< HEAD
-      style="overflow-wrap: anywhere; min-height: 24px; background: transparent;"
-=======
       style="overflow-wrap: anywhere; min-height: 24px; position: relative; background: transparent;"
->>>>>>> 717376e8
     >
       <div
         class="mm-box mm-box--display-flex mm-box--flex-direction-row mm-box--justify-content-center mm-box--align-items-center mm-box--color-text-default"
@@ -90,11 +82,7 @@
   >
     <div
       class="mm-box confirm-info-row mm-box--margin-top-2 mm-box--margin-bottom-2 mm-box--padding-right-2 mm-box--padding-left-2 mm-box--display-flex mm-box--flex-direction-row mm-box--flex-wrap-wrap mm-box--justify-content-space-between mm-box--color-text-default mm-box--rounded-lg"
-<<<<<<< HEAD
-      style="overflow-wrap: anywhere; min-height: 24px; background: transparent;"
-=======
       style="overflow-wrap: anywhere; min-height: 24px; position: relative; background: transparent;"
->>>>>>> 717376e8
     >
       <div
         class="mm-box mm-box--display-flex mm-box--flex-direction-row mm-box--justify-content-center mm-box--align-items-center mm-box--color-text-default"
@@ -136,11 +124,7 @@
   >
     <div
       class="mm-box confirm-info-row mm-box--margin-top-2 mm-box--margin-bottom-2 mm-box--padding-right-2 mm-box--padding-left-2 mm-box--display-flex mm-box--flex-direction-row mm-box--flex-wrap-wrap mm-box--justify-content-space-between mm-box--color-text-default mm-box--rounded-lg"
-<<<<<<< HEAD
-      style="overflow-wrap: anywhere; min-height: 24px; background: transparent;"
-=======
       style="overflow-wrap: anywhere; min-height: 24px; position: relative; background: transparent;"
->>>>>>> 717376e8
     >
       <div
         class="mm-box mm-box--display-flex mm-box--flex-direction-row mm-box--justify-content-center mm-box--align-items-center mm-box--color-text-default"
