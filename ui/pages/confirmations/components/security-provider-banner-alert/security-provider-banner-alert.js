--- conflicted
+++ resolved
@@ -95,37 +95,6 @@
             </ButtonLink>,
           ])}
         </Text>
-<<<<<<< HEAD
-      </Disclosure>
-
-      {provider && (
-        <Text
-          marginTop={3}
-          display={Display.Flex}
-          alignItems={AlignItems.center}
-          color={Color.textAlternative}
-          variant={TextVariant.bodySm}
-        >
-          <Icon
-            className="disclosure__summary--icon"
-            color={IconColor.primaryDefault}
-            name={IconName.SecurityTick}
-            size={IconSize.Sm}
-            marginInlineEnd={1}
-          />
-          {t('securityProviderPoweredBy', [
-            <ButtonLink
-              key={`security-provider-button-link-${provider}`}
-              size={Size.inherit}
-              href={SECURITY_PROVIDER_CONFIG[provider].url}
-              externalLink
-            >
-              {t(SECURITY_PROVIDER_CONFIG[provider].tKeyName)}
-            </ButtonLink>,
-          ])}
-        </Text>
-=======
->>>>>>> fef29be9
       )}
     </BannerAlert>
   );
