--- conflicted
+++ resolved
@@ -66,18 +66,7 @@
             },
           },
           options: {},
-<<<<<<< HEAD
-          methods: [
-            EthMethod.PersonalSign,
-            EthMethod.Sign,
-            EthMethod.SignTransaction,
-            EthMethod.SignTypedDataV1,
-            EthMethod.SignTypedDataV3,
-            EthMethod.SignTypedDataV4,
-          ],
-=======
           methods: ETH_EOA_METHODS,
->>>>>>> ee3841d8
           type: EthAccountType.Eoa,
         },
       },
