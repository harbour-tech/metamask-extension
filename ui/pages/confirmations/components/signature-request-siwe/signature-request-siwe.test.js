import React from 'react';
import { cloneDeep } from 'lodash';
import { fireEvent } from '@testing-library/react';
import { ApprovalType } from '@metamask/controller-utils';
import mockState from '../../../../../test/data/mock-state.json';
import { renderWithProvider } from '../../../../../test/lib/render-helpers';
import configureStore from '../../../../store/store';
import SignatureRequestSIWE from '.';

const MOCK_ORIGIN = 'https://example-dapp.website';
const MOCK_ADDRESS = '0x0dcd5d886577d5081b0c52e242ef29e70be3e7bc';

const mockStoreInitialState = {
  metamask: {
    ...mockState.metamask,
    subjectMetadata: {
      [MOCK_ORIGIN]: {
        iconUrl: 'https://example-dapp.website/favicon-32x32.png',
        name: 'Example Test Dapp',
      },
    },
  },
};

const mockShowModal = jest.fn();

jest.mock('../../../../store/actions.ts', () => {
  return {
    showModal: () => mockShowModal,
  };
});

const mockProps = {
  cancelPersonalMessage: jest.fn(),
  signPersonalMessage: jest.fn(),
  txData: {
    msgParams: {
      from: MOCK_ADDRESS,
      data: '0x6c6f63616c686f73743a383038302077616e747320796f7520746f207369676e20696e207769746820796f757220457468657265756d206163636f756e743a0a3078466232433135303034333433393034653566343038323537386334653865313131303563463765330a0a436c69636b20746f207369676e20696e20616e642061636365707420746865205465726d73206f6620536572766963653a2068747470733a2f2f636f6d6d756e6974792e6d6574616d61736b2e696f2f746f730a0a5552493a20687474703a2f2f6c6f63616c686f73743a383038300a56657273696f6e3a20310a436861696e2049443a20310a4e6f6e63653a2053544d74364b514d7777644f58453330360a4973737565642041743a20323032322d30332d31385432313a34303a34302e3832335a0a5265736f75726365733a0a2d20697066733a2f2f516d653773733341525667787636725871565069696b4d4a3875324e4c676d67737a673133705972444b456f69750a2d2068747470733a2f2f6578616d706c652e636f6d2f6d792d776562322d636c61696d2e6a736f6e',
      origin: MOCK_ORIGIN,
      siwe: {
        isSIWEMessage: true,
        parsedMessage: {
          domain: 'example-dapp.website',
          address: MOCK_ADDRESS,
          statement:
            'Click to sign in and accept the Terms of Service: https://community.metamask.io/tos',
          uri: 'http://localhost:8080',
          version: '1',
          nonce: 'STMt6KQMwwdOXE306',
          chainId: 1,
          issuedAt: '2023-03-18T21:40:40.823Z',
          resources: [
            'ipfs://Qme7ss3ARVgxv6rXqVPiikMJ8u2NLgmgszg13pYrDKEoiu',
            'https://example.com/my-web2-claim.json',
          ],
        },
      },
    },
<<<<<<< HEAD
    type: ApprovalType.EthSign,
=======
    type: ApprovalType.PersonalSign,
>>>>>>> 717376e8
  },
};

jest.mock('../ledger-instruction-field', () => {
  return {
    __esModule: true,
    default: () => {
      return <div className="mock-ledger-instruction-field" />;
    },
  };
});

const render = (txData = mockProps.txData) => {
  const store = configureStore(mockStoreInitialState);

  return renderWithProvider(
    <SignatureRequestSIWE {...mockProps} txData={txData} />,
    store,
  );
};

describe('SignatureRequestSIWE (Sign in with Ethereum)', () => {
  it('should match snapshot', () => {
    const { container } = render();
    expect(container).toMatchSnapshot();
  });

  it('should render', async () => {
    const { container, findByText } = render();
    const bannerAlert = container.querySelector('.mm-banner-alert');

    expect(bannerAlert).not.toBeTruthy();
    expect(await findByText('Sign-in request')).toBeInTheDocument();
  });

  it('should render SiteOrigin', () => {
    const { container } = render();
    const siteOriginElem = container.querySelector('.site-origin');
    expect(siteOriginElem).toHaveTextContent(MOCK_ORIGIN);
  });

  it('should render BannerAlert when addresses do not match', () => {
    const store = configureStore(mockStoreInitialState);
    const txData = cloneDeep(mockProps.txData);
    txData.msgParams.siwe.parsedMessage.address = '0x12345';

    const { container } = renderWithProvider(
      <SignatureRequestSIWE {...mockProps} txData={txData} />,
      store,
    );
    const bannerAlert = container.querySelector('.mm-banner-alert');

    expect(bannerAlert).toBeTruthy();
    expect(bannerAlert).toHaveTextContent('does not match the address');
  });

  it('should render BannerAlert when domains do not match', () => {
    const store = configureStore(mockStoreInitialState);
    const txData = cloneDeep(mockProps.txData);
    txData.msgParams.siwe.parsedMessage.domain = 'potentially-malicious.com';

    const { container } = renderWithProvider(
      <SignatureRequestSIWE {...mockProps} txData={txData} />,
      store,
    );
    const bannerAlert = container.querySelector('.mm-banner-alert');

    expect(bannerAlert).toBeTruthy();
    expect(bannerAlert).toHaveTextContent('Deceptive site request.');
  });

  it('should not show Ledger instructions if the address is not a Ledger address', () => {
    const { container } = render();
    expect(
      container.querySelector('.mock-ledger-instruction-field'),
    ).not.toBeTruthy();
  });

  it('should show Ledger instructions if the address is a Ledger address', () => {
    const mockTxData = cloneDeep(mockProps.txData);
    mockTxData.msgParams.from = '0xc42edfcc21ed14dda456aa0756c153f7985d8813';
    const { container } = render(mockTxData);

    expect(
      container.querySelector('.mock-ledger-instruction-field'),
    ).toBeTruthy();
  });

  describe('when there is only one unconfirmed tx', () => {
    it('should not show multiple notifications header', () => {
      const store = configureStore(mockStoreInitialState);
      const txData = cloneDeep(mockProps.txData);

      const { container } = renderWithProvider(
        <SignatureRequestSIWE {...mockProps} txData={txData} />,
        store,
      );

      expect(
        container.querySelector('.confirm-page-container-navigation'),
      ).toHaveStyle('display: none');
    });

    it('should not show Reject request button', () => {
      const { container } = render();
      expect(
        container.querySelector('.request-signature__container__reject'),
      ).not.toBeInTheDocument();
    });
  });

  describe('when there is more than one unconfirmed tx', () => {
    let renderResult;

    beforeEach(() => {
      const store = configureStore({
        ...mockStoreInitialState,
        metamask: {
          ...mockStoreInitialState.metamask,
          transactions: [
            ...mockStoreInitialState.metamask.transactions,
            {
              chainId: mockStoreInitialState.metamask.providerConfig.chainId,
              status: 'unapproved',
            },
          ],
          unapprovedPersonalMsgCount: 2,
        },
      });

      const txData = cloneDeep(mockProps.txData);
      renderResult = renderWithProvider(
        <SignatureRequestSIWE {...mockProps} txData={txData} />,
        store,
      );
    });

    afterEach(() => {
      renderResult = null;
    });

    it('should show multiple notifications header', () => {
      const { container } = renderResult;
      expect(
        container.getElementsByClassName('signature-request-siwe-header'),
      ).toHaveLength(1);

      expect(
        container.querySelector('.confirm-page-container-navigation'),
      ).toHaveStyle('display: flex');
    });

    it('should show Reject request button', () => {
      const { getByText } = renderResult;
      const cancelAll = getByText('Reject 2 requests');

      expect(cancelAll).toHaveClass('request-signature__container__reject');
      expect(cancelAll).toBeInTheDocument();
    });

    it('should show cancel all modal on Reject request button click', () => {
      const { getByText } = renderResult;
      const cancelAll = getByText('Reject 2 requests');

      fireEvent.click(cancelAll);
      expect(mockShowModal).toHaveBeenCalled();
    });
  });

  it('should display security alert if present', () => {
    const store = configureStore(mockStoreInitialState);
    const txData = cloneDeep(mockProps.txData);

    const { getByText } = renderWithProvider(
      <SignatureRequestSIWE
        {...mockProps}
        txData={{
          ...txData,
          securityAlertResponse: {
            resultType: 'Malicious',
            reason: 'blur_farming',
            description:
              'A SetApprovalForAll request was made on {contract}. We found the operator {operator} to be malicious',
            args: {
              contract: '0xa7206d878c5c3871826dfdb42191c49b1d11f466',
              operator: '0x92a3b9773b1763efa556f55ccbeb20441962d9b2',
            },
          },
        }}
      />,
      store,
    );

    expect(getByText('This is a deceptive request')).toBeInTheDocument();
  });
});<|MERGE_RESOLUTION|>--- conflicted
+++ resolved
@@ -57,11 +57,7 @@
         },
       },
     },
-<<<<<<< HEAD
-    type: ApprovalType.EthSign,
-=======
     type: ApprovalType.PersonalSign,
->>>>>>> 717376e8
   },
 };
 
