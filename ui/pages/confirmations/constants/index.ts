--- conflicted
+++ resolved
@@ -2,11 +2,6 @@
 
 export const IGNORE_GAS_LIMIT_CHAIN_IDS = [CHAINLIST_CHAIN_IDS_MAP.MANTLE];
 
-<<<<<<< HEAD
-export const IGNORE_GAS_LIMIT_CHAIN_IDS = [CHAINLIST_CHAIN_IDS_MAP.MANTLE];
-
-=======
->>>>>>> f3548885
 export const TYPED_SIGNATURE_VERSIONS = {
   V1: 'V1',
   V3: 'V3',
