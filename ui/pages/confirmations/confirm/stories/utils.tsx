import React from 'react';
import { Provider } from 'react-redux';
import { MemoryRouter, Route } from 'react-router-dom';
import configureStore from '../../../../store/store';
import { ConfirmContextProvider } from '../../context/confirm';
import ConfirmPage from '../confirm';

export const CONFIRM_PAGE_DECORATOR = [
  (story: () => React.ReactFragment) => {
    return (
      <ConfirmContextProvider>
        <div style={{ height: '600px' }}>{story()}</div>
      </ConfirmContextProvider>
    );
  },
];

export const ARG_TYPES_SIGNATURE = {
  msgParams: {
    control: 'object',
    description: '(non-param) overrides currentConfirmation.msgParams',
  },
};

export function ConfirmStoryTemplate(
  // eslint-disable-next-line @typescript-eslint/no-explicit-any
  metamaskState: any = {},
): JSX.Element {
  const store = configureStore({
    ...metamaskState,
    metamask: {
      ...metamaskState.metamask,
      useTransactionSimulations: true,
    },
  });

  return (
    <Provider store={store}>
      {/* Adding the MemoryRouter and Route is a workaround to bypass a 404 error in storybook that
        is caused when the 'ui/pages/confirmations/hooks/syncConfirmPath.ts' hook calls
        history.replace. To avoid history.replace, we can provide a param id. */}
      <MemoryRouter
        initialEntries={[
          `/confirmation/${
            Object.keys(metamaskState.metamask?.pendingApprovals)?.[0]
          }`,
        ]}
      >
<<<<<<< HEAD
        <Route path="/confirmation/:id" render={() => <ConfirmPage />} />
=======
        <Route path="/confirmation/:id" element={<ConfirmPage />} />
>>>>>>> 6173a139
      </MemoryRouter>
    </Provider>
  );
}

export function SignatureStoryTemplate(
  // eslint-disable-next-line @typescript-eslint/no-explicit-any
  metamaskState: any = {},
): JSX.Element {
  return ConfirmStoryTemplate(metamaskState);
}<|MERGE_RESOLUTION|>--- conflicted
+++ resolved
@@ -46,11 +46,7 @@
           }`,
         ]}
       >
-<<<<<<< HEAD
-        <Route path="/confirmation/:id" render={() => <ConfirmPage />} />
-=======
         <Route path="/confirmation/:id" element={<ConfirmPage />} />
->>>>>>> 6173a139
       </MemoryRouter>
     </Provider>
   );
