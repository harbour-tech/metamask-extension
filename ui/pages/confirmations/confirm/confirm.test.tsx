--- conflicted
+++ resolved
@@ -2,16 +2,11 @@
 import React from 'react';
 import configureMockStore from 'redux-mock-store';
 import thunk from 'redux-thunk';
-<<<<<<< HEAD
-
-import { act } from '@testing-library/react';
-=======
 import {
   getMockPersonalSignConfirmState,
   getMockTypedSignConfirmState,
   getMockTypedSignConfirmStateForRequest,
 } from '../../../../test/data/confirmations/helper';
->>>>>>> 6173a139
 import {
   orderSignatureMsg,
   permitBatchSignatureMsg,
@@ -19,22 +14,10 @@
   permitSingleSignatureMsg,
 } from '../../../../test/data/confirmations/typed_sign';
 import mockState from '../../../../test/data/mock-state.json';
-<<<<<<< HEAD
-import {
-  getMockPersonalSignConfirmState,
-  getMockTypedSignConfirmState,
-  getMockTypedSignConfirmStateForRequest,
-} from '../../../../test/data/confirmations/helper';
-import { renderWithConfirmContextProvider } from '../../../../test/lib/confirmations/render-helpers';
-import * as actions from '../../../store/actions';
-import { SignatureRequestType } from '../types/confirm';
-import { fetchErc20Decimals } from '../utils/token';
-=======
 import { renderWithConfirmContextProvider } from '../../../../test/lib/confirmations/render-helpers';
 import * as actions from '../../../store/actions';
 import { SignatureRequestType } from '../types/confirm';
 import { memoizedGetTokenStandardAndDetails } from '../utils/token';
->>>>>>> 6173a139
 import Confirm from './confirm';
 
 jest.mock('react-router-dom', () => ({
@@ -51,11 +34,7 @@
     jest.resetAllMocks();
 
     /** Reset memoized function using getTokenStandardAndDetails for each test */
-<<<<<<< HEAD
-    fetchErc20Decimals?.cache?.clear?.();
-=======
     memoizedGetTokenStandardAndDetails?.cache?.clear?.();
->>>>>>> 6173a139
   });
 
   it('should render', () => {
@@ -100,16 +79,6 @@
   it('matches snapshot for signature - personal sign type', async () => {
     const mockStatePersonalSign = getMockPersonalSignConfirmState();
     const mockStore = configureMockStore(middleware)(mockStatePersonalSign);
-<<<<<<< HEAD
-
-    await act(async () => {
-      const { container } = await renderWithConfirmContextProvider(
-        <Confirm />,
-        mockStore,
-      );
-      expect(container).toMatchSnapshot();
-    });
-=======
 
     let container;
     await act(async () => {
@@ -120,7 +89,6 @@
     });
 
     expect(container).toMatchSnapshot();
->>>>>>> 6173a139
   });
 
   it('should match snapshot signature - typed sign - order', async () => {
@@ -158,18 +126,10 @@
 
     let container;
     await act(async () => {
-<<<<<<< HEAD
-      const { container } = await renderWithConfirmContextProvider(
-        <Confirm />,
-        mockStore,
-      );
-      expect(container).toMatchSnapshot();
-=======
       const { container: renderContainer } =
         await renderWithConfirmContextProvider(<Confirm />, mockStore);
 
       container = renderContainer;
->>>>>>> 6173a139
     });
 
     expect(container).toMatchSnapshot();
@@ -190,15 +150,8 @@
     });
 
     await act(async () => {
-<<<<<<< HEAD
-      const { container, findByText } = await renderWithConfirmContextProvider(
-        <Confirm />,
-        mockStore,
-      );
-=======
       const { container, findAllByText } =
         await renderWithConfirmContextProvider(<Confirm />, mockStore);
->>>>>>> 6173a139
 
       const valueElement = await findAllByText('14,615,016,373,...');
       expect(valueElement[0]).toBeInTheDocument();
@@ -221,15 +174,8 @@
     });
 
     await act(async () => {
-<<<<<<< HEAD
-      const { container, findByText } = await renderWithConfirmContextProvider(
-        <Confirm />,
-        mockStore,
-      );
-=======
       const { container, findAllByText } =
         await renderWithConfirmContextProvider(<Confirm />, mockStore);
->>>>>>> 6173a139
 
       const valueElement = await findAllByText('14,615,016,373,...');
       expect(valueElement[0]).toBeInTheDocument();
