--- conflicted
+++ resolved
@@ -61,11 +61,7 @@
           >
             <div>
               <div
-<<<<<<< HEAD
-                aria-describedby="tippy-tooltip-5"
-=======
                 aria-describedby="tippy-tooltip-7"
->>>>>>> ad7a5462
                 class=""
                 data-original-title="Account details"
                 data-tooltipped=""
@@ -118,23 +114,6 @@
                 <div
                   class="mm-box mm-box--display-flex mm-box--align-items-center"
                 >
-<<<<<<< HEAD
-                  Request from
-                </p>
-                <div>
-                  <div
-                    aria-describedby="tippy-tooltip-6"
-                    class=""
-                    data-original-title="This is the site asking for your signature."
-                    data-tooltipped=""
-                    style="display: flex;"
-                    tabindex="0"
-                  >
-                    <span
-                      class="mm-box mm-icon mm-icon--size-sm mm-box--margin-left-1 mm-box--display-inline-block mm-box--color-icon-muted"
-                      style="mask-image: url('./images/icons/question.svg');"
-                    />
-=======
                   <p
                     class="mm-box mm-text mm-text--body-md-medium mm-box--color-inherit"
                   >
@@ -154,7 +133,6 @@
                         style="mask-image: url('./images/icons/question.svg');"
                       />
                     </div>
->>>>>>> ad7a5462
                   </div>
                 </div>
               </div>
@@ -317,11 +295,7 @@
           >
             <div>
               <div
-<<<<<<< HEAD
-                aria-describedby="tippy-tooltip-16"
-=======
                 aria-describedby="tippy-tooltip-19"
->>>>>>> ad7a5462
                 class=""
                 data-original-title="Account details"
                 data-tooltipped=""
@@ -364,7 +338,6 @@
           <div
             class="mm-box mm-box--margin-bottom-4 mm-box--padding-2 mm-box--background-color-background-default mm-box--rounded-md"
             data-testid="confirmation__simulation_section"
-<<<<<<< HEAD
           >
             <div
               class="mm-box confirm-info-row mm-box--margin-top-2 mm-box--margin-bottom-2 mm-box--padding-right-2 mm-box--padding-left-2 mm-box--display-flex mm-box--flex-direction-row mm-box--flex-wrap-wrap mm-box--justify-content-space-between mm-box--color-text-default mm-box--rounded-lg"
@@ -373,24 +346,28 @@
               <div
                 class="mm-box mm-box--display-flex mm-box--flex-direction-row mm-box--justify-content-center mm-box--align-items-flex-start"
               >
-                <p
-                  class="mm-box mm-text mm-text--body-md-medium mm-box--color-inherit"
-                >
-                  Estimated changes
-                </p>
-                <div>
-                  <div
-                    aria-describedby="tippy-tooltip-17"
-                    class=""
-                    data-original-title="Estimated changes are what might happen if you go through with this transaction. This is just a prediction, not a guarantee."
-                    data-tooltipped=""
-                    style="display: flex;"
-                    tabindex="0"
-                  >
-                    <span
-                      class="mm-box mm-icon mm-icon--size-sm mm-box--margin-left-1 mm-box--display-inline-block mm-box--color-icon-muted"
-                      style="mask-image: url('./images/icons/question.svg');"
-                    />
+                <div
+                  class="mm-box mm-box--display-flex mm-box--align-items-center"
+                >
+                  <p
+                    class="mm-box mm-text mm-text--body-md-medium mm-box--color-inherit"
+                  >
+                    Estimated changes
+                  </p>
+                  <div>
+                    <div
+                      aria-describedby="tippy-tooltip-20"
+                      class=""
+                      data-original-title="Estimated changes are what might happen if you go through with this transaction. This is just a prediction, not a guarantee."
+                      data-tooltipped=""
+                      style="display: flex;"
+                      tabindex="0"
+                    >
+                      <span
+                        class="mm-box mm-icon mm-icon--size-sm mm-box--margin-left-1 mm-box--display-inline-block mm-box--color-icon-muted"
+                        style="mask-image: url('./images/icons/question.svg');"
+                      />
+                    </div>
                   </div>
                 </div>
               </div>
@@ -412,11 +389,15 @@
               <div
                 class="mm-box mm-box--display-flex mm-box--flex-direction-row mm-box--justify-content-center mm-box--align-items-flex-start"
               >
-                <p
-                  class="mm-box mm-text mm-text--body-md-medium mm-box--color-inherit"
-                >
-                  Spending cap
-                </p>
+                <div
+                  class="mm-box mm-box--display-flex mm-box--align-items-center"
+                >
+                  <p
+                    class="mm-box mm-text mm-text--body-md-medium mm-box--color-inherit"
+                  >
+                    Spending cap
+                  </p>
+                </div>
               </div>
               <div
                 class="mm-box"
@@ -438,7 +419,7 @@
                           style="min-width: 0;"
                         >
                           <div
-                            aria-describedby="tippy-tooltip-18"
+                            aria-describedby="tippy-tooltip-26"
                             class=""
                             data-original-title="14,615,016,373,309,029,182,036,848,327,162,830,196,559,325,429.75"
                             data-tooltipped=""
@@ -488,7 +469,7 @@
                           style="min-width: 0;"
                         >
                           <div
-                            aria-describedby="tippy-tooltip-19"
+                            aria-describedby="tippy-tooltip-27"
                             class=""
                             data-original-title="24,615,016,373,309,029,182,036,848,327,162,830,196,559,325,429.75"
                             data-tooltipped=""
@@ -531,22 +512,23 @@
           </div>
           <div
             class="mm-box mm-box--margin-bottom-4 mm-box--padding-2 mm-box--background-color-background-default mm-box--rounded-md"
-=======
->>>>>>> ad7a5462
           >
             <div
               class="mm-box confirm-info-row mm-box--margin-top-2 mm-box--margin-bottom-2 mm-box--padding-right-2 mm-box--padding-left-2 mm-box--display-flex mm-box--flex-direction-row mm-box--flex-wrap-wrap mm-box--justify-content-space-between mm-box--color-text-default mm-box--rounded-lg"
               style="overflow-wrap: anywhere; min-height: 24px; position: relative;"
-<<<<<<< HEAD
             >
               <div
                 class="mm-box mm-box--display-flex mm-box--flex-direction-row mm-box--justify-content-center mm-box--align-items-flex-start"
               >
-                <p
-                  class="mm-box mm-text mm-text--body-md-medium mm-box--color-inherit"
-                >
-                  Spender
-                </p>
+                <div
+                  class="mm-box mm-box--display-flex mm-box--align-items-center"
+                >
+                  <p
+                    class="mm-box mm-text mm-text--body-md-medium mm-box--color-inherit"
+                  >
+                    Spender
+                  </p>
+                </div>
               </div>
               <div
                 class="mm-box mm-box--display-flex mm-box--flex-direction-row mm-box--align-items-center"
@@ -611,273 +593,6 @@
             />
             <div
               class="mm-box confirm-info-row mm-box--margin-top-2 mm-box--margin-bottom-2 mm-box--padding-right-2 mm-box--padding-left-2 mm-box--display-flex mm-box--flex-direction-row mm-box--flex-wrap-wrap mm-box--justify-content-space-between mm-box--color-text-default mm-box--rounded-lg"
-              style="overflow-wrap: anywhere; min-height: 24px; position: relative;"
-=======
->>>>>>> ad7a5462
-            >
-              <div
-                class="mm-box mm-box--display-flex mm-box--flex-direction-row mm-box--justify-content-center mm-box--align-items-flex-start"
-              >
-                <div
-                  class="mm-box mm-box--display-flex mm-box--align-items-center"
-                >
-                  <p
-                    class="mm-box mm-text mm-text--body-md-medium mm-box--color-inherit"
-                  >
-                    Estimated changes
-                  </p>
-                  <div>
-                    <div
-                      aria-describedby="tippy-tooltip-20"
-                      class=""
-                      data-original-title="Estimated changes are what might happen if you go through with this transaction. This is just a prediction, not a guarantee."
-                      data-tooltipped=""
-                      style="display: flex;"
-                      tabindex="0"
-                    >
-                      <span
-                        class="mm-box mm-icon mm-icon--size-sm mm-box--margin-left-1 mm-box--display-inline-block mm-box--color-icon-muted"
-                        style="mask-image: url('./images/icons/question.svg');"
-                      />
-                    </div>
-                  </div>
-                </div>
-              </div>
-              <div
-                class="mm-box mm-box--display-flex mm-box--gap-2 mm-box--flex-wrap-wrap mm-box--align-items-center mm-box--min-width-0"
-              >
-                <p
-                  class="mm-box mm-text mm-text--body-md mm-box--color-inherit"
-                  style="white-space: pre-wrap;"
-                >
-                  You're giving the spender permission to spend this many tokens from your account.
-                </p>
-              </div>
-            </div>
-            <div
-              class="mm-box confirm-info-row mm-box--margin-top-2 mm-box--margin-bottom-2 mm-box--padding-right-2 mm-box--padding-left-2 mm-box--display-flex mm-box--flex-direction-row mm-box--flex-wrap-wrap mm-box--justify-content-space-between mm-box--color-text-default mm-box--rounded-lg"
-              style="overflow-wrap: anywhere; min-height: 24px; position: relative;"
-            >
-              <div
-                class="mm-box mm-box--display-flex mm-box--flex-direction-row mm-box--justify-content-center mm-box--align-items-flex-start"
-              >
-                <div
-                  class="mm-box mm-box--display-flex mm-box--align-items-center"
-                >
-                  <p
-                    class="mm-box mm-text mm-text--body-md-medium mm-box--color-inherit"
-                  >
-                    Spending cap
-                  </p>
-                </div>
-              </div>
-              <div
-                class="mm-box"
-                style="margin-left: auto; max-width: 100%;"
-              >
-                <div
-                  class="mm-box mm-box--display-flex mm-box--gap-2 mm-box--flex-direction-column"
-                >
-                  <div
-                    class="mm-box"
-                  >
-                    <div
-                      class="mm-box mm-box--display-flex mm-box--justify-content-flex-end"
-                    >
-                      <div
-                        class="mm-box mm-box--margin-inline-end-1 mm-box--display-inline mm-box--min-width-0"
-                      >
-                        <div
-                          style="min-width: 0;"
-                        >
-                          <div
-                            aria-describedby="tippy-tooltip-26"
-                            class=""
-                            data-original-title="14,615,016,373,309,029,182,036,848,327,162,830,196,559,325,429.75"
-                            data-tooltipped=""
-                            style="display: inline;"
-                            tabindex="0"
-                          >
-                            <p
-                              class="mm-box mm-text mm-text--body-md mm-text--text-align-center mm-box--padding-inline-2 mm-box--color-text-default mm-box--background-color-background-alternative mm-box--rounded-xl"
-                              data-testid="simulation-token-value"
-                              style="padding-top: 1px; padding-bottom: 1px;"
-                            >
-                              14,615,016,373,...
-                            </p>
-                          </div>
-                        </div>
-                      </div>
-                      <div>
-                        <div
-                          class="name name__missing"
-                        >
-                          <span
-                            class="mm-box name__icon mm-icon mm-icon--size-md mm-box--display-inline-block mm-box--color-inherit"
-                            style="mask-image: url('./images/icons/question.svg');"
-                          />
-                          <p
-                            class="mm-box mm-text name__value mm-text--body-md mm-box--color-text-default"
-                          >
-                            0xA0b86...6eB48
-                          </p>
-                        </div>
-                      </div>
-                    </div>
-                    <div
-                      class="mm-box"
-                    />
-                  </div>
-                  <div
-<<<<<<< HEAD
-                    aria-describedby="tippy-tooltip-20"
-                    class=""
-                    data-original-title="This is the site asking for your signature."
-                    data-tooltipped=""
-                    style="display: flex;"
-                    tabindex="0"
-                  >
-                    <span
-                      class="mm-box mm-icon mm-icon--size-sm mm-box--margin-left-1 mm-box--display-inline-block mm-box--color-icon-muted"
-                      style="mask-image: url('./images/icons/question.svg');"
-=======
-                    class="mm-box"
-                  >
-                    <div
-                      class="mm-box mm-box--display-flex mm-box--justify-content-flex-end"
-                    >
-                      <div
-                        class="mm-box mm-box--margin-inline-end-1 mm-box--display-inline mm-box--min-width-0"
-                      >
-                        <div
-                          style="min-width: 0;"
-                        >
-                          <div
-                            aria-describedby="tippy-tooltip-27"
-                            class=""
-                            data-original-title="24,615,016,373,309,029,182,036,848,327,162,830,196,559,325,429.75"
-                            data-tooltipped=""
-                            style="display: inline;"
-                            tabindex="0"
-                          >
-                            <p
-                              class="mm-box mm-text mm-text--body-md mm-text--text-align-center mm-box--padding-inline-2 mm-box--color-text-default mm-box--background-color-background-alternative mm-box--rounded-xl"
-                              data-testid="simulation-token-value"
-                              style="padding-top: 1px; padding-bottom: 1px;"
-                            >
-                              24,615,016,373,...
-                            </p>
-                          </div>
-                        </div>
-                      </div>
-                      <div>
-                        <div
-                          class="name name__missing"
-                        >
-                          <span
-                            class="mm-box name__icon mm-icon mm-icon--size-md mm-box--display-inline-block mm-box--color-inherit"
-                            style="mask-image: url('./images/icons/question.svg');"
-                          />
-                          <p
-                            class="mm-box mm-text name__value mm-text--body-md mm-box--color-text-default"
-                          >
-                            0xb0B86...6EB48
-                          </p>
-                        </div>
-                      </div>
-                    </div>
-                    <div
-                      class="mm-box"
->>>>>>> ad7a5462
-                    />
-                  </div>
-                </div>
-              </div>
-            </div>
-          </div>
-          <div
-            class="mm-box mm-box--margin-bottom-4 mm-box--padding-2 mm-box--background-color-background-default mm-box--rounded-md"
-          >
-            <div
-              class="mm-box confirm-info-row mm-box--margin-top-2 mm-box--margin-bottom-2 mm-box--padding-right-2 mm-box--padding-left-2 mm-box--display-flex mm-box--flex-direction-row mm-box--flex-wrap-wrap mm-box--justify-content-space-between mm-box--color-text-default mm-box--rounded-lg"
-              style="overflow-wrap: anywhere; min-height: 24px; position: relative;"
-            >
-              <div
-                class="mm-box mm-box--display-flex mm-box--flex-direction-row mm-box--justify-content-center mm-box--align-items-flex-start"
-              >
-                <div
-                  class="mm-box mm-box--display-flex mm-box--align-items-center"
-                >
-                  <p
-                    class="mm-box mm-text mm-text--body-md-medium mm-box--color-inherit"
-                  >
-                    Spender
-                  </p>
-                </div>
-              </div>
-              <div
-                class="mm-box mm-box--display-flex mm-box--flex-direction-row mm-box--align-items-center"
-              >
-                <div
-                  class="mm-box mm-box--display-flex mm-box--flex-direction-row mm-box--align-items-center"
-                >
-                  <div
-                    class="mm-box mm-text mm-avatar-base mm-avatar-base--size-xs mm-avatar-account mm-text--body-xs mm-text--text-transform-uppercase mm-box--display-flex mm-box--justify-content-center mm-box--align-items-center mm-box--color-text-default mm-box--background-color-background-alternative mm-box--rounded-full mm-box--border-color-transparent box--border-style-solid box--border-width-1"
-                  >
-                    <div
-                      class="mm-avatar-account__jazzicon"
-                    >
-                      <div
-                        style="border-radius: 50px; overflow: hidden; padding: 0px; margin: 0px; width: 16px; height: 16px; display: inline-block; background: rgb(250, 171, 0);"
-                      >
-                        <svg
-                          height="16"
-                          width="16"
-                          x="0"
-                          y="0"
-                        >
-                          <rect
-                            fill="#F97501"
-                            height="16"
-                            transform="translate(-0.4639690285287676 0.7692104848269922) rotate(259.7 8 8)"
-                            width="16"
-                            x="0"
-                            y="0"
-                          />
-                          <rect
-                            fill="#016B8E"
-                            height="16"
-                            transform="translate(1.653484652652331 -5.548430987829864) rotate(421.5 8 8)"
-                            width="16"
-                            x="0"
-                            y="0"
-                          />
-                          <rect
-                            fill="#F1F500"
-                            height="16"
-                            transform="translate(-6.169291543190866 12.666493418609923) rotate(157.6 8 8)"
-                            width="16"
-                            x="0"
-                            y="0"
-                          />
-                        </svg>
-                      </div>
-                    </div>
-                  </div>
-                  <p
-                    class="mm-box mm-text mm-text--body-md mm-box--margin-left-2 mm-box--color-inherit"
-                    data-testid="confirm-info-row-display-name"
-                  >
-                    0x3fC91...b7FAD
-                  </p>
-                </div>
-              </div>
-            </div>
-            <div
-              style="height: 1px; margin-left: -8px; margin-right: -8px;"
-            />
-            <div
-              class="mm-box confirm-info-row mm-box--margin-top-2 mm-box--margin-bottom-2 mm-box--padding-right-2 mm-box--padding-left-2 mm-box--display-flex mm-box--flex-direction-row mm-box--flex-wrap-wrap mm-box--justify-content-space-between mm-box--color-text-default mm-box--rounded-lg"
               style="overflow-wrap: anywhere; min-height: 24px; position: relative; background: transparent;"
             >
               <div
@@ -1059,13 +774,6 @@
                       <div
                         class="mm-box mm-box--display-flex mm-box--flex-direction-row mm-box--justify-content-center mm-box--align-items-flex-start"
                       >
-<<<<<<< HEAD
-                        <p
-                          class="mm-box mm-text mm-text--body-md-medium mm-box--color-inherit"
-                        >
-                          Details:
-                        </p>
-=======
                         <div
                           class="mm-box mm-box--display-flex mm-box--align-items-center"
                         >
@@ -1075,7 +783,6 @@
                             Details:
                           </p>
                         </div>
->>>>>>> ad7a5462
                       </div>
                       <div
                         class="mm-box mm-box--width-full"
@@ -1090,17 +797,12 @@
                             <div
                               class="mm-box mm-box--display-flex mm-box--align-items-center"
                             >
-<<<<<<< HEAD
-                              0:
-                            </p>
-=======
                               <p
                                 class="mm-box mm-text mm-text--body-md-medium mm-box--color-inherit"
                               >
                                 0:
                               </p>
                             </div>
->>>>>>> ad7a5462
                           </div>
                           <div
                             class="mm-box mm-box--width-full"
@@ -1115,17 +817,12 @@
                                 <div
                                   class="mm-box mm-box--display-flex mm-box--align-items-center"
                                 >
-<<<<<<< HEAD
-                                  Token:
-                                </p>
-=======
                                   <p
                                     class="mm-box mm-text mm-text--body-md-medium mm-box--color-inherit"
                                   >
                                     Token:
                                   </p>
                                 </div>
->>>>>>> ad7a5462
                               </div>
                               <div
                                 class="mm-box mm-box--display-flex mm-box--flex-direction-row mm-box--align-items-center"
@@ -1195,17 +892,12 @@
                                 <div
                                   class="mm-box mm-box--display-flex mm-box--align-items-center"
                                 >
-<<<<<<< HEAD
-                                  Amount:
-                                </p>
-=======
                                   <p
                                     class="mm-box mm-text mm-text--body-md-medium mm-box--color-inherit"
                                   >
                                     Amount:
                                   </p>
                                 </div>
->>>>>>> ad7a5462
                               </div>
                               <div
                                 class="mm-box mm-box--display-flex mm-box--gap-2 mm-box--flex-wrap-wrap mm-box--align-items-center mm-box--min-width-0"
@@ -1214,11 +906,7 @@
                                   style="min-width: 0;"
                                 >
                                   <div
-<<<<<<< HEAD
-                                    aria-describedby="tippy-tooltip-21"
-=======
                                     aria-describedby="tippy-tooltip-24"
->>>>>>> ad7a5462
                                     class=""
                                     data-original-title="14,615,016,373,309,029,182,036,848,327,162,830,196,559,325,429.75"
                                     data-tooltipped=""
@@ -1232,8 +920,6 @@
                                       14,615,016,373,...
                                     </p>
                                   </div>
-<<<<<<< HEAD
-=======
                                 </div>
                               </div>
                             </div>
@@ -1252,7 +938,6 @@
                                   >
                                     Expiration:
                                   </p>
->>>>>>> ad7a5462
                                 </div>
                               </div>
                               <div
@@ -1290,77 +975,7 @@
                                   class="mm-box mm-text mm-text--body-md mm-box--color-inherit"
                                   style="white-space: pre-wrap;"
                                 >
-<<<<<<< HEAD
-                                  Expiration:
-                                </p>
-                              </div>
-                              <div
-                                class="mm-box mm-box--display-flex mm-box--gap-2 mm-box--flex-wrap-wrap mm-box--align-items-center"
-                              >
-                                <p
-                                  class="mm-box mm-text mm-text--body-md mm-box--color-inherit"
-                                  style="white-space: pre-wrap;"
-                                >
-                                  05 August 2024, 19:52
-                                </p>
-                              </div>
-                            </div>
-                            <div
-                              class="mm-box confirm-info-row mm-box--margin-top-2 mm-box--margin-bottom-2 mm-box--padding-right-2 mm-box--padding-left-2 mm-box--display-flex mm-box--flex-direction-row mm-box--flex-wrap-wrap mm-box--justify-content-space-between mm-box--color-text-default mm-box--rounded-lg"
-                              style="overflow-wrap: anywhere; min-height: 24px; position: relative; padding-right: 0px;"
-                            >
-                              <div
-                                class="mm-box mm-box--display-flex mm-box--flex-direction-row mm-box--justify-content-center mm-box--align-items-flex-start"
-                              >
-                                <p
-                                  class="mm-box mm-text mm-text--body-md-medium mm-box--color-inherit"
-                                >
-                                  Nonce:
-                                </p>
-                              </div>
-                              <div
-                                class="mm-box mm-box--display-flex mm-box--gap-2 mm-box--flex-wrap-wrap mm-box--align-items-center mm-box--min-width-0"
-                              >
-                                <p
-                                  class="mm-box mm-text mm-text--body-md mm-box--color-inherit"
-                                  style="white-space: pre-wrap;"
-                                >
                                   5
-                                </p>
-                              </div>
-                            </div>
-                          </div>
-                        </div>
-                        <div
-                          class="mm-box confirm-info-row mm-box--margin-top-2 mm-box--margin-bottom-2 mm-box--padding-right-2 mm-box--padding-left-2 mm-box--display-flex mm-box--flex-direction-row mm-box--flex-wrap-wrap mm-box--justify-content-space-between mm-box--color-text-default mm-box--rounded-lg"
-                          style="overflow-wrap: anywhere; min-height: 24px; position: relative; padding-right: 0px;"
-                        >
-                          <div
-                            class="mm-box mm-box--display-flex mm-box--flex-direction-row mm-box--justify-content-center mm-box--align-items-flex-start"
-                          >
-                            <p
-                              class="mm-box mm-text mm-text--body-md-medium mm-box--color-inherit"
-                            >
-                              1:
-                            </p>
-                          </div>
-                          <div
-                            class="mm-box mm-box--width-full"
-                          >
-                            <div
-                              class="mm-box confirm-info-row mm-box--margin-top-2 mm-box--margin-bottom-2 mm-box--padding-right-2 mm-box--padding-left-2 mm-box--display-flex mm-box--flex-direction-row mm-box--flex-wrap-wrap mm-box--justify-content-space-between mm-box--color-text-default mm-box--rounded-lg"
-                              style="overflow-wrap: anywhere; min-height: 24px; position: relative; padding-right: 0px;"
-                            >
-                              <div
-                                class="mm-box mm-box--display-flex mm-box--flex-direction-row mm-box--justify-content-center mm-box--align-items-flex-start"
-                              >
-                                <p
-                                  class="mm-box mm-text mm-text--body-md-medium mm-box--color-inherit"
-                                >
-                                  Token:
-=======
-                                  5
->>>>>>> ad7a5462
                                 </p>
                               </div>
                             </div>
@@ -1471,27 +1086,21 @@
                                 <div
                                   class="mm-box mm-box--display-flex mm-box--align-items-center"
                                 >
-<<<<<<< HEAD
-                                  Amount:
-                                </p>
-=======
                                   <p
                                     class="mm-box mm-text mm-text--body-md-medium mm-box--color-inherit"
                                   >
                                     Amount:
                                   </p>
                                 </div>
->>>>>>> ad7a5462
                               </div>
                               <div
                                 class="mm-box mm-box--display-flex mm-box--gap-2 mm-box--flex-wrap-wrap mm-box--align-items-center mm-box--min-width-0"
                               >
                                 <div
                                   style="min-width: 0;"
-<<<<<<< HEAD
                                 >
                                   <div
-                                    aria-describedby="tippy-tooltip-22"
+                                    aria-describedby="tippy-tooltip-25"
                                     class=""
                                     data-original-title="24,615,016,373,309,029,182,036,848,327,162,830,196,559,325,429.75"
                                     data-tooltipped=""
@@ -1515,49 +1124,6 @@
                               <div
                                 class="mm-box mm-box--display-flex mm-box--flex-direction-row mm-box--justify-content-center mm-box--align-items-flex-start"
                               >
-                                <p
-                                  class="mm-box mm-text mm-text--body-md-medium mm-box--color-inherit"
-                                >
-                                  Expiration:
-                                </p>
-                              </div>
-                              <div
-                                class="mm-box mm-box--display-flex mm-box--gap-2 mm-box--flex-wrap-wrap mm-box--align-items-center"
-                              >
-                                <p
-                                  class="mm-box mm-text mm-text--body-md mm-box--color-inherit"
-                                  style="white-space: pre-wrap;"
-                                >
-                                  05 August 2024, 19:54
-                                </p>
-=======
-                                >
-                                  <div
-                                    aria-describedby="tippy-tooltip-25"
-                                    class=""
-                                    data-original-title="24,615,016,373,309,029,182,036,848,327,162,830,196,559,325,429.75"
-                                    data-tooltipped=""
-                                    style="display: inline;"
-                                    tabindex="0"
-                                  >
-                                    <p
-                                      class="mm-box mm-text mm-text--body-md mm-box--color-inherit"
-                                      style="white-space: pre-wrap;"
-                                    >
-                                      24,615,016,373,...
-                                    </p>
-                                  </div>
-                                </div>
->>>>>>> ad7a5462
-                              </div>
-                            </div>
-                            <div
-                              class="mm-box confirm-info-row mm-box--margin-top-2 mm-box--margin-bottom-2 mm-box--padding-right-2 mm-box--padding-left-2 mm-box--display-flex mm-box--flex-direction-row mm-box--flex-wrap-wrap mm-box--justify-content-space-between mm-box--color-text-default mm-box--rounded-lg"
-                              style="overflow-wrap: anywhere; min-height: 24px; position: relative; padding-right: 0px;"
-                            >
-                              <div
-                                class="mm-box mm-box--display-flex mm-box--flex-direction-row mm-box--justify-content-center mm-box--align-items-flex-start"
-                              >
                                 <div
                                   class="mm-box mm-box--display-flex mm-box--align-items-center"
                                 >
@@ -1575,11 +1141,7 @@
                                   class="mm-box mm-text mm-text--body-md mm-box--color-inherit"
                                   style="white-space: pre-wrap;"
                                 >
-<<<<<<< HEAD
-                                  Nonce:
-=======
                                   05 August 2024, 19:54
->>>>>>> ad7a5462
                                 </p>
                               </div>
                             </div>
@@ -1588,10 +1150,6 @@
                               style="overflow-wrap: anywhere; min-height: 24px; position: relative; padding-right: 0px;"
                             >
                               <div
-<<<<<<< HEAD
-                                class="mm-box mm-box--display-flex mm-box--gap-2 mm-box--flex-wrap-wrap mm-box--align-items-center mm-box--min-width-0"
-                              >
-=======
                                 class="mm-box mm-box--display-flex mm-box--flex-direction-row mm-box--justify-content-center mm-box--align-items-flex-start"
                               >
                                 <div
@@ -1607,7 +1165,6 @@
                               <div
                                 class="mm-box mm-box--display-flex mm-box--gap-2 mm-box--flex-wrap-wrap mm-box--align-items-center mm-box--min-width-0"
                               >
->>>>>>> ad7a5462
                                 <p
                                   class="mm-box mm-text mm-text--body-md mm-box--color-inherit"
                                   style="white-space: pre-wrap;"
@@ -1627,13 +1184,6 @@
                       <div
                         class="mm-box mm-box--display-flex mm-box--flex-direction-row mm-box--justify-content-center mm-box--align-items-flex-start"
                       >
-<<<<<<< HEAD
-                        <p
-                          class="mm-box mm-text mm-text--body-md-medium mm-box--color-inherit"
-                        >
-                          Spender:
-                        </p>
-=======
                         <div
                           class="mm-box mm-box--display-flex mm-box--align-items-center"
                         >
@@ -1643,7 +1193,6 @@
                             Spender:
                           </p>
                         </div>
->>>>>>> ad7a5462
                       </div>
                       <div
                         class="mm-box mm-box--display-flex mm-box--flex-direction-row mm-box--align-items-center"
@@ -1691,1449 +1240,6 @@
                                     y="0"
                                   />
                                 </svg>
-<<<<<<< HEAD
-                              </div>
-                            </div>
-                          </div>
-                          <p
-                            class="mm-box mm-text mm-text--body-md mm-box--margin-left-2 mm-box--color-inherit"
-                            data-testid="confirm-info-row-display-name"
-                          >
-                            0x3fC91...b7FAD
-                          </p>
-                        </div>
-                      </div>
-                    </div>
-                    <div
-                      class="mm-box confirm-info-row mm-box--margin-top-2 mm-box--margin-bottom-2 mm-box--padding-right-2 mm-box--padding-left-2 mm-box--display-flex mm-box--flex-direction-row mm-box--flex-wrap-wrap mm-box--justify-content-space-between mm-box--color-text-default mm-box--rounded-lg"
-                      style="overflow-wrap: anywhere; min-height: 24px; position: relative; padding-right: 0px;"
-                    >
-                      <div
-                        class="mm-box mm-box--display-flex mm-box--flex-direction-row mm-box--justify-content-center mm-box--align-items-flex-start"
-                      >
-                        <p
-                          class="mm-box mm-text mm-text--body-md-medium mm-box--color-inherit"
-                        >
-                          SigDeadline:
-                        </p>
-                      </div>
-                      <div
-                        class="mm-box mm-box--display-flex mm-box--gap-2 mm-box--flex-wrap-wrap mm-box--align-items-center"
-                      >
-                        <p
-                          class="mm-box mm-text mm-text--body-md mm-box--color-inherit"
-                          style="white-space: pre-wrap;"
-                        >
-                          06 July 2024, 20:22
-                        </p>
-                      </div>
-                    </div>
-                  </div>
-                </div>
-              </div>
-            </div>
-          </div>
-        </div>
-      </div>
-      <div
-        class="mm-box multichain-page-footer confirm-footer_page-footer mm-box--padding-4 mm-box--display-flex mm-box--gap-4 mm-box--width-full"
-      >
-        <button
-          class="mm-box mm-text mm-button-base mm-button-base--size-lg mm-button-base--block mm-button-secondary mm-text--body-md-medium mm-box--padding-0 mm-box--padding-right-4 mm-box--padding-left-4 mm-box--display-inline-flex mm-box--justify-content-center mm-box--align-items-center mm-box--color-primary-default mm-box--background-color-transparent mm-box--rounded-pill mm-box--border-color-primary-default box--border-style-solid box--border-width-1"
-          data-testid="confirm-footer-cancel-button"
-        >
-          Cancel
-        </button>
-        <button
-          class="mm-box mm-text mm-button-base mm-button-base--size-lg mm-button-base--block mm-button-primary mm-text--body-md-medium mm-box--padding-0 mm-box--padding-right-4 mm-box--padding-left-4 mm-box--display-inline-flex mm-box--justify-content-center mm-box--align-items-center mm-box--color-primary-inverse mm-box--background-color-primary-default mm-box--rounded-pill"
-          data-testid="confirm-footer-button"
-        >
-          Confirm
-        </button>
-      </div>
-    </div>
-  </div>
-</div>
-`;
-
-exports[`Confirm should match snapshot for signature - typed sign - V4 - PermitSingle 1`] = `
-<div>
-  <div
-    class="mm-box multichain-page mm-box--display-flex mm-box--flex-direction-row mm-box--justify-content-center mm-box--width-full mm-box--height-full mm-box--background-color-background-alternative"
-  >
-    <div
-      class="mm-box multichain-page__inner-container confirm_wrapper mm-box--display-flex mm-box--flex-direction-column mm-box--width-full mm-box--height-full mm-box--background-color-background-default"
-    >
-      <div
-        class="mm-box confirm_header__wrapper mm-box--display-flex mm-box--justify-content-space-between mm-box--align-items-center"
-        data-testid="confirm-header"
-      >
-        <div
-          class="mm-box mm-box--padding-4 mm-box--display-flex mm-box--align-items-flex-start"
-        >
-          <div
-            class="mm-box mm-box--margin-top-2 mm-box--display-flex"
-          >
-            <div
-              class=""
-            >
-              <div
-                class="identicon"
-                style="height: 32px; width: 32px; border-radius: 16px;"
-              >
-                <div
-                  style="border-radius: 50px; overflow: hidden; padding: 0px; margin: 0px; width: 32px; height: 32px; display: inline-block; background: rgb(200, 20, 59);"
-                >
-                  <svg
-                    height="32"
-                    width="32"
-                    x="0"
-                    y="0"
-                  >
-                    <rect
-                      fill="#017B8E"
-                      height="32"
-                      transform="translate(0.7994460693567097 -0.8216011156969824) rotate(317.9 16 16)"
-                      width="32"
-                      x="0"
-                      y="0"
-                    />
-                    <rect
-                      fill="#F2B602"
-                      height="32"
-                      transform="translate(-7.493396036912253 11.409935428284795) rotate(134.1 16 16)"
-                      width="32"
-                      x="0"
-                      y="0"
-                    />
-                    <rect
-                      fill="#FA8E00"
-                      height="32"
-                      transform="translate(-25.712272690754798 -11.558881043268883) rotate(364.0 16 16)"
-                      width="32"
-                      x="0"
-                      y="0"
-                    />
-                  </svg>
-                </div>
-              </div>
-            </div>
-            <div
-              class="mm-box mm-text mm-avatar-base mm-avatar-base--size-xs mm-avatar-network confirm_header__avatar-network mm-text--body-xs mm-text--text-transform-uppercase mm-box--display-flex mm-box--justify-content-center mm-box--align-items-center mm-box--color-text-default mm-box--background-color-background-alternative mm-box--rounded-full mm-box--border-color-transparent box--border-style-solid box--border-width-1"
-            >
-              C
-            </div>
-          </div>
-          <div
-            class="mm-box mm-box--margin-inline-start-4"
-          >
-            <p
-              class="mm-box mm-text mm-text--body-md-medium mm-box--color-text-default"
-              data-testid="header-account-name"
-            />
-            <p
-              class="mm-box mm-text mm-text--body-md mm-box--color-text-alternative"
-              data-testid="header-network-display-name"
-            >
-              Chain 5
-            </p>
-          </div>
-        </div>
-        <div
-          class="mm-box mm-box--padding-4 mm-box--display-flex mm-box--align-items-flex-end"
-        >
-          <div
-            class="mm-box mm-box--display-flex mm-box--justify-content-flex-end"
-            style="align-self: flex-end;"
-          >
-            <div>
-              <div
-                aria-describedby="tippy-tooltip-11"
-                class=""
-                data-original-title="Account details"
-                data-tooltipped=""
-                style="display: inline;"
-                tabindex="0"
-              >
-                <button
-                  aria-label="Account details"
-                  class="mm-box mm-button-icon mm-button-icon--size-md mm-box--display-inline-flex mm-box--justify-content-center mm-box--align-items-center mm-box--color-icon-default mm-box--background-color-transparent mm-box--rounded-lg"
-                  data-testid="header-info__account-details-button"
-                >
-                  <span
-                    class="mm-box mm-icon mm-icon--size-md mm-box--display-inline-block mm-box--color-inherit"
-                    style="mask-image: url('./images/icons/info.svg');"
-                  />
-                </button>
-              </div>
-            </div>
-          </div>
-        </div>
-      </div>
-      <div
-        class="mm-box mm-box--width-full mm-box--height-full mm-box--background-color-background-alternative"
-        style="min-height: 0; overflow: hidden; position: relative;"
-      >
-        <div
-          class="mm-box mm-box--padding-right-4 mm-box--padding-left-4 mm-box--display-flex mm-box--flex-direction-column mm-box--width-full mm-box--height-full"
-          style="overflow: auto;"
-        >
-          <h2
-            class="mm-box mm-text mm-text--heading-lg mm-text--text-align-center mm-box--padding-top-4 mm-box--padding-bottom-2 mm-box--color-text-default"
-          >
-            Spending cap request
-          </h2>
-          <p
-            class="mm-box mm-text mm-text--body-md mm-text--text-align-center mm-box--padding-bottom-4 mm-box--color-text-alternative"
-          >
-            This site wants permission to spend your tokens.
-          </p>
-          <div
-            class="mm-box mm-box--margin-bottom-4 mm-box--padding-2 mm-box--background-color-background-default mm-box--rounded-md"
-            data-testid="confirmation__simulation_section"
-          >
-            <div
-              class="mm-box confirm-info-row mm-box--margin-top-2 mm-box--margin-bottom-2 mm-box--padding-right-2 mm-box--padding-left-2 mm-box--display-flex mm-box--flex-direction-row mm-box--flex-wrap-wrap mm-box--justify-content-space-between mm-box--color-text-default mm-box--rounded-lg"
-              style="overflow-wrap: anywhere; min-height: 24px; position: relative;"
-            >
-              <div
-                class="mm-box mm-box--display-flex mm-box--flex-direction-row mm-box--justify-content-center mm-box--align-items-flex-start"
-              >
-                <p
-                  class="mm-box mm-text mm-text--body-md-medium mm-box--color-inherit"
-                >
-                  Estimated changes
-                </p>
-                <div>
-                  <div
-                    aria-describedby="tippy-tooltip-12"
-                    class=""
-                    data-original-title="Estimated changes are what might happen if you go through with this transaction. This is just a prediction, not a guarantee."
-                    data-tooltipped=""
-                    style="display: flex;"
-                    tabindex="0"
-                  >
-                    <span
-                      class="mm-box mm-icon mm-icon--size-sm mm-box--margin-left-1 mm-box--display-inline-block mm-box--color-icon-muted"
-                      style="mask-image: url('./images/icons/question.svg');"
-                    />
-                  </div>
-                </div>
-              </div>
-              <div
-                class="mm-box mm-box--display-flex mm-box--gap-2 mm-box--flex-wrap-wrap mm-box--align-items-center mm-box--min-width-0"
-              >
-                <p
-                  class="mm-box mm-text mm-text--body-md mm-box--color-inherit"
-                  style="white-space: pre-wrap;"
-                >
-                  You're giving the spender permission to spend this many tokens from your account.
-                </p>
-              </div>
-            </div>
-            <div
-              class="mm-box confirm-info-row mm-box--margin-top-2 mm-box--margin-bottom-2 mm-box--padding-right-2 mm-box--padding-left-2 mm-box--display-flex mm-box--flex-direction-row mm-box--flex-wrap-wrap mm-box--justify-content-space-between mm-box--color-text-default mm-box--rounded-lg"
-              style="overflow-wrap: anywhere; min-height: 24px; position: relative;"
-            >
-              <div
-                class="mm-box mm-box--display-flex mm-box--flex-direction-row mm-box--justify-content-center mm-box--align-items-flex-start"
-              >
-                <p
-                  class="mm-box mm-text mm-text--body-md-medium mm-box--color-inherit"
-                >
-                  Spending cap
-                </p>
-              </div>
-              <div
-                class="mm-box"
-                style="margin-left: auto; max-width: 100%;"
-              >
-                <div
-                  class="mm-box mm-box--display-flex mm-box--gap-2 mm-box--flex-direction-column"
-                >
-                  <div
-                    class="mm-box"
-                  >
-                    <div
-                      class="mm-box mm-box--display-flex mm-box--justify-content-flex-end"
-                    >
-                      <div
-                        class="mm-box mm-box--margin-inline-end-1 mm-box--display-inline mm-box--min-width-0"
-                      >
-                        <div
-                          style="min-width: 0;"
-                        >
-                          <div
-                            aria-describedby="tippy-tooltip-13"
-                            class=""
-                            data-original-title="14,615,016,373,309,029,182,036,848,327,162,830,196,559,325,429.75"
-                            data-tooltipped=""
-                            style="display: inline;"
-                            tabindex="0"
-                          >
-                            <p
-                              class="mm-box mm-text mm-text--body-md mm-text--text-align-center mm-box--padding-inline-2 mm-box--color-text-default mm-box--background-color-background-alternative mm-box--rounded-xl"
-                              data-testid="simulation-token-value"
-                              style="padding-top: 1px; padding-bottom: 1px;"
-                            >
-                              14,615,016,373,...
-                            </p>
-                          </div>
-                        </div>
-                      </div>
-                      <div>
-                        <div
-                          class="name name__missing"
-                        >
-                          <span
-                            class="mm-box name__icon mm-icon mm-icon--size-md mm-box--display-inline-block mm-box--color-inherit"
-                            style="mask-image: url('./images/icons/question.svg');"
-                          />
-                          <p
-                            class="mm-box mm-text name__value mm-text--body-md mm-box--color-text-default"
-                          >
-                            0xA0b86...6eB48
-                          </p>
-                        </div>
-                      </div>
-                    </div>
-                    <div
-                      class="mm-box"
-                    />
-                  </div>
-                </div>
-              </div>
-            </div>
-          </div>
-          <div
-            class="mm-box mm-box--margin-bottom-4 mm-box--padding-2 mm-box--background-color-background-default mm-box--rounded-md"
-          >
-            <div
-              class="mm-box confirm-info-row mm-box--margin-top-2 mm-box--margin-bottom-2 mm-box--padding-right-2 mm-box--padding-left-2 mm-box--display-flex mm-box--flex-direction-row mm-box--flex-wrap-wrap mm-box--justify-content-space-between mm-box--color-text-default mm-box--rounded-lg"
-              style="overflow-wrap: anywhere; min-height: 24px; position: relative;"
-            >
-              <div
-                class="mm-box mm-box--display-flex mm-box--flex-direction-row mm-box--justify-content-center mm-box--align-items-flex-start"
-              >
-                <p
-                  class="mm-box mm-text mm-text--body-md-medium mm-box--color-inherit"
-                >
-                  Spender
-                </p>
-              </div>
-              <div
-                class="mm-box mm-box--display-flex mm-box--flex-direction-row mm-box--align-items-center"
-              >
-                <div
-                  class="mm-box mm-box--display-flex mm-box--flex-direction-row mm-box--align-items-center"
-                >
-                  <div
-                    class="mm-box mm-text mm-avatar-base mm-avatar-base--size-xs mm-avatar-account mm-text--body-xs mm-text--text-transform-uppercase mm-box--display-flex mm-box--justify-content-center mm-box--align-items-center mm-box--color-text-default mm-box--background-color-background-alternative mm-box--rounded-full mm-box--border-color-transparent box--border-style-solid box--border-width-1"
-                  >
-                    <div
-                      class="mm-avatar-account__jazzicon"
-                    >
-                      <div
-                        style="border-radius: 50px; overflow: hidden; padding: 0px; margin: 0px; width: 16px; height: 16px; display: inline-block; background: rgb(250, 171, 0);"
-                      >
-                        <svg
-                          height="16"
-                          width="16"
-                          x="0"
-                          y="0"
-                        >
-                          <rect
-                            fill="#F97501"
-                            height="16"
-                            transform="translate(-0.4639690285287676 0.7692104848269922) rotate(259.7 8 8)"
-                            width="16"
-                            x="0"
-                            y="0"
-                          />
-                          <rect
-                            fill="#016B8E"
-                            height="16"
-                            transform="translate(1.653484652652331 -5.548430987829864) rotate(421.5 8 8)"
-                            width="16"
-                            x="0"
-                            y="0"
-                          />
-                          <rect
-                            fill="#F1F500"
-                            height="16"
-                            transform="translate(-6.169291543190866 12.666493418609923) rotate(157.6 8 8)"
-                            width="16"
-                            x="0"
-                            y="0"
-                          />
-                        </svg>
-                      </div>
-                    </div>
-                  </div>
-                  <p
-                    class="mm-box mm-text mm-text--body-md mm-box--margin-left-2 mm-box--color-inherit"
-                    data-testid="confirm-info-row-display-name"
-                  >
-                    0x3fC91...b7FAD
-                  </p>
-                </div>
-              </div>
-            </div>
-            <div
-              style="height: 1px; margin-left: -8px; margin-right: -8px;"
-            />
-            <div
-              class="mm-box confirm-info-row mm-box--margin-top-2 mm-box--margin-bottom-2 mm-box--padding-right-2 mm-box--padding-left-2 mm-box--display-flex mm-box--flex-direction-row mm-box--flex-wrap-wrap mm-box--justify-content-space-between mm-box--color-text-default mm-box--rounded-lg"
-              style="overflow-wrap: anywhere; min-height: 24px; position: relative;"
-            >
-              <div
-                class="mm-box mm-box--display-flex mm-box--flex-direction-row mm-box--justify-content-center mm-box--align-items-flex-start"
-              >
-                <p
-                  class="mm-box mm-text mm-text--body-md-medium mm-box--color-inherit"
-                >
-                  Request from
-                </p>
-                <div>
-                  <div
-                    aria-describedby="tippy-tooltip-14"
-                    class=""
-                    data-original-title="This is the site asking for your signature."
-                    data-tooltipped=""
-                    style="display: flex;"
-                    tabindex="0"
-                  >
-                    <span
-                      class="mm-box mm-icon mm-icon--size-sm mm-box--margin-left-1 mm-box--display-inline-block mm-box--color-icon-muted"
-                      style="mask-image: url('./images/icons/question.svg');"
-                    />
-                  </div>
-                </div>
-              </div>
-              <div
-                class="mm-box mm-box--display-flex mm-box--gap-2 mm-box--flex-wrap-wrap mm-box--align-items-center"
-              >
-                <p
-                  class="mm-box mm-text mm-text--body-md mm-box--color-inherit"
-                >
-                  metamask.github.io
-                </p>
-              </div>
-            </div>
-            <div
-              class="mm-box confirm-info-row mm-box--margin-top-2 mm-box--margin-bottom-2 mm-box--padding-right-2 mm-box--padding-left-2 mm-box--display-flex mm-box--flex-direction-row mm-box--flex-wrap-wrap mm-box--justify-content-space-between mm-box--color-text-default mm-box--rounded-lg"
-              style="overflow-wrap: anywhere; min-height: 24px; position: relative;"
-            >
-              <div
-                class="mm-box mm-box--display-flex mm-box--flex-direction-row mm-box--justify-content-center mm-box--align-items-flex-start"
-              >
-                <p
-                  class="mm-box mm-text mm-text--body-md-medium mm-box--color-inherit"
-                >
-                  Interacting with
-                </p>
-              </div>
-              <div
-                class="mm-box mm-box--display-flex mm-box--flex-direction-row mm-box--align-items-center"
-              >
-                <div
-                  class="mm-box mm-box--display-flex mm-box--flex-direction-row mm-box--align-items-center"
-                >
-                  <div
-                    class="mm-box mm-text mm-avatar-base mm-avatar-base--size-xs mm-avatar-account mm-text--body-xs mm-text--text-transform-uppercase mm-box--display-flex mm-box--justify-content-center mm-box--align-items-center mm-box--color-text-default mm-box--background-color-background-alternative mm-box--rounded-full mm-box--border-color-transparent box--border-style-solid box--border-width-1"
-                  >
-                    <div
-                      class="mm-avatar-account__jazzicon"
-                    >
-                      <div
-                        style="border-radius: 50px; overflow: hidden; padding: 0px; margin: 0px; width: 16px; height: 16px; display: inline-block; background: rgb(24, 151, 242);"
-                      >
-                        <svg
-                          height="16"
-                          width="16"
-                          x="0"
-                          y="0"
-                        >
-                          <rect
-                            fill="#2362E1"
-                            height="16"
-                            transform="translate(1.7946650923962586 -2.667155311616761) rotate(458.4 8 8)"
-                            width="16"
-                            x="0"
-                            y="0"
-                          />
-                          <rect
-                            fill="#F94301"
-                            height="16"
-                            transform="translate(-7.681729644825104 3.9961758177433153) rotate(268.8 8 8)"
-                            width="16"
-                            x="0"
-                            y="0"
-                          />
-                          <rect
-                            fill="#FA7900"
-                            height="16"
-                            transform="translate(-4.538127039650711 14.740007940341687) rotate(117.3 8 8)"
-                            width="16"
-                            x="0"
-                            y="0"
-                          />
-                        </svg>
-                      </div>
-                    </div>
-                  </div>
-                  <p
-                    class="mm-box mm-text mm-text--body-md mm-box--margin-left-2 mm-box--color-inherit"
-                    data-testid="confirm-info-row-display-name"
-                  >
-                    0x00000...78BA3
-                  </p>
-                </div>
-              </div>
-            </div>
-          </div>
-          <div
-            class="mm-box mm-box--margin-bottom-4 mm-box--padding-2 mm-box--background-color-background-default mm-box--rounded-md"
-          >
-            <div
-              class="mm-box confirm-info-row mm-box--margin-top-2 mm-box--margin-bottom-2 mm-box--padding-right-2 mm-box--padding-left-2 mm-box--display-flex mm-box--flex-direction-row mm-box--flex-wrap-wrap mm-box--justify-content-space-between mm-box--color-text-default mm-box--rounded-lg"
-              style="overflow-wrap: anywhere; min-height: 24px; position: relative;"
-            >
-              <div
-                class="mm-box mm-box--display-flex mm-box--flex-direction-row mm-box--justify-content-center mm-box--align-items-flex-start"
-              >
-                <p
-                  class="mm-box mm-text mm-text--body-md-medium mm-box--color-inherit"
-                >
-                  Message
-                </p>
-              </div>
-              <div
-                class="mm-box mm-box--width-full"
-              >
-                <div
-                  class="mm-box confirm-info-row mm-box--margin-top-2 mm-box--margin-bottom-2 mm-box--padding-right-2 mm-box--padding-left-2 mm-box--display-flex mm-box--flex-direction-row mm-box--flex-wrap-wrap mm-box--justify-content-space-between mm-box--color-text-default mm-box--rounded-lg"
-                  style="overflow-wrap: anywhere; min-height: 24px; position: relative; padding-left: 0px; padding-right: 0px;"
-                >
-                  <div
-                    class="mm-box mm-box--display-flex mm-box--flex-direction-row mm-box--justify-content-center mm-box--align-items-flex-start"
-                  >
-                    <p
-                      class="mm-box mm-text mm-text--body-md-medium mm-box--color-inherit"
-                    >
-                      Primary type:
-                    </p>
-                  </div>
-                  <div
-                    class="mm-box mm-box--display-flex mm-box--gap-2 mm-box--flex-wrap-wrap mm-box--align-items-center mm-box--min-width-0"
-                  >
-                    <p
-                      class="mm-box mm-text mm-text--body-md mm-box--color-inherit"
-                      style="white-space: pre-wrap;"
-                    >
-                      PermitSingle
-                    </p>
-                  </div>
-                </div>
-                <div
-                  class="mm-box"
-                  style="margin-left: -8px;"
-                >
-                  <div
-                    class="mm-box mm-box--width-full"
-                  >
-                    <div
-                      class="mm-box confirm-info-row mm-box--margin-top-2 mm-box--margin-bottom-2 mm-box--padding-right-2 mm-box--padding-left-2 mm-box--display-flex mm-box--flex-direction-row mm-box--flex-wrap-wrap mm-box--justify-content-space-between mm-box--color-text-default mm-box--rounded-lg"
-                      style="overflow-wrap: anywhere; min-height: 24px; position: relative; padding-right: 0px;"
-                    >
-                      <div
-                        class="mm-box mm-box--display-flex mm-box--flex-direction-row mm-box--justify-content-center mm-box--align-items-flex-start"
-                      >
-                        <p
-                          class="mm-box mm-text mm-text--body-md-medium mm-box--color-inherit"
-                        >
-                          Details:
-                        </p>
-                      </div>
-                      <div
-                        class="mm-box mm-box--width-full"
-                      >
-                        <div
-                          class="mm-box confirm-info-row mm-box--margin-top-2 mm-box--margin-bottom-2 mm-box--padding-right-2 mm-box--padding-left-2 mm-box--display-flex mm-box--flex-direction-row mm-box--flex-wrap-wrap mm-box--justify-content-space-between mm-box--color-text-default mm-box--rounded-lg"
-                          style="overflow-wrap: anywhere; min-height: 24px; position: relative; padding-right: 0px;"
-                        >
-                          <div
-                            class="mm-box mm-box--display-flex mm-box--flex-direction-row mm-box--justify-content-center mm-box--align-items-flex-start"
-                          >
-                            <p
-                              class="mm-box mm-text mm-text--body-md-medium mm-box--color-inherit"
-                            >
-                              Token:
-                            </p>
-                          </div>
-                          <div
-                            class="mm-box mm-box--display-flex mm-box--flex-direction-row mm-box--align-items-center"
-                          >
-                            <div
-                              class="mm-box mm-box--display-flex mm-box--flex-direction-row mm-box--align-items-center"
-                            >
-                              <div
-                                class="mm-box mm-text mm-avatar-base mm-avatar-base--size-xs mm-avatar-account mm-text--body-xs mm-text--text-transform-uppercase mm-box--display-flex mm-box--justify-content-center mm-box--align-items-center mm-box--color-text-default mm-box--background-color-background-alternative mm-box--rounded-full mm-box--border-color-transparent box--border-style-solid box--border-width-1"
-                              >
-                                <div
-                                  class="mm-avatar-account__jazzicon"
-                                >
-                                  <div
-                                    style="border-radius: 50px; overflow: hidden; padding: 0px; margin: 0px; width: 16px; height: 16px; display: inline-block; background: rgb(35, 124, 225);"
-                                  >
-                                    <svg
-                                      height="16"
-                                      width="16"
-                                      x="0"
-                                      y="0"
-                                    >
-                                      <rect
-                                        fill="#FB187B"
-                                        height="16"
-                                        transform="translate(3.8100676953926382 3.4723575209208692) rotate(98.5 8 8)"
-                                        width="16"
-                                        x="0"
-                                        y="0"
-                                      />
-                                      <rect
-                                        fill="#F92201"
-                                        height="16"
-                                        transform="translate(5.903493767252668 2.0945083894948926) rotate(140.6 8 8)"
-                                        width="16"
-                                        x="0"
-                                        y="0"
-                                      />
-                                      <rect
-                                        fill="#18B4F2"
-                                        height="16"
-                                        transform="translate(-13.139097679566314 -1.7108982241573079) rotate(313.4 8 8)"
-                                        width="16"
-                                        x="0"
-                                        y="0"
-                                      />
-                                    </svg>
-                                  </div>
-                                </div>
-                              </div>
-                              <p
-                                class="mm-box mm-text mm-text--body-md mm-box--margin-left-2 mm-box--color-inherit"
-                                data-testid="confirm-info-row-display-name"
-                              >
-                                0xA0b86...6eB48
-                              </p>
-                            </div>
-                          </div>
-                        </div>
-                        <div
-                          class="mm-box confirm-info-row mm-box--margin-top-2 mm-box--margin-bottom-2 mm-box--padding-right-2 mm-box--padding-left-2 mm-box--display-flex mm-box--flex-direction-row mm-box--flex-wrap-wrap mm-box--justify-content-space-between mm-box--color-text-default mm-box--rounded-lg"
-                          style="overflow-wrap: anywhere; min-height: 24px; position: relative; padding-right: 0px;"
-                        >
-                          <div
-                            class="mm-box mm-box--display-flex mm-box--flex-direction-row mm-box--justify-content-center mm-box--align-items-flex-start"
-                          >
-                            <p
-                              class="mm-box mm-text mm-text--body-md-medium mm-box--color-inherit"
-                            >
-                              Amount:
-                            </p>
-                          </div>
-                          <div
-                            class="mm-box mm-box--display-flex mm-box--gap-2 mm-box--flex-wrap-wrap mm-box--align-items-center mm-box--min-width-0"
-                          >
-                            <div
-                              style="min-width: 0;"
-                            >
-                              <div
-                                aria-describedby="tippy-tooltip-15"
-                                class=""
-                                data-original-title="14,615,016,373,309,029,182,036,848,327,162,830,196,559,325,429.75"
-                                data-tooltipped=""
-                                style="display: inline;"
-                                tabindex="0"
-                              >
-                                <p
-                                  class="mm-box mm-text mm-text--body-md mm-box--color-inherit"
-                                  style="white-space: pre-wrap;"
-                                >
-                                  14,615,016,373,...
-                                </p>
-                              </div>
-                            </div>
-                          </div>
-                        </div>
-                        <div
-                          class="mm-box confirm-info-row mm-box--margin-top-2 mm-box--margin-bottom-2 mm-box--padding-right-2 mm-box--padding-left-2 mm-box--display-flex mm-box--flex-direction-row mm-box--flex-wrap-wrap mm-box--justify-content-space-between mm-box--color-text-default mm-box--rounded-lg"
-                          style="overflow-wrap: anywhere; min-height: 24px; position: relative; padding-right: 0px;"
-                        >
-                          <div
-                            class="mm-box mm-box--display-flex mm-box--flex-direction-row mm-box--justify-content-center mm-box--align-items-flex-start"
-                          >
-                            <p
-                              class="mm-box mm-text mm-text--body-md-medium mm-box--color-inherit"
-                            >
-                              Expiration:
-                            </p>
-                          </div>
-                          <div
-                            class="mm-box mm-box--display-flex mm-box--gap-2 mm-box--flex-wrap-wrap mm-box--align-items-center"
-                          >
-                            <p
-                              class="mm-box mm-text mm-text--body-md mm-box--color-inherit"
-                              style="white-space: pre-wrap;"
-                            >
-                              05 August 2024, 19:52
-                            </p>
-                          </div>
-                        </div>
-                        <div
-                          class="mm-box confirm-info-row mm-box--margin-top-2 mm-box--margin-bottom-2 mm-box--padding-right-2 mm-box--padding-left-2 mm-box--display-flex mm-box--flex-direction-row mm-box--flex-wrap-wrap mm-box--justify-content-space-between mm-box--color-text-default mm-box--rounded-lg"
-                          style="overflow-wrap: anywhere; min-height: 24px; position: relative; padding-right: 0px;"
-                        >
-                          <div
-                            class="mm-box mm-box--display-flex mm-box--flex-direction-row mm-box--justify-content-center mm-box--align-items-flex-start"
-                          >
-                            <p
-                              class="mm-box mm-text mm-text--body-md-medium mm-box--color-inherit"
-                            >
-                              Nonce:
-                            </p>
-                          </div>
-                          <div
-                            class="mm-box mm-box--display-flex mm-box--gap-2 mm-box--flex-wrap-wrap mm-box--align-items-center mm-box--min-width-0"
-                          >
-                            <p
-                              class="mm-box mm-text mm-text--body-md mm-box--color-inherit"
-                              style="white-space: pre-wrap;"
-                            >
-                              5
-                            </p>
-                          </div>
-                        </div>
-                      </div>
-                    </div>
-                    <div
-                      class="mm-box confirm-info-row mm-box--margin-top-2 mm-box--margin-bottom-2 mm-box--padding-right-2 mm-box--padding-left-2 mm-box--display-flex mm-box--flex-direction-row mm-box--flex-wrap-wrap mm-box--justify-content-space-between mm-box--color-text-default mm-box--rounded-lg"
-                      style="overflow-wrap: anywhere; min-height: 24px; position: relative; padding-right: 0px;"
-                    >
-                      <div
-                        class="mm-box mm-box--display-flex mm-box--flex-direction-row mm-box--justify-content-center mm-box--align-items-flex-start"
-                      >
-                        <p
-                          class="mm-box mm-text mm-text--body-md-medium mm-box--color-inherit"
-                        >
-                          Spender:
-                        </p>
-                      </div>
-                      <div
-                        class="mm-box mm-box--display-flex mm-box--flex-direction-row mm-box--align-items-center"
-                      >
-                        <div
-                          class="mm-box mm-box--display-flex mm-box--flex-direction-row mm-box--align-items-center"
-                        >
-                          <div
-                            class="mm-box mm-text mm-avatar-base mm-avatar-base--size-xs mm-avatar-account mm-text--body-xs mm-text--text-transform-uppercase mm-box--display-flex mm-box--justify-content-center mm-box--align-items-center mm-box--color-text-default mm-box--background-color-background-alternative mm-box--rounded-full mm-box--border-color-transparent box--border-style-solid box--border-width-1"
-                          >
-                            <div
-                              class="mm-avatar-account__jazzicon"
-                            >
-                              <div
-                                style="border-radius: 50px; overflow: hidden; padding: 0px; margin: 0px; width: 16px; height: 16px; display: inline-block; background: rgb(250, 171, 0);"
-                              >
-                                <svg
-                                  height="16"
-                                  width="16"
-                                  x="0"
-                                  y="0"
-                                >
-                                  <rect
-                                    fill="#F97501"
-                                    height="16"
-                                    transform="translate(-0.4639690285287676 0.7692104848269922) rotate(259.7 8 8)"
-                                    width="16"
-                                    x="0"
-                                    y="0"
-                                  />
-                                  <rect
-                                    fill="#016B8E"
-                                    height="16"
-                                    transform="translate(1.653484652652331 -5.548430987829864) rotate(421.5 8 8)"
-                                    width="16"
-                                    x="0"
-                                    y="0"
-                                  />
-                                  <rect
-                                    fill="#F1F500"
-                                    height="16"
-                                    transform="translate(-6.169291543190866 12.666493418609923) rotate(157.6 8 8)"
-                                    width="16"
-                                    x="0"
-                                    y="0"
-                                  />
-                                </svg>
-                              </div>
-                            </div>
-                          </div>
-                          <p
-                            class="mm-box mm-text mm-text--body-md mm-box--margin-left-2 mm-box--color-inherit"
-                            data-testid="confirm-info-row-display-name"
-                          >
-                            0x3fC91...b7FAD
-                          </p>
-                        </div>
-                      </div>
-                    </div>
-                    <div
-                      class="mm-box confirm-info-row mm-box--margin-top-2 mm-box--margin-bottom-2 mm-box--padding-right-2 mm-box--padding-left-2 mm-box--display-flex mm-box--flex-direction-row mm-box--flex-wrap-wrap mm-box--justify-content-space-between mm-box--color-text-default mm-box--rounded-lg"
-                      style="overflow-wrap: anywhere; min-height: 24px; position: relative; padding-right: 0px;"
-                    >
-                      <div
-                        class="mm-box mm-box--display-flex mm-box--flex-direction-row mm-box--justify-content-center mm-box--align-items-flex-start"
-                      >
-                        <p
-                          class="mm-box mm-text mm-text--body-md-medium mm-box--color-inherit"
-                        >
-                          SigDeadline:
-                        </p>
-                      </div>
-                      <div
-                        class="mm-box mm-box--display-flex mm-box--gap-2 mm-box--flex-wrap-wrap mm-box--align-items-center"
-                      >
-                        <p
-                          class="mm-box mm-text mm-text--body-md mm-box--color-inherit"
-                          style="white-space: pre-wrap;"
-                        >
-                          06 July 2024, 20:22
-                        </p>
-                      </div>
-                    </div>
-                  </div>
-                </div>
-              </div>
-            </div>
-          </div>
-        </div>
-      </div>
-      <div
-        class="mm-box multichain-page-footer confirm-footer_page-footer mm-box--padding-4 mm-box--display-flex mm-box--gap-4 mm-box--width-full"
-      >
-        <button
-          class="mm-box mm-text mm-button-base mm-button-base--size-lg mm-button-base--block mm-button-secondary mm-text--body-md-medium mm-box--padding-0 mm-box--padding-right-4 mm-box--padding-left-4 mm-box--display-inline-flex mm-box--justify-content-center mm-box--align-items-center mm-box--color-primary-default mm-box--background-color-transparent mm-box--rounded-pill mm-box--border-color-primary-default box--border-style-solid box--border-width-1"
-          data-testid="confirm-footer-cancel-button"
-        >
-          Cancel
-        </button>
-        <button
-          class="mm-box mm-text mm-button-base mm-button-base--size-lg mm-button-base--block mm-button-primary mm-text--body-md-medium mm-box--padding-0 mm-box--padding-right-4 mm-box--padding-left-4 mm-box--display-inline-flex mm-box--justify-content-center mm-box--align-items-center mm-box--color-primary-inverse mm-box--background-color-primary-default mm-box--rounded-pill"
-          data-testid="confirm-footer-button"
-        >
-          Confirm
-        </button>
-      </div>
-    </div>
-  </div>
-</div>
-`;
-
-exports[`Confirm should match snapshot for signature - typed sign - V4 1`] = `
-<div>
-  <div
-    class="mm-box multichain-page mm-box--display-flex mm-box--flex-direction-row mm-box--justify-content-center mm-box--width-full mm-box--height-full mm-box--background-color-background-alternative"
-  >
-    <div
-      class="mm-box multichain-page__inner-container confirm_wrapper mm-box--display-flex mm-box--flex-direction-column mm-box--width-full mm-box--height-full mm-box--background-color-background-default"
-    >
-      <div
-        class="mm-box confirm_header__wrapper mm-box--display-flex mm-box--justify-content-space-between mm-box--align-items-center"
-        data-testid="confirm-header"
-      >
-        <div
-          class="mm-box mm-box--padding-4 mm-box--display-flex mm-box--align-items-flex-start"
-        >
-          <div
-            class="mm-box mm-box--margin-top-2 mm-box--display-flex"
-          >
-            <div
-              class=""
-            >
-              <div
-                class="identicon"
-                style="height: 32px; width: 32px; border-radius: 16px;"
-              />
-            </div>
-            <div
-              class="mm-box mm-text mm-avatar-base mm-avatar-base--size-xs mm-avatar-network confirm_header__avatar-network mm-text--body-xs mm-text--text-transform-uppercase mm-box--display-flex mm-box--justify-content-center mm-box--align-items-center mm-box--color-text-default mm-box--background-color-background-alternative mm-box--rounded-full mm-box--border-color-transparent box--border-style-solid box--border-width-1"
-            >
-              <img
-                alt="Chain 5 logo"
-                class="mm-avatar-network__network-image"
-                src=""
-              />
-            </div>
-          </div>
-          <div
-            class="mm-box mm-box--margin-inline-start-4"
-          >
-            <p
-              class="mm-box mm-text mm-text--body-md-medium mm-box--color-text-default"
-              data-testid="header-account-name"
-            />
-            <p
-              class="mm-box mm-text mm-text--body-md mm-box--color-text-alternative"
-              data-testid="header-network-display-name"
-            >
-              Chain 5
-            </p>
-          </div>
-        </div>
-        <div
-          class="mm-box mm-box--padding-4 mm-box--display-flex mm-box--align-items-flex-end"
-        >
-          <div
-            class="mm-box mm-box--display-flex mm-box--justify-content-flex-end"
-            style="align-self: flex-end;"
-          >
-            <div>
-              <div
-                aria-describedby="tippy-tooltip-9"
-                class=""
-                data-original-title="Account details"
-                data-tooltipped=""
-                style="display: inline;"
-                tabindex="0"
-              >
-                <button
-                  aria-label="Account details"
-                  class="mm-box mm-button-icon mm-button-icon--size-md mm-box--display-inline-flex mm-box--justify-content-center mm-box--align-items-center mm-box--color-icon-default mm-box--background-color-transparent mm-box--rounded-lg"
-                  data-testid="header-info__account-details-button"
-                >
-                  <span
-                    class="mm-box mm-icon mm-icon--size-md mm-box--display-inline-block mm-box--color-inherit"
-                    style="mask-image: url('./images/icons/info.svg');"
-                  />
-                </button>
-              </div>
-            </div>
-          </div>
-        </div>
-      </div>
-      <div
-        class="mm-box mm-box--width-full mm-box--height-full mm-box--background-color-background-alternative"
-        style="min-height: 0; overflow: hidden; position: relative;"
-      >
-        <div
-          class="mm-box mm-box--padding-right-4 mm-box--padding-left-4 mm-box--display-flex mm-box--flex-direction-column mm-box--width-full mm-box--height-full"
-          style="overflow: auto;"
-        >
-          <h2
-            class="mm-box mm-text mm-text--heading-lg mm-text--text-align-center mm-box--padding-top-4 mm-box--padding-bottom-2 mm-box--color-text-default"
-          >
-            Signature request
-          </h2>
-          <p
-            class="mm-box mm-text mm-text--body-md mm-text--text-align-center mm-box--padding-bottom-4 mm-box--color-text-alternative"
-          >
-            Only confirm this message if you approve the content and trust the requesting site.
-          </p>
-          <div
-            class="mm-box mm-box--margin-bottom-4 mm-box--padding-2 mm-box--background-color-background-default mm-box--rounded-md"
-          >
-            <div
-              class="mm-box confirm-info-row mm-box--margin-top-2 mm-box--margin-bottom-2 mm-box--padding-right-2 mm-box--padding-left-2 mm-box--display-flex mm-box--flex-direction-row mm-box--flex-wrap-wrap mm-box--justify-content-space-between mm-box--color-text-default mm-box--rounded-lg"
-              style="overflow-wrap: anywhere; min-height: 24px; position: relative;"
-            >
-              <div
-                class="mm-box mm-box--display-flex mm-box--flex-direction-row mm-box--justify-content-center mm-box--align-items-flex-start"
-              >
-                <p
-                  class="mm-box mm-text mm-text--body-md-medium mm-box--color-inherit"
-                >
-                  Request from
-                </p>
-                <div>
-                  <div
-                    aria-describedby="tippy-tooltip-10"
-                    class=""
-                    data-original-title="This is the site asking for your signature."
-                    data-tooltipped=""
-                    style="display: flex;"
-                    tabindex="0"
-                  >
-                    <span
-                      class="mm-box mm-icon mm-icon--size-sm mm-box--margin-left-1 mm-box--display-inline-block mm-box--color-icon-muted"
-                      style="mask-image: url('./images/icons/question.svg');"
-                    />
-                  </div>
-                </div>
-              </div>
-              <div
-                class="mm-box mm-box--display-flex mm-box--gap-2 mm-box--flex-wrap-wrap mm-box--align-items-center"
-              >
-                <p
-                  class="mm-box mm-text mm-text--body-md mm-box--color-inherit"
-                >
-                  metamask.github.io
-                </p>
-              </div>
-            </div>
-            <div
-              class="mm-box confirm-info-row mm-box--margin-top-2 mm-box--margin-bottom-2 mm-box--padding-right-2 mm-box--padding-left-2 mm-box--display-flex mm-box--flex-direction-row mm-box--flex-wrap-wrap mm-box--justify-content-space-between mm-box--color-text-default mm-box--rounded-lg"
-              style="overflow-wrap: anywhere; min-height: 24px; position: relative;"
-            >
-              <div
-                class="mm-box mm-box--display-flex mm-box--flex-direction-row mm-box--justify-content-center mm-box--align-items-flex-start"
-              >
-                <p
-                  class="mm-box mm-text mm-text--body-md-medium mm-box--color-inherit"
-                >
-                  Interacting with
-                </p>
-              </div>
-              <div
-                class="mm-box mm-box--display-flex mm-box--flex-direction-row mm-box--align-items-center"
-              >
-                <div
-                  class="mm-box mm-box--display-flex mm-box--flex-direction-row mm-box--align-items-center"
-                >
-                  <div
-                    class="mm-box mm-text mm-avatar-base mm-avatar-base--size-xs mm-avatar-account mm-text--body-xs mm-text--text-transform-uppercase mm-box--display-flex mm-box--justify-content-center mm-box--align-items-center mm-box--color-text-default mm-box--background-color-background-alternative mm-box--rounded-full mm-box--border-color-transparent box--border-style-solid box--border-width-1"
-                  >
-                    <div
-                      class="mm-avatar-account__jazzicon"
-                    />
-                  </div>
-                  <p
-                    class="mm-box mm-text mm-text--body-md mm-box--margin-left-2 mm-box--color-inherit"
-                    data-testid="confirm-info-row-display-name"
-                  >
-                    0xCcCCc...ccccC
-                  </p>
-                </div>
-              </div>
-            </div>
-          </div>
-          <div
-            class="mm-box mm-box--margin-bottom-4 mm-box--padding-2 mm-box--background-color-background-default mm-box--rounded-md"
-          >
-            <div
-              class="mm-box confirm-info-row mm-box--margin-top-2 mm-box--margin-bottom-2 mm-box--padding-right-2 mm-box--padding-left-2 mm-box--display-flex mm-box--flex-direction-row mm-box--flex-wrap-wrap mm-box--justify-content-space-between mm-box--color-text-default mm-box--rounded-lg"
-              style="overflow-wrap: anywhere; min-height: 24px; position: relative;"
-            >
-              <div
-                class="mm-box mm-box--display-flex mm-box--flex-direction-row mm-box--justify-content-center mm-box--align-items-flex-start"
-              >
-                <p
-                  class="mm-box mm-text mm-text--body-md-medium mm-box--color-inherit"
-                >
-                  Message
-                </p>
-              </div>
-              <div
-                class="mm-box mm-box--width-full"
-              >
-                <div
-                  class="mm-box confirm-info-row mm-box--margin-top-2 mm-box--margin-bottom-2 mm-box--padding-right-2 mm-box--padding-left-2 mm-box--display-flex mm-box--flex-direction-row mm-box--flex-wrap-wrap mm-box--justify-content-space-between mm-box--color-text-default mm-box--rounded-lg"
-                  style="overflow-wrap: anywhere; min-height: 24px; position: relative; padding-left: 0px; padding-right: 0px;"
-                >
-                  <div
-                    class="mm-box mm-box--display-flex mm-box--flex-direction-row mm-box--justify-content-center mm-box--align-items-flex-start"
-                  >
-                    <p
-                      class="mm-box mm-text mm-text--body-md-medium mm-box--color-inherit"
-                    >
-                      Primary type:
-                    </p>
-                  </div>
-                  <div
-                    class="mm-box mm-box--display-flex mm-box--gap-2 mm-box--flex-wrap-wrap mm-box--align-items-center mm-box--min-width-0"
-                  >
-                    <p
-                      class="mm-box mm-text mm-text--body-md mm-box--color-inherit"
-                      style="white-space: pre-wrap;"
-                    >
-                      Mail
-                    </p>
-                  </div>
-                </div>
-                <div
-                  class="mm-box"
-                  style="margin-left: -8px;"
-                >
-                  <div
-                    class="mm-box mm-box--width-full"
-                  >
-                    <div
-                      class="mm-box confirm-info-row mm-box--margin-top-2 mm-box--margin-bottom-2 mm-box--padding-right-2 mm-box--padding-left-2 mm-box--display-flex mm-box--flex-direction-row mm-box--flex-wrap-wrap mm-box--justify-content-space-between mm-box--color-text-default mm-box--rounded-lg"
-                      style="overflow-wrap: anywhere; min-height: 24px; position: relative; padding-right: 0px;"
-                    >
-                      <div
-                        class="mm-box mm-box--display-flex mm-box--flex-direction-row mm-box--justify-content-center mm-box--align-items-flex-start"
-                      >
-                        <p
-                          class="mm-box mm-text mm-text--body-md-medium mm-box--color-inherit"
-                        >
-                          Contents:
-                        </p>
-                      </div>
-                      <div
-                        class="mm-box mm-box--display-flex mm-box--gap-2 mm-box--flex-wrap-wrap mm-box--align-items-center mm-box--min-width-0"
-                      >
-                        <p
-                          class="mm-box mm-text mm-text--body-md mm-box--color-inherit"
-                          style="white-space: pre-wrap;"
-                        >
-                          Hello, Bob!
-                        </p>
-                      </div>
-                    </div>
-                    <div
-                      class="mm-box confirm-info-row mm-box--margin-top-2 mm-box--margin-bottom-2 mm-box--padding-right-2 mm-box--padding-left-2 mm-box--display-flex mm-box--flex-direction-row mm-box--flex-wrap-wrap mm-box--justify-content-space-between mm-box--color-text-default mm-box--rounded-lg"
-                      style="overflow-wrap: anywhere; min-height: 24px; position: relative; padding-right: 0px;"
-                    >
-                      <div
-                        class="mm-box mm-box--display-flex mm-box--flex-direction-row mm-box--justify-content-center mm-box--align-items-flex-start"
-                      >
-                        <p
-                          class="mm-box mm-text mm-text--body-md-medium mm-box--color-inherit"
-                        >
-                          From:
-                        </p>
-                      </div>
-                      <div
-                        class="mm-box mm-box--width-full"
-                      >
-                        <div
-                          class="mm-box confirm-info-row mm-box--margin-top-2 mm-box--margin-bottom-2 mm-box--padding-right-2 mm-box--padding-left-2 mm-box--display-flex mm-box--flex-direction-row mm-box--flex-wrap-wrap mm-box--justify-content-space-between mm-box--color-text-default mm-box--rounded-lg"
-                          style="overflow-wrap: anywhere; min-height: 24px; position: relative; padding-right: 0px;"
-                        >
-                          <div
-                            class="mm-box mm-box--display-flex mm-box--flex-direction-row mm-box--justify-content-center mm-box--align-items-flex-start"
-                          >
-                            <p
-                              class="mm-box mm-text mm-text--body-md-medium mm-box--color-inherit"
-                            >
-                              Name:
-                            </p>
-                          </div>
-                          <div
-                            class="mm-box mm-box--display-flex mm-box--gap-2 mm-box--flex-wrap-wrap mm-box--align-items-center mm-box--min-width-0"
-                          >
-                            <p
-                              class="mm-box mm-text mm-text--body-md mm-box--color-inherit"
-                              style="white-space: pre-wrap;"
-                            >
-                              Cow
-                            </p>
-                          </div>
-                        </div>
-                        <div
-                          class="mm-box confirm-info-row mm-box--margin-top-2 mm-box--margin-bottom-2 mm-box--padding-right-2 mm-box--padding-left-2 mm-box--display-flex mm-box--flex-direction-row mm-box--flex-wrap-wrap mm-box--justify-content-space-between mm-box--color-text-default mm-box--rounded-lg"
-                          style="overflow-wrap: anywhere; min-height: 24px; position: relative; padding-right: 0px;"
-                        >
-                          <div
-                            class="mm-box mm-box--display-flex mm-box--flex-direction-row mm-box--justify-content-center mm-box--align-items-flex-start"
-                          >
-                            <p
-                              class="mm-box mm-text mm-text--body-md-medium mm-box--color-inherit"
-                            >
-                              Wallets:
-                            </p>
-                          </div>
-                          <div
-                            class="mm-box mm-box--width-full"
-                          >
-                            <div
-                              class="mm-box confirm-info-row mm-box--margin-top-2 mm-box--margin-bottom-2 mm-box--padding-right-2 mm-box--padding-left-2 mm-box--display-flex mm-box--flex-direction-row mm-box--flex-wrap-wrap mm-box--justify-content-space-between mm-box--color-text-default mm-box--rounded-lg"
-                              style="overflow-wrap: anywhere; min-height: 24px; position: relative; padding-right: 0px;"
-                            >
-                              <div
-                                class="mm-box mm-box--display-flex mm-box--flex-direction-row mm-box--justify-content-center mm-box--align-items-flex-start"
-                              >
-                                <p
-                                  class="mm-box mm-text mm-text--body-md-medium mm-box--color-inherit"
-                                >
-                                  0:
-                                </p>
-                              </div>
-                              <div
-                                class="mm-box mm-box--display-flex mm-box--flex-direction-row mm-box--align-items-center"
-                              >
-                                <div
-                                  class="mm-box mm-box--display-flex mm-box--flex-direction-row mm-box--align-items-center"
-                                >
-                                  <div
-                                    class="mm-box mm-text mm-avatar-base mm-avatar-base--size-xs mm-avatar-account mm-text--body-xs mm-text--text-transform-uppercase mm-box--display-flex mm-box--justify-content-center mm-box--align-items-center mm-box--color-text-default mm-box--background-color-background-alternative mm-box--rounded-full mm-box--border-color-transparent box--border-style-solid box--border-width-1"
-                                  >
-                                    <div
-                                      class="mm-avatar-account__jazzicon"
-                                    />
-                                  </div>
-                                  <p
-                                    class="mm-box mm-text mm-text--body-md mm-box--margin-left-2 mm-box--color-inherit"
-                                    data-testid="confirm-info-row-display-name"
-                                  >
-                                    0xCD2a3...DD826
-                                  </p>
-                                </div>
-                              </div>
-                            </div>
-                            <div
-                              class="mm-box confirm-info-row mm-box--margin-top-2 mm-box--margin-bottom-2 mm-box--padding-right-2 mm-box--padding-left-2 mm-box--display-flex mm-box--flex-direction-row mm-box--flex-wrap-wrap mm-box--justify-content-space-between mm-box--color-text-default mm-box--rounded-lg"
-                              style="overflow-wrap: anywhere; min-height: 24px; position: relative; padding-right: 0px;"
-                            >
-                              <div
-                                class="mm-box mm-box--display-flex mm-box--flex-direction-row mm-box--justify-content-center mm-box--align-items-flex-start"
-                              >
-                                <p
-                                  class="mm-box mm-text mm-text--body-md-medium mm-box--color-inherit"
-                                >
-                                  1:
-                                </p>
-                              </div>
-                              <div
-                                class="mm-box mm-box--display-flex mm-box--flex-direction-row mm-box--align-items-center"
-                              >
-                                <div
-                                  class="mm-box mm-box--display-flex mm-box--flex-direction-row mm-box--align-items-center"
-                                >
-                                  <div
-                                    class="mm-box mm-text mm-avatar-base mm-avatar-base--size-xs mm-avatar-account mm-text--body-xs mm-text--text-transform-uppercase mm-box--display-flex mm-box--justify-content-center mm-box--align-items-center mm-box--color-text-default mm-box--background-color-background-alternative mm-box--rounded-full mm-box--border-color-transparent box--border-style-solid box--border-width-1"
-                                  >
-                                    <div
-                                      class="mm-avatar-account__jazzicon"
-                                    />
-                                  </div>
-                                  <p
-                                    class="mm-box mm-text mm-text--body-md mm-box--margin-left-2 mm-box--color-inherit"
-                                    data-testid="confirm-info-row-display-name"
-                                  >
-                                    0xDeaDb...DbeeF
-                                  </p>
-                                </div>
-                              </div>
-                            </div>
-                            <div
-                              class="mm-box confirm-info-row mm-box--margin-top-2 mm-box--margin-bottom-2 mm-box--padding-right-2 mm-box--padding-left-2 mm-box--display-flex mm-box--flex-direction-row mm-box--flex-wrap-wrap mm-box--justify-content-space-between mm-box--color-text-default mm-box--rounded-lg"
-                              style="overflow-wrap: anywhere; min-height: 24px; position: relative; padding-right: 0px;"
-                            >
-                              <div
-                                class="mm-box mm-box--display-flex mm-box--flex-direction-row mm-box--justify-content-center mm-box--align-items-flex-start"
-                              >
-                                <p
-                                  class="mm-box mm-text mm-text--body-md-medium mm-box--color-inherit"
-                                >
-                                  2:
-                                </p>
-                              </div>
-                              <div
-                                class="mm-box mm-box--display-flex mm-box--flex-direction-row mm-box--align-items-center"
-                              >
-                                <div
-                                  class="mm-box mm-box--display-flex mm-box--flex-direction-row mm-box--align-items-center"
-                                >
-                                  <div
-                                    class="mm-box mm-text mm-avatar-base mm-avatar-base--size-xs mm-avatar-account mm-text--body-xs mm-text--text-transform-uppercase mm-box--display-flex mm-box--justify-content-center mm-box--align-items-center mm-box--color-text-default mm-box--background-color-background-alternative mm-box--rounded-full mm-box--border-color-transparent box--border-style-solid box--border-width-1"
-                                  >
-                                    <div
-                                      class="mm-avatar-account__jazzicon"
-                                    />
-                                  </div>
-                                  <p
-                                    class="mm-box mm-text mm-text--body-md mm-box--margin-left-2 mm-box--color-inherit"
-                                    data-testid="confirm-info-row-display-name"
-                                  >
-                                    0x06195...43896
-                                  </p>
-                                </div>
-                              </div>
-                            </div>
-                          </div>
-                        </div>
-                      </div>
-                    </div>
-                    <div
-                      class="mm-box confirm-info-row mm-box--margin-top-2 mm-box--margin-bottom-2 mm-box--padding-right-2 mm-box--padding-left-2 mm-box--display-flex mm-box--flex-direction-row mm-box--flex-wrap-wrap mm-box--justify-content-space-between mm-box--color-text-default mm-box--rounded-lg"
-                      style="overflow-wrap: anywhere; min-height: 24px; position: relative; padding-right: 0px;"
-                    >
-                      <div
-                        class="mm-box mm-box--display-flex mm-box--flex-direction-row mm-box--justify-content-center mm-box--align-items-flex-start"
-                      >
-                        <p
-                          class="mm-box mm-text mm-text--body-md-medium mm-box--color-inherit"
-                        >
-                          To:
-                        </p>
-                      </div>
-                      <div
-                        class="mm-box mm-box--width-full"
-                      >
-                        <div
-                          class="mm-box confirm-info-row mm-box--margin-top-2 mm-box--margin-bottom-2 mm-box--padding-right-2 mm-box--padding-left-2 mm-box--display-flex mm-box--flex-direction-row mm-box--flex-wrap-wrap mm-box--justify-content-space-between mm-box--color-text-default mm-box--rounded-lg"
-                          style="overflow-wrap: anywhere; min-height: 24px; position: relative; padding-right: 0px;"
-                        >
-                          <div
-                            class="mm-box mm-box--display-flex mm-box--flex-direction-row mm-box--justify-content-center mm-box--align-items-flex-start"
-                          >
-                            <p
-                              class="mm-box mm-text mm-text--body-md-medium mm-box--color-inherit"
-                            >
-                              0:
-                            </p>
-                          </div>
-                          <div
-                            class="mm-box mm-box--width-full"
-                          >
-                            <div
-                              class="mm-box confirm-info-row mm-box--margin-top-2 mm-box--margin-bottom-2 mm-box--padding-right-2 mm-box--padding-left-2 mm-box--display-flex mm-box--flex-direction-row mm-box--flex-wrap-wrap mm-box--justify-content-space-between mm-box--color-text-default mm-box--rounded-lg"
-                              style="overflow-wrap: anywhere; min-height: 24px; position: relative; padding-right: 0px;"
-                            >
-                              <div
-                                class="mm-box mm-box--display-flex mm-box--flex-direction-row mm-box--justify-content-center mm-box--align-items-flex-start"
-                              >
-                                <p
-                                  class="mm-box mm-text mm-text--body-md-medium mm-box--color-inherit"
-                                >
-                                  Name:
-                                </p>
-                              </div>
-                              <div
-                                class="mm-box mm-box--display-flex mm-box--gap-2 mm-box--flex-wrap-wrap mm-box--align-items-center mm-box--min-width-0"
-                              >
-                                <p
-                                  class="mm-box mm-text mm-text--body-md mm-box--color-inherit"
-                                  style="white-space: pre-wrap;"
-                                >
-                                  Bob
-                                </p>
-                              </div>
-                            </div>
-                            <div
-                              class="mm-box confirm-info-row mm-box--margin-top-2 mm-box--margin-bottom-2 mm-box--padding-right-2 mm-box--padding-left-2 mm-box--display-flex mm-box--flex-direction-row mm-box--flex-wrap-wrap mm-box--justify-content-space-between mm-box--color-text-default mm-box--rounded-lg"
-                              style="overflow-wrap: anywhere; min-height: 24px; position: relative; padding-right: 0px;"
-                            >
-                              <div
-                                class="mm-box mm-box--display-flex mm-box--flex-direction-row mm-box--justify-content-center mm-box--align-items-flex-start"
-                              >
-                                <p
-                                  class="mm-box mm-text mm-text--body-md-medium mm-box--color-inherit"
-                                >
-                                  Wallets:
-                                </p>
-                              </div>
-                              <div
-                                class="mm-box mm-box--width-full"
-                              >
-                                <div
-                                  class="mm-box confirm-info-row mm-box--margin-top-2 mm-box--margin-bottom-2 mm-box--padding-right-2 mm-box--padding-left-2 mm-box--display-flex mm-box--flex-direction-row mm-box--flex-wrap-wrap mm-box--justify-content-space-between mm-box--color-text-default mm-box--rounded-lg"
-                                  style="overflow-wrap: anywhere; min-height: 24px; position: relative; padding-right: 0px;"
-                                >
-                                  <div
-                                    class="mm-box mm-box--display-flex mm-box--flex-direction-row mm-box--justify-content-center mm-box--align-items-flex-start"
-                                  >
-                                    <p
-                                      class="mm-box mm-text mm-text--body-md-medium mm-box--color-inherit"
-                                    >
-                                      0:
-                                    </p>
-                                  </div>
-                                  <div
-                                    class="mm-box mm-box--display-flex mm-box--flex-direction-row mm-box--align-items-center"
-                                  >
-                                    <div
-                                      class="mm-box mm-box--display-flex mm-box--flex-direction-row mm-box--align-items-center"
-                                    >
-                                      <div
-                                        class="mm-box mm-text mm-avatar-base mm-avatar-base--size-xs mm-avatar-account mm-text--body-xs mm-text--text-transform-uppercase mm-box--display-flex mm-box--justify-content-center mm-box--align-items-center mm-box--color-text-default mm-box--background-color-background-alternative mm-box--rounded-full mm-box--border-color-transparent box--border-style-solid box--border-width-1"
-                                      >
-                                        <div
-                                          class="mm-avatar-account__jazzicon"
-                                        />
-                                      </div>
-                                      <p
-                                        class="mm-box mm-text mm-text--body-md mm-box--margin-left-2 mm-box--color-inherit"
-                                        data-testid="confirm-info-row-display-name"
-                                      >
-                                        0xbBbBB...bBBbB
-                                      </p>
-                                    </div>
-                                  </div>
-                                </div>
-                                <div
-                                  class="mm-box confirm-info-row mm-box--margin-top-2 mm-box--margin-bottom-2 mm-box--padding-right-2 mm-box--padding-left-2 mm-box--display-flex mm-box--flex-direction-row mm-box--flex-wrap-wrap mm-box--justify-content-space-between mm-box--color-text-default mm-box--rounded-lg"
-                                  style="overflow-wrap: anywhere; min-height: 24px; position: relative; padding-right: 0px;"
-                                >
-                                  <div
-                                    class="mm-box mm-box--display-flex mm-box--flex-direction-row mm-box--justify-content-center mm-box--align-items-flex-start"
-                                  >
-                                    <p
-                                      class="mm-box mm-text mm-text--body-md-medium mm-box--color-inherit"
-                                    >
-                                      1:
-                                    </p>
-                                  </div>
-                                  <div
-                                    class="mm-box mm-box--display-flex mm-box--flex-direction-row mm-box--align-items-center"
-                                  >
-                                    <div
-                                      class="mm-box mm-box--display-flex mm-box--flex-direction-row mm-box--align-items-center"
-                                    >
-                                      <div
-                                        class="mm-box mm-text mm-avatar-base mm-avatar-base--size-xs mm-avatar-account mm-text--body-xs mm-text--text-transform-uppercase mm-box--display-flex mm-box--justify-content-center mm-box--align-items-center mm-box--color-text-default mm-box--background-color-background-alternative mm-box--rounded-full mm-box--border-color-transparent box--border-style-solid box--border-width-1"
-                                      >
-                                        <div
-                                          class="mm-avatar-account__jazzicon"
-                                        />
-                                      </div>
-                                      <p
-                                        class="mm-box mm-text mm-text--body-md mm-box--margin-left-2 mm-box--color-inherit"
-                                        data-testid="confirm-info-row-display-name"
-                                      >
-                                        0xB0Bda...bEa57
-                                      </p>
-                                    </div>
-                                  </div>
-                                </div>
-                                <div
-                                  class="mm-box confirm-info-row mm-box--margin-top-2 mm-box--margin-bottom-2 mm-box--padding-right-2 mm-box--padding-left-2 mm-box--display-flex mm-box--flex-direction-row mm-box--flex-wrap-wrap mm-box--justify-content-space-between mm-box--color-text-default mm-box--rounded-lg"
-                                  style="overflow-wrap: anywhere; min-height: 24px; position: relative; padding-right: 0px;"
-                                >
-                                  <div
-                                    class="mm-box mm-box--display-flex mm-box--flex-direction-row mm-box--justify-content-center mm-box--align-items-flex-start"
-                                  >
-                                    <p
-                                      class="mm-box mm-text mm-text--body-md-medium mm-box--color-inherit"
-                                    >
-                                      2:
-                                    </p>
-                                  </div>
-                                  <div
-                                    class="mm-box mm-box--display-flex mm-box--flex-direction-row mm-box--align-items-center"
-                                  >
-                                    <div
-                                      class="mm-box mm-box--display-flex mm-box--flex-direction-row mm-box--align-items-center"
-                                    >
-                                      <div
-                                        class="mm-box mm-text mm-avatar-base mm-avatar-base--size-xs mm-avatar-account mm-text--body-xs mm-text--text-transform-uppercase mm-box--display-flex mm-box--justify-content-center mm-box--align-items-center mm-box--color-text-default mm-box--background-color-background-alternative mm-box--rounded-full mm-box--border-color-transparent box--border-style-solid box--border-width-1"
-                                      >
-                                        <div
-                                          class="mm-avatar-account__jazzicon"
-                                        />
-                                      </div>
-                                      <p
-                                        class="mm-box mm-text mm-text--body-md mm-box--margin-left-2 mm-box--color-inherit"
-                                        data-testid="confirm-info-row-display-name"
-                                      >
-                                        0xB0B0b...00000
-                                      </p>
-                                    </div>
-                                  </div>
-                                </div>
-=======
->>>>>>> ad7a5462
                               </div>
                             </div>
                           </div>
@@ -6350,1389 +4456,4 @@
     </div>
   </div>
 </div>
-`;
-
-exports[`Confirm should match snapshot for signature - typed sign - permit 1`] = `
-<div>
-  <div
-    class="mm-box multichain-page mm-box--display-flex mm-box--flex-direction-row mm-box--justify-content-center mm-box--width-full mm-box--height-full mm-box--background-color-background-alternative"
-  >
-    <div
-      class="mm-box multichain-page__inner-container confirm_wrapper mm-box--display-flex mm-box--flex-direction-column mm-box--width-full mm-box--height-full mm-box--background-color-background-default"
-    >
-      <div
-        class="mm-box confirm_header__wrapper mm-box--display-flex mm-box--justify-content-space-between mm-box--align-items-center"
-        data-testid="confirm-header"
-      >
-        <div
-          class="mm-box mm-box--padding-4 mm-box--display-flex mm-box--align-items-flex-start"
-        >
-          <div
-            class="mm-box mm-box--margin-top-2 mm-box--display-flex"
-          >
-            <div
-              class=""
-            >
-              <div
-                class="identicon"
-                style="height: 32px; width: 32px; border-radius: 16px;"
-              >
-                <div
-                  style="border-radius: 50px; overflow: hidden; padding: 0px; margin: 0px; width: 32px; height: 32px; display: inline-block; background: rgb(200, 20, 59);"
-                >
-                  <svg
-                    height="32"
-                    width="32"
-                    x="0"
-                    y="0"
-                  >
-                    <rect
-                      fill="#017B8E"
-                      height="32"
-                      transform="translate(0.7994460693567097 -0.8216011156969824) rotate(317.9 16 16)"
-                      width="32"
-                      x="0"
-                      y="0"
-                    />
-                    <rect
-                      fill="#F2B602"
-                      height="32"
-                      transform="translate(-7.493396036912253 11.409935428284795) rotate(134.1 16 16)"
-                      width="32"
-                      x="0"
-                      y="0"
-                    />
-                    <rect
-                      fill="#FA8E00"
-                      height="32"
-                      transform="translate(-25.712272690754798 -11.558881043268883) rotate(364.0 16 16)"
-                      width="32"
-                      x="0"
-                      y="0"
-                    />
-                  </svg>
-                </div>
-              </div>
-            </div>
-            <div
-              class="mm-box mm-text mm-avatar-base mm-avatar-base--size-xs mm-avatar-network confirm_header__avatar-network mm-text--body-xs mm-text--text-transform-uppercase mm-box--display-flex mm-box--justify-content-center mm-box--align-items-center mm-box--color-text-default mm-box--background-color-background-alternative mm-box--rounded-full mm-box--border-color-transparent box--border-style-solid box--border-width-1"
-            >
-              C
-            </div>
-          </div>
-          <div
-            class="mm-box mm-box--margin-inline-start-4"
-          >
-            <p
-              class="mm-box mm-text mm-text--body-md-medium mm-box--color-text-default"
-              data-testid="header-account-name"
-            />
-            <p
-              class="mm-box mm-text mm-text--body-md mm-box--color-text-alternative"
-              data-testid="header-network-display-name"
-            >
-              Chain 5
-            </p>
-          </div>
-        </div>
-        <div
-          class="mm-box mm-box--padding-4 mm-box--display-flex mm-box--align-items-flex-end"
-        >
-          <div
-            class="mm-box mm-box--display-flex mm-box--justify-content-flex-end"
-            style="align-self: flex-end;"
-          >
-            <div>
-              <div
-                aria-describedby="tippy-tooltip-2"
-                class=""
-                data-original-title="Account details"
-                data-tooltipped=""
-                style="display: inline;"
-                tabindex="0"
-              >
-                <button
-                  aria-label="Account details"
-                  class="mm-box mm-button-icon mm-button-icon--size-md mm-box--display-inline-flex mm-box--justify-content-center mm-box--align-items-center mm-box--color-icon-default mm-box--background-color-transparent mm-box--rounded-lg"
-                  data-testid="header-info__account-details-button"
-                >
-                  <span
-                    class="mm-box mm-icon mm-icon--size-md mm-box--display-inline-block mm-box--color-inherit"
-                    style="mask-image: url('./images/icons/info.svg');"
-                  />
-                </button>
-              </div>
-            </div>
-          </div>
-        </div>
-      </div>
-      <div
-        class="mm-box mm-box--width-full mm-box--height-full mm-box--background-color-background-alternative"
-        style="min-height: 0; overflow: hidden; position: relative;"
-      >
-        <div
-          class="mm-box mm-box--padding-right-4 mm-box--padding-left-4 mm-box--display-flex mm-box--flex-direction-column mm-box--width-full mm-box--height-full"
-          style="overflow: auto;"
-        >
-          <h2
-            class="mm-box mm-text mm-text--heading-lg mm-text--text-align-center mm-box--padding-top-4 mm-box--padding-bottom-2 mm-box--color-text-default"
-          >
-            Spending cap request
-          </h2>
-          <p
-            class="mm-box mm-text mm-text--body-md mm-text--text-align-center mm-box--padding-bottom-4 mm-box--color-text-alternative"
-          >
-            This site wants permission to spend your tokens.
-          </p>
-          <div
-            class="mm-box mm-box--margin-bottom-4 mm-box--padding-2 mm-box--background-color-background-default mm-box--rounded-md"
-          >
-            <div
-              class="mm-box confirm-info-row mm-box--margin-top-2 mm-box--margin-bottom-2 mm-box--padding-right-2 mm-box--padding-left-2 mm-box--display-flex mm-box--flex-direction-row mm-box--flex-wrap-wrap mm-box--justify-content-space-between mm-box--color-text-default mm-box--rounded-lg"
-              style="overflow-wrap: anywhere; min-height: 24px; position: relative;"
-            >
-              <div
-                class="mm-box mm-box--display-flex mm-box--flex-direction-row mm-box--justify-content-center mm-box--align-items-flex-start"
-              >
-                <p
-                  class="mm-box mm-text mm-text--body-md-medium mm-box--color-inherit"
-                >
-                  Spender
-                </p>
-              </div>
-              <div
-                class="mm-box mm-box--display-flex mm-box--flex-direction-row mm-box--align-items-center"
-              >
-                <div
-                  class="mm-box mm-box--display-flex mm-box--flex-direction-row mm-box--align-items-center"
-                >
-                  <div
-                    class="mm-box mm-text mm-avatar-base mm-avatar-base--size-xs mm-avatar-account mm-text--body-xs mm-text--text-transform-uppercase mm-box--display-flex mm-box--justify-content-center mm-box--align-items-center mm-box--color-text-default mm-box--background-color-background-alternative mm-box--rounded-full mm-box--border-color-transparent box--border-style-solid box--border-width-1"
-                  >
-                    <div
-                      class="mm-avatar-account__jazzicon"
-                    >
-                      <div
-                        style="border-radius: 50px; overflow: hidden; padding: 0px; margin: 0px; width: 16px; height: 16px; display: inline-block; background: rgb(200, 20, 65);"
-                      >
-                        <svg
-                          height="16"
-                          width="16"
-                          x="0"
-                          y="0"
-                        >
-                          <rect
-                            fill="#FB1851"
-                            height="16"
-                            transform="translate(4.039516030164602 1.5782203519382538) rotate(112.1 8 8)"
-                            width="16"
-                            x="0"
-                            y="0"
-                          />
-                          <rect
-                            fill="#188CF2"
-                            height="16"
-                            transform="translate(5.66194575958382 -1.2306431953956085) rotate(470.0 8 8)"
-                            width="16"
-                            x="0"
-                            y="0"
-                          />
-                          <rect
-                            fill="#F2AE02"
-                            height="16"
-                            transform="translate(2.167526701566883 -11.265379840592708) rotate(458.4 8 8)"
-                            width="16"
-                            x="0"
-                            y="0"
-                          />
-                        </svg>
-                      </div>
-                    </div>
-                  </div>
-                  <p
-                    class="mm-box mm-text mm-text--body-md mm-box--margin-left-2 mm-box--color-inherit"
-                    data-testid="confirm-info-row-display-name"
-                  >
-                    0x5B38D...eddC4
-                  </p>
-                </div>
-              </div>
-            </div>
-            <div
-              style="height: 1px; margin-left: -8px; margin-right: -8px;"
-            />
-            <div
-              class="mm-box confirm-info-row mm-box--margin-top-2 mm-box--margin-bottom-2 mm-box--padding-right-2 mm-box--padding-left-2 mm-box--display-flex mm-box--flex-direction-row mm-box--flex-wrap-wrap mm-box--justify-content-space-between mm-box--color-text-default mm-box--rounded-lg"
-              style="overflow-wrap: anywhere; min-height: 24px; position: relative;"
-            >
-              <div
-                class="mm-box mm-box--display-flex mm-box--flex-direction-row mm-box--justify-content-center mm-box--align-items-flex-start"
-              >
-                <p
-                  class="mm-box mm-text mm-text--body-md-medium mm-box--color-inherit"
-                >
-                  Request from
-                </p>
-                <div>
-                  <div
-                    aria-describedby="tippy-tooltip-3"
-                    class=""
-                    data-original-title="This is the site asking for your signature."
-                    data-tooltipped=""
-                    style="display: flex;"
-                    tabindex="0"
-                  >
-                    <span
-                      class="mm-box mm-icon mm-icon--size-sm mm-box--margin-left-1 mm-box--display-inline-block mm-box--color-icon-muted"
-                      style="mask-image: url('./images/icons/question.svg');"
-                    />
-                  </div>
-                </div>
-              </div>
-              <div
-                class="mm-box mm-box--display-flex mm-box--gap-2 mm-box--flex-wrap-wrap mm-box--align-items-center"
-              >
-                <p
-                  class="mm-box mm-text mm-text--body-md mm-box--color-inherit"
-                >
-                  metamask.github.io
-                </p>
-              </div>
-            </div>
-            <div
-              class="mm-box confirm-info-row mm-box--margin-top-2 mm-box--margin-bottom-2 mm-box--padding-right-2 mm-box--padding-left-2 mm-box--display-flex mm-box--flex-direction-row mm-box--flex-wrap-wrap mm-box--justify-content-space-between mm-box--color-text-default mm-box--rounded-lg"
-              style="overflow-wrap: anywhere; min-height: 24px; position: relative;"
-            >
-              <div
-                class="mm-box mm-box--display-flex mm-box--flex-direction-row mm-box--justify-content-center mm-box--align-items-flex-start"
-              >
-                <p
-                  class="mm-box mm-text mm-text--body-md-medium mm-box--color-inherit"
-                >
-                  Interacting with
-                </p>
-              </div>
-              <div
-                class="mm-box mm-box--display-flex mm-box--flex-direction-row mm-box--align-items-center"
-              >
-                <div
-                  class="mm-box mm-box--display-flex mm-box--flex-direction-row mm-box--align-items-center"
-                >
-                  <div
-                    class="mm-box mm-text mm-avatar-base mm-avatar-base--size-xs mm-avatar-account mm-text--body-xs mm-text--text-transform-uppercase mm-box--display-flex mm-box--justify-content-center mm-box--align-items-center mm-box--color-text-default mm-box--background-color-background-alternative mm-box--rounded-full mm-box--border-color-transparent box--border-style-solid box--border-width-1"
-                  >
-                    <div
-                      class="mm-avatar-account__jazzicon"
-                    >
-                      <div
-                        style="border-radius: 50px; overflow: hidden; padding: 0px; margin: 0px; width: 16px; height: 16px; display: inline-block; background: rgb(1, 142, 116);"
-                      >
-                        <svg
-                          height="16"
-                          width="16"
-                          x="0"
-                          y="0"
-                        >
-                          <rect
-                            fill="#FB1891"
-                            height="16"
-                            transform="translate(0.6335263099240563 1.7352552986765108) rotate(129.9 8 8)"
-                            width="16"
-                            x="0"
-                            y="0"
-                          />
-                          <rect
-                            fill="#F90901"
-                            height="16"
-                            transform="translate(-5.227286615169763 8.640359200885621) rotate(141.5 8 8)"
-                            width="16"
-                            x="0"
-                            y="0"
-                          />
-                          <rect
-                            fill="#F26A02"
-                            height="16"
-                            transform="translate(10.585940898259892 -4.814122444807073) rotate(339.2 8 8)"
-                            width="16"
-                            x="0"
-                            y="0"
-                          />
-                        </svg>
-                      </div>
-                    </div>
-                  </div>
-                  <p
-                    class="mm-box mm-text mm-text--body-md mm-box--margin-left-2 mm-box--color-inherit"
-                    data-testid="confirm-info-row-display-name"
-                  >
-                    0xCcCCc...ccccC
-                  </p>
-                </div>
-              </div>
-            </div>
-          </div>
-          <div
-            class="mm-box mm-box--margin-bottom-4 mm-box--padding-2 mm-box--background-color-background-default mm-box--rounded-md"
-          >
-            <div
-              class="mm-box confirm-info-row mm-box--margin-top-2 mm-box--margin-bottom-2 mm-box--padding-right-2 mm-box--padding-left-2 mm-box--display-flex mm-box--flex-direction-row mm-box--flex-wrap-wrap mm-box--justify-content-space-between mm-box--color-text-default mm-box--rounded-lg"
-              style="overflow-wrap: anywhere; min-height: 24px; position: relative;"
-            >
-              <div
-                class="mm-box mm-box--display-flex mm-box--flex-direction-row mm-box--justify-content-center mm-box--align-items-flex-start"
-              >
-                <p
-                  class="mm-box mm-text mm-text--body-md-medium mm-box--color-inherit"
-                >
-                  Message
-                </p>
-              </div>
-              <div
-                class="mm-box mm-box--width-full"
-              >
-                <div
-                  class="mm-box confirm-info-row mm-box--margin-top-2 mm-box--margin-bottom-2 mm-box--padding-right-2 mm-box--padding-left-2 mm-box--display-flex mm-box--flex-direction-row mm-box--flex-wrap-wrap mm-box--justify-content-space-between mm-box--color-text-default mm-box--rounded-lg"
-                  style="overflow-wrap: anywhere; min-height: 24px; position: relative; padding-left: 0px; padding-right: 0px;"
-                >
-                  <div
-                    class="mm-box mm-box--display-flex mm-box--flex-direction-row mm-box--justify-content-center mm-box--align-items-flex-start"
-                  >
-                    <p
-                      class="mm-box mm-text mm-text--body-md-medium mm-box--color-inherit"
-                    >
-                      Primary type:
-                    </p>
-                  </div>
-                  <div
-                    class="mm-box mm-box--display-flex mm-box--gap-2 mm-box--flex-wrap-wrap mm-box--align-items-center mm-box--min-width-0"
-                  >
-                    <p
-                      class="mm-box mm-text mm-text--body-md mm-box--color-inherit"
-                      style="white-space: pre-wrap;"
-                    >
-                      Permit
-                    </p>
-                  </div>
-                </div>
-                <div
-                  class="mm-box"
-                  style="margin-left: -8px;"
-                >
-                  <div
-                    class="mm-box mm-box--width-full"
-                  >
-                    <div
-                      class="mm-box confirm-info-row mm-box--margin-top-2 mm-box--margin-bottom-2 mm-box--padding-right-2 mm-box--padding-left-2 mm-box--display-flex mm-box--flex-direction-row mm-box--flex-wrap-wrap mm-box--justify-content-space-between mm-box--color-text-default mm-box--rounded-lg"
-                      style="overflow-wrap: anywhere; min-height: 24px; position: relative; padding-right: 0px;"
-                    >
-                      <div
-                        class="mm-box mm-box--display-flex mm-box--flex-direction-row mm-box--justify-content-center mm-box--align-items-flex-start"
-                      >
-                        <p
-                          class="mm-box mm-text mm-text--body-md-medium mm-box--color-inherit"
-                        >
-                          Owner:
-                        </p>
-                      </div>
-                      <div
-                        class="mm-box mm-box--display-flex mm-box--flex-direction-row mm-box--align-items-center"
-                      >
-                        <div
-                          class="mm-box mm-box--display-flex mm-box--flex-direction-row mm-box--align-items-center"
-                        >
-                          <div
-                            class="mm-box mm-text mm-avatar-base mm-avatar-base--size-xs mm-avatar-account mm-text--body-xs mm-text--text-transform-uppercase mm-box--display-flex mm-box--justify-content-center mm-box--align-items-center mm-box--color-text-default mm-box--background-color-background-alternative mm-box--rounded-full mm-box--border-color-transparent box--border-style-solid box--border-width-1"
-                          >
-                            <div
-                              class="mm-avatar-account__jazzicon"
-                            >
-                              <div
-                                style="border-radius: 50px; overflow: hidden; padding: 0px; margin: 0px; width: 16px; height: 16px; display: inline-block; background: rgb(200, 20, 59);"
-                              >
-                                <svg
-                                  height="16"
-                                  width="16"
-                                  x="0"
-                                  y="0"
-                                >
-                                  <rect
-                                    fill="#017B8E"
-                                    height="16"
-                                    transform="translate(0.39972303467835485 -0.4108005578484912) rotate(317.9 8 8)"
-                                    width="16"
-                                    x="0"
-                                    y="0"
-                                  />
-                                  <rect
-                                    fill="#F2B602"
-                                    height="16"
-                                    transform="translate(-3.7466980184561267 5.704967714142398) rotate(134.1 8 8)"
-                                    width="16"
-                                    x="0"
-                                    y="0"
-                                  />
-                                  <rect
-                                    fill="#FA8E00"
-                                    height="16"
-                                    transform="translate(-12.856136345377399 -5.7794405216344416) rotate(364.0 8 8)"
-                                    width="16"
-                                    x="0"
-                                    y="0"
-                                  />
-                                </svg>
-                              </div>
-                            </div>
-                          </div>
-                          <p
-                            class="mm-box mm-text mm-text--body-md mm-box--margin-left-2 mm-box--color-inherit"
-                            data-testid="confirm-info-row-display-name"
-                          >
-                            0x935E7...05477
-                          </p>
-                        </div>
-                      </div>
-                    </div>
-                    <div
-                      class="mm-box confirm-info-row mm-box--margin-top-2 mm-box--margin-bottom-2 mm-box--padding-right-2 mm-box--padding-left-2 mm-box--display-flex mm-box--flex-direction-row mm-box--flex-wrap-wrap mm-box--justify-content-space-between mm-box--color-text-default mm-box--rounded-lg"
-                      style="overflow-wrap: anywhere; min-height: 24px; position: relative; padding-right: 0px;"
-                    >
-                      <div
-                        class="mm-box mm-box--display-flex mm-box--flex-direction-row mm-box--justify-content-center mm-box--align-items-flex-start"
-                      >
-                        <p
-                          class="mm-box mm-text mm-text--body-md-medium mm-box--color-inherit"
-                        >
-                          Spender:
-                        </p>
-                      </div>
-                      <div
-                        class="mm-box mm-box--display-flex mm-box--flex-direction-row mm-box--align-items-center"
-                      >
-                        <div
-                          class="mm-box mm-box--display-flex mm-box--flex-direction-row mm-box--align-items-center"
-                        >
-                          <div
-                            class="mm-box mm-text mm-avatar-base mm-avatar-base--size-xs mm-avatar-account mm-text--body-xs mm-text--text-transform-uppercase mm-box--display-flex mm-box--justify-content-center mm-box--align-items-center mm-box--color-text-default mm-box--background-color-background-alternative mm-box--rounded-full mm-box--border-color-transparent box--border-style-solid box--border-width-1"
-                          >
-                            <div
-                              class="mm-avatar-account__jazzicon"
-                            >
-                              <div
-                                style="border-radius: 50px; overflow: hidden; padding: 0px; margin: 0px; width: 16px; height: 16px; display: inline-block; background: rgb(200, 20, 65);"
-                              >
-                                <svg
-                                  height="16"
-                                  width="16"
-                                  x="0"
-                                  y="0"
-                                >
-                                  <rect
-                                    fill="#FB1851"
-                                    height="16"
-                                    transform="translate(4.039516030164602 1.5782203519382538) rotate(112.1 8 8)"
-                                    width="16"
-                                    x="0"
-                                    y="0"
-                                  />
-                                  <rect
-                                    fill="#188CF2"
-                                    height="16"
-                                    transform="translate(5.66194575958382 -1.2306431953956085) rotate(470.0 8 8)"
-                                    width="16"
-                                    x="0"
-                                    y="0"
-                                  />
-                                  <rect
-                                    fill="#F2AE02"
-                                    height="16"
-                                    transform="translate(2.167526701566883 -11.265379840592708) rotate(458.4 8 8)"
-                                    width="16"
-                                    x="0"
-                                    y="0"
-                                  />
-                                </svg>
-                              </div>
-                            </div>
-                          </div>
-                          <p
-                            class="mm-box mm-text mm-text--body-md mm-box--margin-left-2 mm-box--color-inherit"
-                            data-testid="confirm-info-row-display-name"
-                          >
-                            0x5B38D...eddC4
-                          </p>
-                        </div>
-                      </div>
-                    </div>
-                    <div
-                      class="mm-box confirm-info-row mm-box--margin-top-2 mm-box--margin-bottom-2 mm-box--padding-right-2 mm-box--padding-left-2 mm-box--display-flex mm-box--flex-direction-row mm-box--flex-wrap-wrap mm-box--justify-content-space-between mm-box--color-text-default mm-box--rounded-lg"
-                      style="overflow-wrap: anywhere; min-height: 24px; position: relative; padding-right: 0px;"
-                    >
-                      <div
-                        class="mm-box mm-box--display-flex mm-box--flex-direction-row mm-box--justify-content-center mm-box--align-items-flex-start"
-                      >
-                        <p
-                          class="mm-box mm-text mm-text--body-md-medium mm-box--color-inherit"
-                        >
-                          Value:
-                        </p>
-                      </div>
-                      <div
-                        class="mm-box mm-box--display-flex mm-box--gap-2 mm-box--flex-wrap-wrap mm-box--align-items-center mm-box--min-width-0"
-                      >
-                        <div
-                          style="min-width: 0;"
-                        >
-                          <div
-                            aria-describedby="tippy-tooltip-4"
-                            class=""
-                            data-original-title="30"
-                            data-tooltipped=""
-                            style="display: inline;"
-                            tabindex="0"
-                          >
-                            <p
-                              class="mm-box mm-text mm-text--body-md mm-box--color-inherit"
-                              style="white-space: pre-wrap;"
-                            >
-                              30
-                            </p>
-                          </div>
-                        </div>
-                      </div>
-                    </div>
-                    <div
-                      class="mm-box confirm-info-row mm-box--margin-top-2 mm-box--margin-bottom-2 mm-box--padding-right-2 mm-box--padding-left-2 mm-box--display-flex mm-box--flex-direction-row mm-box--flex-wrap-wrap mm-box--justify-content-space-between mm-box--color-text-default mm-box--rounded-lg"
-                      style="overflow-wrap: anywhere; min-height: 24px; position: relative; padding-right: 0px;"
-                    >
-                      <div
-                        class="mm-box mm-box--display-flex mm-box--flex-direction-row mm-box--justify-content-center mm-box--align-items-flex-start"
-                      >
-                        <p
-                          class="mm-box mm-text mm-text--body-md-medium mm-box--color-inherit"
-                        >
-                          Nonce:
-                        </p>
-                      </div>
-                      <div
-                        class="mm-box mm-box--display-flex mm-box--gap-2 mm-box--flex-wrap-wrap mm-box--align-items-center mm-box--min-width-0"
-                      >
-                        <p
-                          class="mm-box mm-text mm-text--body-md mm-box--color-inherit"
-                          style="white-space: pre-wrap;"
-                        >
-                          0
-                        </p>
-                      </div>
-                    </div>
-                    <div
-                      class="mm-box confirm-info-row mm-box--margin-top-2 mm-box--margin-bottom-2 mm-box--padding-right-2 mm-box--padding-left-2 mm-box--display-flex mm-box--flex-direction-row mm-box--flex-wrap-wrap mm-box--justify-content-space-between mm-box--color-text-default mm-box--rounded-lg"
-                      style="overflow-wrap: anywhere; min-height: 24px; position: relative; padding-right: 0px;"
-                    >
-                      <div
-                        class="mm-box mm-box--display-flex mm-box--flex-direction-row mm-box--justify-content-center mm-box--align-items-flex-start"
-                      >
-                        <p
-                          class="mm-box mm-text mm-text--body-md-medium mm-box--color-inherit"
-                        >
-                          Deadline:
-                        </p>
-                      </div>
-                      <div
-                        class="mm-box mm-box--display-flex mm-box--gap-2 mm-box--flex-wrap-wrap mm-box--align-items-center"
-                      >
-                        <p
-                          class="mm-box mm-text mm-text--body-md mm-box--color-inherit"
-                          style="white-space: pre-wrap;"
-                        >
-                          09 June 3554, 16:53
-                        </p>
-                      </div>
-                    </div>
-                  </div>
-                </div>
-              </div>
-            </div>
-          </div>
-        </div>
-      </div>
-      <div
-        class="mm-box multichain-page-footer confirm-footer_page-footer mm-box--padding-4 mm-box--display-flex mm-box--gap-4 mm-box--width-full"
-      >
-        <button
-          class="mm-box mm-text mm-button-base mm-button-base--size-lg mm-button-base--block mm-button-secondary mm-text--body-md-medium mm-box--padding-0 mm-box--padding-right-4 mm-box--padding-left-4 mm-box--display-inline-flex mm-box--justify-content-center mm-box--align-items-center mm-box--color-primary-default mm-box--background-color-transparent mm-box--rounded-pill mm-box--border-color-primary-default box--border-style-solid box--border-width-1"
-          data-testid="confirm-footer-cancel-button"
-        >
-          Cancel
-        </button>
-        <button
-          class="mm-box mm-text mm-button-base mm-button-base--size-lg mm-button-base--block mm-button-primary mm-text--body-md-medium mm-box--padding-0 mm-box--padding-right-4 mm-box--padding-left-4 mm-box--display-inline-flex mm-box--justify-content-center mm-box--align-items-center mm-box--color-primary-inverse mm-box--background-color-primary-default mm-box--rounded-pill"
-          data-testid="confirm-footer-button"
-        >
-          Confirm
-        </button>
-      </div>
-    </div>
-  </div>
-</div>
-`;
-
-exports[`Confirm should match snapshot signature - typed sign - order 1`] = `
-<div>
-  <div
-    class="mm-box multichain-page mm-box--display-flex mm-box--flex-direction-row mm-box--justify-content-center mm-box--width-full mm-box--height-full mm-box--background-color-background-alternative"
-  >
-    <div
-      class="mm-box multichain-page__inner-container confirm_wrapper mm-box--display-flex mm-box--flex-direction-column mm-box--width-full mm-box--height-full mm-box--background-color-background-default"
-    >
-      <div
-        class="mm-box confirm_header__wrapper mm-box--display-flex mm-box--justify-content-space-between mm-box--align-items-center"
-        data-testid="confirm-header"
-      >
-        <div
-          class="mm-box mm-box--padding-4 mm-box--display-flex mm-box--align-items-flex-start"
-        >
-          <div
-            class="mm-box mm-box--margin-top-2 mm-box--display-flex"
-          >
-            <div
-              class=""
-            >
-              <div
-                class="identicon"
-                style="height: 32px; width: 32px; border-radius: 16px;"
-              >
-                <div
-                  style="border-radius: 50px; overflow: hidden; padding: 0px; margin: 0px; width: 32px; height: 32px; display: inline-block; background: rgb(200, 20, 59);"
-                >
-                  <svg
-                    height="32"
-                    width="32"
-                    x="0"
-                    y="0"
-                  >
-                    <rect
-                      fill="#017B8E"
-                      height="32"
-                      transform="translate(0.7994460693567097 -0.8216011156969824) rotate(317.9 16 16)"
-                      width="32"
-                      x="0"
-                      y="0"
-                    />
-                    <rect
-                      fill="#F2B602"
-                      height="32"
-                      transform="translate(-7.493396036912253 11.409935428284795) rotate(134.1 16 16)"
-                      width="32"
-                      x="0"
-                      y="0"
-                    />
-                    <rect
-                      fill="#FA8E00"
-                      height="32"
-                      transform="translate(-25.712272690754798 -11.558881043268883) rotate(364.0 16 16)"
-                      width="32"
-                      x="0"
-                      y="0"
-                    />
-                  </svg>
-                </div>
-              </div>
-            </div>
-            <div
-              class="mm-box mm-text mm-avatar-base mm-avatar-base--size-xs mm-avatar-network confirm_header__avatar-network mm-text--body-xs mm-text--text-transform-uppercase mm-box--display-flex mm-box--justify-content-center mm-box--align-items-center mm-box--color-text-default mm-box--background-color-background-alternative mm-box--rounded-full mm-box--border-color-transparent box--border-style-solid box--border-width-1"
-            >
-              C
-            </div>
-          </div>
-          <div
-            class="mm-box mm-box--margin-inline-start-4"
-          >
-            <p
-              class="mm-box mm-text mm-text--body-md-medium mm-box--color-text-default"
-              data-testid="header-account-name"
-            />
-            <p
-              class="mm-box mm-text mm-text--body-md mm-box--color-text-alternative"
-              data-testid="header-network-display-name"
-            >
-              Chain 5
-            </p>
-          </div>
-        </div>
-        <div
-          class="mm-box mm-box--padding-4 mm-box--display-flex mm-box--align-items-flex-end"
-        >
-          <div
-            class="mm-box mm-box--display-flex mm-box--justify-content-flex-end"
-            style="align-self: flex-end;"
-          >
-            <div>
-              <div
-                aria-describedby="tippy-tooltip-7"
-                class=""
-                data-original-title="Account details"
-                data-tooltipped=""
-                style="display: inline;"
-                tabindex="0"
-              >
-                <button
-                  aria-label="Account details"
-                  class="mm-box mm-button-icon mm-button-icon--size-md mm-box--display-inline-flex mm-box--justify-content-center mm-box--align-items-center mm-box--color-icon-default mm-box--background-color-transparent mm-box--rounded-lg"
-                  data-testid="header-info__account-details-button"
-                >
-                  <span
-                    class="mm-box mm-icon mm-icon--size-md mm-box--display-inline-block mm-box--color-inherit"
-                    style="mask-image: url('./images/icons/info.svg');"
-                  />
-                </button>
-              </div>
-            </div>
-          </div>
-        </div>
-      </div>
-      <div
-        class="mm-box mm-box--width-full mm-box--height-full mm-box--background-color-background-alternative"
-        style="min-height: 0; overflow: hidden; position: relative;"
-      >
-        <div
-          class="mm-box mm-box--padding-right-4 mm-box--padding-left-4 mm-box--display-flex mm-box--flex-direction-column mm-box--width-full mm-box--height-full"
-          style="overflow: auto;"
-        >
-          <h2
-            class="mm-box mm-text mm-text--heading-lg mm-text--text-align-center mm-box--padding-top-4 mm-box--padding-bottom-2 mm-box--color-text-default"
-          >
-            Signature request
-          </h2>
-          <p
-            class="mm-box mm-text mm-text--body-md mm-text--text-align-center mm-box--padding-bottom-4 mm-box--color-text-alternative"
-          >
-            Only confirm this message if you approve the content and trust the requesting site.
-          </p>
-          <div
-            class="mm-box mm-box--margin-bottom-4 mm-box--padding-2 mm-box--background-color-background-default mm-box--rounded-md"
-          >
-            <div
-              class="mm-box confirm-info-row mm-box--margin-top-2 mm-box--margin-bottom-2 mm-box--padding-right-2 mm-box--padding-left-2 mm-box--display-flex mm-box--flex-direction-row mm-box--flex-wrap-wrap mm-box--justify-content-space-between mm-box--color-text-default mm-box--rounded-lg"
-              style="overflow-wrap: anywhere; min-height: 24px; position: relative;"
-            >
-              <div
-                class="mm-box mm-box--display-flex mm-box--flex-direction-row mm-box--justify-content-center mm-box--align-items-flex-start"
-              >
-                <p
-                  class="mm-box mm-text mm-text--body-md-medium mm-box--color-inherit"
-                >
-                  Request from
-                </p>
-                <div>
-                  <div
-                    aria-describedby="tippy-tooltip-8"
-                    class=""
-                    data-original-title="This is the site asking for your signature."
-                    data-tooltipped=""
-                    style="display: flex;"
-                    tabindex="0"
-                  >
-                    <span
-                      class="mm-box mm-icon mm-icon--size-sm mm-box--margin-left-1 mm-box--display-inline-block mm-box--color-icon-muted"
-                      style="mask-image: url('./images/icons/question.svg');"
-                    />
-                  </div>
-                </div>
-              </div>
-              <div
-                class="mm-box mm-box--display-flex mm-box--gap-2 mm-box--flex-wrap-wrap mm-box--align-items-center"
-              >
-                <p
-                  class="mm-box mm-text mm-text--body-md mm-box--color-inherit"
-                >
-                  metamask.github.io
-                </p>
-              </div>
-            </div>
-            <div
-              class="mm-box confirm-info-row mm-box--margin-top-2 mm-box--margin-bottom-2 mm-box--padding-right-2 mm-box--padding-left-2 mm-box--display-flex mm-box--flex-direction-row mm-box--flex-wrap-wrap mm-box--justify-content-space-between mm-box--color-text-default mm-box--rounded-lg"
-              style="overflow-wrap: anywhere; min-height: 24px; position: relative;"
-            >
-              <div
-                class="mm-box mm-box--display-flex mm-box--flex-direction-row mm-box--justify-content-center mm-box--align-items-flex-start"
-              >
-                <p
-                  class="mm-box mm-text mm-text--body-md-medium mm-box--color-inherit"
-                >
-                  Interacting with
-                </p>
-              </div>
-              <div
-                class="mm-box mm-box--display-flex mm-box--flex-direction-row mm-box--align-items-center"
-              >
-                <div
-                  class="mm-box mm-box--display-flex mm-box--flex-direction-row mm-box--align-items-center"
-                >
-                  <div
-                    class="mm-box mm-text mm-avatar-base mm-avatar-base--size-xs mm-avatar-account mm-text--body-xs mm-text--text-transform-uppercase mm-box--display-flex mm-box--justify-content-center mm-box--align-items-center mm-box--color-text-default mm-box--background-color-background-alternative mm-box--rounded-full mm-box--border-color-transparent box--border-style-solid box--border-width-1"
-                  >
-                    <div
-                      class="mm-avatar-account__jazzicon"
-                    >
-                      <div
-                        style="border-radius: 50px; overflow: hidden; padding: 0px; margin: 0px; width: 16px; height: 16px; display: inline-block; background: rgb(200, 20, 101);"
-                      >
-                        <svg
-                          height="16"
-                          width="16"
-                          x="0"
-                          y="0"
-                        >
-                          <rect
-                            fill="#FB187E"
-                            height="16"
-                            transform="translate(-1.2955504496676395 -0.8170626079763443) rotate(237.3 8 8)"
-                            width="16"
-                            x="0"
-                            y="0"
-                          />
-                          <rect
-                            fill="#FA5300"
-                            height="16"
-                            transform="translate(-5.484332110687836 7.36135383449693) rotate(193.6 8 8)"
-                            width="16"
-                            x="0"
-                            y="0"
-                          />
-                          <rect
-                            fill="#18B7F2"
-                            height="16"
-                            transform="translate(4.937001208758155 12.249363126011785) rotate(135.3 8 8)"
-                            width="16"
-                            x="0"
-                            y="0"
-                          />
-                        </svg>
-                      </div>
-                    </div>
-                  </div>
-                  <p
-                    class="mm-box mm-text mm-text--body-md mm-box--margin-left-2 mm-box--color-inherit"
-                    data-testid="confirm-info-row-display-name"
-                  >
-                    0xDef1C...25EfF
-                  </p>
-                </div>
-              </div>
-            </div>
-          </div>
-          <div
-            class="mm-box mm-box--margin-bottom-4 mm-box--padding-2 mm-box--background-color-background-default mm-box--rounded-md"
-          >
-            <div
-              class="mm-box confirm-info-row mm-box--margin-top-2 mm-box--margin-bottom-2 mm-box--padding-right-2 mm-box--padding-left-2 mm-box--display-flex mm-box--flex-direction-row mm-box--flex-wrap-wrap mm-box--justify-content-space-between mm-box--color-text-default mm-box--rounded-lg"
-              style="overflow-wrap: anywhere; min-height: 24px; position: relative;"
-            >
-              <div
-                class="mm-box mm-box--display-flex mm-box--flex-direction-row mm-box--justify-content-center mm-box--align-items-flex-start"
-              >
-                <p
-                  class="mm-box mm-text mm-text--body-md-medium mm-box--color-inherit"
-                >
-                  Message
-                </p>
-              </div>
-              <div
-                class="mm-box mm-box--width-full"
-              >
-                <div
-                  class="mm-box confirm-info-row mm-box--margin-top-2 mm-box--margin-bottom-2 mm-box--padding-right-2 mm-box--padding-left-2 mm-box--display-flex mm-box--flex-direction-row mm-box--flex-wrap-wrap mm-box--justify-content-space-between mm-box--color-text-default mm-box--rounded-lg"
-                  style="overflow-wrap: anywhere; min-height: 24px; position: relative; padding-left: 0px; padding-right: 0px;"
-                >
-                  <div
-                    class="mm-box mm-box--display-flex mm-box--flex-direction-row mm-box--justify-content-center mm-box--align-items-flex-start"
-                  >
-                    <p
-                      class="mm-box mm-text mm-text--body-md-medium mm-box--color-inherit"
-                    >
-                      Primary type:
-                    </p>
-                  </div>
-                  <div
-                    class="mm-box mm-box--display-flex mm-box--gap-2 mm-box--flex-wrap-wrap mm-box--align-items-center mm-box--min-width-0"
-                  >
-                    <p
-                      class="mm-box mm-text mm-text--body-md mm-box--color-inherit"
-                      style="white-space: pre-wrap;"
-                    >
-                      Order
-                    </p>
-                  </div>
-                </div>
-                <div
-                  class="mm-box"
-                  style="margin-left: -8px;"
-                >
-                  <div
-                    class="mm-box mm-box--width-full"
-                  >
-                    <div
-                      class="mm-box confirm-info-row mm-box--margin-top-2 mm-box--margin-bottom-2 mm-box--padding-right-2 mm-box--padding-left-2 mm-box--display-flex mm-box--flex-direction-row mm-box--flex-wrap-wrap mm-box--justify-content-space-between mm-box--color-text-default mm-box--rounded-lg"
-                      style="overflow-wrap: anywhere; min-height: 24px; position: relative; padding-right: 0px;"
-                    >
-                      <div
-                        class="mm-box mm-box--display-flex mm-box--flex-direction-row mm-box--justify-content-center mm-box--align-items-flex-start"
-                      >
-                        <p
-                          class="mm-box mm-text mm-text--body-md-medium mm-box--color-inherit"
-                        >
-                          Direction:
-                        </p>
-                      </div>
-                      <div
-                        class="mm-box mm-box--display-flex mm-box--gap-2 mm-box--flex-wrap-wrap mm-box--align-items-center mm-box--min-width-0"
-                      >
-                        <p
-                          class="mm-box mm-text mm-text--body-md mm-box--color-inherit"
-                          style="white-space: pre-wrap;"
-                        >
-                          0
-                        </p>
-                      </div>
-                    </div>
-                    <div
-                      class="mm-box confirm-info-row mm-box--margin-top-2 mm-box--margin-bottom-2 mm-box--padding-right-2 mm-box--padding-left-2 mm-box--display-flex mm-box--flex-direction-row mm-box--flex-wrap-wrap mm-box--justify-content-space-between mm-box--color-text-default mm-box--rounded-lg"
-                      style="overflow-wrap: anywhere; min-height: 24px; position: relative; padding-right: 0px;"
-                    >
-                      <div
-                        class="mm-box mm-box--display-flex mm-box--flex-direction-row mm-box--justify-content-center mm-box--align-items-flex-start"
-                      >
-                        <p
-                          class="mm-box mm-text mm-text--body-md-medium mm-box--color-inherit"
-                        >
-                          Maker:
-                        </p>
-                      </div>
-                      <div
-                        class="mm-box mm-box--display-flex mm-box--flex-direction-row mm-box--align-items-center"
-                      >
-                        <div
-                          class="mm-box mm-box--display-flex mm-box--flex-direction-row mm-box--align-items-center"
-                        >
-                          <div
-                            class="mm-box mm-text mm-avatar-base mm-avatar-base--size-xs mm-avatar-account mm-text--body-xs mm-text--text-transform-uppercase mm-box--display-flex mm-box--justify-content-center mm-box--align-items-center mm-box--color-text-default mm-box--background-color-background-alternative mm-box--rounded-full mm-box--border-color-transparent box--border-style-solid box--border-width-1"
-                          >
-                            <div
-                              class="mm-avatar-account__jazzicon"
-                            >
-                              <div
-                                style="border-radius: 50px; overflow: hidden; padding: 0px; margin: 0px; width: 16px; height: 16px; display: inline-block; background: rgb(3, 73, 94);"
-                              >
-                                <svg
-                                  height="16"
-                                  width="16"
-                                  x="0"
-                                  y="0"
-                                >
-                                  <rect
-                                    fill="#FB184D"
-                                    height="16"
-                                    transform="translate(-0.0051164334074633696 -1.2339806806032374) rotate(274.3 8 8)"
-                                    width="16"
-                                    x="0"
-                                    y="0"
-                                  />
-                                  <rect
-                                    fill="#1888F2"
-                                    height="16"
-                                    transform="translate(0.3509585668376149 6.879587514330292) rotate(203.5 8 8)"
-                                    width="16"
-                                    x="0"
-                                    y="0"
-                                  />
-                                  <rect
-                                    fill="#FA8900"
-                                    height="16"
-                                    transform="translate(14.410109501783603 5.915067639782006) rotate(192.7 8 8)"
-                                    width="16"
-                                    x="0"
-                                    y="0"
-                                  />
-                                </svg>
-                              </div>
-                            </div>
-                          </div>
-                          <p
-                            class="mm-box mm-text mm-text--body-md mm-box--margin-left-2 mm-box--color-inherit"
-                            data-testid="confirm-info-row-display-name"
-                          >
-                            0x8Eeee...73D12
-                          </p>
-                        </div>
-                      </div>
-                    </div>
-                    <div
-                      class="mm-box confirm-info-row mm-box--margin-top-2 mm-box--margin-bottom-2 mm-box--padding-right-2 mm-box--padding-left-2 mm-box--display-flex mm-box--flex-direction-row mm-box--flex-wrap-wrap mm-box--justify-content-space-between mm-box--color-text-default mm-box--rounded-lg"
-                      style="overflow-wrap: anywhere; min-height: 24px; position: relative; padding-right: 0px;"
-                    >
-                      <div
-                        class="mm-box mm-box--display-flex mm-box--flex-direction-row mm-box--justify-content-center mm-box--align-items-flex-start"
-                      >
-                        <p
-                          class="mm-box mm-text mm-text--body-md-medium mm-box--color-inherit"
-                        >
-                          Taker:
-                        </p>
-                      </div>
-                      <div
-                        class="mm-box mm-box--display-flex mm-box--flex-direction-row mm-box--align-items-center"
-                      >
-                        <div
-                          class="mm-box mm-box--display-flex mm-box--flex-direction-row mm-box--align-items-center"
-                        >
-                          <div
-                            class="mm-box mm-text mm-avatar-base mm-avatar-base--size-xs mm-avatar-account mm-text--body-xs mm-text--text-transform-uppercase mm-box--display-flex mm-box--justify-content-center mm-box--align-items-center mm-box--color-text-default mm-box--background-color-background-alternative mm-box--rounded-full mm-box--border-color-transparent box--border-style-solid box--border-width-1"
-                          >
-                            <div
-                              class="mm-avatar-account__jazzicon"
-                            >
-                              <div
-                                style="border-radius: 50px; overflow: hidden; padding: 0px; margin: 0px; width: 16px; height: 16px; display: inline-block; background: rgb(35, 98, 225);"
-                              >
-                                <svg
-                                  height="16"
-                                  width="16"
-                                  x="0"
-                                  y="0"
-                                >
-                                  <rect
-                                    fill="#FA7900"
-                                    height="16"
-                                    transform="translate(-0.1251869550000172 -0.18581992328639055) rotate(237.8 8 8)"
-                                    width="16"
-                                    x="0"
-                                    y="0"
-                                  />
-                                  <rect
-                                    fill="#034F5E"
-                                    height="16"
-                                    transform="translate(5.484089776243406 -5.806818790918918) rotate(321.2 8 8)"
-                                    width="16"
-                                    x="0"
-                                    y="0"
-                                  />
-                                  <rect
-                                    fill="#FB185C"
-                                    height="16"
-                                    transform="translate(4.337646399293827 10.83159092527544) rotate(190.8 8 8)"
-                                    width="16"
-                                    x="0"
-                                    y="0"
-                                  />
-                                </svg>
-                              </div>
-                            </div>
-                          </div>
-                          <p
-                            class="mm-box mm-text mm-text--body-md mm-box--margin-left-2 mm-box--color-inherit"
-                            data-testid="confirm-info-row-display-name"
-                          >
-                            0xCD2a3...DD826
-                          </p>
-                        </div>
-                      </div>
-                    </div>
-                    <div
-                      class="mm-box confirm-info-row mm-box--margin-top-2 mm-box--margin-bottom-2 mm-box--padding-right-2 mm-box--padding-left-2 mm-box--display-flex mm-box--flex-direction-row mm-box--flex-wrap-wrap mm-box--justify-content-space-between mm-box--color-text-default mm-box--rounded-lg"
-                      style="overflow-wrap: anywhere; min-height: 24px; position: relative; padding-right: 0px;"
-                    >
-                      <div
-                        class="mm-box mm-box--display-flex mm-box--flex-direction-row mm-box--justify-content-center mm-box--align-items-flex-start"
-                      >
-                        <p
-                          class="mm-box mm-text mm-text--body-md-medium mm-box--color-inherit"
-                        >
-                          Expiry:
-                        </p>
-                      </div>
-                      <div
-                        class="mm-box mm-box--display-flex mm-box--gap-2 mm-box--flex-wrap-wrap mm-box--align-items-center mm-box--min-width-0"
-                      >
-                        <p
-                          class="mm-box mm-text mm-text--body-md mm-box--color-inherit"
-                          style="white-space: pre-wrap;"
-                        >
-                          2524604400
-                        </p>
-                      </div>
-                    </div>
-                    <div
-                      class="mm-box confirm-info-row mm-box--margin-top-2 mm-box--margin-bottom-2 mm-box--padding-right-2 mm-box--padding-left-2 mm-box--display-flex mm-box--flex-direction-row mm-box--flex-wrap-wrap mm-box--justify-content-space-between mm-box--color-text-default mm-box--rounded-lg"
-                      style="overflow-wrap: anywhere; min-height: 24px; position: relative; padding-right: 0px;"
-                    >
-                      <div
-                        class="mm-box mm-box--display-flex mm-box--flex-direction-row mm-box--justify-content-center mm-box--align-items-flex-start"
-                      >
-                        <p
-                          class="mm-box mm-text mm-text--body-md-medium mm-box--color-inherit"
-                        >
-                          Nonce:
-                        </p>
-                      </div>
-                      <div
-                        class="mm-box mm-box--display-flex mm-box--gap-2 mm-box--flex-wrap-wrap mm-box--align-items-center mm-box--min-width-0"
-                      >
-                        <p
-                          class="mm-box mm-text mm-text--body-md mm-box--color-inherit"
-                          style="white-space: pre-wrap;"
-                        >
-                          100131415900000000000000000000000000000083840314483690155566137712510085002484
-                        </p>
-                      </div>
-                    </div>
-                    <div
-                      class="mm-box confirm-info-row mm-box--margin-top-2 mm-box--margin-bottom-2 mm-box--padding-right-2 mm-box--padding-left-2 mm-box--display-flex mm-box--flex-direction-row mm-box--flex-wrap-wrap mm-box--justify-content-space-between mm-box--color-text-default mm-box--rounded-lg"
-                      style="overflow-wrap: anywhere; min-height: 24px; position: relative; padding-right: 0px;"
-                    >
-                      <div
-                        class="mm-box mm-box--display-flex mm-box--flex-direction-row mm-box--justify-content-center mm-box--align-items-flex-start"
-                      >
-                        <p
-                          class="mm-box mm-text mm-text--body-md-medium mm-box--color-inherit"
-                        >
-                          Erc20Token:
-                        </p>
-                      </div>
-                      <div
-                        class="mm-box mm-box--display-flex mm-box--flex-direction-row mm-box--align-items-center"
-                      >
-                        <div
-                          class="mm-box mm-box--display-flex mm-box--flex-direction-row mm-box--align-items-center"
-                        >
-                          <div
-                            class="mm-box mm-text mm-avatar-base mm-avatar-base--size-xs mm-avatar-account mm-text--body-xs mm-text--text-transform-uppercase mm-box--display-flex mm-box--justify-content-center mm-box--align-items-center mm-box--color-text-default mm-box--background-color-background-alternative mm-box--rounded-full mm-box--border-color-transparent box--border-style-solid box--border-width-1"
-                          >
-                            <div
-                              class="mm-avatar-account__jazzicon"
-                            >
-                              <div
-                                style="border-radius: 50px; overflow: hidden; padding: 0px; margin: 0px; width: 16px; height: 16px; display: inline-block; background: rgb(200, 20, 113);"
-                              >
-                                <svg
-                                  height="16"
-                                  width="16"
-                                  x="0"
-                                  y="0"
-                                >
-                                  <rect
-                                    fill="#FB188D"
-                                    height="16"
-                                    transform="translate(-0.5718658349361242 0.6325282033920115) rotate(171.4 8 8)"
-                                    width="16"
-                                    x="0"
-                                    y="0"
-                                  />
-                                  <rect
-                                    fill="#F90E01"
-                                    height="16"
-                                    transform="translate(9.239301921390972 -5.108575986414316) rotate(425.7 8 8)"
-                                    width="16"
-                                    x="0"
-                                    y="0"
-                                  />
-                                  <rect
-                                    fill="#FA4300"
-                                    height="16"
-                                    transform="translate(-0.2987784804398177 11.491788010372222) rotate(108.3 8 8)"
-                                    width="16"
-                                    x="0"
-                                    y="0"
-                                  />
-                                </svg>
-                              </div>
-                            </div>
-                          </div>
-                          <p
-                            class="mm-box mm-text mm-text--body-md mm-box--margin-left-2 mm-box--color-inherit"
-                            data-testid="confirm-info-row-display-name"
-                          >
-                            0xC02aa...56Cc2
-                          </p>
-                        </div>
-                      </div>
-                    </div>
-                    <div
-                      class="mm-box confirm-info-row mm-box--margin-top-2 mm-box--margin-bottom-2 mm-box--padding-right-2 mm-box--padding-left-2 mm-box--display-flex mm-box--flex-direction-row mm-box--flex-wrap-wrap mm-box--justify-content-space-between mm-box--color-text-default mm-box--rounded-lg"
-                      style="overflow-wrap: anywhere; min-height: 24px; position: relative; padding-right: 0px;"
-                    >
-                      <div
-                        class="mm-box mm-box--display-flex mm-box--flex-direction-row mm-box--justify-content-center mm-box--align-items-flex-start"
-                      >
-                        <p
-                          class="mm-box mm-text mm-text--body-md-medium mm-box--color-inherit"
-                        >
-                          Erc20TokenAmount:
-                        </p>
-                      </div>
-                      <div
-                        class="mm-box mm-box--display-flex mm-box--gap-2 mm-box--flex-wrap-wrap mm-box--align-items-center mm-box--min-width-0"
-                      >
-                        <p
-                          class="mm-box mm-text mm-text--body-md mm-box--color-inherit"
-                          style="white-space: pre-wrap;"
-                        >
-                          42000000000000
-                        </p>
-                      </div>
-                    </div>
-                    <div
-                      class="mm-box confirm-info-row mm-box--margin-top-2 mm-box--margin-bottom-2 mm-box--padding-right-2 mm-box--padding-left-2 mm-box--display-flex mm-box--flex-direction-row mm-box--flex-wrap-wrap mm-box--justify-content-space-between mm-box--color-text-default mm-box--rounded-lg"
-                      style="overflow-wrap: anywhere; min-height: 24px; position: relative; padding-right: 0px;"
-                    >
-                      <div
-                        class="mm-box mm-box--display-flex mm-box--flex-direction-row mm-box--justify-content-center mm-box--align-items-flex-start"
-                      >
-                        <p
-                          class="mm-box mm-text mm-text--body-md-medium mm-box--color-inherit"
-                        >
-                          Fees:
-                        </p>
-                      </div>
-                      <div
-                        class="mm-box mm-box--width-full"
-                      />
-                    </div>
-                    <div
-                      class="mm-box confirm-info-row mm-box--margin-top-2 mm-box--margin-bottom-2 mm-box--padding-right-2 mm-box--padding-left-2 mm-box--display-flex mm-box--flex-direction-row mm-box--flex-wrap-wrap mm-box--justify-content-space-between mm-box--color-text-default mm-box--rounded-lg"
-                      style="overflow-wrap: anywhere; min-height: 24px; position: relative; padding-right: 0px;"
-                    >
-                      <div
-                        class="mm-box mm-box--display-flex mm-box--flex-direction-row mm-box--justify-content-center mm-box--align-items-flex-start"
-                      >
-                        <p
-                          class="mm-box mm-text mm-text--body-md-medium mm-box--color-inherit"
-                        >
-                          Erc721Token:
-                        </p>
-                      </div>
-                      <div
-                        class="mm-box mm-box--display-flex mm-box--flex-direction-row mm-box--align-items-center"
-                      >
-                        <div
-                          class="mm-box mm-box--display-flex mm-box--flex-direction-row mm-box--align-items-center"
-                        >
-                          <div
-                            class="mm-box mm-text mm-avatar-base mm-avatar-base--size-xs mm-avatar-account mm-text--body-xs mm-text--text-transform-uppercase mm-box--display-flex mm-box--justify-content-center mm-box--align-items-center mm-box--color-text-default mm-box--background-color-background-alternative mm-box--rounded-full mm-box--border-color-transparent box--border-style-solid box--border-width-1"
-                          >
-                            <div
-                              class="mm-avatar-account__jazzicon"
-                            >
-                              <div
-                                style="border-radius: 50px; overflow: hidden; padding: 0px; margin: 0px; width: 16px; height: 16px; display: inline-block; background: rgb(250, 62, 0);"
-                              >
-                                <svg
-                                  height="16"
-                                  width="16"
-                                  x="0"
-                                  y="0"
-                                >
-                                  <rect
-                                    fill="#FB1891"
-                                    height="16"
-                                    transform="translate(-0.16425836889987294 -2.8017142160373063) rotate(283.4 8 8)"
-                                    width="16"
-                                    x="0"
-                                    y="0"
-                                  />
-                                  <rect
-                                    fill="#F26A02"
-                                    height="16"
-                                    transform="translate(-8.04953373141703 4.491965891780149) rotate(269.3 8 8)"
-                                    width="16"
-                                    x="0"
-                                    y="0"
-                                  />
-                                  <rect
-                                    fill="#F58F00"
-                                    height="16"
-                                    transform="translate(5.562845604644261 -14.49835226663298) rotate(363.8 8 8)"
-                                    width="16"
-                                    x="0"
-                                    y="0"
-                                  />
-                                </svg>
-                              </div>
-                            </div>
-                          </div>
-                          <p
-                            class="mm-box mm-text mm-text--body-md mm-box--margin-left-2 mm-box--color-inherit"
-                            data-testid="confirm-info-row-display-name"
-                          >
-                            0x8a90C...8992e
-                          </p>
-                        </div>
-                      </div>
-                    </div>
-                    <div
-                      class="mm-box confirm-info-row mm-box--margin-top-2 mm-box--margin-bottom-2 mm-box--padding-right-2 mm-box--padding-left-2 mm-box--display-flex mm-box--flex-direction-row mm-box--flex-wrap-wrap mm-box--justify-content-space-between mm-box--color-text-default mm-box--rounded-lg"
-                      style="overflow-wrap: anywhere; min-height: 24px; position: relative; padding-right: 0px;"
-                    >
-                      <div
-                        class="mm-box mm-box--display-flex mm-box--flex-direction-row mm-box--justify-content-center mm-box--align-items-flex-start"
-                      >
-                        <p
-                          class="mm-box mm-text mm-text--body-md-medium mm-box--color-inherit"
-                        >
-                          Erc721TokenId:
-                        </p>
-                      </div>
-                      <div
-                        class="mm-box mm-box--display-flex mm-box--gap-2 mm-box--flex-wrap-wrap mm-box--align-items-center mm-box--min-width-0"
-                      >
-                        <p
-                          class="mm-box mm-text mm-text--body-md mm-box--color-inherit"
-                          style="white-space: pre-wrap;"
-                        >
-                          2516
-                        </p>
-                      </div>
-                    </div>
-                    <div
-                      class="mm-box confirm-info-row mm-box--margin-top-2 mm-box--margin-bottom-2 mm-box--padding-right-2 mm-box--padding-left-2 mm-box--display-flex mm-box--flex-direction-row mm-box--flex-wrap-wrap mm-box--justify-content-space-between mm-box--color-text-default mm-box--rounded-lg"
-                      style="overflow-wrap: anywhere; min-height: 24px; position: relative; padding-right: 0px;"
-                    >
-                      <div
-                        class="mm-box mm-box--display-flex mm-box--flex-direction-row mm-box--justify-content-center mm-box--align-items-flex-start"
-                      >
-                        <p
-                          class="mm-box mm-text mm-text--body-md-medium mm-box--color-inherit"
-                        >
-                          Erc721TokenProperties:
-                        </p>
-                      </div>
-                      <div
-                        class="mm-box mm-box--width-full"
-                      />
-                    </div>
-                  </div>
-                </div>
-              </div>
-            </div>
-          </div>
-        </div>
-      </div>
-      <div
-        class="mm-box multichain-page-footer confirm-footer_page-footer mm-box--padding-4 mm-box--display-flex mm-box--gap-4 mm-box--width-full"
-      >
-        <button
-          class="mm-box mm-text mm-button-base mm-button-base--size-lg mm-button-base--block mm-button-secondary mm-text--body-md-medium mm-box--padding-0 mm-box--padding-right-4 mm-box--padding-left-4 mm-box--display-inline-flex mm-box--justify-content-center mm-box--align-items-center mm-box--color-primary-default mm-box--background-color-transparent mm-box--rounded-pill mm-box--border-color-primary-default box--border-style-solid box--border-width-1"
-          data-testid="confirm-footer-cancel-button"
-        >
-          Cancel
-        </button>
-        <button
-          class="mm-box mm-text mm-button-base mm-button-base--size-lg mm-button-base--block mm-button-primary mm-text--body-md-medium mm-box--padding-0 mm-box--padding-right-4 mm-box--padding-left-4 mm-box--display-inline-flex mm-box--justify-content-center mm-box--align-items-center mm-box--color-primary-inverse mm-box--background-color-primary-default mm-box--rounded-pill"
-          data-testid="confirm-footer-button"
-        >
-          Confirm
-        </button>
-      </div>
-    </div>
-  </div>
-</div>
 `;