--- conflicted
+++ resolved
@@ -1,11 +1,3 @@
-<<<<<<< HEAD
-import { ApprovalRequest } from '@metamask/approval-controller';
-import { ApprovalType } from '@metamask/controller-utils';
-import { Json } from '@metamask/utils';
-import { useEffect, useState } from 'react';
-import { useSelector } from 'react-redux';
-import { useParams } from 'react-router-dom';
-=======
 import { useSelector } from 'react-redux';
 import { useParams } from 'react-router-dom';
 import {
@@ -14,7 +6,6 @@
 } from '@metamask/transaction-controller';
 import { ApprovalType } from '@metamask/controller-utils';
 import { useMemo } from 'react';
->>>>>>> 717376e8
 import {
   ApprovalsMetaMaskState,
   getIsRedesignedConfirmationsDeveloperEnabled,
@@ -25,10 +16,7 @@
   selectPendingApproval,
 } from '../../../selectors';
 import { REDESIGN_APPROVAL_TYPES, REDESIGN_TRANSACTION_TYPES } from '../utils';
-<<<<<<< HEAD
-=======
 import { selectUnapprovedMessage } from '../../../selectors/signatures';
->>>>>>> 717376e8
 
 /**
  * Determine the current confirmation based on the pending approvals and controller state.
@@ -63,63 +51,6 @@
     selectPendingApproval(state as ApprovalsMetaMaskState, confirmationId),
   );
 
-<<<<<<< HEAD
-  useEffect(() => {
-    if (!redesignedConfirmationsEnabled) {
-      return;
-    }
-
-    let pendingConfirmation: Approval | undefined;
-
-    if (paramsTransactionId) {
-      if (paramsTransactionId === currentConfirmation?.id) {
-        return;
-      }
-      pendingConfirmation = pendingConfirmations.find(
-        ({ id: confirmId }) => confirmId === paramsTransactionId,
-      );
-    }
-
-    if (!pendingConfirmation) {
-      if (!latestPendingConfirmation) {
-        setCurrentConfirmation(undefined);
-        return;
-      }
-      pendingConfirmation = latestPendingConfirmation;
-    }
-
-    if (pendingConfirmation.id !== currentConfirmation?.id) {
-      const unconfirmedTransaction =
-        unconfirmedTransactions[pendingConfirmation.id];
-      if (!unconfirmedTransactions) {
-        setCurrentConfirmation(undefined);
-        return;
-      }
-
-      const isConfirmationRedesignType =
-        REDESIGN_APPROVAL_TYPES.find(
-          (type) => type === pendingConfirmation?.type,
-        ) ||
-        REDESIGN_TRANSACTION_TYPES.find(
-          (type) => type === unconfirmedTransaction?.type,
-        );
-
-      if (!isConfirmationRedesignType) {
-        setCurrentConfirmation(undefined);
-        return;
-      }
-
-      // comment if condition below to enable re-design for SIWE signatures
-      // this can be removed once SIWE code changes are completed
-      if (pendingConfirmation?.type === ApprovalType.PersonalSign) {
-        const { siwe } = unconfirmedTransaction.msgParams;
-        if (siwe?.isSIWEMessage) {
-          setCurrentConfirmation(undefined);
-          return;
-        }
-      }
-      setCurrentConfirmation(unconfirmedTransaction);
-=======
   const transactionMetadata = useSelector((state) =>
     // eslint-disable-next-line @typescript-eslint/no-explicit-any
     (getUnapprovedTransaction as any)(state, confirmationId),
@@ -157,7 +88,6 @@
   return useMemo(() => {
     if (!shouldUseRedesign) {
       return { currentConfirmation: undefined };
->>>>>>> 717376e8
     }
 
     const currentConfirmation =
