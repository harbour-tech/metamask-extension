--- conflicted
+++ resolved
@@ -64,11 +64,6 @@
     selectUnapprovedMessage(state, confirmationId),
   );
 
-<<<<<<< HEAD
-  const isCorrectTransactionType = REDESIGN_TRANSACTION_TYPES.includes(
-    transactionMetadata?.type as TransactionType,
-  );
-=======
   const isCorrectUserTransactionType = REDESIGN_USER_TRANSACTION_TYPES.includes(
     transactionMetadata?.type as TransactionType,
   );
@@ -77,7 +72,6 @@
     REDESIGN_DEV_TRANSACTION_TYPES.includes(
       transactionMetadata?.type as TransactionType,
     );
->>>>>>> ad7a5462
 
   const isCorrectApprovalType = REDESIGN_APPROVAL_TYPES.includes(
     pendingApproval?.type as ApprovalType,
@@ -88,27 +82,17 @@
     (isRedesignedConfirmationsDeveloperSettingEnabled && isCorrectApprovalType);
 
   const shouldUseRedesignForTransactions =
-<<<<<<< HEAD
-    (isRedesignedTransactionsUserSettingEnabled && isCorrectTransactionType) ||
-    (isRedesignedConfirmationsDeveloperSettingEnabled &&
-      isCorrectTransactionType);
-=======
     (isRedesignedTransactionsUserSettingEnabled &&
       isCorrectUserTransactionType) ||
     (isRedesignedConfirmationsDeveloperSettingEnabled &&
       isCorrectDeveloperTransactionType);
->>>>>>> ad7a5462
 
   // If the developer toggle or the build time environment variable are enabled,
   // all the signatures and transactions in development are shown. If the user
   // facing feature toggles for signature or transactions are enabled, we show
   // only confirmations that shipped (contained in `REDESIGN_APPROVAL_TYPES` and
-<<<<<<< HEAD
-  // `REDESIGN_TRANSACTION_TYPES` respectively).
-=======
   // `REDESIGN_USER_TRANSACTION_TYPES` or `REDESIGN_DEV_TRANSACTION_TYPES`
   // respectively).
->>>>>>> ad7a5462
   const shouldUseRedesign =
     shouldUseRedesignForSignatures || shouldUseRedesignForTransactions;
 
