import { renderHookWithProvider } from '../../../../test/lib/render-helpers';
import mockState from '../../../../test/data/mock-state.json';
import { getSelectedInternalAccountFromMockState } from '../../../../test/jest/mocks';
import { getCurrentChainId } from '../../../selectors';
import { useTransactionInfo } from './useTransactionInfo';

const mockSelectedInternalAccount =
  getSelectedInternalAccountFromMockState(mockState);

describe('useTransactionInfo', () => {
  describe('isNftTransfer', () => {
    it('should return false if transaction is not NFT transfer', () => {
      const { result } = renderHookWithProvider(
        () =>
          useTransactionInfo({
            txParams: {},
          }),
        mockState,
      );
      expect(result.current.isNftTransfer).toStrictEqual(false);
    });
    it('should return true if transaction is NFT transfer', () => {
      mockState.metamask.allNftContracts = {
        [mockSelectedInternalAccount.address]: {
<<<<<<< HEAD
          [mockState.metamask.networkConfigurations[
            mockState.metamask.selectedNetworkClientId
          ].chainId]: [{ address: '0x9' }],
=======
          [getCurrentChainId(mockState)]: [{ address: '0x9' }],
>>>>>>> 65e656c9
        },
      };

      const { result } = renderHookWithProvider(
        () =>
          useTransactionInfo({
            txParams: {
              to: '0x9',
            },
          }),
        mockState,
      );
      expect(result.current.isNftTransfer).toStrictEqual(true);
    });
  });
});<|MERGE_RESOLUTION|>--- conflicted
+++ resolved
@@ -22,13 +22,7 @@
     it('should return true if transaction is NFT transfer', () => {
       mockState.metamask.allNftContracts = {
         [mockSelectedInternalAccount.address]: {
-<<<<<<< HEAD
-          [mockState.metamask.networkConfigurations[
-            mockState.metamask.selectedNetworkClientId
-          ].chainId]: [{ address: '0x9' }],
-=======
           [getCurrentChainId(mockState)]: [{ address: '0x9' }],
->>>>>>> 65e656c9
         },
       };
 
