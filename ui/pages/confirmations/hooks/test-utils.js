--- conflicted
+++ resolved
@@ -10,10 +10,7 @@
   getCurrentKeyring,
   getTokenExchangeRates,
   getPreferences,
-<<<<<<< HEAD
-=======
   selectConversionRateByChainId,
->>>>>>> a597a8ef
   selectNetworkConfigurationByChainId,
 } from '../../../selectors';
 
