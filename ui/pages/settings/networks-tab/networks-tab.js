--- conflicted
+++ resolved
@@ -73,21 +73,12 @@
     },
   );
 
-<<<<<<< HEAD
-  let networksToRender = [...defaultNetworks, ...frequentRpcNetworkListDetails];
-
-=======
   let networksToRender = [...defaultNetworks, ...networkConfigurationsList];
->>>>>>> ff20873c
   if (!SHOULD_SHOW_LINEA_TESTNET_NETWORK) {
     networksToRender = networksToRender.filter(
       (network) => network.chainId !== CHAIN_IDS.LINEA_TESTNET,
     );
   }
-<<<<<<< HEAD
-
-=======
->>>>>>> ff20873c
   let selectedNetwork =
     networksToRender.find(
       (network) =>
