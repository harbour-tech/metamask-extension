import React from 'react';
import configureMockStore from 'redux-mock-store';
import { fireEvent, screen } from '@testing-library/react';
import nock from 'nock';
import { renderWithProvider } from '../../../../../test/jest/rendering';
import { defaultNetworksData } from '../networks-tab.constants';
import {
  NETWORK_TYPES,
  getRpcUrl,
} from '../../../../../shared/constants/network';
import * as fetchWithCacheModule from '../../../../../shared/lib/fetch-with-cache';
import NetworksForm from '.';

const renderComponent = (props) => {
  const store = configureMockStore([])({
    metamask: {
      useSafeChainsListValidation: true,
      orderedNetworkList: {
        networkId: '0x1',
        networkRpcUrl: 'https://mainnet.infura.io/v3/',
      },
    },
  });
  return renderWithProvider(<NetworksForm {...props} />, store);
};

jest.mock('../../../../helpers/utils/feature-flags', () => ({
  getLocalNetworkMenuRedesignFeatureFlag: jest.fn(() => false),
}));

const defaultNetworks = defaultNetworksData.map((network) => ({
  ...network,
  viewOnly: true,
}));

const propNewNetwork = {
  networksToRender: defaultNetworks,
  addNewNetwork: true,
};

const propNetworkDisplay = {
  selectedNetwork: {
    rpcUrl: 'http://localhost:8545',
    chainId: '1337',
    ticker: 'ETH',
    label: 'LocalHost',
    blockExplorerUrl: '',
    viewOnly: false,
    rpcPrefs: {},
  },
  isCurrentRpcTarget: false,
  networksToRender: defaultNetworks,
  addNewNetwork: false,
};

describe('NetworkForm Component', () => {
  beforeAll(() => {
    nock.disableNetConnect();
  });

  afterAll(() => {
    nock.enableNetConnect();
  });

  beforeEach(() => {
    nock('https://chainid.network:443', { encodedQueryParams: true })
      .get('/chains.json')
      .reply(200, [
        {
          name: 'Polygon Mainnet',
          chain: 'Polygon',
          rpc: [
            'https://polygon-rpc.com/',
            'https://rpc-mainnet.matic.network',
            'https://matic-mainnet.chainstacklabs.com',
            'https://rpc-mainnet.maticvigil.com',
            'https://rpc-mainnet.matic.quiknode.pro',
            'https://matic-mainnet-full-rpc.bwarelabs.com',
          ],
          nativeCurrency: {
            name: 'MATIC',
            symbol: 'MATIC',
            decimals: 18,
          },
          shortName: 'MATIC',
          chainId: 137,
        },
      ]);

    nock('https://bsc-dataseed.binance.org:443', {
      encodedQueryParams: true,
    })
      .post('/')
      .reply(200, { jsonrpc: '2.0', result: '0x38' });

    nock('https://rpc.flashbots.net:443', {
      encodedQueryParams: true,
    })
      .post('/')
      .reply(200, { jsonrpc: '2.0', result: '0x1' });
  });

  afterEach(() => {
    nock.cleanAll();
  });

  it('should render add new network form correctly', async () => {
    const { queryByText, getByTestId } = renderComponent(propNewNetwork);
    expect(
      queryByText(
        'A malicious network provider can lie about the state of the blockchain and record your network activity. Only add custom networks you trust.',
      ),
    ).toBeInTheDocument();
    expect(queryByText('Network name')).toBeInTheDocument();
    expect(queryByText('New RPC URL')).toBeInTheDocument();
    expect(queryByText('Chain ID')).toBeInTheDocument();
    expect(queryByText('Currency symbol')).toBeInTheDocument();
    expect(queryByText('Block explorer URL (Optional)')).toBeInTheDocument();
    expect(queryByText('Cancel')).toBeInTheDocument();
    expect(queryByText('Save')).toBeInTheDocument();

    const chainIdField = getByTestId('network-form-chain-id');

    fireEvent.change(chainIdField, {
      target: { value: '1' },
    });

    expect(
      await screen.findByText(
        'This Chain ID is currently used by the mainnet network.',
      ),
    ).toBeInTheDocument();

    await fireEvent.change(
      screen.getByRole('textbox', { name: 'New RPC URL' }),
      {
        target: { value: 'test' },
      },
    );
    expect(
      await screen.findByText(
        'URLs require the appropriate HTTP/HTTPS prefix.',
      ),
    ).toBeInTheDocument();
  });

  it('should render network form correctly', () => {
    const { queryByText, getByDisplayValue } =
      renderComponent(propNetworkDisplay);
    expect(queryByText('Network name')).toBeInTheDocument();
    expect(queryByText('New RPC URL')).toBeInTheDocument();
    expect(queryByText('Chain ID')).toBeInTheDocument();
    expect(queryByText('Currency symbol')).toBeInTheDocument();
    expect(queryByText('Block explorer URL (Optional)')).toBeInTheDocument();
    expect(queryByText('Delete')).toBeInTheDocument();
    expect(queryByText('Cancel')).toBeInTheDocument();
    expect(queryByText('Save')).toBeInTheDocument();

    expect(
      getByDisplayValue(propNetworkDisplay.selectedNetwork.label),
    ).toBeInTheDocument();
    expect(
      getByDisplayValue(propNetworkDisplay.selectedNetwork.rpcUrl),
    ).toBeInTheDocument();
    expect(
      getByDisplayValue(propNetworkDisplay.selectedNetwork.chainId),
    ).toBeInTheDocument();
    expect(
      getByDisplayValue(propNetworkDisplay.selectedNetwork.ticker),
    ).toBeInTheDocument();
    expect(
      getByDisplayValue(propNetworkDisplay.selectedNetwork.blockExplorerUrl),
    ).toBeInTheDocument();
  });

  it('should validate RPC URL field correctly', async () => {
    const { getByTestId } = renderComponent(propNewNetwork);

    const rpcUrlField = screen.getByRole('textbox', { name: 'New RPC URL' });
    await fireEvent.change(rpcUrlField, {
      target: { value: 'test' },
    });

    const chainIdField = getByTestId('network-form-chain-id');

    fireEvent.change(chainIdField, {
      target: { value: '1' },
    });
    expect(
      await screen.findByText(
        'URLs require the appropriate HTTP/HTTPS prefix.',
      ),
    ).toBeInTheDocument();

    await fireEvent.change(rpcUrlField, {
      target: { value: '  ' },
    });
    expect(await screen.findByText('Invalid RPC URL')).toBeInTheDocument();

    await fireEvent.change(rpcUrlField, {
      target: {
        value: getRpcUrl({
          network: NETWORK_TYPES.MAINNET,
          excludeProjectId: true,
        }),
      },
    });

    expect(
      await screen.findByText(
        'This URL is currently used by the mainnet network.',
      ),
    ).toBeInTheDocument();
  });

  it('should convert rpcUrl field to lowercase when not in input mode', async () => {
    const networkDisplay = {
      ...propNetworkDisplay,
      selectedNetwork: {
        ...propNetworkDisplay.suggestedNetwork,
        rpcUrl: 'http://LOCALHOST:8545',
        viewOnly: true,
      },
    };
    const { getByDisplayValue } = renderComponent(networkDisplay);

    expect(
      getByDisplayValue(
        propNetworkDisplay.selectedNetwork.rpcUrl.toLowerCase(),
      ),
    ).toBeInTheDocument();
  });

  it('should validate chain id field correctly', async () => {
    const { getByTestId } = renderComponent(propNewNetwork);
    const chainIdField = getByTestId('network-form-chain-id');

    const rpcUrlField = screen.getByRole('textbox', { name: 'New RPC URL' });
    const currencySymbolField = getByTestId('network-form-ticker-input');

    fireEvent.change(chainIdField, {
      target: { value: '1' },
    });

    fireEvent.change(currencySymbolField, {
      target: { value: 'test' },
    });

    fireEvent.change(rpcUrlField, {
      target: { value: 'https://rpc.flashbots.net' },
    });

    expect(
      await screen.findByText(
        'This Chain ID is currently used by the mainnet network.',
      ),
    ).toBeInTheDocument();

    expect(screen.getByText('Save')).not.toBeDisabled();

    fireEvent.change(rpcUrlField, {
      target: { value: 'https://bsc-dataseed.binance.org/' },
    });

    const expectedWarning =
      'The RPC URL you have entered returned a different chain ID (56). Please update the Chain ID to match the RPC URL of the network you are trying to add.';
    expect(await screen.findByText(expectedWarning)).toBeInTheDocument();

    expect(screen.getByText('Save')).toBeDisabled();

    fireEvent.change(chainIdField, {
      target: { value: 'a' },
    });

    expect(
      await screen.findByText('Invalid hexadecimal number.'),
    ).toBeInTheDocument();

    // reset RCP URL field
    fireEvent.change(rpcUrlField, {
      target: { value: '' },
    });

    fireEvent.change(chainIdField, {
      target: { value: '00000012314' },
    });

    expect(
      await screen.findByText('Invalid number. Remove any leading zeros.'),
    ).toBeInTheDocument();
  });

  it('should validate currency symbol field correctly', async () => {
    const { getByTestId } = renderComponent(propNewNetwork);

    const chainIdField = getByTestId('network-form-chain-id');
    const currencySymbolField = getByTestId('network-form-ticker-input');

    fireEvent.change(chainIdField, {
      target: { value: '1234' },
    });

    fireEvent.change(currencySymbolField, {
      target: { value: 'abcd' },
    });

    const expectedWarning =
      'Ticker symbol verification data is currently unavailable, make sure that the symbol you have entered is correct. It will impact the conversion rates that you see for this network';
    expect(await screen.findByText(expectedWarning)).toBeInTheDocument();

    fireEvent.change(chainIdField, {
      target: { value: '137' },
    });
    expect(
      await screen.findByTestId('network-form-ticker-warning'),
    ).toBeInTheDocument();
  });

  it('should validate block explorer URL field correctly', async () => {
    const { getByTestId } = renderComponent(propNewNetwork);

    const blockExplorerUrlField = getByTestId(
      'network-form-block-explorer-url',
    );

    fireEvent.change(blockExplorerUrlField, {
      target: { value: '1234' },
    });
    expect(
      await screen.findByText(
        'URLs require the appropriate HTTP/HTTPS prefix.',
      ),
    ).toBeInTheDocument();
  });

  it('should not show suggested ticker and duplicating the exact symbol', async () => {
    const safeChainsList = [
      {
        chainId: 42161,
        nativeCurrency: {
          symbol: 'ETH',
        },
      },
    ];

    // Mock the fetchWithCache function to return the safeChainsList
    jest
      .spyOn(fetchWithCacheModule, 'default')
      .mockResolvedValue(safeChainsList);

    const { getByTestId } = renderComponent(propNewNetwork);

    const chainIdField = getByTestId('network-form-chain-id');
    const currencySymbolField = getByTestId('network-form-ticker-input');

    fireEvent.change(chainIdField, {
      target: { value: '42161' },
    });

    fireEvent.change(currencySymbolField, {
      target: { value: 'abcd' },
    });

    const expectedSymbolWarning = 'Suggested ticker symbol:';
    expect(await screen.findByText(expectedSymbolWarning)).toBeInTheDocument();

    expect(
      await screen.findByTestId('network-form-ticker-warning'),
    ).toBeInTheDocument();

    fireEvent.change(currencySymbolField, {
      target: { value: 'ETH' },
    });

    expect(
      await screen.findByTestId('network-form-ticker-warning'),
    ).not.toBeInTheDocument();
  });

  it('should validate currency symbol field for ZYN network', async () => {
    const safeChainsList = [
      {
        chainId: 78,
        nativeCurrency: {
          symbol: 'PETH',
        },
      },
    ];

    // Mock the fetchWithCache function to return the safeChainsList
    jest
      .spyOn(fetchWithCacheModule, 'default')
      .mockResolvedValue(safeChainsList);

<<<<<<< HEAD
    renderComponent(propNewNetwork);

    const chainIdField = screen.getByRole('textbox', { name: 'Chain ID' });
=======
    const { getByTestId } = renderComponent(propNewNetwork);

    const chainIdField = getByTestId('network-form-chain-id');
>>>>>>> 717376e8
    const currencySymbolField = screen.getByTestId('network-form-ticker-input');

    fireEvent.change(chainIdField, {
      target: { value: '78' },
    });

    fireEvent.change(currencySymbolField, {
      target: { value: 'ZYN' },
    });

    expect(
      await screen.queryByTestId('network-form-ticker-suggestion'),
    ).not.toBeInTheDocument();

    fireEvent.change(currencySymbolField, {
      target: { value: 'ETH' },
    });

    expect(
      await screen.queryByTestId('network-form-ticker-suggestion'),
    ).toBeInTheDocument();

    const expectedSymbolWarning = 'Suggested ticker symbol:';
    expect(await screen.findByText(expectedSymbolWarning)).toBeInTheDocument();

    fireEvent.change(currencySymbolField, {
      target: { value: 'PETH' },
    });

    expect(
      await screen.queryByTestId('network-form-ticker-suggestion'),
    ).not.toBeInTheDocument();

    expect(
      await screen.queryByText(expectedSymbolWarning),
    ).not.toBeInTheDocument();
  });
});<|MERGE_RESOLUTION|>--- conflicted
+++ resolved
@@ -392,15 +392,9 @@
       .spyOn(fetchWithCacheModule, 'default')
       .mockResolvedValue(safeChainsList);
 
-<<<<<<< HEAD
-    renderComponent(propNewNetwork);
-
-    const chainIdField = screen.getByRole('textbox', { name: 'Chain ID' });
-=======
-    const { getByTestId } = renderComponent(propNewNetwork);
-
-    const chainIdField = getByTestId('network-form-chain-id');
->>>>>>> 717376e8
+    const { getByTestId } = renderComponent(propNewNetwork);
+
+    const chainIdField = getByTestId('network-form-chain-id');
     const currencySymbolField = screen.getByTestId('network-form-ticker-input');
 
     fireEvent.change(chainIdField, {
