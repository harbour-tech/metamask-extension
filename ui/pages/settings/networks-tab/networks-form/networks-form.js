--- conflicted
+++ resolved
@@ -21,10 +21,7 @@
 import {
   BUILT_IN_NETWORKS,
   CHAIN_ID_TO_NETWORK_IMAGE_URL_MAP,
-<<<<<<< HEAD
-=======
   CHAIN_ID_TO_RPC_URL_MAP,
->>>>>>> f3548885
   CHAIN_IDS,
   CHAINLIST_CURRENCY_SYMBOLS_MAP_NETWORK_COLLISION,
   FEATURED_RPCS,
@@ -45,14 +42,11 @@
 import { useI18nContext } from '../../../../hooks/useI18nContext';
 import { usePrevious } from '../../../../hooks/usePrevious';
 import {
-<<<<<<< HEAD
-=======
   getNonTestNetworks,
   getOrderedNetworksList,
 } from '../../../../selectors';
 import {
   upsertNetworkConfiguration,
->>>>>>> f3548885
   requestUserApproval,
   setEditedNetwork,
   setNewNetworkAdded,
@@ -60,10 +54,6 @@
   showDeprecatedNetworkModal,
   showModal,
   toggleNetworkMenu,
-<<<<<<< HEAD
-  upsertNetworkConfiguration,
-=======
->>>>>>> f3548885
 } from '../../../../store/actions';
 import {
   Box,
@@ -81,11 +71,8 @@
   AlignItems,
   BackgroundColor,
   BlockSize,
-<<<<<<< HEAD
-=======
   Display,
   FlexDirection,
->>>>>>> f3548885
   FontWeight,
   TextAlign,
   TextColor,
@@ -97,13 +84,9 @@
   getMatchedSymbols,
 } from '../../../../helpers/utils/network-helper';
 import { getLocalNetworkMenuRedesignFeatureFlag } from '../../../../helpers/utils/feature-flags';
-<<<<<<< HEAD
-import { RpcUrlEditor } from './rpc-url-editor';
-=======
 import { ACTION_MODES } from '../../../../components/multichain/network-list-menu/network-list-menu';
 import InfoTooltip from '../../../../components/ui/info-tooltip';
 import { useSafeChains, rpcIdentifierUtility } from './use-safe-chains';
->>>>>>> f3548885
 
 /**
  * Attempts to convert the given chainId to a decimal string, for display
@@ -146,27 +129,20 @@
   selectedNetwork,
   cancelCallback,
   submitCallback,
-<<<<<<< HEAD
-  onRpcUrlAdd,
-=======
   onEditNetwork,
   prevActionMode,
   networkFormInformation = {},
   setNetworkFormInformation = () => null,
->>>>>>> f3548885
 }) => {
   const t = useI18nContext();
   const dispatch = useDispatch();
   const DEFAULT_SUGGESTED_TICKER = [];
   const DEFAULT_SUGGESTED_NAME = [];
-<<<<<<< HEAD
-=======
   const CHAIN_LIST_URL = 'https://chainid.network/';
   const BASE_HEX = 16;
   const BASE_DECIMAL = 10;
   const MAX_CHAIN_ID_LENGTH = 12;
 
->>>>>>> f3548885
   const { label, labelKey, viewOnly, rpcPrefs } = selectedNetwork;
   const selectedNetworkName =
     label || (labelKey && t(getNetworkLabelKey(labelKey)));
@@ -209,10 +185,7 @@
   const [isEditing, setIsEditing] = useState(Boolean(addNewNetwork));
   const [previousNetwork, setPreviousNetwork] = useState(selectedNetwork);
   const [suggestedNames, setSuggestedNames] = useState(DEFAULT_SUGGESTED_NAME);
-<<<<<<< HEAD
-=======
   const nonTestNetworks = useSelector(getNonTestNetworks);
->>>>>>> f3548885
 
   const trackEvent = useContext(MetaMetricsContext);
   const { safeChains } = useSafeChains();
@@ -222,12 +195,6 @@
   const networkMenuRedesign = useSelector(
     getLocalNetworkMenuRedesignFeatureFlag,
   );
-<<<<<<< HEAD
-  const networkMenuRedesign = useSelector(
-    getLocalNetworkMenuRedesignFeatureFlag,
-  );
-=======
->>>>>>> f3548885
 
   const safeChainsList = useRef([]);
 
@@ -699,9 +666,6 @@
       let warningMessage;
       const decimalChainId = getDisplayChainId(formChainId);
 
-<<<<<<< HEAD
-      if (!decimalChainId || !formName) {
-=======
       let hexChainId = formChainId;
       if (!formChainId.startsWith('0x')) {
         try {
@@ -719,7 +683,6 @@
       const isMatchedName = NETWORK_TO_NAME_MAP[hexChainId] === formName;
 
       if (!decimalChainId || !formName || isMatchedName) {
->>>>>>> f3548885
         setSuggestedNames([]);
         return null;
       }
@@ -863,11 +826,7 @@
       const tickerWarning = await validateTickerSymbol(chainId, ticker);
       const nameWarning = await validateNetworkName(chainId, networkName);
       const blockExplorerError = validateBlockExplorerURL(blockExplorerUrl);
-<<<<<<< HEAD
-      const rpcUrlError = validateRPCUrl(rpcUrl);
-=======
       const rpcUrlError = await validateRPCUrl(rpcUrl, chainId);
->>>>>>> f3548885
 
       setErrors({
         ...errors,
@@ -1121,160 +1080,6 @@
           'networks-tab__restrict-height': restrictHeight,
         })}
       >
-<<<<<<< HEAD
-        <FormField
-          autoFocus
-          error={errors.networkName?.msg || ''}
-          onChange={(value) => {
-            setIsEditing(true);
-            setNetworkName(value);
-          }}
-          titleText={t('networkName')}
-          value={networkName}
-          disabled={viewOnly}
-          dataTestId="network-form-network-name"
-        />
-        {suggestedNames &&
-        suggestedNames.length > 0 &&
-        !suggestedNames.some(
-          (nameSuggested) => nameSuggested === networkName,
-        ) ? (
-          <Text
-            as="span"
-            variant={TextVariant.bodySm}
-            color={TextColor.textDefault}
-            data-testid="network-form-name-suggestion"
-          >
-            {t('suggestedTokenName')}
-            {suggestedNames.map((suggestedName, i) => (
-              <ButtonLink
-                as="button"
-                variant={TextVariant.bodySm}
-                color={TextColor.primaryDefault}
-                onClick={() => {
-                  setNetworkName(suggestedName);
-                }}
-                paddingLeft={1}
-                paddingRight={1}
-                style={{ verticalAlign: 'baseline' }}
-                key={i}
-              >
-                {suggestedName}
-              </ButtonLink>
-            ))}
-          </Text>
-        ) : null}
-
-        {networkMenuRedesign ? (
-          <RpcUrlEditor
-            currentRpcUrl={displayRpcUrl}
-            onRpcUrlAdd={onRpcUrlAdd}
-          />
-        ) : (
-          <FormField
-            error={errors.rpcUrl?.msg || ''}
-            onChange={(value) => {
-              setIsEditing(true);
-              setRpcUrl(value);
-            }}
-            titleText={t('rpcUrl')}
-            value={displayRpcUrl}
-            disabled={viewOnly}
-            dataTestId="network-form-rpc-url"
-          />
-        )}
-        <FormField
-          warning={warnings.chainId?.msg || ''}
-          error={errors.chainId?.msg || ''}
-          onChange={(value) => {
-            setIsEditing(true);
-            setChainId(value);
-            autoSuggestTicker(value);
-          }}
-          titleText={t('chainId')}
-          value={chainId}
-          disabled={viewOnly}
-          tooltipText={viewOnly ? null : t('networkSettingsChainIdDescription')}
-          dataTestId="network-form-chain-id"
-        />
-        <FormTextField
-          data-testid="network-form-ticker"
-          helpText={
-            suggestedTicker &&
-            suggestedTicker.length > 0 &&
-            !suggestedTicker.some(
-              (symbolSuggested) => symbolSuggested === ticker,
-            ) ? (
-              <Text
-                as="span"
-                variant={TextVariant.bodySm}
-                color={TextColor.textDefault}
-                data-testid="network-form-ticker-suggestion"
-              >
-                {t('suggestedTokenSymbol')}
-                {suggestedTicker.map((suggestedSymbol, i) => (
-                  <ButtonLink
-                    as="button"
-                    variant={TextVariant.bodySm}
-                    color={TextColor.primaryDefault}
-                    onClick={() => {
-                      setTicker(suggestedSymbol);
-                    }}
-                    paddingLeft={1}
-                    paddingRight={1}
-                    style={{ verticalAlign: 'baseline' }}
-                    key={i}
-                  >
-                    {suggestedSymbol}
-                  </ButtonLink>
-                ))}
-              </Text>
-            ) : null
-          }
-          onChange={(e) => {
-            setIsEditing(true);
-            setTicker(e.target.value);
-          }}
-          label={t('currencySymbol')}
-          labelProps={{
-            variant: TextVariant.bodySm,
-            fontWeight: FontWeight.Bold,
-            paddingBottom: 1,
-            paddingTop: 1,
-          }}
-          inputProps={{
-            paddingLeft: 2,
-            variant: TextVariant.bodySm,
-            'data-testid': 'network-form-ticker-input',
-          }}
-          value={ticker}
-          disabled={viewOnly}
-        />
-        {warnings.ticker?.msg ? (
-          <HelpText
-            severity={HelpTextSeverity.Warning}
-            marginTop={1}
-            data-testid="network-form-ticker-warning"
-          >
-            {warnings.ticker.msg}
-          </HelpText>
-        ) : null}
-        <FormField
-          error={errors.blockExplorerUrl?.msg || ''}
-          onChange={(value) => {
-            setIsEditing(true);
-            setBlockExplorerUrl(value);
-          }}
-          titleText={t('blockExplorerUrl')}
-          titleUnit={t('optionalWithParanthesis')}
-          value={blockExplorerUrl}
-          disabled={viewOnly}
-          autoFocus={window.location.hash.split('#')[2] === 'blockExplorerUrl'}
-          dataTestId="network-form-block-explorer-url"
-        />
-      </div>
-
-=======
         {addNewNetwork ? (
           <ActionableMessage
             type="warning"
@@ -1616,19 +1421,14 @@
           ) : null}
         </div>
       </div>
->>>>>>> f3548885
       {networkMenuRedesign ? (
         <Box
           backgroundColor={BackgroundColor.backgroundDefault}
           textAlign={TextAlign.Center}
           paddingTop={4}
-<<<<<<< HEAD
-          className="networks-tab__new-network-form-footer"
-=======
           paddingLeft={4}
           paddingRight={4}
           width={BlockSize.Full}
->>>>>>> f3548885
         >
           <ButtonPrimary
             disabled={isSubmitDisabled}
@@ -1642,11 +1442,7 @@
             width={BlockSize.Full}
             alignItems={AlignItems.center}
           >
-<<<<<<< HEAD
-            {t('save')}
-=======
             {addNewNetwork ? t('next') : t('save')}
->>>>>>> f3548885
           </ButtonPrimary>
         </Box>
       ) : (
@@ -1676,10 +1472,7 @@
                 type="primary"
                 disabled={isSubmitDisabled}
                 onClick={onSubmit}
-<<<<<<< HEAD
-=======
                 dataTestId="network-form-network-save-button"
->>>>>>> f3548885
               >
                 {t('save')}
               </Button>
@@ -1687,11 +1480,7 @@
           )}
         </div>
       )}
-<<<<<<< HEAD
-    </div>
-=======
     </Box>
->>>>>>> f3548885
   );
 };
 
@@ -1704,14 +1493,10 @@
   submitCallback: PropTypes.func,
   restrictHeight: PropTypes.bool,
   setActiveOnSubmit: PropTypes.bool,
-<<<<<<< HEAD
-  onRpcUrlAdd: PropTypes.func,
-=======
   onEditNetwork: PropTypes.func,
   prevActionMode: PropTypes.string,
   networkFormInformation: PropTypes.object,
   setNetworkFormInformation: PropTypes.func,
->>>>>>> f3548885
 };
 
 NetworksForm.defaultProps = {
