import PropTypes from 'prop-types';
import React, { PureComponent } from 'react';
import {
  MetaMetricsEventCategory,
  MetaMetricsEventName,
} from '../../../../shared/constants/metametrics';
import { DEFAULT_AUTO_LOCK_TIME_LIMIT } from '../../../../shared/constants/preferences';
import { SMART_TRANSACTIONS_LEARN_MORE_URL } from '../../../../shared/constants/smartTransactions';
import {
<<<<<<< HEAD
  BannerAlert,
=======
>>>>>>> 717376e8
  Box,
  ButtonLink,
  ButtonLinkSize,
} from '../../../components/component-library';
import Button from '../../../components/ui/button';
import TextField from '../../../components/ui/text-field';
import ToggleButton from '../../../components/ui/toggle-button';
import {
  Display,
  FlexDirection,
  JustifyContent,
  TextVariant,
  AlignItems,
} from '../../../helpers/constants/design-system';
import {
  ExportableContentType,
  exportAsFile,
} from '../../../helpers/utils/export-utils';
import {
  getNumberOfSettingRoutesInTab,
  handleSettingsRefs,
} from '../../../helpers/utils/settings-search';

export default class AdvancedTab extends PureComponent {
  static contextTypes = {
    t: PropTypes.func,
    trackEvent: PropTypes.func,
  };

  static propTypes = {
    setUseNonceField: PropTypes.func,
    useNonceField: PropTypes.bool,
    setHexDataFeatureFlag: PropTypes.func,
    displayWarning: PropTypes.func,
    showResetAccountConfirmationModal: PropTypes.func,
    warning: PropTypes.string,
    sendHexData: PropTypes.bool,
    showFiatInTestnets: PropTypes.bool,
    showTestNetworks: PropTypes.bool,
    smartTransactionsOptInStatus: PropTypes.bool,
    autoLockTimeLimit: PropTypes.number,
    setAutoLockTimeLimit: PropTypes.func.isRequired,
    setShowFiatConversionOnTestnetsPreference: PropTypes.func.isRequired,
    setShowTestNetworks: PropTypes.func.isRequired,
    setSmartTransactionsOptInStatus: PropTypes.func.isRequired,
    setDismissSeedBackUpReminder: PropTypes.func.isRequired,
    dismissSeedBackUpReminder: PropTypes.bool.isRequired,
    backupUserData: PropTypes.func.isRequired,
<<<<<<< HEAD
    setDisabledRpcMethodPreference: PropTypes.func.isRequired,
    disabledRpcMethodPreferences: PropTypes.shape({
      eth_sign: PropTypes.bool.isRequired,
    }),
=======
>>>>>>> 717376e8
    showExtensionInFullSizeView: PropTypes.bool,
    setShowExtensionInFullSizeView: PropTypes.func.isRequired,
  };

  state = {
    autoLockTimeLimit: this.props.autoLockTimeLimit,
    autoLockTimeLimitBeforeNormalization: this.props.autoLockTimeLimit,
    lockTimeError: '',
  };

  settingsRefs = Array(
    getNumberOfSettingRoutesInTab(this.context.t, this.context.t('advanced')),
  )
    .fill(undefined)
    .map(() => {
      return React.createRef();
    });

  componentDidUpdate() {
    const { t } = this.context;
    handleSettingsRefs(t, t('advanced'), this.settingsRefs);
  }

  componentDidMount() {
    const { t } = this.context;
    handleSettingsRefs(t, t('advanced'), this.settingsRefs);
  }

  async getTextFromFile(file) {
    return new Promise((resolve, reject) => {
      const reader = new window.FileReader();
      reader.onload = (e) => {
        const text = e.target.result;
        resolve(text);
      };

      reader.onerror = (e) => {
        reject(e);
      };

      reader.readAsText(file);
    });
  }

  backupUserData = async () => {
    const { fileName, data } = await this.props.backupUserData();
    exportAsFile(fileName, data, ExportableContentType.JSON);

    this.context.trackEvent({
      event: 'User Data Exported',
      category: 'Backup',
      properties: {},
    });
  };

  renderStateLogs() {
    const { t } = this.context;
    const { displayWarning } = this.props;

    return (
      <Box
        className="settings-page__content-row"
        display={Display.Flex}
        flexDirection={FlexDirection.Column}
        ref={this.settingsRefs[0]}
        data-testid="advanced-setting-state-logs"
      >
        <div className="settings-page__content-item">
          <span>{t('stateLogs')}</span>
          <span className="settings-page__content-description">
            {t('stateLogsDescription')}
          </span>
        </div>
        <div className="settings-page__content-item">
          <div className="settings-page__content-item-col">
            <Button
              type="secondary"
              large
              onClick={() => {
                window.logStateString((err, result) => {
                  if (err) {
                    displayWarning(t('stateLogError'));
                  } else {
                    exportAsFile(
                      `${t('stateLogFileName')}.json`,
                      result,
                      ExportableContentType.JSON,
                    );
                  }
                });
              }}
            >
              {t('downloadStateLogs')}
            </Button>
          </div>
        </div>
      </Box>
    );
  }

  renderResetAccount() {
    const { t } = this.context;
    const { showResetAccountConfirmationModal } = this.props;

    return (
      <Box
        ref={this.settingsRefs[1]}
        className="settings-page__content-row"
        display={Display.Flex}
        flexDirection={FlexDirection.Column}
        data-testid="advanced-setting-reset-account"
      >
        <div className="settings-page__content-item">
          <span>{t('clearActivity')}</span>
          <span className="settings-page__content-description">
            {t('clearActivityDescription')}
          </span>
        </div>
        <div className="settings-page__content-item">
          <div className="settings-page__content-item-col">
            <Button
              type="danger"
              large
              className="settings-tab__button--red"
              onClick={(event) => {
                event.preventDefault();
                this.context.trackEvent({
                  category: MetaMetricsEventCategory.Settings,
                  event: MetaMetricsEventName.AccountReset,
                  properties: {},
                });
                showResetAccountConfirmationModal();
              }}
            >
              {t('clearActivityButton')}
            </Button>
          </div>
        </div>
      </Box>
    );
  }

  renderToggleStxOptIn() {
    const { t } = this.context;
    const { smartTransactionsOptInStatus, setSmartTransactionsOptInStatus } =
      this.props;

    const learMoreLink = (
      <ButtonLink
        size={ButtonLinkSize.Inherit}
        textProps={{
          variant: TextVariant.bodyMd,
          alignItems: AlignItems.flexStart,
        }}
        as="a"
        href={SMART_TRANSACTIONS_LEARN_MORE_URL}
        target="_blank"
        rel="noopener noreferrer"
      >
        {t('learnMoreUpperCase')}
      </ButtonLink>
    );

    return (
      <Box
        ref={this.settingsRefs[2]}
        className="settings-page__content-row"
        data-testid="advanced-setting-enable-smart-transactions"
        display={Display.Flex}
        flexDirection={FlexDirection.Row}
        justifyContent={JustifyContent.spaceBetween}
        gap={4}
      >
        <div className="settings-page__content-item">
          <span>{t('smartTransactions')}</span>
          <div className="settings-page__content-description">
            {t('stxOptInDescription', [learMoreLink])}
          </div>
        </div>

        <div className="settings-page__content-item-col">
          <ToggleButton
            value={smartTransactionsOptInStatus}
            onToggle={(oldValue) => {
              const newValue = !oldValue;
              setSmartTransactionsOptInStatus(newValue);
            }}
            offLabel={t('off')}
            onLabel={t('on')}
            dataTestId="settings-page-stx-opt-in-toggle"
          />
        </div>
      </Box>
    );
  }

  renderHexDataOptIn() {
    const { t } = this.context;
    const { sendHexData, setHexDataFeatureFlag } = this.props;

    return (
      <Box
        ref={this.settingsRefs[3]}
        className="settings-page__content-row"
        display={Display.Flex}
        flexDirection={FlexDirection.Row}
        justifyContent={JustifyContent.spaceBetween}
        gap={4}
        data-testid="advanced-setting-hex-data"
      >
        <div className="settings-page__content-item">
          <span>{t('showHexData')}</span>
          <div className="settings-page__content-description">
            {t('showHexDataDescription')}
          </div>
        </div>
        <div className="settings-page__content-item-col">
          <ToggleButton
            value={sendHexData}
            onToggle={(value) => setHexDataFeatureFlag(!value)}
            offLabel={t('off')}
            onLabel={t('on')}
            className="hex-data-toggle"
          />
        </div>
      </Box>
    );
  }

  renderShowConversionInTestnets() {
    const { t } = this.context;
    const { showFiatInTestnets, setShowFiatConversionOnTestnetsPreference } =
      this.props;

    return (
      <Box
        ref={this.settingsRefs[4]}
        className="settings-page__content-row"
        display={Display.Flex}
        flexDirection={FlexDirection.Row}
        justifyContent={JustifyContent.spaceBetween}
        gap={4}
        data-testid="advanced-setting-show-testnet-conversion"
      >
        <div className="settings-page__content-item">
          <span>{t('showFiatConversionInTestnets')}</span>
          <div className="settings-page__content-description">
            {t('showFiatConversionInTestnetsDescription')}
          </div>
        </div>

        <div className="settings-page__content-item-col">
          <ToggleButton
            value={showFiatInTestnets}
            onToggle={(value) =>
              setShowFiatConversionOnTestnetsPreference(!value)
            }
            offLabel={t('off')}
            onLabel={t('on')}
            className="show-fiat-on-testnets-toggle"
          />
        </div>
      </Box>
    );
  }

  renderToggleTestNetworks() {
    const { t } = this.context;
    const { showTestNetworks, setShowTestNetworks } = this.props;

    return (
      <Box
        ref={this.settingsRefs[5]}
        className="settings-page__content-row"
        data-testid="advanced-setting-show-testnet-conversion"
        display={Display.Flex}
        flexDirection={FlexDirection.Row}
        justifyContent={JustifyContent.spaceBetween}
        gap={4}
      >
        <div className="settings-page__content-item">
          <span>{t('showTestnetNetworks')}</span>
          <div className="settings-page__content-description">
            {t('showTestnetNetworksDescription')}
          </div>
        </div>

        <div className="settings-page__content-item-col">
          <ToggleButton
            value={showTestNetworks}
            onToggle={(value) => setShowTestNetworks(!value)}
            offLabel={t('off')}
            onLabel={t('on')}
          />
        </div>
      </Box>
    );
  }

  renderToggleExtensionInFullSizeView() {
    const { t } = this.context;
    const { showExtensionInFullSizeView, setShowExtensionInFullSizeView } =
      this.props;

    return (
      <Box
        ref={this.settingsRefs[8]}
        className="settings-page__content-row"
        data-testid="advanced-setting-show-extension-in-full-size-view"
        display={Display.Flex}
        flexDirection={FlexDirection.Row}
        justifyContent={JustifyContent.spaceBetween}
        gap={4}
      >
        <div className="settings-page__content-item">
          <span>{t('showExtensionInFullSizeView')}</span>
          <div className="settings-page__content-description">
            {t('showExtensionInFullSizeViewDescription')}
          </div>
        </div>

        <div className="settings-page__content-item-col">
          <ToggleButton
            value={showExtensionInFullSizeView}
            onToggle={(value) => setShowExtensionInFullSizeView(!value)}
            offLabel={t('off')}
            onLabel={t('on')}
          />
        </div>
      </Box>
    );
  }

  renderUseNonceOptIn() {
    const { t } = this.context;
    const { useNonceField, setUseNonceField } = this.props;

    return (
      <Box
        ref={this.settingsRefs[6]}
        className="settings-page__content-row"
        data-testid="advanced-setting-custom-nonce"
        display={Display.Flex}
        flexDirection={FlexDirection.Row}
        justifyContent={JustifyContent.spaceBetween}
        gap={4}
      >
        <div className="settings-page__content-item">
          <span>{t('nonceField')}</span>
          <div className="settings-page__content-description">
            {t('nonceFieldDesc')}
          </div>
        </div>

        <div className="settings-page__content-item-col">
          <ToggleButton
            className="custom-nonce-toggle"
            value={useNonceField}
            onToggle={(value) => setUseNonceField(!value)}
            offLabel={t('off')}
            onLabel={t('on')}
          />
        </div>
      </Box>
    );
  }

  renderAutoLockTimeLimit() {
    const { t } = this.context;
    const { lockTimeError } = this.state;
    const { setAutoLockTimeLimit } = this.props;

    return (
      <Box
        ref={this.settingsRefs[7]}
        className="settings-page__content-row"
        data-testid="advanced-setting-auto-lock"
        display={Display.Flex}
        flexDirection={FlexDirection.Column}
      >
        <div className="settings-page__content-item">
          <span>{t('autoLockTimeLimit')}</span>
          <div className="settings-page__content-description">
            {t('autoLockTimeLimitDescription')}
          </div>
        </div>
        <div className="settings-page__content-item">
          <div className="settings-page__content-item-col">
            <TextField
              id="autoTimeout"
              data-testid="auto-lockout-time"
              placeholder="0"
              value={this.state.autoLockTimeLimitBeforeNormalization}
              onChange={(e) => this.handleLockChange(e.target.value)}
              error={lockTimeError}
              fullWidth
              margin="dense"
              min={0}
            />
            <Button
              type="primary"
              data-testid="auto-lockout-button"
              className="settings-tab__rpc-save-button"
              disabled={lockTimeError !== ''}
              onClick={() => {
                setAutoLockTimeLimit(this.state.autoLockTimeLimit);
              }}
            >
              {t('save')}
            </Button>
          </div>
        </div>
      </Box>
    );
  }

  renderDismissSeedBackupReminderControl() {
    const { t } = this.context;
    const { dismissSeedBackUpReminder, setDismissSeedBackUpReminder } =
      this.props;

    return (
      <Box
        ref={this.settingsRefs[9]}
        className="settings-page__content-row"
        data-testid="advanced-setting-dismiss-reminder"
        display={Display.Flex}
        flexDirection={FlexDirection.Row}
        justifyContent={JustifyContent.spaceBetween}
        gap={4}
      >
        <div className="settings-page__content-item">
          <span>{t('dismissReminderField')}</span>
          <div className="settings-page__content-description">
            {t('dismissReminderDescriptionField')}
          </div>
        </div>

        <div className="settings-page__content-item-col">
          <ToggleButton
            value={dismissSeedBackUpReminder}
            onToggle={(value) => setDismissSeedBackUpReminder(!value)}
            offLabel={t('off')}
            onLabel={t('on')}
          />
        </div>
      </Box>
    );
  }

  handleLockChange(autoLockTimeLimitBeforeNormalization) {
    const { t } = this.context;

    if (autoLockTimeLimitBeforeNormalization === '') {
      this.setState({
        autoLockTimeLimitBeforeNormalization,
        autoLockTimeLimit: DEFAULT_AUTO_LOCK_TIME_LIMIT,
        lockTimeError: '',
      });
      return;
    }

    const autoLockTimeLimitAfterNormalization = Number(
      autoLockTimeLimitBeforeNormalization,
    );

    if (
      Number.isNaN(autoLockTimeLimitAfterNormalization) ||
      autoLockTimeLimitAfterNormalization < 0 ||
      autoLockTimeLimitAfterNormalization > 10080
    ) {
      this.setState({
        autoLockTimeLimitBeforeNormalization,
        autoLockTimeLimit: null,
        lockTimeError: t('lockTimeInvalid'),
      });
      return;
    }

    const autoLockTimeLimit = autoLockTimeLimitAfterNormalization;

    this.setState({
      autoLockTimeLimitBeforeNormalization,
      autoLockTimeLimit,
      lockTimeError: '',
    });
  }

  renderUserDataBackup() {
    const { t } = this.context;
    return (
      <Box
        ref={this.settingsRefs[11]}
        className="settings-page__content-row"
        data-testid="advanced-setting-data-backup"
        display={Display.Flex}
        flexDirection={FlexDirection.Column}
      >
        <div className="settings-page__content-item">
          <span>{t('backupUserData')}</span>
          <span className="settings-page__content-description">
            {t('backupUserDataDescription')}
          </span>
        </div>
        <div className="settings-page__content-item">
          <div className="settings-page__content-item-col">
            <Button
              data-testid="backup-button"
              type="secondary"
              large
              onClick={() => this.backupUserData()}
            >
              {t('backup')}
            </Button>
          </div>
        </div>
      </Box>
    );
  }

  render() {
    const { warning } = this.props;

    return (
      <div className="settings-page__body">
        {warning ? <div className="settings-tab__error">{warning}</div> : null}
        {this.renderStateLogs()}
        {this.renderResetAccount()}
        {this.renderToggleStxOptIn()}
        {this.renderHexDataOptIn()}
        {this.renderShowConversionInTestnets()}
        {this.renderToggleTestNetworks()}
        {this.renderToggleExtensionInFullSizeView()}
        {this.renderUseNonceOptIn()}
        {this.renderAutoLockTimeLimit()}
        {this.renderUserDataBackup()}
        {this.renderDismissSeedBackupReminderControl()}
      </div>
    );
  }
}<|MERGE_RESOLUTION|>--- conflicted
+++ resolved
@@ -7,10 +7,6 @@
 import { DEFAULT_AUTO_LOCK_TIME_LIMIT } from '../../../../shared/constants/preferences';
 import { SMART_TRANSACTIONS_LEARN_MORE_URL } from '../../../../shared/constants/smartTransactions';
 import {
-<<<<<<< HEAD
-  BannerAlert,
-=======
->>>>>>> 717376e8
   Box,
   ButtonLink,
   ButtonLinkSize,
@@ -59,13 +55,6 @@
     setDismissSeedBackUpReminder: PropTypes.func.isRequired,
     dismissSeedBackUpReminder: PropTypes.bool.isRequired,
     backupUserData: PropTypes.func.isRequired,
-<<<<<<< HEAD
-    setDisabledRpcMethodPreference: PropTypes.func.isRequired,
-    disabledRpcMethodPreferences: PropTypes.shape({
-      eth_sign: PropTypes.bool.isRequired,
-    }),
-=======
->>>>>>> 717376e8
     showExtensionInFullSizeView: PropTypes.bool,
     setShowExtensionInFullSizeView: PropTypes.func.isRequired,
   };
