import React, { useCallback, useEffect, useState } from 'react';
import { useDispatch, useSelector } from 'react-redux';
import { useHistory } from 'react-router-dom';

import {
  Box,
  Button,
  ButtonVariant,
  Icon,
  IconName,
  IconSize,
  Text,
} from '../../../components/component-library';
import {
  IconColor,
  TextColor,
  Display,
  FlexDirection,
  JustifyContent,
  AlignItems,
} from '../../../helpers/constants/design-system';
import { ONBOARDING_SECURE_YOUR_WALLET_ROUTE } from '../../../helpers/constants/routes';
import {
  getNumberOfSettingRoutesInTab,
  handleSettingsRefs,
} from '../../../helpers/utils/settings-search';

import { useI18nContext } from '../../../hooks/useI18nContext';
import {
  resetOnboarding,
  resetViewedNotifications,
  setServiceWorkerKeepAlivePreference,
  setRedesignedConfirmationsDeveloperEnabled,
} from '../../../store/actions';
// TODO: Remove restricted import
// eslint-disable-next-line import/no-restricted-paths
import { getEnvironmentType } from '../../../../app/scripts/lib/util';
import { ENVIRONMENT_TYPE_POPUP } from '../../../../shared/constants/app';
import { getIsRedesignedConfirmationsDeveloperEnabled } from '../../confirmations/selectors/confirm';
import ToggleRow from './developer-options-toggle-row-component';
import { SentryTest } from './sentry-test';

/**
 * Settings Page for Developer Options (internal-only)
 *
 * This page does not need i18n translation support because it's an internal settings page.
 * We only support the t('developerOptions') translation because the general settings architecture
 * utilizes the translation key to render.
 *
 * @returns
 */
const DeveloperOptionsTab = () => {
  const t = useI18nContext();
  const dispatch = useDispatch();
  const history = useHistory();

  const redesignConfirmationsFeatureToggle = useSelector(
    getIsRedesignedConfirmationsDeveloperEnabled,
  );

  const [hasResetAnnouncements, setHasResetAnnouncements] = useState(false);
  const [hasResetOnboarding, setHasResetOnboarding] = useState(false);
  const [isServiceWorkerKeptAlive, setIsServiceWorkerKeptAlive] =
    useState(true);
  const [
    isRedesignedConfirmationsFeatureEnabled,
    setIsRedesignedConfirmationsFeatureEnabled,
  ] = useState(redesignConfirmationsFeatureToggle);

  const settingsRefs = Array(
    getNumberOfSettingRoutesInTab(t, t('developerOptions')),
  )
    .fill(undefined)
    .map(() => {
      return React.createRef();
    });

  useEffect(() => {
    handleSettingsRefs(t, t('developerOptions'), settingsRefs);
  }, [t, settingsRefs]);

  const handleResetAnnouncementClick = useCallback((): void => {
    resetViewedNotifications();
    setHasResetAnnouncements(true);
  }, []);

  const handleResetOnboardingClick = useCallback(async (): Promise<void> => {
    await dispatch(resetOnboarding());
    setHasResetOnboarding(true);

    const backUpSRPRoute = `${ONBOARDING_SECURE_YOUR_WALLET_ROUTE}/?isFromReminder=true`;
    const isPopup = getEnvironmentType() === ENVIRONMENT_TYPE_POPUP;

    if (isPopup) {
      const { platform } = global;
      if (platform?.openExtensionInBrowser) {
        platform?.openExtensionInBrowser(backUpSRPRoute, null, true);
      }
    } else {
      history.push(backUpSRPRoute);
    }
  }, [dispatch, history]);

  const handleToggleServiceWorkerAlive = async (
    value: boolean,
  ): Promise<void> => {
    await dispatch(setServiceWorkerKeepAlivePreference(value));
    setIsServiceWorkerKeptAlive(value);
  };

  const setEnableConfirmationsRedesignEnabled = async (
    value: boolean,
  ): Promise<void> => {
    await dispatch(setRedesignedConfirmationsDeveloperEnabled(value));
    await setIsRedesignedConfirmationsFeatureEnabled(value);
  };

  const renderAnnouncementReset = () => {
    return (
      <Box
        ref={settingsRefs[1] as React.RefObject<HTMLDivElement>}
        className="settings-page__content-row"
        display={Display.Flex}
        flexDirection={FlexDirection.Row}
        justifyContent={JustifyContent.spaceBetween}
        gap={4}
      >
        <div className="settings-page__content-item">
          <span>Announcements</span>
          <div className="settings-page__content-description">
            Resets isShown boolean to false for all announcements. Announcements
            are the notifications shown in the What's New popup modal.
          </div>
        </div>

        <div className="settings-page__content-item-col">
          <Button
            variant={ButtonVariant.Primary}
            onClick={handleResetAnnouncementClick}
          >
            Reset
          </Button>
        </div>
        <div className="settings-page__content-item-col">
          <Box
            display={Display.Flex}
            alignItems={AlignItems.center}
            paddingLeft={2}
            paddingRight={2}
            style={{ height: '40px', width: '40px' }}
          >
            <Icon
              className="settings-page-developer-options__icon-check"
              name={IconName.Check}
              color={IconColor.successDefault}
              size={IconSize.Lg}
              hidden={!hasResetAnnouncements}
            />
          </Box>
        </div>
      </Box>
    );
  };

  const renderOnboardingReset = () => {
    return (
      <Box
        ref={settingsRefs[2] as React.RefObject<HTMLDivElement>}
        className="settings-page__content-row"
        display={Display.Flex}
        flexDirection={FlexDirection.Row}
        justifyContent={JustifyContent.spaceBetween}
        gap={4}
      >
        <div
          className="settings-page__content-item"
          style={{ flex: '1 1 auto' }}
        >
          <span>Onboarding</span>
          <div className="settings-page__content-description">
            Resets various states related to onboarding and redirects to the
            "Secure Your Wallet" onboarding page.
          </div>
        </div>

        <div className="settings-page__content-item-col">
          <Button
            variant={ButtonVariant.Primary}
            onClick={handleResetOnboardingClick}
          >
            Reset
          </Button>
        </div>
        <div className="settings-page__content-item-col">
          <Box
            display={Display.Flex}
            alignItems={AlignItems.center}
            paddingLeft={2}
            paddingRight={2}
            style={{ height: '40px', width: '40px' }}
          >
            <Icon
              className="settings-page-developer-options__icon-check"
              name={IconName.Check}
              color={IconColor.successDefault}
              size={IconSize.Lg}
              hidden={!hasResetOnboarding}
            />
          </Box>
        </div>
      </Box>
    );
  };

  const renderServiceWorkerKeepAliveToggle = () => {
    return (
      <ToggleRow
        title="Service Worker Keep Alive"
        description="Results in a timestamp being continuously saved to session.storage"
        isEnabled={isServiceWorkerKeptAlive}
        onToggle={(value) => handleToggleServiceWorkerAlive(!value)}
        dataTestId="developer-options-service-worker-alive-toggle"
        settingsRef={settingsRefs[3] as React.RefObject<HTMLDivElement>}
      />
    );
  };

<<<<<<< HEAD
  const renderNetworkMenuRedesign = () => {
    return (
      <ToggleRow
        title="Network Menu Redesign"
        description="Toggles the new design of the Networks menu"
        isEnabled={enableNetworkRedesign}
        onToggle={(value) => {
          setEnableNetworkRedesign(!value);
          // eslint-disable-next-line
          /* @ts-expect-error: Avoids error from window property not existing */
          window.metamaskFeatureFlags.networkMenuRedesign = !value;
        }}
        dataTestId="developer-options-network-redesign"
        settingsRef={settingsRefs[4] as React.RefObject<HTMLDivElement>}
      />
    );
  };

=======
>>>>>>> ad7a5462
  const renderEnableConfirmationsRedesignToggle = () => {
    return (
      <ToggleRow
        title="Confirmations Redesign"
        description="Enables or disables the confirmations redesign feature currently in development"
        isEnabled={isRedesignedConfirmationsFeatureEnabled}
        onToggle={(value: boolean) =>
          setEnableConfirmationsRedesignEnabled(!value)
        }
        dataTestId="developer-options-enable-confirmations-redesign-toggle"
        settingsRef={settingsRefs[5] as React.RefObject<HTMLDivElement>}
      />
    );
  };

  return (
    <div className="settings-page__body">
      <Text className="settings-page__security-tab-sub-header__bold">
        States
      </Text>
      <Text
        className="settings-page__security-tab-sub-header"
        color={TextColor.textAlternative}
        paddingTop={6}
        ref={settingsRefs[0] as React.RefObject<HTMLDivElement>}
      >
        Reset States
      </Text>

      <div className="settings-page__content-padded">
        {renderAnnouncementReset()}
        {renderOnboardingReset()}
        {renderServiceWorkerKeepAliveToggle()}
        {renderEnableConfirmationsRedesignToggle()}
      </div>
      <SentryTest />
    </div>
  );
};

export default DeveloperOptionsTab;<|MERGE_RESOLUTION|>--- conflicted
+++ resolved
@@ -225,27 +225,6 @@
     );
   };
 
-<<<<<<< HEAD
-  const renderNetworkMenuRedesign = () => {
-    return (
-      <ToggleRow
-        title="Network Menu Redesign"
-        description="Toggles the new design of the Networks menu"
-        isEnabled={enableNetworkRedesign}
-        onToggle={(value) => {
-          setEnableNetworkRedesign(!value);
-          // eslint-disable-next-line
-          /* @ts-expect-error: Avoids error from window property not existing */
-          window.metamaskFeatureFlags.networkMenuRedesign = !value;
-        }}
-        dataTestId="developer-options-network-redesign"
-        settingsRef={settingsRefs[4] as React.RefObject<HTMLDivElement>}
-      />
-    );
-  };
-
-=======
->>>>>>> ad7a5462
   const renderEnableConfirmationsRedesignToggle = () => {
     return (
       <ToggleRow
