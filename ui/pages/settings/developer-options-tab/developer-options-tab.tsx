import React, { useCallback, useEffect, useState } from 'react';
import { useDispatch, useSelector } from 'react-redux';
import { useHistory } from 'react-router-dom';

import {
  Box,
  Button,
  ButtonVariant,
  Icon,
  IconName,
  IconSize,
  Text,
} from '../../../components/component-library';
import {
  IconColor,
  TextColor,
  Display,
  FlexDirection,
  JustifyContent,
  AlignItems,
} from '../../../helpers/constants/design-system';
import { ONBOARDING_SECURE_YOUR_WALLET_ROUTE } from '../../../helpers/constants/routes';
import {
  getNumberOfSettingRoutesInTab,
  handleSettingsRefs,
} from '../../../helpers/utils/settings-search';

import { useI18nContext } from '../../../hooks/useI18nContext';
import {
  resetOnboarding,
  resetViewedNotifications,
  setServiceWorkerKeepAlivePreference,
  setRedesignedConfirmationsDeveloperEnabled,
} from '../../../store/actions';
import { getEnvironmentType } from '../../../../app/scripts/lib/util';
import { ENVIRONMENT_TYPE_POPUP } from '../../../../shared/constants/app';
<<<<<<< HEAD
=======
import { getIsRedesignedConfirmationsDeveloperEnabled } from '../../confirmations/selectors/confirm';
import ToggleRow from './developer-options-toggle-row-component';
>>>>>>> f3548885
import { SentryTest } from './sentry-test';

/**
 * Settings Page for Developer Options (internal-only)
 *
 * This page does not need i18n translation support because it's an internal settings page.
 * We only support the t('developerOptions') translation because the general settings architecture
 * utilizes the translation key to render.
 *
 * @returns
 */
const DeveloperOptionsTab = () => {
  const t = useI18nContext();
  const dispatch = useDispatch();
  const history = useHistory();

  const redesignConfirmationsFeatureToggle = useSelector(
    getIsRedesignedConfirmationsDeveloperEnabled,
  );

  const [hasResetAnnouncements, setHasResetAnnouncements] = useState(false);
  const [hasResetOnboarding, setHasResetOnboarding] = useState(false);
  const [isServiceWorkerKeptAlive, setIsServiceWorkerKeptAlive] =
    useState(true);
<<<<<<< HEAD
=======
  const [
    isRedesignedConfirmationsFeatureEnabled,
    setIsRedesignedConfirmationsFeatureEnabled,
  ] = useState(redesignConfirmationsFeatureToggle);
>>>>>>> f3548885
  const [enableNetworkRedesign, setEnableNetworkRedesign] = useState(
    // eslint-disable-next-line
    /* @ts-expect-error: Avoids error from window property not existing */
    window.metamaskFeatureFlags.networkMenuRedesign,
  );

  const settingsRefs = Array(
    getNumberOfSettingRoutesInTab(t, t('developerOptions')),
  )
    .fill(undefined)
    .map(() => {
      return React.createRef();
    });

  useEffect(() => {
    handleSettingsRefs(t, t('developerOptions'), settingsRefs);
  }, [t, settingsRefs]);

  const handleResetAnnouncementClick = useCallback((): void => {
    resetViewedNotifications();
    setHasResetAnnouncements(true);
  }, []);

  const handleResetOnboardingClick = useCallback(async (): Promise<void> => {
    await dispatch(resetOnboarding());
    setHasResetOnboarding(true);

    const backUpSRPRoute = `${ONBOARDING_SECURE_YOUR_WALLET_ROUTE}/?isFromReminder=true`;
    const isPopup = getEnvironmentType() === ENVIRONMENT_TYPE_POPUP;

    if (isPopup) {
      const { platform } = global;
      if (platform?.openExtensionInBrowser) {
        platform?.openExtensionInBrowser(backUpSRPRoute, null, true);
      }
    } else {
      history.push(backUpSRPRoute);
    }
  }, [dispatch, history]);

  const handleToggleServiceWorkerAlive = async (
    value: boolean,
  ): Promise<void> => {
    await dispatch(setServiceWorkerKeepAlivePreference(value));
    setIsServiceWorkerKeptAlive(value);
  };

  const setEnableConfirmationsRedesignEnabled = async (
    value: boolean,
  ): Promise<void> => {
    await dispatch(setRedesignedConfirmationsDeveloperEnabled(value));
    await setIsRedesignedConfirmationsFeatureEnabled(value);
  };

  const renderAnnouncementReset = () => {
    return (
      <Box
        ref={settingsRefs[1] as React.RefObject<HTMLDivElement>}
        className="settings-page__content-row"
        display={Display.Flex}
        flexDirection={FlexDirection.Row}
        justifyContent={JustifyContent.spaceBetween}
        gap={4}
      >
        <div className="settings-page__content-item">
          <span>Announcements</span>
          <div className="settings-page__content-description">
            Resets isShown boolean to false for all announcements. Announcements
            are the notifications shown in the What's New popup modal.
          </div>
        </div>

        <div className="settings-page__content-item-col">
          <Button
            variant={ButtonVariant.Primary}
            onClick={handleResetAnnouncementClick}
          >
            Reset
          </Button>
        </div>
        <div className="settings-page__content-item-col">
          <Box
            display={Display.Flex}
            alignItems={AlignItems.center}
            paddingLeft={2}
            paddingRight={2}
            style={{ height: '40px', width: '40px' }}
          >
            <Icon
              className="settings-page-developer-options__icon-check"
              name={IconName.Check}
              color={IconColor.successDefault}
              size={IconSize.Lg}
              hidden={!hasResetAnnouncements}
            />
          </Box>
        </div>
      </Box>
    );
  };

  const renderOnboardingReset = () => {
    return (
      <Box
        ref={settingsRefs[2] as React.RefObject<HTMLDivElement>}
        className="settings-page__content-row"
        display={Display.Flex}
        flexDirection={FlexDirection.Row}
        justifyContent={JustifyContent.spaceBetween}
        gap={4}
      >
        <div
          className="settings-page__content-item"
          style={{ flex: '1 1 auto' }}
        >
          <span>Onboarding</span>
          <div className="settings-page__content-description">
            Resets various states related to onboarding and redirects to the
            "Secure Your Wallet" onboarding page.
          </div>
        </div>

        <div className="settings-page__content-item-col">
          <Button
            variant={ButtonVariant.Primary}
            onClick={handleResetOnboardingClick}
          >
            Reset
          </Button>
        </div>
        <div className="settings-page__content-item-col">
          <Box
            display={Display.Flex}
            alignItems={AlignItems.center}
            paddingLeft={2}
            paddingRight={2}
            style={{ height: '40px', width: '40px' }}
          >
            <Icon
              className="settings-page-developer-options__icon-check"
              name={IconName.Check}
              color={IconColor.successDefault}
              size={IconSize.Lg}
              hidden={!hasResetOnboarding}
            />
          </Box>
        </div>
      </Box>
    );
  };

  const renderServiceWorkerKeepAliveToggle = () => {
    return (
      <ToggleRow
        title="Service Worker Keep Alive"
        description="Results in a timestamp being continuously saved to session.storage"
        isEnabled={isServiceWorkerKeptAlive}
        onToggle={(value) => handleToggleServiceWorkerAlive(!value)}
        dataTestId="developer-options-service-worker-alive-toggle"
        settingsRef={settingsRefs[3] as React.RefObject<HTMLDivElement>}
      />
    );
  };

  const renderNetworkMenuRedesign = () => {
    return (
      <ToggleRow
        title="Network Menu Redesign"
        description="Toggles the new design of the Networks menu"
        isEnabled={enableNetworkRedesign}
        onToggle={(value) => {
          setEnableNetworkRedesign(!value);
          // eslint-disable-next-line
          /* @ts-expect-error: Avoids error from window property not existing */
          window.metamaskFeatureFlags.networkMenuRedesign = !value;
        }}
        dataTestId="developer-options-network-redesign"
        settingsRef={settingsRefs[4] as React.RefObject<HTMLDivElement>}
      />
    );
  };

<<<<<<< HEAD
  const renderNetworkMenuRedesign = () => {
    return (
      <Box
        ref={settingsRefs[4] as React.RefObject<HTMLDivElement>}
        className="settings-page__content-row"
        display={Display.Flex}
        flexDirection={FlexDirection.Row}
        justifyContent={JustifyContent.spaceBetween}
        gap={4}
      >
        <div className="settings-page__content-item">
          <div className="settings-page__content-description">
            <span>{t('developerOptionsNetworkMenuRedesignTitle')}</span>
            <div className="settings-page__content-description">
              {t('developerOptionsNetworkMenuRedesignDescription')}
            </div>
          </div>
        </div>

        <div className="settings-page__content-item-col">
          <ToggleButton
            value={enableNetworkRedesign}
            onToggle={(value) => {
              setEnableNetworkRedesign(!value);
              // eslint-disable-next-line
              /* @ts-expect-error: Avoids error from window property not existing */
              window.metamaskFeatureFlags.networkMenuRedesign = !value;
            }}
            offLabel={t('off')}
            onLabel={t('on')}
            dataTestId="developer-options-network-redesign"
          />
        </div>
      </Box>
=======
  const renderEnableConfirmationsRedesignToggle = () => {
    return (
      <ToggleRow
        title="Confirmations Redesign"
        description="Enables or disables the confirmations redesign feature currently in development"
        isEnabled={isRedesignedConfirmationsFeatureEnabled}
        onToggle={(value: boolean) =>
          setEnableConfirmationsRedesignEnabled(!value)
        }
        dataTestId="developer-options-enable-confirmations-redesign-toggle"
        settingsRef={settingsRefs[5] as React.RefObject<HTMLDivElement>}
      />
>>>>>>> f3548885
    );
  };

  return (
    <div className="settings-page__body">
      <Text className="settings-page__security-tab-sub-header__bold">
        States
      </Text>
      <Text
        className="settings-page__security-tab-sub-header"
        color={TextColor.textAlternative}
        paddingTop={6}
        ref={settingsRefs[0] as React.RefObject<HTMLDivElement>}
      >
        Reset States
      </Text>

      <div className="settings-page__content-padded">
        {renderAnnouncementReset()}
        {renderOnboardingReset()}
        {renderServiceWorkerKeepAliveToggle()}
        {renderNetworkMenuRedesign()}
<<<<<<< HEAD
=======
        {renderEnableConfirmationsRedesignToggle()}
>>>>>>> f3548885
      </div>
      <SentryTest />
    </div>
  );
};

export default DeveloperOptionsTab;<|MERGE_RESOLUTION|>--- conflicted
+++ resolved
@@ -34,11 +34,8 @@
 } from '../../../store/actions';
 import { getEnvironmentType } from '../../../../app/scripts/lib/util';
 import { ENVIRONMENT_TYPE_POPUP } from '../../../../shared/constants/app';
-<<<<<<< HEAD
-=======
 import { getIsRedesignedConfirmationsDeveloperEnabled } from '../../confirmations/selectors/confirm';
 import ToggleRow from './developer-options-toggle-row-component';
->>>>>>> f3548885
 import { SentryTest } from './sentry-test';
 
 /**
@@ -63,13 +60,10 @@
   const [hasResetOnboarding, setHasResetOnboarding] = useState(false);
   const [isServiceWorkerKeptAlive, setIsServiceWorkerKeptAlive] =
     useState(true);
-<<<<<<< HEAD
-=======
   const [
     isRedesignedConfirmationsFeatureEnabled,
     setIsRedesignedConfirmationsFeatureEnabled,
   ] = useState(redesignConfirmationsFeatureToggle);
->>>>>>> f3548885
   const [enableNetworkRedesign, setEnableNetworkRedesign] = useState(
     // eslint-disable-next-line
     /* @ts-expect-error: Avoids error from window property not existing */
@@ -252,42 +246,6 @@
     );
   };
 
-<<<<<<< HEAD
-  const renderNetworkMenuRedesign = () => {
-    return (
-      <Box
-        ref={settingsRefs[4] as React.RefObject<HTMLDivElement>}
-        className="settings-page__content-row"
-        display={Display.Flex}
-        flexDirection={FlexDirection.Row}
-        justifyContent={JustifyContent.spaceBetween}
-        gap={4}
-      >
-        <div className="settings-page__content-item">
-          <div className="settings-page__content-description">
-            <span>{t('developerOptionsNetworkMenuRedesignTitle')}</span>
-            <div className="settings-page__content-description">
-              {t('developerOptionsNetworkMenuRedesignDescription')}
-            </div>
-          </div>
-        </div>
-
-        <div className="settings-page__content-item-col">
-          <ToggleButton
-            value={enableNetworkRedesign}
-            onToggle={(value) => {
-              setEnableNetworkRedesign(!value);
-              // eslint-disable-next-line
-              /* @ts-expect-error: Avoids error from window property not existing */
-              window.metamaskFeatureFlags.networkMenuRedesign = !value;
-            }}
-            offLabel={t('off')}
-            onLabel={t('on')}
-            dataTestId="developer-options-network-redesign"
-          />
-        </div>
-      </Box>
-=======
   const renderEnableConfirmationsRedesignToggle = () => {
     return (
       <ToggleRow
@@ -300,7 +258,6 @@
         dataTestId="developer-options-enable-confirmations-redesign-toggle"
         settingsRef={settingsRefs[5] as React.RefObject<HTMLDivElement>}
       />
->>>>>>> f3548885
     );
   };
 
@@ -323,10 +280,7 @@
         {renderOnboardingReset()}
         {renderServiceWorkerKeepAliveToggle()}
         {renderNetworkMenuRedesign()}
-<<<<<<< HEAD
-=======
         {renderEnableConfirmationsRedesignToggle()}
->>>>>>> f3548885
       </div>
       <SentryTest />
     </div>
