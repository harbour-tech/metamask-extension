import { startCase } from 'lodash';
import PropTypes from 'prop-types';
import React, { PureComponent } from 'react';
import {
  addUrlProtocolPrefix,
  getEnvironmentType,
} from '../../../../app/scripts/lib/util';
import { ENVIRONMENT_TYPE_POPUP } from '../../../../shared/constants/app';
import {
  MetaMetricsEventCategory,
  MetaMetricsEventKeyType,
  MetaMetricsEventName,
} from '../../../../shared/constants/metametrics';
import { IPFS_DEFAULT_GATEWAY_URL } from '../../../../shared/constants/network';
import {
  AUTO_DETECT_TOKEN_LEARN_MORE_LINK,
  COINGECKO_LINK,
  CONSENSYS_PRIVACY_LINK,
  CRYPTOCOMPARE_LINK,
  PRIVACY_POLICY_LINK,
  SECURITY_ALERTS_LEARN_MORE_LINK,
  TRANSACTION_SIMULATIONS_LEARN_MORE_LINK,
} from '../../../../shared/lib/ui-utils';
import SRPQuiz from '../../../components/app/srp-quiz-modal/SRPQuiz';
import {
  Button,
  BUTTON_SIZES,
  Icon,
  IconSize,
  IconName,
  Box,
  Text,
} from '../../../components/component-library';
import TextField from '../../../components/ui/text-field';
import ToggleButton from '../../../components/ui/toggle-button';
import Popover from '../../../components/ui/popover';
import {
  Display,
  BlockSize,
  FlexDirection,
  JustifyContent,
  TextColor,
  TextVariant,
  IconColor,
} from '../../../helpers/constants/design-system';
import { ADD_POPULAR_CUSTOM_NETWORK } from '../../../helpers/constants/routes';
import {
  getNumberOfSettingRoutesInTab,
  handleSettingsRefs,
} from '../../../helpers/utils/settings-search';

import IncomingTransactionToggle from '../../../components/app/incoming-trasaction-toggle/incoming-transaction-toggle';
import ProfileSyncToggle from './profile-sync-toggle';
import MetametricsToggle from './metametrics-toggle';

export default class SecurityTab extends PureComponent {
  static contextTypes = {
    t: PropTypes.func,
    trackEvent: PropTypes.func,
  };

  static propTypes = {
    warning: PropTypes.string,
    history: PropTypes.object,
    openSeaEnabled: PropTypes.bool,
    setOpenSeaEnabled: PropTypes.func,
    useNftDetection: PropTypes.bool,
    setUseNftDetection: PropTypes.func,
<<<<<<< HEAD
=======
    dataCollectionForMarketing: PropTypes.bool,
    setDataCollectionForMarketing: PropTypes.func.isRequired,
    participateInMetaMetrics: PropTypes.bool.isRequired,
    setParticipateInMetaMetrics: PropTypes.func.isRequired,
>>>>>>> ed0cc1e4
    incomingTransactionsPreferences: PropTypes.object.isRequired,
    allNetworks: PropTypes.array.isRequired,
    setIncomingTransactionsPreferences: PropTypes.func.isRequired,
    setUsePhishDetect: PropTypes.func.isRequired,
    usePhishDetect: PropTypes.bool.isRequired,
    setUse4ByteResolution: PropTypes.func.isRequired,
    use4ByteResolution: PropTypes.bool.isRequired,
    useTokenDetection: PropTypes.bool.isRequired,
    setUseTokenDetection: PropTypes.func.isRequired,
    setIpfsGateway: PropTypes.func.isRequired,
    setIsIpfsGatewayEnabled: PropTypes.func.isRequired,
    ipfsGateway: PropTypes.string.isRequired,
    useMultiAccountBalanceChecker: PropTypes.bool.isRequired,
    setUseMultiAccountBalanceChecker: PropTypes.func.isRequired,
    useSafeChainsListValidation: PropTypes.bool.isRequired,
    setUseSafeChainsListValidation: PropTypes.func.isRequired,
    useCurrencyRateCheck: PropTypes.bool.isRequired,
    setUseCurrencyRateCheck: PropTypes.func.isRequired,
    useAddressBarEnsResolution: PropTypes.bool.isRequired,
    setUseAddressBarEnsResolution: PropTypes.func.isRequired,
    useExternalNameSources: PropTypes.bool.isRequired,
    setUseExternalNameSources: PropTypes.func.isRequired,
    setBasicFunctionalityModalOpen: PropTypes.func.isRequired,
    setUseTransactionSimulations: PropTypes.func.isRequired,
    useTransactionSimulations: PropTypes.bool.isRequired,
    petnamesEnabled: PropTypes.bool.isRequired,
    securityAlertsEnabled: PropTypes.bool,
    useExternalServices: PropTypes.bool,
    toggleExternalServices: PropTypes.func.isRequired,
    ///: BEGIN:ONLY_INCLUDE_IF(blockaid)
    setSecurityAlertsEnabled: PropTypes.func,
    ///: END:ONLY_INCLUDE_IF
  };

  state = {
    ipfsGateway: this.props.ipfsGateway || IPFS_DEFAULT_GATEWAY_URL,
    ipfsGatewayError: '',
    srpQuizModalVisible: false,
    showDataCollectionDisclaimer: false,
    ipfsToggle: this.props.ipfsGateway.length > 0,
  };

  settingsRefCounter = 0;

  settingsRefs = Array(
    getNumberOfSettingRoutesInTab(
      this.context.t,
      this.context.t('securityAndPrivacy'),
    ),
  )
    .fill(undefined)
    .map(() => {
      return React.createRef();
    });

  componentDidUpdate(prevProps) {
    const { t } = this.context;
    handleSettingsRefs(t, t('securityAndPrivacy'), this.settingsRefs);

    if (
      prevProps.dataCollectionForMarketing === true &&
      this.props.participateInMetaMetrics === true &&
      this.props.dataCollectionForMarketing === false
    ) {
      this.setState({ showDataCollectionDisclaimer: true });
    }
  }

  componentDidMount() {
    const { t } = this.context;
    handleSettingsRefs(t, t('securityAndPrivacy'), this.settingsRefs);
  }

  toggleSetting(value, eventName, eventAction, toggleMethod) {
    this.context.trackEvent({
      category: MetaMetricsEventCategory.Settings,
      event: eventName,
      properties: {
        action: eventAction,
        legacy_event: true,
      },
    });
    toggleMethod(!value);
  }

  hideSrpQuizModal = () => this.setState({ srpQuizModalVisible: false });

  renderSeedWords() {
    const { t } = this.context;

    return (
      <>
        <div
          ref={this.settingsRefs[0]}
          className="settings-page__security-tab-sub-header"
        >
          {t('secretRecoveryPhrase')}
        </div>
        <div className="settings-page__content-padded">
          <Button
            data-testid="reveal-seed-words"
            type="danger"
            size={BUTTON_SIZES.LG}
            onClick={(event) => {
              event.preventDefault();
              this.context.trackEvent({
                category: MetaMetricsEventCategory.Settings,
                event: MetaMetricsEventName.KeyExportSelected,
                properties: {
                  key_type: MetaMetricsEventKeyType.Srp,
                  location: 'Settings',
                },
              });
              this.context.trackEvent({
                category: MetaMetricsEventCategory.Settings,
                event: MetaMetricsEventName.SrpRevealClicked,
                properties: {
                  key_type: MetaMetricsEventKeyType.Srp,
                  location: 'Settings',
                },
              });
              this.setState({ srpQuizModalVisible: true });
            }}
          >
            {t('revealSeedWords')}
          </Button>
          {this.state.srpQuizModalVisible && (
            <SRPQuiz
              isOpen={this.state.srpQuizModalVisible}
              onClose={this.hideSrpQuizModal}
            />
          )}
        </div>
      </>
    );
  }

  renderSecurityAlertsToggle() {
    const { t } = this.context;
    const { securityAlertsEnabled } = this.props;

    return (
      <>
        <div ref={this.settingsRefs[15]}>
          <span className="settings-page__security-tab-sub-header">
            {t('securityAlerts')}
          </span>
        </div>
        <div className="settings-page__content-padded">
          <Box
            ref={this.settingsRefs[2]}
            className="settings-page__content-row"
            display={Display.Flex}
            flexDirection={FlexDirection.Row}
            justifyContent={JustifyContent.spaceBetween}
            gap={4}
          >
            <div className="settings-page__content-item">
              <div className="settings-page__content-description">
                {t('securityAlertsDescription', [
                  <a
                    key="learn_more_link"
                    href={SECURITY_ALERTS_LEARN_MORE_LINK}
                    rel="noreferrer"
                    target="_blank"
                  >
                    {t('learnMoreUpperCase')}
                  </a>,
                ])}
              </div>
            </div>
            <div
              className="settings-page__content-item-col"
              data-testid="securityAlert"
            >
              <ToggleButton
                value={securityAlertsEnabled}
                onToggle={this.toggleSecurityAlert.bind(this)}
                offLabel={t('off')}
                onLabel={t('on')}
              />
            </div>
          </Box>
        </div>
      </>
    );
  }

  renderIncomingTransactionsOptIn() {
    const {
      incomingTransactionsPreferences,
      allNetworks,
      setIncomingTransactionsPreferences,
    } = this.props;

    return (
      <IncomingTransactionToggle
        wrapperRef={this.settingsRefs[1]}
        allNetworks={allNetworks}
        setIncomingTransactionsPreferences={setIncomingTransactionsPreferences}
        incomingTransactionsPreferences={incomingTransactionsPreferences}
      />
    );
  }

  renderPhishingDetectionToggle() {
    const { t } = this.context;
    const { usePhishDetect, setUsePhishDetect } = this.props;

    return (
      <Box
        ref={this.settingsRefs[2]}
        className="settings-page__content-row"
        display={Display.Flex}
        flexDirection={FlexDirection.Row}
        justifyContent={JustifyContent.spaceBetween}
        gap={4}
      >
        <div className="settings-page__content-item">
          <span>{t('usePhishingDetection')}</span>
          <div className="settings-page__content-description">
            {t('usePhishingDetectionDescription')}
          </div>
        </div>

        <div
          className="settings-page__content-item-col"
          data-testid="usePhishingDetection"
        >
          <ToggleButton
            value={usePhishDetect}
            onToggle={(value) => setUsePhishDetect(!value)}
            offLabel={t('off')}
            onLabel={t('on')}
          />
        </div>
      </Box>
    );
  }

  renderUse4ByteResolutionToggle() {
    const { t } = this.context;
    const { use4ByteResolution, setUse4ByteResolution } = this.props;
    return (
      <Box
        ref={this.settingsRefs[3]}
        className="settings-page__content-row"
        display={Display.Flex}
        flexDirection={FlexDirection.Row}
        justifyContent={JustifyContent.spaceBetween}
        gap={4}
      >
        <div className="settings-page__content-item">
          <span>{t('use4ByteResolution')}</span>
          <div className="settings-page__content-description">
            {t('use4ByteResolutionDescription')}
          </div>
        </div>

        <div
          className="settings-page__content-item-col"
          data-testid="4byte-resolution-container"
        >
          <ToggleButton
            value={use4ByteResolution}
            onToggle={(value) => setUse4ByteResolution(!value)}
            offLabel={t('off')}
            onLabel={t('on')}
          />
        </div>
      </Box>
    );
  }

<<<<<<< HEAD
=======
  renderMetaMetricsOptIn() {
    const { t } = this.context;
    const {
      participateInMetaMetrics,
      setParticipateInMetaMetrics,
      dataCollectionForMarketing,
      setDataCollectionForMarketing,
    } = this.props;

    return (
      <Box
        ref={this.settingsRefs[4]}
        className="settings-page__content-row"
        display={Display.Flex}
        flexDirection={FlexDirection.Row}
        justifyContent={JustifyContent.spaceBetween}
        gap={4}
      >
        <div className="settings-page__content-item">
          <span>{t('participateInMetaMetrics')}</span>
          <div className="settings-page__content-description">
            <span>{t('participateInMetaMetricsDescription')}</span>
          </div>
        </div>

        <div
          className="settings-page__content-item-col"
          data-testid="participateInMetaMetrics"
        >
          <ToggleButton
            value={participateInMetaMetrics}
            onToggle={(value) => {
              const newValue = !value;
              setParticipateInMetaMetrics(newValue);

              if (newValue) {
                this.context.trackEvent({
                  category: MetaMetricsEventCategory.Settings,
                  event: MetaMetricsEventName.AnalyticsPreferenceSelected,
                  properties: {
                    is_metrics_opted_in: false,
                    has_marketing_consent: false,
                    location: 'Settings',
                  },
                });
              }

              if (dataCollectionForMarketing) {
                setDataCollectionForMarketing(false);
              }
            }}
            offLabel={t('off')}
            onLabel={t('on')}
          />
        </div>
      </Box>
    );
  }

  renderDataCollectionForMarketing() {
    const { t } = this.context;
    const {
      dataCollectionForMarketing,
      participateInMetaMetrics,
      setDataCollectionForMarketing,
      setParticipateInMetaMetrics,
    } = this.props;

    return (
      <Box
        ref={this.settingsRefs[4]}
        className="settings-page__content-row"
        display={Display.Flex}
        flexDirection={FlexDirection.Row}
        justifyContent={JustifyContent.spaceBetween}
        gap={4}
      >
        <div className="settings-page__content-item">
          <span>{t('dataCollectionForMarketing')}</span>
          <div className="settings-page__content-description">
            <span>{t('dataCollectionForMarketingDescription')}</span>
          </div>
        </div>

        <div
          className="settings-page__content-item-col"
          data-testid="dataCollectionForMarketing"
        >
          <ToggleButton
            value={dataCollectionForMarketing}
            onToggle={(value) => {
              setDataCollectionForMarketing(!value);
              if (participateInMetaMetrics) {
                this.context.trackEvent({
                  category: MetaMetricsEventCategory.Settings,
                  event: MetaMetricsEventName.AnalyticsPreferenceSelected,
                  properties: {
                    is_metrics_opted_in: true,
                    has_marketing_consent: false,
                    location: 'Settings',
                  },
                });
              } else {
                setParticipateInMetaMetrics(true);
              }
            }}
            offLabel={t('off')}
            onLabel={t('on')}
          />
        </div>
      </Box>
    );
  }

>>>>>>> ed0cc1e4
  renderChooseYourNetworkButton() {
    const { t } = this.context;

    return (
      <Box
        className="settings-page__content-row"
        data-testid="advanced-setting-choose-your-network"
        display={Display.Flex}
        flexDirection={FlexDirection.Column}
        gap={4}
      >
        <div className="settings-page__content-item">
          <span>{t('chooseYourNetwork')}</span>
          <div className="settings-page__content-description">
            {t('chooseYourNetworkDescription', [
              // TODO: Update to use real link
              <a
                href={CONSENSYS_PRIVACY_LINK}
                target="_blank"
                rel="noopener noreferrer"
                key="cyn-consensys-privacy-link"
              >
                {t('privacyMsg')}
              </a>,
            ])}
          </div>
        </div>
        <div className="settings-page__content-item-col">
          <Button
            type="secondary"
            className="settings-page__button"
            onClick={() => {
              getEnvironmentType() === ENVIRONMENT_TYPE_POPUP
                ? global.platform.openExtensionInBrowser(
                    ADD_POPULAR_CUSTOM_NETWORK,
                  )
                : this.props.history.push(ADD_POPULAR_CUSTOM_NETWORK);
            }}
          >
            {t('addCustomNetwork')}
          </Button>
        </div>
      </Box>
    );
  }

  renderSafeChainsListValidationToggle() {
    const { t } = this.context;
    const { useSafeChainsListValidation, setUseSafeChainsListValidation } =
      this.props;

    const useSafeChainsListValidationWebsite = t(
      'useSafeChainsListValidationWebsite',
    );

    return (
      <Box
        ref={this.settingsRefs[13]}
        className="settings-page__content-row"
        data-testid="setting-safe-chains-validation"
        display={Display.Flex}
        flexDirection={FlexDirection.Column}
        gap={4}
      >
        <Box
          className="settings-page__content-row"
          gap={4}
          display={Display.Flex}
          flexDirection={FlexDirection.Row}
          justifyContent={JustifyContent.spaceBetween}
        >
          <div className="settings-page__content-item">
            <span>{t('useSafeChainsListValidation')}</span>
            <div className="settings-page__content-description">
              {t('useSafeChainsListValidationDescription', [
                <b key="safechain-list-validation-website">
                  {useSafeChainsListValidationWebsite}
                </b>,
              ])}
            </div>
          </div>

          <div
            className="settings-page__content-item-col"
            data-testid="useSafeChainsListValidation"
          >
            <ToggleButton
              value={useSafeChainsListValidation}
              onToggle={(value) => setUseSafeChainsListValidation(!value)}
              offLabel={t('off')}
              onLabel={t('on')}
            />
          </div>
        </Box>
      </Box>
    );
  }

  renderIpfsGatewayControl() {
    const { t } = this.context;
    let ipfsError = '';

    const handleIpfsGatewayChange = (url) => {
      if (url.length > 0) {
        try {
          const validUrl = addUrlProtocolPrefix(url);

          if (!validUrl) {
            ipfsError = t('invalidIpfsGateway');
          }

          const urlObj = new URL(validUrl);

          // don't allow the use of this gateway
          if (urlObj.host === 'gateway.ipfs.io') {
            ipfsError = t('forbiddenIpfsGateway');
          }

          if (ipfsError.length === 0) {
            this.props.setIpfsGateway(urlObj.host);
          }
        } catch (error) {
          ipfsError = t('invalidIpfsGateway');
        }
      } else {
        ipfsError = t('invalidIpfsGateway');
      }

      this.setState({
        ipfsGateway: url,
        ipfsGatewayError: ipfsError,
      });
    };

    return (
      <Box
        ref={this.settingsRefs[6]}
        className="settings-page__content-row"
        data-testid="setting-ipfs-gateway"
        display={Display.Flex}
        flexDirection={FlexDirection.Column}
        gap={4}
      >
        <Box
          className="settings-page__content-row"
          gap={4}
          display={Display.Flex}
          flexDirection={FlexDirection.Row}
          justifyContent={JustifyContent.spaceBetween}
        >
          <div className="settings-page__content-item">
            <span>{t('ipfsGateway')}</span>
            <div className="settings-page__content-description">
              {t('ipfsGatewayDescription')}
            </div>
          </div>
          <div
            className="settings-page__content-item-col"
            data-testid="ipfsToggle"
          >
            <ToggleButton
              value={this.state.ipfsToggle}
              onToggle={(value) => {
                if (value) {
                  // turning from true to false
                  this.props.setIsIpfsGatewayEnabled(false);
                  this.props.setIpfsGateway('');
                } else {
                  // turning from false to true
                  this.props.setIsIpfsGatewayEnabled(true);
                  handleIpfsGatewayChange(this.state.ipfsGateway);
                }

                this.setState({ ipfsToggle: !value });
              }}
              offLabel={t('off')}
              onLabel={t('on')}
            />
          </div>
        </Box>
        {this.state.ipfsToggle && (
          <div className="settings-page__content-item">
            <span>{t('addIPFSGateway')}</span>
            <div className="settings-page__content-item-col">
              <TextField
                type="text"
                value={this.state.ipfsGateway}
                onChange={(e) => handleIpfsGatewayChange(e.target.value)}
                error={this.state.ipfsGatewayError}
                fullWidth
                margin="dense"
              />
            </div>
          </div>
        )}
        <Box
          className="settings-page__content-row"
          display={Display.Flex}
          flexDirection={FlexDirection.Row}
          justifyContent={JustifyContent.spaceBetween}
          gap={4}
          ref={this.settingsRefs[10]}
          marginTop={3}
          id="ens-domains"
        >
          <div>
            {t('ensDomainsSettingTitle')}
            <div className="settings-page__content-description">
              <Text color={TextColor.inherit} variant={TextVariant.inherit}>
                {t('ensDomainsSettingDescriptionIntroduction')}
              </Text>
              <Box
                as="ul"
                marginTop={4}
                marginBottom={4}
                paddingInlineStart={4}
                style={{ listStyleType: 'circle' }}
              >
                <Text
                  as="li"
                  color={TextColor.inherit}
                  variant={TextVariant.inherit}
                >
                  {t('ensDomainsSettingDescriptionPart1')}
                </Text>
                <Text
                  as="li"
                  color={TextColor.inherit}
                  variant={TextVariant.inherit}
                >
                  {t('ensDomainsSettingDescriptionPart2')}
                </Text>
              </Box>
              <Text color={TextColor.inherit} variant={TextVariant.inherit}>
                {t('ensDomainsSettingDescriptionOutroduction')}
              </Text>
            </div>
          </div>

          <div
            className="settings-page__content-item-col"
            data-testid="ipfs-gateway-resolution-container"
          >
            <ToggleButton
              value={this.props.useAddressBarEnsResolution}
              onToggle={(value) =>
                this.props.setUseAddressBarEnsResolution(!value)
              }
              offLabel={t('off')}
              onLabel={t('on')}
            />
          </div>
        </Box>
      </Box>
    );
  }

  renderAutoDetectTokensToggle() {
    const { t } = this.context;
    const { useTokenDetection, setUseTokenDetection } = this.props;

    return (
      <Box
        ref={this.settingsRefs[7]}
        className="settings-page__content-row"
        data-testid="advanced-setting-gas-fee-estimation"
        display={Display.Flex}
        flexDirection={FlexDirection.Row}
        justifyContent={JustifyContent.spaceBetween}
        gap={4}
        id="advanced-settings-autodetect-tokens"
      >
        <div className="settings-page__content-item">
          <span>{t('autoDetectTokens')}</span>
          <div className="settings-page__content-description">
            {t('autoDetectTokensDescription', [
              // TODO: Update to use real link
              <a
                href={AUTO_DETECT_TOKEN_LEARN_MORE_LINK}
                target="_blank"
                rel="noopener noreferrer"
                key="cyn-consensys-privacy-link"
              >
                {startCase(t('learnMore'))}
              </a>,
            ])}
          </div>
        </div>

        <div
          className="settings-page__content-item-col"
          data-testid="autoDetectTokens"
        >
          <ToggleButton
            value={useTokenDetection}
            onToggle={(value) => {
              this.toggleSetting(
                value,
                MetaMetricsEventName.KeyAutoDetectTokens,
                MetaMetricsEventName.KeyAutoDetectTokens,
                setUseTokenDetection,
              );
            }}
            offLabel={t('off')}
            onLabel={t('on')}
          />
        </div>
      </Box>
    );
  }

  renderBatchAccountBalanceRequestsToggle() {
    const { t } = this.context;
    const { useMultiAccountBalanceChecker, setUseMultiAccountBalanceChecker } =
      this.props;

    return (
      <Box
        ref={this.settingsRefs[8]}
        className="settings-page__content-row"
        display={Display.Flex}
        flexDirection={FlexDirection.Row}
        justifyContent={JustifyContent.spaceBetween}
        gap={4}
      >
        <div className="settings-page__content-item">
          <span>{t('useMultiAccountBalanceChecker')}</span>
          <div className="settings-page__content-description">
            {t('useMultiAccountBalanceCheckerSettingDescription')}
          </div>
        </div>

        <div
          className="settings-page__content-item-col"
          data-testid="useMultiAccountBalanceChecker"
        >
          <ToggleButton
            value={useMultiAccountBalanceChecker}
            onToggle={(value) => {
              this.toggleSetting(
                value,
                MetaMetricsEventName.KeyBatchAccountBalanceRequests,
                MetaMetricsEventName.KeyBatchAccountBalanceRequests,
                setUseMultiAccountBalanceChecker,
              );
            }}
            offLabel={t('off')}
            onLabel={t('on')}
          />
        </div>
      </Box>
    );
  }

  renderCurrencyRateCheckToggle() {
    const { t } = this.context;
    const { useCurrencyRateCheck, setUseCurrencyRateCheck } = this.props;

    return (
      <Box
        ref={this.settingsRefs[9]}
        className="settings-page__content-row"
        display={Display.Flex}
        flexDirection={FlexDirection.Row}
        justifyContent={JustifyContent.spaceBetween}
        gap={4}
      >
        <div className="settings-page__content-item">
          <span>{t('currencyRateCheckToggle')}</span>
          <div className="settings-page__content-description">
            {t('currencyRateCheckToggleDescription', [
              <a
                key="coingecko_link"
                href={COINGECKO_LINK}
                rel="noreferrer"
                target="_blank"
              >
                {t('coingecko')}
              </a>,
              <a
                key="cryptocompare_link"
                href={CRYPTOCOMPARE_LINK}
                rel="noreferrer"
                target="_blank"
              >
                {t('cryptoCompare')}
              </a>,
              <a
                key="privacy_policy_link"
                href={PRIVACY_POLICY_LINK}
                rel="noreferrer"
                target="_blank"
              >
                {t('privacyMsg')}
              </a>,
            ])}
          </div>
        </div>

        <div
          className="settings-page__content-item-col"
          data-testid="currencyRateCheckToggle"
        >
          <ToggleButton
            value={useCurrencyRateCheck}
            onToggle={(value) => setUseCurrencyRateCheck(!value)}
            offLabel={t('off')}
            onLabel={t('on')}
          />
        </div>
      </Box>
    );
  }

  renderDisplayNftMediaToggle() {
    const { t } = this.context;
    const {
      openSeaEnabled,
      setOpenSeaEnabled,
      useNftDetection,
      setUseNftDetection,
    } = this.props;

    return (
      <Box
        ref={this.settingsRefs[11]}
        className="settings-page__content-row"
        display={Display.Flex}
        flexDirection={FlexDirection.Row}
        justifyContent={JustifyContent.spaceBetween}
        gap={4}
        id="display-nft-media"
      >
        <div className="settings-page__content-item">
          <span>{t('displayNftMedia')}</span>
          <div className="settings-page__content-description">
            {t('displayNftMediaDescription')}
          </div>
        </div>
        <div
          className="settings-page__content-item-col"
          data-testid="displayNftMedia"
        >
          <ToggleButton
            value={openSeaEnabled}
            onToggle={(value) => {
              this.context.trackEvent({
                category: MetaMetricsEventCategory.Settings,
                event: 'Enabled/Disable OpenSea',
                properties: {
                  action: 'Enabled/Disable OpenSea',
                  legacy_event: true,
                },
              });
              // value is positive when being toggled off
              if (value && useNftDetection) {
                setUseNftDetection(false);
              }
              setOpenSeaEnabled(!value);
            }}
            offLabel={t('off')}
            onLabel={t('on')}
          />
        </div>
      </Box>
    );
  }

  renderNftDetectionToggle() {
    const { t } = this.context;
    const {
      openSeaEnabled,
      setOpenSeaEnabled,
      useNftDetection,
      setUseNftDetection,
    } = this.props;
    return (
      <Box
        ref={this.settingsRefs[12]}
        className="settings-page__content-row"
        display={Display.Flex}
        flexDirection={FlexDirection.Row}
        justifyContent={JustifyContent.spaceBetween}
        gap={4}
      >
        <div className="settings-page__content-item">
          <span>{t('useNftDetection')}</span>
          <div className="settings-page__content-description">
            {t('useNftDetectionDescriptionText')}
          </div>
        </div>

        <div
          className="settings-page__content-item-col"
          data-testid="useNftDetection"
        >
          <ToggleButton
            value={useNftDetection}
            onToggle={(value) => {
              this.context.trackEvent({
                category: MetaMetricsEventCategory.Settings,
                event: 'NFT Detected',
                properties: {
                  action: 'NFT Detected',
                  legacy_event: true,
                },
              });
              if (!value && !openSeaEnabled) {
                setOpenSeaEnabled(!value);
              }
              setUseNftDetection(!value);
            }}
            offLabel={t('off')}
            onLabel={t('on')}
          />
        </div>
      </Box>
    );
  }

  renderExternalNameSourcesToggle() {
    const { t } = this.context;
    const { useExternalNameSources, setUseExternalNameSources } = this.props;

    return (
      <Box
        ref={this.settingsRefs[14]}
        className="settings-page__content-row"
        display={Display.Flex}
        flexDirection={FlexDirection.Row}
        justifyContent={JustifyContent.spaceBetween}
        gap={4}
      >
        <div className="settings-page__content-item">
          <span>{t('externalNameSourcesSetting')}</span>
          <div className="settings-page__content-description">
            {t('externalNameSourcesSettingDescription')}
          </div>
        </div>

        <div
          className="settings-page__content-item-col"
          data-testid="useExternalNameSources"
        >
          <ToggleButton
            value={useExternalNameSources}
            onToggle={(value) => setUseExternalNameSources(!value)}
            offLabel={t('off')}
            onLabel={t('on')}
          />
        </div>
      </Box>
    );
  }

  renderSimulationsToggle() {
    const { t } = this.context;
    const { useTransactionSimulations, setUseTransactionSimulations } =
      this.props;

    return (
      <Box
        ref={this.settingsRefs[18]}
        className="settings-page__content-row"
        display={Display.Flex}
        flexDirection={FlexDirection.Row}
        justifyContent={JustifyContent.spaceBetween}
        gap={4}
      >
        <div className="settings-page__content-item">
          <span>{t('simulationsSettingSubHeader')}</span>
          <div className="settings-page__content-description">
            {t('simulationsSettingDescription', [
              <a
                key="learn_more_link"
                href={TRANSACTION_SIMULATIONS_LEARN_MORE_LINK}
                rel="noreferrer"
                target="_blank"
              >
                {t('learnMoreUpperCase')}
              </a>,
            ])}
          </div>
        </div>

        <div
          className="settings-page__content-item-col"
          data-testid="useTransactionSimulations"
        >
          <ToggleButton
            value={useTransactionSimulations}
            onToggle={(value) => setUseTransactionSimulations(!value)}
            offLabel={t('off')}
            onLabel={t('on')}
          />
        </div>
      </Box>
    );
  }

  ///: BEGIN:ONLY_INCLUDE_IF(blockaid)
  /**
   * toggleSecurityAlert
   *
   * @param {boolean} oldValue - the current securityAlertEnabled value.
   */
  toggleSecurityAlert(oldValue) {
    const newValue = !oldValue;
    const { setSecurityAlertsEnabled } = this.props;
    this.context.trackEvent({
      category: MetaMetricsEventCategory.Settings,
      event: MetaMetricsEventName.SettingsUpdated,
      properties: {
        blockaid_alerts_enabled: newValue,
      },
    });
    setSecurityAlertsEnabled(newValue);
  }
  ///: END:ONLY_INCLUDE_IF

  renderUseExternalServices() {
    const { t } = this.context;
    const {
      useExternalServices,
      toggleExternalServices,
      setBasicFunctionalityModalOpen,
    } = this.props;

    return (
      <Box
        ref={this.settingsRefs[3]}
        className="settings-page__content-row"
        display={Display.Flex}
        flexDirection={FlexDirection.Row}
        justifyContent={JustifyContent.spaceBetween}
        gap={4}
        data-testid="advanced-setting-show-testnet-conversion"
      >
        <div className="settings-page__content-item">
          <span>{t('basicConfigurationLabel')}</span>
          <div className="settings-page__content-description">
            {t('basicConfigurationDescription', [
              <a
                href="https://consensys.io/privacy-policy"
                key="link"
                target="_blank"
                rel="noreferrer noopener"
              >
                {t('privacyMsg')}
              </a>,
            ])}
          </div>
        </div>

        <div className="settings-page__content-item-col">
          <ToggleButton
            value={useExternalServices}
            onToggle={() => {
              if (useExternalServices) {
                // If we are going to be disabling external services, then we want to show the "turn off" warning modal
                setBasicFunctionalityModalOpen();
              } else {
                toggleExternalServices(true);
              }
            }}
            offLabel={t('off')}
            onLabel={t('on')}
          />
        </div>
      </Box>
    );
  }

  renderDataCollectionWarning = () => {
    const { t } = this.context;

    return (
      <Popover
        wrapTitle
        centerTitle
        onClose={() => this.setState({ showDataCollectionDisclaimer: false })}
        title={
          <Icon
            size={IconSize.Xl}
            name={IconName.Danger}
            color={IconColor.warningDefault}
          />
        }
        footer={
          <Button
            width={BlockSize.Full}
            type="primary"
            onClick={() =>
              this.setState({ showDataCollectionDisclaimer: false })
            }
          >
            {t('dataCollectionWarningPopoverButton')}
          </Button>
        }
      >
        <Box
          display={Display.Flex}
          flexDirection={FlexDirection.Column}
          gap={2}
          margin={4}
        >
          <Text>{t('dataCollectionWarningPopoverDescription')}</Text>
        </Box>
      </Popover>
    );
  };

  render() {
    const { warning, petnamesEnabled } = this.props;
    const { showDataCollectionDisclaimer } = this.state;

    return (
      <div className="settings-page__body">
        {this.renderUseExternalServices()}
        {showDataCollectionDisclaimer
          ? this.renderDataCollectionWarning()
          : null}

        {warning && <div className="settings-tab__error">{warning}</div>}
        <span className="settings-page__security-tab-sub-header__bold">
          {this.context.t('security')}
        </span>
        {this.renderSeedWords()}
        {/* ///: BEGIN:ONLY_INCLUDE_IF(blockaid) */}
        {this.renderSecurityAlertsToggle()}
        {/* ///: END:ONLY_INCLUDE_IF */}
        <span className="settings-page__security-tab-sub-header__bold">
          {this.context.t('privacy')}
        </span>

        <div className="settings-page__content-padded">
          <ProfileSyncToggle />
        </div>

        <div>
          <span className="settings-page__security-tab-sub-header">
            {this.context.t('alerts')}
          </span>
        </div>
        <div className="settings-page__content-padded">
          {this.renderPhishingDetectionToggle()}
        </div>

        <div>
          <span className="settings-page__security-tab-sub-header">
            {this.context.t('smartContracts')}
          </span>
        </div>
        <div className="settings-page__content-padded">
          {this.renderUse4ByteResolutionToggle()}
        </div>

        <span className="settings-page__security-tab-sub-header">
          {this.context.t('transactions')}
        </span>
        <div className="settings-page__content-padded">
          {this.renderCurrencyRateCheckToggle()}
          {this.renderIncomingTransactionsOptIn()}
          {this.renderSimulationsToggle()}
        </div>

        <span
          className="settings-page__security-tab-sub-header"
          ref={this.settingsRefs[5]}
        >
          {this.context.t('networkProvider')}
        </span>
        <div className="settings-page__content-padded">
          {this.renderChooseYourNetworkButton()}
          {this.renderSafeChainsListValidationToggle()}
          {this.renderIpfsGatewayControl()}
        </div>

        <span className="settings-page__security-tab-sub-header">
          {this.context.t('tokenAutoDetection')}
        </span>
        <div className="settings-page__content-padded">
          {this.renderAutoDetectTokensToggle()}
          {this.renderBatchAccountBalanceRequestsToggle()}
          {this.renderDisplayNftMediaToggle()}
          {this.renderNftDetectionToggle()}
        </div>

        {petnamesEnabled && (
          <>
            <span className="settings-page__security-tab-sub-header">
              {this.context.t('settingsSubHeadingSignaturesAndTransactions')}
            </span>
            <div className="settings-page__content-padded">
              {this.renderExternalNameSourcesToggle()}
            </div>
          </>
        )}

        <span className="settings-page__security-tab-sub-header">
          {this.context.t('metrics')}
        </span>
        <div className="settings-page__content-padded">
<<<<<<< HEAD
          <MetametricsToggle />
=======
          {this.renderMetaMetricsOptIn()}
          {this.renderDataCollectionForMarketing()}
>>>>>>> ed0cc1e4
        </div>
      </div>
    );
  }
}<|MERGE_RESOLUTION|>--- conflicted
+++ resolved
@@ -51,7 +51,6 @@
 
 import IncomingTransactionToggle from '../../../components/app/incoming-trasaction-toggle/incoming-transaction-toggle';
 import ProfileSyncToggle from './profile-sync-toggle';
-import MetametricsToggle from './metametrics-toggle';
 
 export default class SecurityTab extends PureComponent {
   static contextTypes = {
@@ -66,13 +65,10 @@
     setOpenSeaEnabled: PropTypes.func,
     useNftDetection: PropTypes.bool,
     setUseNftDetection: PropTypes.func,
-<<<<<<< HEAD
-=======
     dataCollectionForMarketing: PropTypes.bool,
     setDataCollectionForMarketing: PropTypes.func.isRequired,
     participateInMetaMetrics: PropTypes.bool.isRequired,
     setParticipateInMetaMetrics: PropTypes.func.isRequired,
->>>>>>> ed0cc1e4
     incomingTransactionsPreferences: PropTypes.object.isRequired,
     allNetworks: PropTypes.array.isRequired,
     setIncomingTransactionsPreferences: PropTypes.func.isRequired,
@@ -347,8 +343,6 @@
     );
   }
 
-<<<<<<< HEAD
-=======
   renderMetaMetricsOptIn() {
     const { t } = this.context;
     const {
@@ -463,7 +457,6 @@
     );
   }
 
->>>>>>> ed0cc1e4
   renderChooseYourNetworkButton() {
     const { t } = this.context;
 
@@ -1267,12 +1260,8 @@
           {this.context.t('metrics')}
         </span>
         <div className="settings-page__content-padded">
-<<<<<<< HEAD
-          <MetametricsToggle />
-=======
           {this.renderMetaMetricsOptIn()}
           {this.renderDataCollectionForMarketing()}
->>>>>>> ed0cc1e4
         </div>
       </div>
     );
