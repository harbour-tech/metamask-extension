--- conflicted
+++ resolved
@@ -77,11 +77,7 @@
     const checkboxes = queryAllByRole('checkbox');
 
     let index = 4;
-<<<<<<< HEAD
-    if (process.env.COLLECTIBLES_V1) {
-=======
     if (process.env.NFTS_V1) {
->>>>>>> 90d2ca07
       index = 5;
     }
     const toggleMetaMetricsCheckbox = checkboxes[index];
