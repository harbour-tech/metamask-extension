--- conflicted
+++ resolved
@@ -17,36 +17,6 @@
         <div
           class="settings-page__content-description"
         >
-<<<<<<< HEAD
-          <div>
-            <div
-              class="mm-box mm-box--display-flex"
-            >
-              <p
-                class="mm-box mm-text mm-text--body-md mm-box--color-text-default"
-              >
-                Blockaid
-              </p>
-              <div
-                class="mm-box mm-tag mm-box--margin-left-2 mm-box--padding-right-1 mm-box--padding-left-1 mm-box--display-flex mm-box--gap-1 mm-box--align-items-center mm-box--background-color-background-default mm-box--rounded-pill mm-box--border-color-border-default mm-box--border-width-1 box--border-style-solid"
-              >
-                <p
-                  class="mm-box mm-text mm-text--body-sm mm-box--color-text-default"
-                >
-                  Recommended
-                </p>
-              </div>
-            </div>
-            <h6
-              class="mm-box mm-text mm-text--body-sm mm-box--margin-top-0 mm-box--margin-right-1 mm-box--color-text-alternative"
-            >
-              Privacy preserving - no data is shared with third parties. Available on Ethereum Mainnet.
-            </h6>
-          </div>
-          <label
-            class="toggle-button toggle-button--off"
-            tabindex="0"
-=======
           This lets you assign a nickname to any address. We’ll suggest names for addresses that you interact with when possible.
         </div>
       </div>
@@ -59,7 +29,6 @@
         >
           <div
             style="display: flex; width: 52px; align-items: center; justify-content: flex-start; position: relative; cursor: pointer; background-color: transparent; border: 0px; padding: 0px; user-select: none;"
->>>>>>> befc516a
           >
             <div
               style="width: 40px; height: 24px; padding: 0px; border-radius: 26px; display: flex; align-items: center; justify-content: center; background-color: rgb(242, 244, 246);"
@@ -75,36 +44,8 @@
               style="position: absolute; height: 100%; top: 0px; left: 0px; display: flex; flex: 1; align-self: stretch; align-items: center; justify-content: flex-start;"
             >
               <div
-<<<<<<< HEAD
-                class="mm-box mm-tag mm-box--margin-left-2 mm-box--padding-right-1 mm-box--padding-left-1 mm-box--display-flex mm-box--gap-1 mm-box--align-items-center mm-box--background-color-background-default mm-box--rounded-pill mm-box--border-color-border-default mm-box--border-width-1 box--border-style-solid"
-              >
-                <p
-                  class="mm-box mm-text mm-text--body-sm mm-box--color-text-default"
-                >
-                  Beta
-                </p>
-              </div>
-            </div>
-            <div
-              class="settings-page__content-description"
-            >
-              <span>
-                 
-                Data is shared with third parties. Security providers will receive your unsigned transactions and signature requests. 
-                <a
-                  href="https://opensea.io/securityproviderterms"
-                  rel="noreferrer"
-                  target="_blank"
-                >
-                  Terms of use
-                </a>
-                
-                 
-              </span>
-=======
                 style="width: 18px; height: 18px; display: flex; align-self: center; box-shadow: none; border-radius: 50%; box-sizing: border-box; position: relative; background-color: rgb(106, 115, 125); left: 3px;"
               />
->>>>>>> befc516a
             </div>
             <input
               data-testid="toggle-petnames"
