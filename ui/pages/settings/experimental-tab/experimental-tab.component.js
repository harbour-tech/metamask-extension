import React, { PureComponent } from 'react';
import PropTypes from 'prop-types';
import ToggleButton from '../../../components/ui/toggle-button';
import {
  getNumberOfSettingRoutesInTab,
  handleSettingsRefs,
} from '../../../helpers/utils/settings-search';
///: BEGIN:ONLY_INCLUDE_IF(keyring-snaps)
import {
  MetaMetricsEventCategory,
  MetaMetricsEventName,
} from '../../../../shared/constants/metametrics';
///: END:ONLY_INCLUDE_IF

import {
  ///: BEGIN:ONLY_INCLUDE_IF(desktop,keyring-snaps)
  Text,
  ///: END:ONLY_INCLUDE_IF
  Box,
} from '../../../components/component-library';

import {
  ///: BEGIN:ONLY_INCLUDE_IF(desktop,keyring-snaps)
  TextColor,
  TextVariant,
  ///: END:ONLY_INCLUDE_IF
  ///: BEGIN:ONLY_INCLUDE_IF(keyring-snaps)
  FontWeight,
  ///: END:ONLY_INCLUDE_IF
  ///: BEGIN:ONLY_INCLUDE_IF(desktop)
  AlignItems,
  Display,
  FlexWrap,
  FlexDirection,
  JustifyContent,
  ///: END:ONLY_INCLUDE_IF
} from '../../../helpers/constants/design-system';
///: BEGIN:ONLY_INCLUDE_IF(desktop)
import DesktopEnableButton from '../../../components/app/desktop-enable-button';
///: END:ONLY_INCLUDE_IF

export default class ExperimentalTab extends PureComponent {
  static contextTypes = {
    t: PropTypes.func,
    trackEvent: PropTypes.func,
  };

  static propTypes = {
    ///: BEGIN:ONLY_INCLUDE_IF(keyring-snaps)
    addSnapAccountEnabled: PropTypes.bool,
    setAddSnapAccountEnabled: PropTypes.func,
    ///: END:ONLY_INCLUDE_IF
    useRequestQueue: PropTypes.bool,
    setUseRequestQueue: PropTypes.func,
    petnamesEnabled: PropTypes.bool.isRequired,
    setPetnamesEnabled: PropTypes.func.isRequired,
<<<<<<< HEAD
=======
    featureNotificationsEnabled: PropTypes.bool,
    setFeatureNotificationsEnabled: PropTypes.func,
    redesignedConfirmations: PropTypes.bool.isRequired,
    setRedesignedConfirmationsEnabled: PropTypes.func.isRequired,
>>>>>>> 2c457705
  };

  settingsRefs = Array(
    getNumberOfSettingRoutesInTab(
      this.context.t,
      this.context.t('experimental'),
    ),
  )
    .fill(undefined)
    .map(() => {
      return React.createRef();
    });

  componentDidUpdate() {
    const { t } = this.context;
    handleSettingsRefs(t, t('experimental'), this.settingsRefs);
  }

  componentDidMount() {
    const { t } = this.context;
    handleSettingsRefs(t, t('experimental'), this.settingsRefs);
  }

  renderTogglePetnames() {
    const { t } = this.context;
    const { petnamesEnabled, setPetnamesEnabled } = this.props;

    return (
      <Box
        ref={this.settingsRefs[0]}
        className="settings-page__content-row settings-page__content-row-experimental"
      >
        <div className="settings-page__content-item">
          <span>{t('petnamesEnabledToggle')}</span>
          <div className="settings-page__content-description">
            {t('petnamesEnabledToggleDescription')}
          </div>
        </div>

        <div className="settings-page__content-item-col">
          <ToggleButton
            className="petnames-toggle"
            value={petnamesEnabled}
            onToggle={(value) => setPetnamesEnabled(!value)}
            offLabel={t('off')}
            onLabel={t('on')}
            dataTestId="toggle-petnames"
          />
        </div>
      </Box>
    );
  }

  renderToggleRedesignedConfirmations() {
    const { t } = this.context;
    const { redesignedConfirmations, setRedesignedConfirmationsEnabled } =
      this.props;

    return (
      <Box
        ref={this.settingsRefs[0]}
        className="settings-page__content-row settings-page__content-row-experimental"
      >
        <div className="settings-page__content-item">
          <span>{t('redesignedConfirmationsEnabledToggle')}</span>
          <div className="settings-page__content-description">
            {t('redesignedConfirmationsToggleDescription')}
          </div>
        </div>

        <div className="settings-page__content-item-col">
          <ToggleButton
            className="redesigned-confirmations-toggle"
            value={redesignedConfirmations}
            onToggle={(value) => setRedesignedConfirmationsEnabled(!value)}
            offLabel={t('off')}
            onLabel={t('on')}
            dataTestId="toggle-redesigned-confirmations"
          />
        </div>
      </Box>
    );
  }

  ///: BEGIN:ONLY_INCLUDE_IF(desktop)
  renderDesktopEnableButton() {
    const { t } = this.context;

    return (
      <>
        <Text
          variant={TextVariant.headingSm}
          color={TextColor.textAlternative}
          marginBottom={2}
        >
          {t('desktopApp')}
        </Text>
        <Box
          ref={this.settingsRefs[6]}
          data-testid="advanced-setting-desktop-pairing"
          display={Display.Flex}
          alignItems={AlignItems.center}
          flexDirection={FlexDirection.Row}
          flexWrap={FlexWrap.Wrap}
          justifyContent={JustifyContent.spaceBetween}
        >
          <Text marginTop={3} paddingRight={2}>
            {t('desktopEnableButtonDescription')}
          </Text>
          <Box className="settings-page__content-item-col" paddingTop={3}>
            <DesktopEnableButton />
          </Box>
        </Box>
      </>
    );
  }
  ///: END:ONLY_INCLUDE_IF

  ///: BEGIN:ONLY_INCLUDE_IF(keyring-snaps)
  renderKeyringSnapsToggle() {
    const { t, trackEvent } = this.context;
    const { addSnapAccountEnabled, setAddSnapAccountEnabled } = this.props;

    return (
      <>
        <Text
          variant={TextVariant.headingSm}
          as="h4"
          color={TextColor.textAlternative}
          marginBottom={2}
          fontWeight={FontWeight.Bold}
        >
          {t('snaps')}
        </Text>
        <Box
          ref={this.settingsRefs[1]}
          className="settings-page__content-row settings-page__content-row-experimental"
          marginBottom={3}
        >
          <div className="settings-page__content-item">
            <span>{t('snapAccounts')}</span>
            <div className="settings-page__content-description">
              <Text
                variant={TextVariant.bodySm}
                as="h6"
                color={TextColor.textAlternative}
              >
                {t('snapAccountsDescription')}
              </Text>

              <div className="settings-page__content-item-col">
                <Text
                  variant={TextVariant.bodyMd}
                  as="h5"
                  color={TextColor.textDefault}
                  fontWeight={FontWeight.Medium}
                  marginBottom={0}
                >
                  {t('addSnapAccountToggle')}
                </Text>
                <div data-testid="add-account-snap-toggle-div">
                  <ToggleButton
                    value={addSnapAccountEnabled}
                    dataTestId="add-account-snap-toggle-button"
                    onToggle={(value) => {
                      trackEvent({
                        event: MetaMetricsEventName.AddSnapAccountEnabled,
                        category: MetaMetricsEventCategory.Settings,
                        properties: {
                          enabled: !value,
                        },
                      });
                      setAddSnapAccountEnabled(!value);
                    }}
                  />
                </div>
              </div>
              <Text
                variant={TextVariant.bodySm}
                as="h6"
                color={TextColor.textAlternative}
                marginTop={0}
              >
                {t('addSnapAccountsDescription')}
              </Text>
            </div>
          </div>
        </Box>
      </>
    );
  }
  ///: END:ONLY_INCLUDE_IF

  renderToggleRequestQueue() {
    const { t } = this.context;
    const { useRequestQueue, setUseRequestQueue } = this.props;
    return (
      <Box
        ref={this.settingsRefs[7]}
        className="settings-page__content-row settings-page__content-row-experimental"
        data-testid="experimental-setting-toggle-request-queue"
      >
        <div className="settings-page__content-item">
          <span>{t('toggleRequestQueueField')}</span>
          <div className="settings-page__content-description">
            {t('toggleRequestQueueDescription')}
          </div>
        </div>

        <div className="settings-page__content-item-col">
          <ToggleButton
            className="request-queue-toggle"
            value={useRequestQueue || false}
            onToggle={(value) => setUseRequestQueue(!value)}
            offLabel={t('toggleRequestQueueOff')}
            onLabel={t('toggleRequestQueueOn')}
          />
        </div>
      </Box>
    );
  }

  render() {
    return (
      <div className="settings-page__body">
        {this.renderTogglePetnames()}
<<<<<<< HEAD
=======
        {process.env.ENABLE_CONFIRMATION_REDESIGN &&
          this.renderToggleRedesignedConfirmations()}
        {process.env.NOTIFICATIONS ? this.renderNotificationsToggle() : null}
>>>>>>> 2c457705
        {
          ///: BEGIN:ONLY_INCLUDE_IF(keyring-snaps)
          this.renderKeyringSnapsToggle()
          ///: END:ONLY_INCLUDE_IF
        }
        {
          ///: BEGIN:ONLY_INCLUDE_IF(desktop)
          this.renderDesktopEnableButton()
          ///: END:ONLY_INCLUDE_IF
        }
        {this.renderToggleRequestQueue()}
      </div>
    );
  }
}<|MERGE_RESOLUTION|>--- conflicted
+++ resolved
@@ -54,13 +54,10 @@
     setUseRequestQueue: PropTypes.func,
     petnamesEnabled: PropTypes.bool.isRequired,
     setPetnamesEnabled: PropTypes.func.isRequired,
-<<<<<<< HEAD
-=======
     featureNotificationsEnabled: PropTypes.bool,
     setFeatureNotificationsEnabled: PropTypes.func,
     redesignedConfirmations: PropTypes.bool.isRequired,
     setRedesignedConfirmationsEnabled: PropTypes.func.isRequired,
->>>>>>> 2c457705
   };
 
   settingsRefs = Array(
@@ -283,16 +280,42 @@
     );
   }
 
+  renderNotificationsToggle() {
+    const { t } = this.context;
+    const { featureNotificationsEnabled, setFeatureNotificationsEnabled } =
+      this.props;
+    return (
+      <Box
+        ref={this.settingsRefs[0]}
+        className="settings-page__content-row settings-page__content-row-experimental"
+      >
+        <div className="settings-page__content-item">
+          <span>{t('notificationsFeatureToggle')}</span>
+          <div className="settings-page__content-description">
+            {t('notificationsFeatureToggleDescription')}
+          </div>
+        </div>
+
+        <div className="settings-page__content-item-col">
+          <ToggleButton
+            value={featureNotificationsEnabled}
+            onToggle={(value) => setFeatureNotificationsEnabled(!value)}
+            offLabel={t('off')}
+            onLabel={t('on')}
+            dataTestId="toggle-notifications"
+          />
+        </div>
+      </Box>
+    );
+  }
+
   render() {
     return (
       <div className="settings-page__body">
         {this.renderTogglePetnames()}
-<<<<<<< HEAD
-=======
         {process.env.ENABLE_CONFIRMATION_REDESIGN &&
           this.renderToggleRedesignedConfirmations()}
         {process.env.NOTIFICATIONS ? this.renderNotificationsToggle() : null}
->>>>>>> 2c457705
         {
           ///: BEGIN:ONLY_INCLUDE_IF(keyring-snaps)
           this.renderKeyringSnapsToggle()
