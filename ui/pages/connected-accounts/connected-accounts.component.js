import PropTypes from 'prop-types';
import React, { PureComponent } from 'react';
import Popover from '../../components/ui/popover';
import ConnectedAccountsList from '../../components/app/connected-accounts-list';
import ConnectedAccountsPermissions from '../../components/app/connected-accounts-permissions';
import { getURLHost } from '../../helpers/utils/util';

export default class ConnectedAccounts extends PureComponent {
  static contextTypes = {
    t: PropTypes.func.isRequired,
  };

  static defaultProps = {
    accountToConnect: null,
    permissions: undefined,
  };

  static propTypes = {
    accountToConnect: PropTypes.object,
    activeTabOrigin: PropTypes.string.isRequired,
    connectAccount: PropTypes.func.isRequired,
    connectedAccounts: PropTypes.array.isRequired,
    mostRecentOverviewPage: PropTypes.string.isRequired,
    permissions: PropTypes.array,
    isActiveTabExtension: PropTypes.bool.isRequired,
    selectedAddress: PropTypes.string.isRequired,
    removePermittedAccount: PropTypes.func.isRequired,
    setSelectedAddress: PropTypes.func.isRequired,
    history: PropTypes.object.isRequired,
  };

  render() {
    const {
      accountToConnect,
      activeTabOrigin,
      isActiveTabExtension,
      connectAccount,
      connectedAccounts,
      history,
      mostRecentOverviewPage,
      permissions,
      selectedAddress,
      removePermittedAccount,
      setSelectedAddress,
    } = this.props;
    const { t } = this.context;

    const connectedAccountsDescription =
      connectedAccounts.length > 1
        ? t('connectedAccountsDescriptionPlural', [connectedAccounts.length])
        : t('connectedAccountsDescriptionSingular');

    return (
      <Popover
        title={
          isActiveTabExtension
            ? t('currentExtension')
            : getURLHost(activeTabOrigin)
        }
        subtitle={
          connectedAccounts.length
            ? connectedAccountsDescription
            : t('connectedAccountsEmptyDescription')
        }
        onClose={() => history.push(mostRecentOverviewPage)}
        footerClassName="connected-accounts__footer"
        footer={
<<<<<<< HEAD
          connectedAccounts.length ? (
            <ConnectedAccountsPermissions permissions={permissions} />
          ) : null
=======
          permissions?.length > 0 && (
            <ConnectedAccountsPermissions permissions={permissions} />
          )
>>>>>>> 877e184b
        }
      >
        <ConnectedAccountsList
          accountToConnect={accountToConnect}
          connectAccount={connectAccount}
          connectedAccounts={connectedAccounts}
          selectedAddress={selectedAddress}
          removePermittedAccount={removePermittedAccount}
          setSelectedAddress={setSelectedAddress}
          shouldRenderListOptions
        />
      </Popover>
    );
  }
}<|MERGE_RESOLUTION|>--- conflicted
+++ resolved
@@ -65,15 +65,9 @@
         onClose={() => history.push(mostRecentOverviewPage)}
         footerClassName="connected-accounts__footer"
         footer={
-<<<<<<< HEAD
-          connectedAccounts.length ? (
-            <ConnectedAccountsPermissions permissions={permissions} />
-          ) : null
-=======
           permissions?.length > 0 && (
             <ConnectedAccountsPermissions permissions={permissions} />
           )
->>>>>>> 877e184b
         }
       >
         <ConnectedAccountsList
