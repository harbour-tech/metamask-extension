--- conflicted
+++ resolved
@@ -22,11 +22,6 @@
 
   useEffect(() => {
     async function getTokenSymbolForToken(address) {
-<<<<<<< HEAD
-      const symbol = await getTokenSymbol(address);
-      setIsOriginalNativeSymbol(
-        symbol?.toLowerCase() === tokenSymbol?.toLowerCase(),
-=======
       // attempt to fetch from cache first
       let trueSymbol = tokens[address?.toLowerCase()]?.symbol;
 
@@ -38,16 +33,12 @@
       // if the symbol is the same as the tokenSymbol, it's the original
       setIsOriginalNativeSymbol(
         trueSymbol?.toLowerCase() === tokenSymbol?.toLowerCase(),
->>>>>>> 717376e8
       );
     }
 
     getTokenSymbolForToken(tokenAddress);
-<<<<<<< HEAD
-=======
     // no need to wait for tokens to load, since we'd fetch without them if they aren't available
     // eslint-disable-next-line react-hooks/exhaustive-deps
->>>>>>> 717376e8
   }, [tokenAddress, tokenSymbol]);
 
   return isOriginalNativeSymbol;
