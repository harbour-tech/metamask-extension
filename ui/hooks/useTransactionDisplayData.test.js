--- conflicted
+++ resolved
@@ -205,11 +205,7 @@
     metamask: {
       ...mockState.metamask,
       completeOnboarding: true,
-<<<<<<< HEAD
-      providerConfig: { chainId: CHAIN_IDS.MAINNET, ticker: 'ETH' },
-=======
       ...mockNetworkState({ chainId: CHAIN_IDS.MAINNET }),
->>>>>>> f3548885
       currentCurrency: 'ETH',
       useCurrencyRateCheck: false, // to force getShouldShowFiat to return false
       preferences: {
