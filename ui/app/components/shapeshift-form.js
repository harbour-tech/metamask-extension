const h = require('react-hyperscript')
const inherits = require('util').inherits
const Component = require('react').Component
const connect = require('react-redux').connect
const classnames = require('classnames')
const { qrcode } = require('qrcode-npm')
const { shapeShiftSubview, pairUpdate, buyWithShapeShift } = require('../actions')
const { isValidAddress } = require('../util')
const SimpleDropdown = require('./dropdowns/simple-dropdown')
const t = require('../../i18n')

function mapStateToProps (state) {
  const {
    coinOptions,
    tokenExchangeRates,
    selectedAddress,
  } = state.metamask
<<<<<<< HEAD

=======
  const { warning } = state.appState
  
>>>>>>> 9762a730
  return {
    coinOptions,
    tokenExchangeRates,
    selectedAddress,
    warning,
  }
}

function mapDispatchToProps (dispatch) {
  return {
    shapeShiftSubview: () => dispatch(shapeShiftSubview()),
    pairUpdate: coin => dispatch(pairUpdate(coin)),
    buyWithShapeShift: data => dispatch(buyWithShapeShift(data)),
  }
}

module.exports = connect(mapStateToProps, mapDispatchToProps)(ShapeshiftForm)

inherits(ShapeshiftForm, Component)
function ShapeshiftForm () {
  Component.call(this)

  this.state = {
    depositCoin: 'btc',
    refundAddress: '',
    showQrCode: false,
    depositAddress: '',
    errorMessage: '',
    isLoading: false,
    bought: false,
  }
}

ShapeshiftForm.prototype.componentWillMount = function () {
  this.props.shapeShiftSubview()
}

ShapeshiftForm.prototype.onCoinChange = function (coin) {
  this.setState({
    depositCoin: coin,
    errorMessage: '',
  })
  this.props.pairUpdate(coin)
}

ShapeshiftForm.prototype.onBuyWithShapeShift = function () {
  this.setState({
    isLoading: true,
    showQrCode: true,
  })

  const {
    buyWithShapeShift,
    selectedAddress: withdrawal,
  } = this.props
  const {
    refundAddress: returnAddress,
    depositCoin,
  } = this.state
  const pair = `${depositCoin}_eth`
  const data = {
    withdrawal,
    pair,
    returnAddress,
    //  Public api key
    'apiKey': '803d1f5df2ed1b1476e4b9e6bcd089e34d8874595dda6a23b67d93c56ea9cc2445e98a6748b219b2b6ad654d9f075f1f1db139abfa93158c04e825db122c14b6',
  }

  if (isValidAddress(withdrawal)) {
    buyWithShapeShift(data)
      .then(d => this.setState({
        showQrCode: true,
        depositAddress: d.deposit,
        isLoading: false,
      }))
      .catch(() => this.setState({
        showQrCode: false,
        errorMessage: t('invalidRequest'),
        isLoading: false,
      }))
  }
}

ShapeshiftForm.prototype.renderMetadata = function (label, value) {
  return h('div', {className: 'shapeshift-form__metadata-wrapper'}, [

    h('div.shapeshift-form__metadata-label', {}, [
      h('span', `${label}:`),
    ]),

    h('div.shapeshift-form__metadata-value', {}, [
      h('span', value),
    ]),

  ])
}

ShapeshiftForm.prototype.renderMarketInfo = function () {
  const { depositCoin } = this.state
  const coinPair = `${depositCoin}_eth`
  const { tokenExchangeRates } = this.props
  const {
    limit,
    rate,
    minimum,
  } = tokenExchangeRates[coinPair] || {}

  return h('div.shapeshift-form__metadata', {}, [

    this.renderMetadata(t('status'), limit ? t('available') : t('unavailable')),
    this.renderMetadata(t('limit'), limit),
    this.renderMetadata(t('exchangeRate'), rate),
    this.renderMetadata(t('min'), minimum),

  ])
}

ShapeshiftForm.prototype.renderQrCode = function () {
  const { depositAddress, isLoading, depositCoin } = this.state
  const qrImage = qrcode(4, 'M')
  qrImage.addData(depositAddress)
  qrImage.make()

  return h('div.shapeshift-form', {}, [

    h('div.shapeshift-form__deposit-instruction', [
<<<<<<< HEAD
      t('depositBTC'),
=======
      `Deposit your ${depositCoin.toUpperCase()} to the address below:`,
>>>>>>> 9762a730
    ]),

    h('div', depositAddress),

    h('div.shapeshift-form__qr-code', [
      isLoading
        ? h('img', {
          src: 'images/loading.svg',
          style: { width: '60px'},
        })
        : h('div', {
          dangerouslySetInnerHTML: { __html: qrImage.createTableTag(4) },
        }),
    ]),

    this.renderMarketInfo(),

  ])
}


ShapeshiftForm.prototype.render = function () {
  const { coinOptions, btnClass, warning } = this.props
  const { depositCoin, errorMessage, showQrCode, depositAddress } = this.state
  const coinPair = `${depositCoin}_eth`
  const { tokenExchangeRates } = this.props
  const token = tokenExchangeRates[coinPair]

  return h('div.shapeshift-form-wrapper', [
    showQrCode
      ? this.renderQrCode()
      : h('div.shapeshift-form', [
          h('div.shapeshift-form__selectors', [

            h('div.shapeshift-form__selector', [

              h('div.shapeshift-form__selector-label', t('deposit')),

              h(SimpleDropdown, {
                selectedOption: this.state.depositCoin,
                onSelect: (coin) => this.onCoinChange(coin),
                options: Object.entries(coinOptions).map(([coin]) => ({
                  value: coin.toLowerCase(),
                  displayValue: coin,
                })),
              }),

            ]),

            h('div.icon.shapeshift-form__caret', {
              style: { backgroundImage: 'url(images/caret-right.svg)'},
            }),

            h('div.shapeshift-form__selector', [

              h('div.shapeshift-form__selector-label', [
                t('receive'),
              ]),

              h('div.shapeshift-form__selector-input', ['ETH']),

            ]),

          ]),

          warning && h('div.shapeshift-form__address-input-label', warning),

          !warning && h('div', {
            className: classnames('shapeshift-form__address-input-wrapper', {
              'shapeshift-form__address-input-wrapper--error': errorMessage,
            }),
          }, [

            h('div.shapeshift-form__address-input-label', [
              t('refundAddress'),
            ]),

            h('input.shapeshift-form__address-input', {
              type: 'text',
              onChange: e => this.setState({
                refundAddress: e.target.value,
                errorMessage: '',
              }),
            }),

            h('divshapeshift-form__address-input-error-message', [errorMessage]),
          ]),

          !warning && this.renderMarketInfo(),

      ]),

      !depositAddress && h('button.shapeshift-form__shapeshift-buy-btn', {
        className: btnClass,
        disabled: !token,
        onClick: () => this.onBuyWithShapeShift(),
      }, [t('buy')]),

    ])
}<|MERGE_RESOLUTION|>--- conflicted
+++ resolved
@@ -15,12 +15,8 @@
     tokenExchangeRates,
     selectedAddress,
   } = state.metamask
-<<<<<<< HEAD
-
-=======
   const { warning } = state.appState
-  
->>>>>>> 9762a730
+
   return {
     coinOptions,
     tokenExchangeRates,
@@ -147,11 +143,7 @@
   return h('div.shapeshift-form', {}, [
 
     h('div.shapeshift-form__deposit-instruction', [
-<<<<<<< HEAD
-      t('depositBTC'),
-=======
-      `Deposit your ${depositCoin.toUpperCase()} to the address below:`,
->>>>>>> 9762a730
+      t('depositCoin', depositCoin.toUpperCase()),
     ]),
 
     h('div', depositAddress),
