--- conflicted
+++ resolved
@@ -15,19 +15,14 @@
 const { compose } = require('recompose')
 const { CONFIRM_TRANSACTION_ROUTE } = require('../routes')
 
-<<<<<<< HEAD
 module.exports = compose(
   withRouter,
   connect(mapStateToProps, mapDispatchToProps)
 )(TxList)
-=======
+
 TxList.contextTypes = {
   t: PropTypes.func,
 }
-
-module.exports = connect(mapStateToProps, mapDispatchToProps)(TxList)
->>>>>>> 8e0f3935
-
 
 function mapStateToProps (state) {
   return {
@@ -125,13 +120,8 @@
   const isUnapproved = transactionStatus === 'unapproved'
 
   if (isUnapproved) {
-<<<<<<< HEAD
     opts.onClick = () => history.push(CONFIRM_TRANSACTION_ROUTE)
-    opts.transactionStatus = this.props.t('notStarted')
-=======
-    opts.onClick = () => showConfTxPage({ id: transactionId })
     opts.transactionStatus = this.context.t('notStarted')
->>>>>>> 8e0f3935
   } else if (transactionHash) {
     opts.onClick = () => this.view(transactionHash, transactionNetworkId)
   }
