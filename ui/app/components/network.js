const Component = require('react').Component
const h = require('react-hyperscript')
const inherits = require('util').inherits

module.exports = Network

inherits(Network, Component)

function Network () {
  Component.call(this)
}

Network.prototype.render = function () {
  const props = this.props
  const networkNumber = props.network
  let providerName
  try {
    providerName = props.provider.type
  } catch (e) {
    providerName = null
  }
  let iconName, hoverText

  if (networkNumber === 'loading') {
    return h('img.network-indicator', {
      title: 'Attempting to connect to blockchain.',
      onClick: (event) => this.props.onClick(event),
      style: {
        width: '27px',
        marginRight: '-27px',
      },
      src: 'images/loading.svg',
    })
  } else if (providerName === 'mainnet') {
    hoverText = 'Main Ethereum Network'
    iconName = 'ethereum-network'
  } else if (providerName === 'testnet') {
<<<<<<< HEAD
    hoverText = 'Ropsten Test Network'
    iconName = 'ropsten-test-network'
  } else if (parseInt(networkNumber) === 3) {
    hoverText = 'Ropsten Test Network'
    iconName = 'ropsten-test-network'
  } else if (parseInt(networkNumber) === 2) {
=======
>>>>>>> 7021c770
    hoverText = 'Morden Test Network'
    iconName = 'morden-test-network'
  } else {
    hoverText = 'Unknown Private Network'
    iconName = 'unknown-private-network'
  }

  return (
    h('#network_component.flex-center.pointer', {
      style: {
        marginRight: '-27px',
        marginLeft: '-3px',
      },
      title: hoverText,
      onClick: (event) => this.props.onClick(event),
    }, [
      (function () {
        switch (iconName) {
          case 'ethereum-network':
            return h('.network-indicator', [
              h('.menu-icon.diamond'),
              h('.network-name', {
                style: {
                  color: '#039396',
                }},
              'Ethereum Main Net'),
            ])
          case 'ropsten-test-network':
            return h('.network-indicator', [
              h('.menu-icon.red-dot'),
              h('.network-name', {
                style: {
                  color: '#ff6666',
                }},
              'Ropsten Test Net'),
            ])
          case 'morden-test-network':
            return h('.network-indicator', [
              h('.menu-icon.red-dot'),
              h('.network-name', {
                style: {
                  color: '#ff6666',
                }},
              'Morden Test Net'),
            ])
          default:
            return h('.network-indicator', [
              h('i.fa.fa-question-circle.fa-lg', {
                style: {
                  margin: '10px',
                  color: 'rgb(125, 128, 130)',
                },
              }),

              h('.network-name', {
                style: {
                  color: '#AEAEAE',
                }},
              'Private Network'),
            ])
        }
      })(),
    ])
  )
}<|MERGE_RESOLUTION|>--- conflicted
+++ resolved
@@ -35,15 +35,12 @@
     hoverText = 'Main Ethereum Network'
     iconName = 'ethereum-network'
   } else if (providerName === 'testnet') {
-<<<<<<< HEAD
     hoverText = 'Ropsten Test Network'
     iconName = 'ropsten-test-network'
   } else if (parseInt(networkNumber) === 3) {
     hoverText = 'Ropsten Test Network'
     iconName = 'ropsten-test-network'
   } else if (parseInt(networkNumber) === 2) {
-=======
->>>>>>> 7021c770
     hoverText = 'Morden Test Network'
     iconName = 'morden-test-network'
   } else {
