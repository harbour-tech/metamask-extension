import React from 'react';
import {
  getSettingsRoutes,
  getNumberOfSettingsInSection,
  handleSettingsRefs,
} from './settings-search';

const t = (key) => {
  switch (key) {
    case 'general':
      return 'General';
    case 'currencyConversion':
      return 'Currency conversion';
    case 'primaryCurrencySetting':
      return 'Primary currency';
    case 'primaryCurrencySettingDescription':
      return 'Select native to prioritize displaying values in the native currency of the chain (e.g. ETH). Select Fiat to prioritize displaying values in your selected fiat currency.';
    case 'currentLanguage':
      return 'Current language';
    case 'accountIdenticon':
      return 'Current language"';
    case 'hideZeroBalanceTokens':
      return 'Hide tokens without balance';
    case 'advanced':
      return 'Advanced';
    case 'stateLogs':
      return 'State logs';
    case 'stateLogsDescription':
      return 'State logs contain your public account addresses and sent transactions.';
    case 'syncWithMobile':
      return 'Sync with mobile';
    case 'clearActivity':
      return 'Clear activity and nonce data';
    case 'clearActivityDescription':
      return "This resets the account's nonce and erases data from the activity tab in your wallet. Only the current account and network will be affected. Your balances and incoming transactions won't change.";
<<<<<<< HEAD
    case 'showAdvancedGasInline':
      return 'Advanced gas controls';
=======
>>>>>>> 4b271868
    case 'showAdvancedGasInlineDescription':
      return 'Select this to show gas price and limit controls directly on the send and confirm screens.';
    case 'showHexData':
      return 'Show hex data';
    case 'showHexDataDescription':
      return 'Select this to show the hex data field on the send screen';
    case 'showFiatConversionInTestnets':
      return 'Show conversion on test networks';
    case 'showFiatConversionInTestnetsDescription':
      return 'Select this to show fiat conversion on test network';
    case 'showTestnetNetworks':
      return 'Show test networks';
    case 'showTestnetNetworksDescription':
      return 'Select this to show test networks in network list';
    case 'nonceField':
      return 'Customize transaction nonce';
    case 'nonceFieldDescription':
      return 'Turn this on to change the nonce (transaction number) on confirmation screens. This is an advanced feature, use cautiously.';
    case 'autoLockTimeLimit':
      return 'Auto-lock timer (minutes)';
    case 'autoLockTimeLimitDescription':
      return 'Set the idle time in minutes before MetaMask will become locked.';
    case 'ipfsGateway':
      return 'IPFS Gateway';
    case 'ipfsGatewayDescription':
      return 'Enter the URL of the IPFS CID gateway to use for ENS content resolution.';
    case 'preferredLedgerConnectionType':
      return 'Preferred ledger connection type';
    case 'dismissReminderField':
      return 'Dismiss Secret Recovery Phrase backup reminder';
    case 'dismissReminderDescriptionField':
      return 'Turn this on to dismiss the Secret Recovery Phrase backup reminder message. We highly recommend that you back up your Secret Recovery Phrase to avoid loss of funds';
    case 'Contacts':
      return 'Contacts';
    case 'securityAndPrivacy':
      return 'Security & privacy';
    case 'revealSeedWords':
      return 'Reveal Secret Recovery Phrase';
    case 'showIncomingTransactions':
      return 'Show incoming transactions';
    case 'showIncomingTransactionsDescription':
      return 'Select this to use Etherscan to show incoming transactions in the transactions list';
    case 'usePhishingDetection':
      return 'Use phishing detection';
    case 'usePhishingDetectionDescription':
      return 'Display a warning for phishing domains targeting Ethereum users';
    case 'participateInMetaMetrics':
      return 'Participate in MetaMetrics';
    case 'participateInMetaMetricsDescription':
      return 'Participate in MetaMetrics to help us make MetaMask better';
    case 'alerts':
      return 'Alerts';
    case 'alertSettingsUnconnectedAccount':
      return 'Browsing a website with an unconnected account selected';
    case 'alertSettingsWeb3ShimUsage':
      return 'When a website tries to use the removed window.web3 API';
    case 'networks':
      return 'Networks';
    case 'mainnet':
      return 'Ethereum Mainnet';
    case 'goerli':
      return 'Goerli test network';
    case 'sepolia':
      return 'Sepolia test network';
    case 'localhost':
      return 'Localhost 8545';
    case 'experimental':
      return 'Experimental';
    case 'autoDetectTokens':
      return 'Autodetect tokens';
    case 'autoDetectTokensDescription':
      return 'We use third-party APIs to detect and display new tokens sent to your wallet. Turn off if you don’t want the app to pull data from those services.';
    case 'enableOpenSeaAPI':
      return 'Enable OpenSea API';
    case 'enableOpenSeaAPIDescription':
      return "Use OpenSea's API to fetch NFT data. NFT auto-detection relies on OpenSea's API, and will not be available when this is turned off.";
    case 'useNftDetection':
      return 'Autodetect NFTs';
    case 'useNftDetectionDescription':
      return 'Displaying NFTs media & data may expose your IP address to centralized servers. Third-party APIs (like OpenSea) are used to detect NFTs in your wallet. This exposes your account address with those services. Leave this disabled if you don’t want the app to pull data from those those services.';
    case 'about':
      return 'About';
    case 'metamaskVersion':
      return 'MetaMask Version';
    case 'builtAroundTheWorld':
      return 'MetaMask is designed and built around the world.';
    case 'links':
      return 'Links';
    case 'privacyMsg':
      return 'Privacy policy';
    case 'terms':
      return 'Terms of use';
    case 'attributions':
      return 'Attributions';
    case 'supportCenter':
      return 'Visit our support center';
    case 'visitWebSite':
      return 'Visit our web site';
    case 'contactUs':
      return 'Contact us';
    case 'snaps':
      return 'Snaps';
    case 'currencyRateCheckToggle':
      return 'Show balance and token price checker';
    case 'currencyRateCheckToggleDescription':
      return 'We use Coingecko and CryptoCompare APIs to display your balance and token price. Privacy Policy';
    default:
      return '';
  }
};

describe('Settings Search Utils', () => {
  describe('settingsRoutes', () => {
    it('should be an array of settings routes objects', () => {
      expect(getSettingsRoutes().length).toBeGreaterThan(0);
    });
  });

  describe('getNumberOfSettingsInSection', () => {
    it('should get good general section number', () => {
      expect(getNumberOfSettingsInSection(t, t('general'))).toStrictEqual(6);
    });

    it('should get good advanced section number', () => {
      expect(getNumberOfSettingsInSection(t, t('advanced'))).toStrictEqual(13);
    });

    it('should get good contact section number', () => {
      expect(getNumberOfSettingsInSection(t, t('contacts'))).toStrictEqual(1);
    });

    it('should get good security & privacy section number', () => {
      expect(
        getNumberOfSettingsInSection(t, t('securityAndPrivacy')),
      ).toStrictEqual(9);
    });

    it('should get good alerts section number', () => {
      expect(getNumberOfSettingsInSection(t, t('alerts'))).toStrictEqual(2);
    });

    it('should get good network section number', () => {
      expect(getNumberOfSettingsInSection(t, t('networks'))).toStrictEqual(5);
    });

    it('should get good experimental section number', () => {
      expect(getNumberOfSettingsInSection(t, t('experimental'))).toStrictEqual(
        3,
      );
    });

    it('should get good about section number', () => {
      expect(getNumberOfSettingsInSection(t, t('about'))).toStrictEqual(9);
    });
  });

  // Can't be tested without DOM element
  describe('handleSettingsRefs', () => {
    it('should handle general refs', () => {
      const settingsRefs = Array(getNumberOfSettingsInSection(t, t('general')))
        .fill(undefined)
        .map(() => {
          return React.createRef();
        });
      expect(handleSettingsRefs(t, t('general'), settingsRefs)).toBeUndefined();
    });
  });
});<|MERGE_RESOLUTION|>--- conflicted
+++ resolved
@@ -33,11 +33,6 @@
       return 'Clear activity and nonce data';
     case 'clearActivityDescription':
       return "This resets the account's nonce and erases data from the activity tab in your wallet. Only the current account and network will be affected. Your balances and incoming transactions won't change.";
-<<<<<<< HEAD
-    case 'showAdvancedGasInline':
-      return 'Advanced gas controls';
-=======
->>>>>>> 4b271868
     case 'showAdvancedGasInlineDescription':
       return 'Select this to show gas price and limit controls directly on the send and confirm screens.';
     case 'showHexData':
