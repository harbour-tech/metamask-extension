--- conflicted
+++ resolved
@@ -269,10 +269,7 @@
   NOTIFICATIONS_SETTINGS_ROUTE,
   SNAPS_ROUTE,
   SNAPS_VIEW_ROUTE,
-<<<<<<< HEAD
-=======
   CROSS_CHAIN_SWAP_ROUTE,
->>>>>>> f3548885
   CONNECTED_ROUTE,
   CONNECTED_ACCOUNTS_ROUTE,
   PATH_NAME_MAP,
