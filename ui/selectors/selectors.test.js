--- conflicted
+++ resolved
@@ -580,19 +580,6 @@
     });
 
     it('returns getEditedNetwork', () => {
-<<<<<<< HEAD
-      expect(
-        selectors.getEditedNetwork({
-          appState: { editedNetwork: 'test-chain' },
-        }),
-      ).toStrictEqual('test-chain');
-    });
-  });
-
-  describe('#getRpcPrefsForCurrentProvider', () => {
-    it('returns an empty object if state.metamask.providerConfig is empty', () => {
-=======
->>>>>>> f3548885
       expect(
         selectors.getEditedNetwork({
           appState: { editedNetwork: 'test-chain' },
@@ -674,13 +661,7 @@
   describe('#getNonTestNetworks', () => {
     it('returns nonTestNetworks', () => {
       const nonTestNetworks = selectors.getNonTestNetworks({
-<<<<<<< HEAD
-        metamask: {
-          networkConfigurations: {},
-        },
-=======
         metamask: {},
->>>>>>> f3548885
       });
 
       // Assert that the `nonTestNetworks` array returned by the selector matches a specific structure.
