import { deepClone } from '@metamask/snaps-utils';
import { ApprovalType } from '@metamask/controller-utils';
import { EthAccountType, EthMethod } from '@metamask/keyring-api';
import { TransactionStatus } from '@metamask/transaction-controller';
import mockState from '../../test/data/mock-state.json';
import { KeyringType } from '../../shared/constants/keyring';
import { CHAIN_IDS, NETWORK_TYPES } from '../../shared/constants/network';
import { SURVEY_DATE, SURVEY_GMT } from '../helpers/constants/survey';
import { PRIVACY_POLICY_DATE } from '../helpers/constants/privacy-policy';
import { createMockInternalAccount } from '../../test/jest/mocks';
import { ETH_EOA_METHODS } from '../../shared/constants/eth-methods';
import { getProviderConfig } from '../ducks/metamask/metamask';
import { mockNetworkState } from '../../test/stub/networks';
import * as selectors from './selectors';

jest.mock('../../app/scripts/lib/util', () => ({
  ...jest.requireActual('../../app/scripts/lib/util'),
  getEnvironmentType: jest.fn().mockReturnValue('popup'),
}));

jest.mock('../../shared/modules/network.utils', () => {
  const actual = jest.requireActual('../../shared/modules/network.utils');
  return {
    ...actual,
    shouldShowLineaMainnet: jest.fn().mockResolvedValue(true),
  };
});

const modifyStateWithHWKeyring = (keyring) => {
  const modifiedState = deepClone(mockState);
  modifiedState.metamask.internalAccounts.accounts[
    modifiedState.metamask.internalAccounts.selectedAccount
  ].metadata.keyring.type = keyring;

  return modifiedState;
};

describe('Selectors', () => {
  describe('#getSelectedAddress', () => {
    it('returns undefined if selectedAddress is undefined', () => {
      expect(
        selectors.getSelectedAddress({
          metamask: { internalAccounts: { accounts: {}, selectedAccount: '' } },
        }),
      ).toBeUndefined();
    });

    it('returns selectedAddress', () => {
      const mockInternalAccount = createMockInternalAccount();
      const internalAccounts = {
        accounts: {
          [mockInternalAccount.id]: mockInternalAccount,
        },
        selectedAccount: mockInternalAccount.id,
      };

      expect(
        selectors.getSelectedAddress({ metamask: { internalAccounts } }),
      ).toStrictEqual(mockInternalAccount.address);
    });
  });

  describe('#getSelectedInternalAccount', () => {
    it('returns undefined if selectedAccount is undefined', () => {
      expect(
        selectors.getSelectedInternalAccount({
          metamask: {
            internalAccounts: {
              accounts: {},
              selectedAccount: '',
            },
          },
        }),
      ).toBeUndefined();
    });

    it('returns selectedAccount', () => {
      const mockInternalAccount = {
        address: '0x0dcd5d886577d5081b0c52e242ef29e70be3e7bc',
        id: 'cf8dace4-9439-4bd4-b3a8-88c821c8fcb3',
        metadata: {
          name: 'Test Account',
          keyring: {
            type: 'HD Key Tree',
          },
        },
        options: {},
        methods: ETH_EOA_METHODS,
        type: EthAccountType.Eoa,
      };
      expect(
        selectors.getSelectedInternalAccount({
          metamask: {
            internalAccounts: {
              accounts: {
                [mockInternalAccount.id]: mockInternalAccount,
              },
              selectedAccount: mockInternalAccount.id,
            },
          },
        }),
      ).toStrictEqual(mockInternalAccount);
    });
  });

  describe('#checkIfMethodIsEnabled', () => {
    it('returns true if the method is enabled', () => {
      expect(
        selectors.checkIfMethodIsEnabled(mockState, EthMethod.SignTransaction),
      ).toBe(true);
    });

    it('returns false if the method is not enabled', () => {
      expect(
        selectors.checkIfMethodIsEnabled(
          {
            metamask: {
              internalAccounts: {
                accounts: {
                  'cf8dace4-9439-4bd4-b3a8-88c821c8fcb3': {
                    ...mockState.metamask.internalAccounts.accounts[
                      'cf8dace4-9439-4bd4-b3a8-88c821c8fcb3'
                    ],
                    methods: [
                      ...Object.values(EthMethod).filter(
                        (method) => method !== EthMethod.SignTransaction,
                      ),
                    ],
                  },
                },
                selectedAccount: 'cf8dace4-9439-4bd4-b3a8-88c821c8fcb3',
              },
            },
          },
          EthMethod.SignTransaction,
        ),
      ).toBe(false);
    });
  });

  describe('#getInternalAccounts', () => {
    it('returns a list of internal accounts', () => {
      expect(selectors.getInternalAccounts(mockState)).toStrictEqual(
        Object.values(mockState.metamask.internalAccounts.accounts),
      );
    });
  });

  describe('#getInternalAccount', () => {
    it("returns undefined if the account doesn't exist", () => {
      expect(
        selectors.getInternalAccount(mockState, 'unknown'),
      ).toBeUndefined();
    });

    it('returns the account', () => {
      expect(
        selectors.getInternalAccount(
          mockState,
          'cf8dace4-9439-4bd4-b3a8-88c821c8fcb3',
        ),
      ).toStrictEqual(
        mockState.metamask.internalAccounts.accounts[
          'cf8dace4-9439-4bd4-b3a8-88c821c8fcb3'
        ],
      );
    });
  });

  describe('#getNeverShowSwitchedNetworkMessage', () => {
    it('returns the correct value', () => {
      expect(
        selectors.getNeverShowSwitchedNetworkMessage({
          metamask: { switchedNetworkNeverShowMessage: true },
        }),
      ).toStrictEqual(true);
    });
  });

  describe('#getSwitchedNetworkDetails', () => {
    it('returns no details when switchedNetworkDetails is empty', () => {
      expect(
        selectors.getSwitchedNetworkDetails({
          metamask: {
            ...mockState.metamask,
            switchedNetworkDetails: undefined,
          },
        }),
      ).toStrictEqual(null);
    });

    it('returns network information when valid switchedNetworkDetails are present', () => {
      const origin = 'portfolio.metamask.io';

      const state = {
        ...mockState,
        metamask: {
          ...mockState.metamask,
          selectedNetworkClientId: 'testNetworkConfigurationId',

          networkConfigurationsByChainId: {
            '0x1': {
              chainId: '0x1',
              name: 'Custom Mainnet RPC',
              nativeCurrency: 'ETH',
              defaultRpcEndpointIndex: 0,
              rpcEndpoints: [
                {
                  url: 'https://testrpc.com',
                  networkClientId: 'testNetworkConfigurationId',
                  type: 'custom',
                },
              ],
            },
          },
          switchedNetworkDetails: {
            networkClientId: 'testNetworkConfigurationId',
            origin,
          },
        },
      };

      expect(selectors.getSwitchedNetworkDetails(state)).toStrictEqual({
        imageUrl: './images/eth_logo.svg',
        nickname: getProviderConfig(state).nickname,
        origin,
      });
    });
  });

  describe('#getNumberOfAllUnapprovedTransactionsAndMessages', () => {
    it('returns no unapproved transactions and messages', () => {
      expect(
        selectors.getNumberOfAllUnapprovedTransactionsAndMessages({
          metamask: {
            transactions: [],
          },
        }),
      ).toStrictEqual(0);
    });

    it('returns correct number of unapproved transactions and queued requests', () => {
      expect(
        selectors.getNumberOfAllUnapprovedTransactionsAndMessages({
          metamask: {
            queuedRequestCount: 5,
            transactions: [
              {
                id: 0,
                chainId: CHAIN_IDS.MAINNET,
                time: 0,
                txParams: {
                  from: '0xAddress',
                  to: '0xRecipient',
                },
                status: TransactionStatus.unapproved,
              },
              {
                id: 1,
                chainId: CHAIN_IDS.MAINNET,
                time: 0,
                txParams: {
                  from: '0xAddress',
                  to: '0xRecipient',
                },
                status: TransactionStatus.unapproved,
              },
            ],
            unapprovedPersonalMsgs: {
              2: {
                id: 2,
                msgParams: {
                  from: '0xAddress',
                  data: '0xData',
                  origin: 'origin',
                },
                time: 1,
                status: TransactionStatus.unapproved,
                type: 'personal_sign',
              },
            },
          },
        }),
      ).toStrictEqual(8);
    });

    it('returns correct number of unapproved transactions and messages', () => {
      expect(
        selectors.getNumberOfAllUnapprovedTransactionsAndMessages({
          metamask: {
            networkConfigurationsByChainId: {
              [CHAIN_IDS.MAINNET]: {
                chainId: CHAIN_IDS.MAINNET,
                rpcEndpoints: [{}],
              },
            },
            transactions: [
              {
                id: 0,
                chainId: CHAIN_IDS.MAINNET,
                time: 0,
                txParams: {
                  from: '0xAddress',
                  to: '0xRecipient',
                },
                status: TransactionStatus.unapproved,
              },
            ],
            unapprovedTypedMessages: {
              1: {
                id: 1,
                msgParams: {
                  from: '0xAddress',
                  data: '0xData',
                  origin: 'origin',
                },
                time: 1,
                status: TransactionStatus.unapproved,
                type: 'eth_signTypedData',
              },
            },
          },
        }),
      ).toStrictEqual(2);
    });
  });

  describe('#getNetworkToAutomaticallySwitchTo', () => {
    const SELECTED_ORIGIN = 'https://portfolio.metamask.io';
    const SELECTED_ORIGIN_NETWORK_ID = NETWORK_TYPES.LINEA_SEPOLIA;
    const state = {
      activeTab: {
        origin: SELECTED_ORIGIN,
      },
      metamask: {
        isUnlocked: true,
        useRequestQueue: true,
        selectedTabOrigin: SELECTED_ORIGIN,
        unapprovedDecryptMsgs: [],
        unapprovedPersonalMsgs: [],
        unapprovedEncryptionPublicKeyMsgs: [],
        unapprovedTypedMessages: [],
        domains: {
          [SELECTED_ORIGIN]: SELECTED_ORIGIN_NETWORK_ID,
        },
        networkConfigurationsByChainId: {
          [CHAIN_IDS.MAINNET]: {
            chainId: CHAIN_IDS.MAINNET,
            defaultRpcEndpointIndex: 0,
            rpcEndpoints: [
              {
                url: 'https://testrpc.com',
                networkClientId: mockState.metamask.selectedNetworkClientId,
              },
            ],
          },
        },
        queuedRequestCount: 0,
        transactions: [],
        selectedNetworkClientId: mockState.metamask.selectedNetworkClientId,
        // networkConfigurations:
        //   mockState.metamask.networkConfigurationsByChainId,
      },
    };

    it('should return the network to switch to', () => {
      const networkToSwitchTo =
        selectors.getNetworkToAutomaticallySwitchTo(state);
      expect(networkToSwitchTo).toBe(SELECTED_ORIGIN_NETWORK_ID);
    });

    it('should return no network to switch to because we are already on it', () => {
      const networkToSwitchTo = selectors.getNetworkToAutomaticallySwitchTo({
        ...state,
        metamask: {
          ...state.metamask,
          selectedNetworkClientId: 'linea-sepolia',
          networkConfigurationsByChainId: {
            [CHAIN_IDS.LINEA_SEPOLIA]: {
              chainId: CHAIN_IDS.LINEA_SEPOLIA,
              defaultRpcEndpointIndex: 0,
              rpcEndpoints: [
                {
                  url: 'https://testrpc.com',
                  networkClientId: 'linea-sepolia',
                  type: 'custom',
                },
              ],
            },
          },
        },
      });
      expect(networkToSwitchTo).toBe(null);
    });

    it('should return no network to switch to because there are pending transactions', () => {
      const networkToSwitchTo = selectors.getNetworkToAutomaticallySwitchTo({
        ...state,
        metamask: {
          ...state.metamask,
          selectedNetworkClientId: NETWORK_TYPES.LINEA_SEPOLIA,
          networkConfigurationsByChainId: {
            [CHAIN_IDS.LINEA_SEPOLIA]: {
              chainId: CHAIN_IDS.LINEA_SEPOLIA,
              defaultRpcEndpointIndex: 0,
              rpcEndpoints: [
                {
                  url: 'https://testrpc.com',
                  networkClientId: 'linea-sepolia',
                  type: 'custom',
                },
              ],
            },
          },
          transactions: [
            {
              id: 0,
              chainId: CHAIN_IDS.MAINNET,
              status: TransactionStatus.approved,
            },
          ],
        },
      });
      expect(networkToSwitchTo).toBe(null);
    });

    it('should return no network to switch to because there are queued requests', () => {
      const networkToSwitchTo = selectors.getNetworkToAutomaticallySwitchTo({
        ...state,
        metamask: {
          ...state.metamask,
          ...mockNetworkState({ chainId: CHAIN_IDS.SEPOLIA }),
          queuedRequestCount: 1,
        },
      });
      expect(networkToSwitchTo).toBe(null);
    });
  });

  describe('#getSuggestedTokens', () => {
    it('returns an empty array if pendingApprovals is undefined', () => {
      expect(selectors.getSuggestedTokens({ metamask: {} })).toStrictEqual([]);
    });

    it('returns suggestedTokens from filtered pending approvals', () => {
      const pendingApprovals = {
        1: {
          id: '1',
          origin: 'dapp',
          time: 1,
          type: ApprovalType.WatchAsset,
          requestData: {
            asset: {
              address: '0x8b175474e89094c44da98b954eedeac495271d0a',
              symbol: 'NEW',
              decimals: 18,
              image: 'metamark.svg',
            },
          },
          requestState: null,
        },
        2: {
          id: '2',
          origin: 'dapp',
          time: 1,
          type: ApprovalType.WatchAsset,
          requestData: {
            asset: {
              address: '0xC8c77482e45F1F44dE1745F52C74426C631bDD51',
              symbol: '0XYX',
              decimals: 18,
              image: '0x.svg',
            },
          },
        },
        3: {
          id: '3',
          origin: 'origin',
          time: 1,
          type: ApprovalType.Transaction,
          requestData: {
            // something that is not an asset
          },
        },
        4: {
          id: '4',
          origin: 'dapp',
          time: 1,
          type: ApprovalType.WatchAsset,
          requestData: {
            asset: {
              address: '0x1234abcd',
              symbol: '0XYX',
              tokenId: '123',
            },
          },
        },
      };

      expect(
        selectors.getSuggestedTokens({ metamask: { pendingApprovals } }),
      ).toStrictEqual([
        {
          id: '1',
          origin: 'dapp',
          time: 1,
          type: ApprovalType.WatchAsset,
          requestData: {
            asset: {
              address: '0x8b175474e89094c44da98b954eedeac495271d0a',
              symbol: 'NEW',
              decimals: 18,
              image: 'metamark.svg',
            },
          },
          requestState: null,
        },
        {
          id: '2',
          origin: 'dapp',
          time: 1,
          type: ApprovalType.WatchAsset,
          requestData: {
            asset: {
              address: '0xC8c77482e45F1F44dE1745F52C74426C631bDD51',
              symbol: '0XYX',
              decimals: 18,
              image: '0x.svg',
            },
          },
        },
      ]);
    });
  });

  describe('#getSuggestedNfts', () => {
    it('returns an empty array if pendingApprovals is undefined', () => {
      expect(selectors.getSuggestedNfts({ metamask: {} })).toStrictEqual([]);
    });

    it('returns suggestedNfts from filtered pending approvals', () => {
      const pendingApprovals = {
        1: {
          id: '1',
          origin: 'dapp',
          time: 1,
          type: ApprovalType.WatchAsset,
          requestData: {
            asset: {
              address: '0x8b175474e89094c44da98b954eedeac495271d0a',
              symbol: 'NEW',
              decimals: 18,
              image: 'metamark.svg',
            },
          },
          requestState: null,
        },
        2: {
          id: '2',
          origin: 'dapp',
          time: 1,
          type: ApprovalType.WatchAsset,
          requestData: {
            asset: {
              address: '0xC8c77482e45F1F44dE1745F52C74426C631bDD51',
              symbol: '0XYX',
              decimals: 18,
              image: '0x.svg',
            },
          },
        },
        3: {
          id: '3',
          origin: 'origin',
          time: 1,
          type: ApprovalType.Transaction,
          requestData: {
            // something that is not an asset
          },
        },
        4: {
          id: '4',
          origin: 'dapp',
          time: 1,
          type: ApprovalType.WatchAsset,
          requestData: {
            asset: {
              address: '0x1234abcd',
              symbol: '0XYX',
              tokenId: '123',
              standard: 'ERC721',
            },
          },
        },
      };

      expect(
        selectors.getSuggestedNfts({ metamask: { pendingApprovals } }),
      ).toStrictEqual([
        {
          id: '4',
          origin: 'dapp',
          time: 1,
          type: ApprovalType.WatchAsset,
          requestData: {
            asset: {
              address: '0x1234abcd',
              symbol: '0XYX',
              tokenId: '123',
              standard: 'ERC721',
            },
          },
        },
      ]);
    });
  });

  describe('#getNewNetworkAdded', () => {
    it('returns undefined if newNetworkAddedName is undefined', () => {
      expect(selectors.getNewNetworkAdded({ appState: {} })).toBeUndefined();
    });

    it('returns newNetworkAddedName', () => {
      expect(
        selectors.getNewNetworkAdded({
          appState: { newNetworkAddedName: 'test-chain' },
        }),
      ).toStrictEqual('test-chain');
    });
  });

  describe('#getEditedNetwork', () => {
    it('returns undefined if getEditedNetwork is undefined', () => {
      expect(selectors.getNewNetworkAdded({ appState: {} })).toBeUndefined();
    });

    it('returns getEditedNetwork', () => {
      expect(
        selectors.getEditedNetwork({
          appState: { editedNetwork: 'test-chain' },
        }),
      ).toStrictEqual('test-chain');
    });
  });

  // todo
  describe('#getRpcPrefsForCurrentProvider', () => {
    it('returns rpcPrefs from the providerConfig', () => {
      expect(
        selectors.getRpcPrefsForCurrentProvider({
          metamask: {
            ...mockNetworkState({
              chainId: '0x1',
              blockExplorerUrl: 'https://test-block-explorer',
            }),
          },
        }),
      ).toStrictEqual({ blockExplorerUrl: 'https://test-block-explorer' });
    });
  });

  describe('#getNetworksTabSelectedNetworkConfigurationId', () => {
    it('returns undefined if selectedNetworkConfigurationId is undefined', () => {
      expect(
        selectors.getNetworksTabSelectedNetworkConfigurationId({
          appState: {},
        }),
      ).toBeUndefined();
    });

    it('returns selectedNetworkConfigurationId', () => {
      expect(
        selectors.getNetworksTabSelectedNetworkConfigurationId({
          appState: {
            selectedNetworkConfigurationId: 'testNetworkConfigurationId',
          },
        }),
      ).toStrictEqual('testNetworkConfigurationId');
    });
  });

  describe('#getNetworkConfigurationsByChainId', () => {
    it('returns networkConfigurationsByChainId', () => {
      const networkConfigurationsByChainId = {
        '0xtest': {
          chainId: '0xtest',
          nativeCurrency: 'TEST',
          defaultRpcEndpointUrl: 'https://mock-rpc-url-1',
          defaultRpcEndpointIndex: 0,
          rpcEndpoints: [
            {
              networkClientId: 'testNetworkConfigurationId1',
              url: 'https://mock-rpc-url-1',
            },
          ],
        },
        '0x1337': {
          chainId: '0x1337',
          nativeCurrency: 'RPC',
          defaultRpcEndpointUrl: 'https://mock-rpc-url-2',
          defaultRpcEndpointIndex: 0,
          rpcEndpoints: [
            {
              networkClientId: 'testNetworkConfigurationId2',
              url: 'https://mock-rpc-url-2',
            },
          ],
        },
      };

      expect(
        selectors.getNetworkConfigurationsByChainId({
          metamask: {
            networkConfigurationsByChainId,
          },
        }),
      ).toStrictEqual(networkConfigurationsByChainId);
    });
  });

  describe('#getCurrentNetwork', () => {
    it('returns built-in network configuration', () => {
      const modifiedMockState = {
        ...mockState,
        metamask: {
          ...mockState.metamask,
          selectedNetworkClientId: NETWORK_TYPES.SEPOLIA,
          blockExplorerUrls: [],
          ...mockNetworkState({ chainId: CHAIN_IDS.SEPOLIA, id: 'sepolia' }),
        },
      };
      const currentNetwork = selectors.getCurrentNetwork(modifiedMockState);

      expect(currentNetwork).toMatchInlineSnapshot(`
        {
          "blockExplorerUrl": "https://localhost/blockExplorer/0xaa36a7",
          "chainId": "0xaa36a7",
          "id": "sepolia",
          "nickname": "Sepolia",
<<<<<<< HEAD
          "providerType": "sepolia",
          "removable": false,
          "rpcUrl": "https://sepolia.infura.io/v3/undefined",
=======
          "rpcPrefs": {
            "blockExplorerUrl": "https://localhost/blockExplorer/0xaa36a7",
            "imageUrl": undefined,
          },
          "rpcUrl": "https://localhost/rpc/0xaa36a7",
>>>>>>> ad7a5462
          "ticker": "SepoliaETH",
        }
      `);
    });

    it('returns custom network configuration', () => {
      const mockNetworkConfigurationId = 'mock-network-config-id';
      const modifiedMockState = {
        ...mockState,
        metamask: {
          ...mockState.metamask,
          ...mockNetworkState({
            rpcUrl: 'https://mock-rpc-endpoint.test',
            chainId: '0x9999',
            ticker: 'TST',
            id: mockNetworkConfigurationId,
            blockExplorerUrl: undefined,
          }),
        },
      };

      const currentNetwork = selectors.getCurrentNetwork(modifiedMockState);

      expect(currentNetwork).toMatchInlineSnapshot(`
        {
          "blockExplorerUrl": undefined,
          "chainId": "0x9999",
          "id": "mock-network-config-id",
          "nickname": undefined,
          "rpcPrefs": {
            "blockExplorerUrl": undefined,
            "imageUrl": undefined,
          },
          "rpcUrl": "https://mock-rpc-endpoint.test",
          "ticker": "TST",
        }
      `);
    });

    it('returns the correct custom network when there is a chainId collision', () => {
      const modifiedMockState = {
        ...mockState,
        metamask: {
          ...mockState.metamask,
          selectedNetworkClientId: 'testNetworkConfigurationId',
          networkConfigurationsByChainId: {
            '0x1': {
              chainId: '0x1',
              name: 'Custom Mainnet RPC',
              nativeCurrency: 'ETH',
              defaultRpcEndpointIndex: 0,
              rpcEndpoints: [
                {
                  url: 'https://testrpc.com',
                  networkClientId: 'testNetworkConfigurationId',
                  type: 'custom',
                },
              ],
            },
          },
        },
      };

      const currentNetwork = selectors.getCurrentNetwork(modifiedMockState);
      expect(currentNetwork.nickname).toBe('Custom Mainnet RPC');
      expect(currentNetwork.chainId).toBe('0x1');
    });

    it('returns the correct mainnet network when there is a chainId collision', () => {
      const modifiedMockState = {
        ...mockState,
        metamask: {
          ...mockState.metamask,
          ...mockNetworkState({ chainId: CHAIN_IDS.MAINNET }),
        },
      };
      const currentNetwork = selectors.getCurrentNetwork(modifiedMockState);
      expect(currentNetwork.nickname).toBe('Ethereum Mainnet');
    });
  });

  describe('#getAllEnabledNetworks', () => {
    const networkConfigurationsByChainId = {
      [CHAIN_IDS.MAINNET]: {
        chainId: CHAIN_IDS.MAINNET,
        defaultRpcEndpointIndex: 0,
        rpcEndpoints: [{ networkClientId: 'mainnet' }],
      },
      [CHAIN_IDS.LINEA_MAINNET]: {
        chainId: CHAIN_IDS.LINEA_MAINNET,
        defaultRpcEndpointIndex: 0,
        rpcEndpoints: [{ networkClientId: 'linea-mainnet' }],
      },
      [CHAIN_IDS.SEPOLIA]: {
        chainId: CHAIN_IDS.SEPOLIA,
        defaultRpcEndpointIndex: 0,
        rpcEndpoints: [{ networkClientId: 'sepolia' }],
      },
      [CHAIN_IDS.LINEA_SEPOLIA]: {
        chainId: CHAIN_IDS.LINEA_SEPOLIA,
        defaultRpcEndpointIndex: 0,
        rpcEndpoints: [{ networkClientId: 'linea-sepolia' }],
      },
    };

    it('returns only Mainnet and Linea with showTestNetworks off', () => {
      const networks = selectors.getAllEnabledNetworks({
        metamask: {
          preferences: { showTestNetworks: false },
          networkConfigurationsByChainId,
        },
      });
      expect(Object.values(networks)).toHaveLength(2);
    });

    it('returns networks with showTestNetworks on', () => {
      const networks = selectors.getAllEnabledNetworks({
        metamask: {
          preferences: {
            showTestNetworks: true,
          },
          networkConfigurationsByChainId,
        },
      });

      expect(Object.values(networks).length).toBeGreaterThan(2);
    });
  });

  describe('#isHardwareWallet', () => {
    it('returns false if it is not a HW wallet', () => {
      const mockStateWithImported = modifyStateWithHWKeyring(
        KeyringType.imported,
      );
      expect(selectors.isHardwareWallet(mockStateWithImported)).toBe(false);
    });

    it('returns true if it is a Ledger HW wallet', () => {
      const mockStateWithLedger = modifyStateWithHWKeyring(KeyringType.ledger);
      expect(selectors.isHardwareWallet(mockStateWithLedger)).toBe(true);
    });

    it('returns true if it is a Trezor HW wallet', () => {
      const mockStateWithTrezor = modifyStateWithHWKeyring(KeyringType.trezor);
      expect(selectors.isHardwareWallet(mockStateWithTrezor)).toBe(true);
    });

    it('returns true if it is a Lattice HW wallet', () => {
      const mockStateWithLattice = modifyStateWithHWKeyring(
        KeyringType.lattice,
      );
      expect(selectors.isHardwareWallet(mockStateWithLattice)).toBe(true);
    });

    it('returns true if it is a QR HW wallet', () => {
      const mockStateWithQr = modifyStateWithHWKeyring(KeyringType.qr);
      expect(selectors.isHardwareWallet(mockStateWithQr)).toBe(true);
    });
  });

  describe('#accountSupportsSmartTx', () => {
    it('returns false if the account type is "snap"', () => {
      const state = {
        metamask: {
          internalAccounts: {
            accounts: {
              'mock-id-1': {
                address: '0x987654321',
                metadata: {
                  name: 'Account 1',
                  keyring: {
                    type: 'Snap Keyring',
                  },
                },
              },
            },
            selectedAccount: 'mock-id-1',
          },
        },
      };
      expect(selectors.accountSupportsSmartTx(state)).toBe(false);
    });

    it('returns true if the account type is not "snap"', () => {
      expect(selectors.accountSupportsSmartTx(mockState)).toBe(true);
    });
  });

  describe('#getHardwareWalletType', () => {
    it('returns undefined if it is not a HW wallet', () => {
      const mockStateWithImported = modifyStateWithHWKeyring(
        KeyringType.imported,
      );
      expect(
        selectors.getHardwareWalletType(mockStateWithImported),
      ).toBeUndefined();
    });

    it('returns "Ledger Hardware" if it is a Ledger HW wallet', () => {
      const mockStateWithLedger = modifyStateWithHWKeyring(KeyringType.ledger);
      expect(selectors.getHardwareWalletType(mockStateWithLedger)).toBe(
        KeyringType.ledger,
      );
    });

    it('returns "Trezor Hardware" if it is a Trezor HW wallet', () => {
      const mockStateWithTrezor = modifyStateWithHWKeyring(KeyringType.trezor);
      expect(selectors.getHardwareWalletType(mockStateWithTrezor)).toBe(
        KeyringType.trezor,
      );
    });
  });

  it('returns selected internalAccount', () => {
    expect(selectors.getSelectedInternalAccount(mockState)).toStrictEqual({
      address: '0x0dcd5d886577d5081b0c52e242ef29e70be3e7bc',
      id: 'cf8dace4-9439-4bd4-b3a8-88c821c8fcb3',
      metadata: {
        name: 'Test Account',
        keyring: {
          type: 'HD Key Tree',
        },
      },
      options: {},
      methods: [
        'personal_sign',
        'eth_signTransaction',
        'eth_signTypedData_v1',
        'eth_signTypedData_v3',
        'eth_signTypedData_v4',
      ],
      type: 'eip155:eoa',
    });
  });

  it('returns selected account', () => {
    const account = selectors.getSelectedAccount(mockState);
    expect(account.balance).toStrictEqual('0x346ba7725f412cbfdb');
    expect(account.address).toStrictEqual(
      '0x0dcd5d886577d5081b0c52e242ef29e70be3e7bc',
    );
  });

  describe('#getTokenExchangeRates', () => {
    it('returns token exchange rates', () => {
      const tokenExchangeRates = selectors.getTokenExchangeRates(mockState);
      expect(tokenExchangeRates).toStrictEqual({
        '0x108cf70c7d384c552f42c07c41c0e1e46d77ea0d': 0.00039345803819379796,
        '0xd8f6a2ffb0fc5952d16c9768b71cfd35b6399aa5': 0.00008189274407698049,
        '0x2260fac5e5542a773aa44fbcfedf7c193bc2c599': 0.0017123,
        '0xa0b86991c6218b36c1d19d4a2e9eb0ce3606eb48': 0.0000000018,
      });
    });
  });

  describe('#checkNetworkOrAccountNotSupports1559', () => {
    it('returns false if network and account supports EIP-1559', () => {
      const not1559Network = selectors.checkNetworkOrAccountNotSupports1559({
        ...mockState,
        metamask: {
          ...mockState.metamask,
          ...mockNetworkState({
            chainId: CHAIN_IDS.GOERLI,
            metadata: { EIPS: { 1559: true } },
          }),
          keyrings: [
            {
              type: KeyringType.ledger,
              accounts: ['0x0dcd5d886577d5081b0c52e242ef29e70be3e7bc'],
            },
          ],
        },
      });
      expect(not1559Network).toStrictEqual(false);
    });

    it('returns true if network does not support EIP-1559', () => {
      const not1559Network = selectors.checkNetworkOrAccountNotSupports1559({
        ...mockState,
        metamask: {
          ...mockState.metamask,
          ...mockNetworkState({
            chainId: CHAIN_IDS.GOERLI,
            metadata: { EIPS: { 1559: false } },
          }),
        },
      });
      expect(not1559Network).toStrictEqual(true);
    });
  });

  describe('#getAddressBook', () => {
    it('should return the address book', () => {
      expect(selectors.getAddressBook(mockState)).toStrictEqual([
        {
          address: '0xc42edfcc21ed14dda456aa0756c153f7985d8813',
          chainId: '0x5',
          isEns: false,
          memo: '',
          name: 'Address Book Account 1',
        },
      ]);
    });
  });

  it('returns accounts with balance, address, and name from identity and accounts in state', () => {
    const accountsWithSendEther =
      selectors.accountsWithSendEtherInfoSelector(mockState);
    expect(accountsWithSendEther).toHaveLength(6);
    expect(accountsWithSendEther[0].balance).toStrictEqual(
      '0x346ba7725f412cbfdb',
    );
    expect(accountsWithSendEther[0].address).toStrictEqual(
      '0x0dcd5d886577d5081b0c52e242ef29e70be3e7bc',
    );
    expect(accountsWithSendEther[0].metadata.name).toStrictEqual(
      'Test Account',
    );
  });

  it('returns selected account with balance, address, and name from accountsWithSendEtherInfoSelector', () => {
    const currentAccountwithSendEther =
      selectors.getCurrentAccountWithSendEtherInfo(mockState);
    expect(currentAccountwithSendEther.balance).toStrictEqual(
      '0x346ba7725f412cbfdb',
    );
    expect(currentAccountwithSendEther.address).toStrictEqual(
      '0x0dcd5d886577d5081b0c52e242ef29e70be3e7bc',
    );
    expect(currentAccountwithSendEther.metadata.name).toStrictEqual(
      'Test Account',
    );
  });

  it('#getGasIsLoading', () => {
    const gasIsLoading = selectors.getGasIsLoading(mockState);
    expect(gasIsLoading).toStrictEqual(false);
  });

  it('#getCurrentCurrency', () => {
    const currentCurrency = selectors.getCurrentCurrency(mockState);
    expect(currentCurrency).toStrictEqual('usd');
  });

  it('#getTotalUnapprovedCount', () => {
    const totalUnapprovedCount = selectors.getTotalUnapprovedCount(mockState);
    expect(totalUnapprovedCount).toStrictEqual(1);
  });

  it('#getUseTokenDetection', () => {
    const useTokenDetection = selectors.getUseTokenDetection(mockState);
    expect(useTokenDetection).toStrictEqual(true);
  });

  it('#getTokenList', () => {
    const tokenList = selectors.getTokenList(mockState);
    expect(tokenList).toStrictEqual({
      '0x2260fac5e5542a773aa44fbcfedf7c193bc2c599': {
        address: '0x2260fac5e5542a773aa44fbcfedf7c193bc2c599',
        symbol: 'WBTC',
        decimals: 8,
        name: 'Wrapped Bitcoin',
        iconUrl: 'https://s3.amazonaws.com/airswap-token-images/WBTC.png',
        aggregators: [
          'airswapLight',
          'bancor',
          'cmc',
          'coinGecko',
          'kleros',
          'oneInch',
          'paraswap',
          'pmm',
          'totle',
          'zapper',
          'zerion',
          'zeroEx',
        ],
        occurrences: 12,
      },
      '0x0bc529c00c6401aef6d220be8c6ea1667f6ad93e': {
        address: '0x0bc529c00c6401aef6d220be8c6ea1667f6ad93e',
        symbol: 'YFI',
        decimals: 18,
        name: 'yearn.finance',
        iconUrl:
          'https://raw.githubusercontent.com/trustwallet/assets/master/blockchains/ethereum/assets/0x0bc529c00C6401aEF6D220BE8C6Ea1667F6Ad93e/logo.png',
        aggregators: [
          'airswapLight',
          'bancor',
          'cmc',
          'coinGecko',
          'kleros',
          'oneInch',
          'paraswap',
          'pmm',
          'totle',
          'zapper',
          'zerion',
          'zeroEx',
        ],
        occurrences: 12,
      },
    });
  });
  it('#getAdvancedGasFeeValues', () => {
    const advancedGasFee = selectors.getAdvancedGasFeeValues(mockState);
    expect(advancedGasFee).toStrictEqual({
      maxBaseFee: '75',
      priorityFee: '2',
    });
  });
  it('#getAppIsLoading', () => {
    const appIsLoading = selectors.getAppIsLoading(mockState);
    expect(appIsLoading).toStrictEqual(false);
  });
  it('#getNotifications', () => {
    const notifications = selectors.getNotifications(mockState);

    expect(notifications).toStrictEqual([
      mockState.metamask.notifications.test,
      mockState.metamask.notifications.test2,
    ]);
  });
  it('#getReadNotificationsCount', () => {
    const readNotificationsCount =
      selectors.getReadNotificationsCount(mockState);
    expect(readNotificationsCount).toStrictEqual(1);
  });
  it('#getUnreadNotificationsCount', () => {
    const unreadNotificationCount =
      selectors.getUnreadNotificationsCount(mockState);

    expect(unreadNotificationCount).toStrictEqual(1);
  });

  it('#getUnreadNotifications', () => {
    const unreadNotifications = selectors.getUnreadNotifications(mockState);

    expect(unreadNotifications).toStrictEqual([
      mockState.metamask.notifications.test,
    ]);
  });

  it('#getUseCurrencyRateCheck', () => {
    const useCurrencyRateCheck = selectors.getUseCurrencyRateCheck(mockState);
    expect(useCurrencyRateCheck).toStrictEqual(true);
  });

  it('#getShowOutdatedBrowserWarning returns false if outdatedBrowserWarningLastShown is less than 2 days ago', () => {
    mockState.metamask.showOutdatedBrowserWarning = true;
    const timestamp = new Date();
    timestamp.setDate(timestamp.getDate() - 1);
    mockState.metamask.outdatedBrowserWarningLastShown = timestamp.getTime();
    const showOutdatedBrowserWarning =
      selectors.getShowOutdatedBrowserWarning(mockState);
    expect(showOutdatedBrowserWarning).toStrictEqual(false);
  });

  it('#getShowOutdatedBrowserWarning returns true if outdatedBrowserWarningLastShown is more than 2 days ago', () => {
    mockState.metamask.showOutdatedBrowserWarning = true;
    const timestamp = new Date();
    timestamp.setDate(timestamp.getDate() - 3);
    mockState.metamask.outdatedBrowserWarningLastShown = timestamp.getTime();
    const showOutdatedBrowserWarning =
      selectors.getShowOutdatedBrowserWarning(mockState);
    expect(showOutdatedBrowserWarning).toStrictEqual(true);
  });

  it('#getTotalUnapprovedSignatureRequestCount', () => {
    const totalUnapprovedSignatureRequestCount =
      selectors.getTotalUnapprovedSignatureRequestCount(mockState);
    expect(totalUnapprovedSignatureRequestCount).toStrictEqual(0);
  });

  describe('#getPetnamesEnabled', () => {
    function createMockStateWithPetnamesEnabled(petnamesEnabled) {
      return { metamask: { preferences: { petnamesEnabled } } };
    }

    describe('usePetnamesEnabled', () => {
      const tests = [
        {
          petnamesEnabled: true,
          expectedResult: true,
        },
        {
          petnamesEnabled: false,
          expectedResult: false,
        },
        {
          // Petnames is enabled by default.
          petnamesEnabled: undefined,
          expectedResult: true,
        },
      ];

      tests.forEach(({ petnamesEnabled, expectedResult }) => {
        it(`should return ${String(
          expectedResult,
        )} when petnames preference is ${String(petnamesEnabled)}`, () => {
          const result = selectors.getPetnamesEnabled(
            createMockStateWithPetnamesEnabled(petnamesEnabled),
          );
          expect(result).toBe(expectedResult);
        });
      });
    });
  });

  it('#getIsBridgeChain', () => {
    const isOptimismSupported = selectors.getIsBridgeChain({
      metamask: {
        ...mockNetworkState({ chainId: CHAIN_IDS.OPTIMISM }),
      },
    });
    expect(isOptimismSupported).toBeTruthy();

    const isFantomSupported = selectors.getIsBridgeChain({
      metamask: {
        ...mockNetworkState({ chainId: CHAIN_IDS.FANTOM }),
      },
    });
    expect(isFantomSupported).toBeFalsy();
  });

  it('returns proper values for snaps privacy warning shown status', () => {
    mockState.metamask.snapsInstallPrivacyWarningShown = false;
    expect(selectors.getSnapsInstallPrivacyWarningShown(mockState)).toBe(false);

    mockState.metamask.snapsInstallPrivacyWarningShown = true;
    expect(selectors.getSnapsInstallPrivacyWarningShown(mockState)).toBe(true);

    mockState.metamask.snapsInstallPrivacyWarningShown = undefined;
    expect(selectors.getSnapsInstallPrivacyWarningShown(mockState)).toBe(false);

    mockState.metamask.snapsInstallPrivacyWarningShown = null;
    expect(selectors.getSnapsInstallPrivacyWarningShown(mockState)).toBe(false);
  });

  it('#getInfuraBlocked', () => {
    let isInfuraBlocked = selectors.getInfuraBlocked(mockState);
    expect(isInfuraBlocked).toBe(false);

    const modifiedMockState = {
      ...mockState,
      metamask: {
        ...mockState.metamask,
        ...mockNetworkState({
          chainId: CHAIN_IDS.GOERLI,
          metadata: { status: 'blocked' },
        }),
      },
    };
    isInfuraBlocked = selectors.getInfuraBlocked(modifiedMockState);
    expect(isInfuraBlocked).toBe(true);
  });

  it('#getSnapRegistryData', () => {
    const mockSnapId = 'npm:@metamask/test-snap-bip44';
    expect(selectors.getSnapRegistryData(mockState, mockSnapId)).toStrictEqual(
      expect.objectContaining({
        id: mockSnapId,
        versions: {
          '5.1.2': {
            checksum: 'L1k+dT9Q+y3KfIqzaH09MpDZVPS9ZowEh9w01ZMTWMU=',
          },
          '5.1.3': {
            checksum: '21k+dT9Q+y3KfIqzaH09MpDZVPS9ZowEh9w01ZMTWMU=',
          },
          '6.0.0': {
            checksum: '31k+dT9Q+y3KfIqzaH09MpDZVPS9ZowEh9w01ZMTWMU=',
          },
        },
        metadata: expect.objectContaining({
          website: 'https://snaps.consensys.io/',
          name: 'BIP-44',
        }),
      }),
    );
  });

  it('#getSnapLatestVersion', () => {
    const mockSnapId = 'npm:@metamask/test-snap-bip44';
    expect(selectors.getSnapLatestVersion(mockState, mockSnapId)).toStrictEqual(
      '6.0.0',
    );
  });

  it('#getAllSnapAvailableUpdates', () => {
    const snapMap = selectors.getAllSnapAvailableUpdates(mockState);
    expect(Object.fromEntries(snapMap)).toStrictEqual({
      'npm:@metamask/test-snap-bip32': false,
      'npm:@metamask/test-snap-bip44': true,
      'npm:@metamask/test-snap-dialog': false,
      'npm:@metamask/test-snap-getEntropy': false,
      'npm:@metamask/test-snap-networkAccess': false,
      'npm:@metamask/test-snap-notify': false,
      'npm:@metamask/test-snap-wasm': false,
    });
  });

  it('#getAnySnapUpdateAvailable', () => {
    expect(selectors.getAnySnapUpdateAvailable(mockState)).toStrictEqual(true);
  });

  it('#getTargetSubjectMetadata', () => {
    const targetSubjectsMetadata = selectors.getTargetSubjectMetadata(
      mockState,
      'npm:@metamask/test-snap-bip44',
    );
    expect(targetSubjectsMetadata).toStrictEqual({
      iconUrl: null,
      name: '@metamask/test-snap-bip44',
      subjectType: 'snap',
      version: '1.2.3',
    });
  });

  it('#getMultipleTargetsSubjectMetadata', () => {
    const targetSubjectsMetadata = selectors.getMultipleTargetsSubjectMetadata(
      mockState,
      {
        'npm:@metamask/test-snap-bip44': {},
        'https://snaps.metamask.io': {},
      },
    );
    expect(targetSubjectsMetadata).toStrictEqual({
      'https://snaps.metamask.io': {
        extensionId: null,
        iconUrl:
          'https://snaps.metamask.io/favicon-32x32.png?v=96e4834dade94988977ec34e50a62b84',
        name: 'MetaMask Snaps Directory',
        origin: 'https://snaps.metamask.io',
        subjectType: 'website',
      },
      'npm:@metamask/test-snap-bip44': {
        iconUrl: null,
        name: '@metamask/test-snap-bip44',
        subjectType: 'snap',
        version: '1.2.3',
      },
    });
  });

  describe('#getShowSurveyToast', () => {
    const realDateNow = Date.now;

    afterEach(() => {
      Date.now = realDateNow;
    });

    it('shows the survey link when not yet seen and within time bounds', () => {
      Date.now = () =>
        new Date(`${SURVEY_DATE} 12:25:00 ${SURVEY_GMT}`).getTime();
      const result = selectors.getShowSurveyToast({
        metamask: {
          surveyLinkLastClickedOrClosed: null,
        },
      });
      expect(result).toStrictEqual(true);
    });

    it('does not show the survey link when seen and within time bounds', () => {
      Date.now = () =>
        new Date(`${SURVEY_DATE} 12:25:00 ${SURVEY_GMT}`).getTime();
      const result = selectors.getShowSurveyToast({
        metamask: {
          surveyLinkLastClickedOrClosed: 123456789,
        },
      });
      expect(result).toStrictEqual(false);
    });

    it('does not show the survey link before time bounds', () => {
      Date.now = () =>
        new Date(`${SURVEY_DATE} 11:25:00 ${SURVEY_GMT}`).getTime();
      const result = selectors.getShowSurveyToast({
        metamask: {
          surveyLinkLastClickedOrClosed: null,
        },
      });
      expect(result).toStrictEqual(false);
    });

    it('does not show the survey link after time bounds', () => {
      Date.now = () =>
        new Date(`${SURVEY_DATE} 14:25:00 ${SURVEY_GMT}`).getTime();
      const result = selectors.getShowSurveyToast({
        metamask: {
          surveyLinkLastClickedOrClosed: null,
        },
      });
      expect(result).toStrictEqual(false);
    });
  });

  describe('#getShowPrivacyPolicyToast', () => {
    let dateNowSpy;

    describe('mock one day after', () => {
      beforeEach(() => {
        const dayAfterPolicyDate = new Date(PRIVACY_POLICY_DATE);
        dayAfterPolicyDate.setDate(dayAfterPolicyDate.getDate() + 1);

        dateNowSpy = jest
          .spyOn(Date, 'now')
          .mockReturnValue(dayAfterPolicyDate.getTime());
      });

      afterEach(() => {
        dateNowSpy.mockRestore();
      });

      it('shows the privacy policy toast when not yet seen, on or after the policy date, and onboardingDate is before the policy date', () => {
        const result = selectors.getShowPrivacyPolicyToast({
          metamask: {
            newPrivacyPolicyToastClickedOrClosed: null,
            onboardingDate: new Date(PRIVACY_POLICY_DATE).setDate(
              new Date(PRIVACY_POLICY_DATE).getDate() - 2,
            ),
          },
        });
        expect(result).toBe(true);
      });

      it('does not show the privacy policy toast when seen, even if on or after the policy date and onboardingDate is before the policy date', () => {
        const result = selectors.getShowPrivacyPolicyToast({
          metamask: {
            newPrivacyPolicyToastClickedOrClosed: true,
            onboardingDate: new Date(PRIVACY_POLICY_DATE).setDate(
              new Date(PRIVACY_POLICY_DATE).getDate() - 2,
            ),
          },
        });
        expect(result).toBe(false);
      });

      it('shows the privacy policy toast when not yet seen, on or after the policy date, and onboardingDate is not set', () => {
        const result = selectors.getShowPrivacyPolicyToast({
          metamask: {
            newPrivacyPolicyToastClickedOrClosed: null,
            onboardingDate: null,
          },
        });
        expect(result).toBe(true);
      });
    });

    describe('mock same day', () => {
      beforeEach(() => {
        dateNowSpy = jest
          .spyOn(Date, 'now')
          .mockReturnValue(new Date(PRIVACY_POLICY_DATE).getTime());
      });

      afterEach(() => {
        dateNowSpy.mockRestore();
      });

      it('shows the privacy policy toast when not yet seen, on or after the policy date, and onboardingDate is before the policy date', () => {
        const result = selectors.getShowPrivacyPolicyToast({
          metamask: {
            newPrivacyPolicyToastClickedOrClosed: null,
            onboardingDate: new Date(PRIVACY_POLICY_DATE).setDate(
              new Date(PRIVACY_POLICY_DATE).getDate() - 2,
            ),
          },
        });
        expect(result).toBe(true);
      });

      it('does not show the privacy policy toast when seen, even if on or after the policy date and onboardingDate is before the policy date', () => {
        const result = selectors.getShowPrivacyPolicyToast({
          metamask: {
            newPrivacyPolicyToastClickedOrClosed: true,
            onboardingDate: new Date(PRIVACY_POLICY_DATE).setDate(
              new Date(PRIVACY_POLICY_DATE).getDate() - 2,
            ),
          },
        });
        expect(result).toBe(false);
      });

      it('shows the privacy policy toast when not yet seen, on or after the policy date, and onboardingDate is not set', () => {
        const result = selectors.getShowPrivacyPolicyToast({
          metamask: {
            newPrivacyPolicyToastClickedOrClosed: null,
            onboardingDate: null,
          },
        });
        expect(result).toBe(true);
      });
    });

    describe('mock day before', () => {
      beforeEach(() => {
        const dayBeforePolicyDate = new Date(PRIVACY_POLICY_DATE);
        dayBeforePolicyDate.setDate(dayBeforePolicyDate.getDate() - 1);

        dateNowSpy = jest
          .spyOn(Date, 'now')
          .mockReturnValue(dayBeforePolicyDate.getTime());
      });

      afterEach(() => {
        dateNowSpy.mockRestore();
      });

      it('does not show the privacy policy toast before the policy date', () => {
        const result = selectors.getShowPrivacyPolicyToast({
          metamask: {
            newPrivacyPolicyToastClickedOrClosed: null,
            onboardingDate: new Date(PRIVACY_POLICY_DATE).setDate(
              new Date(PRIVACY_POLICY_DATE).getDate() - 2,
            ),
          },
        });
        expect(result).toBe(false);
      });

      it('does not show the privacy policy toast before the policy date even if onboardingDate is not set', () => {
        const result = selectors.getShowPrivacyPolicyToast({
          metamask: {
            newPrivacyPolicyToastClickedOrClosed: null,
            onboardingDate: null,
          },
        });
        expect(result).toBe(false);
      });
    });
  });

  it('#getUpdatedAndSortedAccounts', () => {
    const pinnedAccountState = {
      ...mockState,
      metamask: {
        ...mockState.metamask,
        pinnedAccountList: [
          '0xec1adf982415d2ef5ec55899b9bfb8bc0f29251b',
          '0xeb9e64b93097bc15f01f13eae97015c57ab64823',
        ],
        accounts: {
          '0x0dcd5d886577d5081b0c52e242ef29e70be3e7bc': {
            address: '0x0dcd5d886577d5081b0c52e242ef29e70be3e7bc',
            balance: '0x0',
          },
          '0xec1adf982415d2ef5ec55899b9bfb8bc0f29251b': {
            address: '0xec1adf982415d2ef5ec55899b9bfb8bc0f29251b',
            balance: '0x0',
          },
          '0xc42edfcc21ed14dda456aa0756c153f7985d8813': {
            address: '0xc42edfcc21ed14dda456aa0756c153f7985d8813',
            balance: '0x0',
          },
          '0xeb9e64b93097bc15f01f13eae97015c57ab64823': {
            address: '0xeb9e64b93097bc15f01f13eae97015c57ab64823',
            balance: '0x0',
          },
          '0xca8f1F0245530118D0cf14a06b01Daf8f76Cf281': {
            address: '0xca8f1F0245530118D0cf14a06b01Daf8f76Cf281',
            balance: '0x0',
          },
        },
        permissionHistory: {
          'https://test.dapp': {
            eth_accounts: {
              accounts: {
                '0x0dcd5d886577d5081b0c52e242ef29e70be3e7bc': 1596681857076,
              },
            },
          },
        },
        subjects: {
          'https://test.dapp': {
            permissions: {
              eth_accounts: {
                caveats: [
                  {
                    type: 'restrictReturnedAccounts',
                    value: ['0x0dcd5d886577d5081b0c52e242ef29e70be3e7bc'],
                  },
                ],
                invoker: 'https://test.dapp',
                parentCapability: 'eth_accounts',
              },
            },
          },
        },
      },
      activeTab: {
        origin: 'https://test.dapp',
      },
      unconnectedAccount: {
        state: 'OPEN',
      },
    };
    const expectedResult = [
      {
        address: '0xec1adf982415d2ef5ec55899b9bfb8bc0f29251b',
        balance: '0x0',
        id: '07c2cfec-36c9-46c4-8115-3836d3ac9047',
        metadata: {
          name: 'Test Account 2',
          keyring: {
            type: 'HD Key Tree',
          },
        },
        options: {},
        methods: [
          'personal_sign',
          'eth_signTransaction',
          'eth_signTypedData_v1',
          'eth_signTypedData_v3',
          'eth_signTypedData_v4',
        ],
        type: 'eip155:eoa',
        pinned: true,
        hidden: false,
        active: false,
      },

      {
        address: '0xeb9e64b93097bc15f01f13eae97015c57ab64823',
        balance: '0x0',
        id: '784225f4-d30b-4e77-a900-c8bbce735b88',
        metadata: {
          name: 'Test Account 3',
          keyring: {
            type: 'HD Key Tree',
          },
        },
        options: {},
        methods: [
          'personal_sign',
          'eth_signTransaction',
          'eth_signTypedData_v1',
          'eth_signTypedData_v3',
          'eth_signTypedData_v4',
        ],
        type: 'eip155:eoa',
        pinned: true,
        hidden: false,
        active: false,
      },

      {
        address: '0x0dcd5d886577d5081b0c52e242ef29e70be3e7bc',
        id: 'cf8dace4-9439-4bd4-b3a8-88c821c8fcb3',
        metadata: {
          name: 'Test Account',
          keyring: {
            type: 'HD Key Tree',
          },
        },
        options: {},
        methods: [
          'personal_sign',
          'eth_signTransaction',
          'eth_signTypedData_v1',
          'eth_signTypedData_v3',
          'eth_signTypedData_v4',
        ],
        type: 'eip155:eoa',
        balance: '0x0',
        pinned: false,
        hidden: false,
        active: false,
        connections: true,
        lastSelected: undefined,
      },
      {
        address: '0xc42edfcc21ed14dda456aa0756c153f7985d8813',
        id: '15e69915-2a1a-4019-93b3-916e11fd432f',
        metadata: {
          name: 'Ledger Hardware 2',
          keyring: {
            type: 'Ledger Hardware',
          },
        },
        options: {},
        methods: [
          'personal_sign',
          'eth_signTransaction',
          'eth_signTypedData_v1',
          'eth_signTypedData_v3',
          'eth_signTypedData_v4',
        ],
        type: 'eip155:eoa',
        balance: '0x0',
        pinned: false,
        hidden: false,
        active: false,
      },
      {
        address: '0xb552685e3d2790efd64a175b00d51f02cdafee5d',
        balance: '0x0',
        id: 'c3deeb99-ba0d-4a4e-a0aa-033fc1f79ae3',
        metadata: {
          keyring: {
            type: 'Snap Keyring',
          },
          name: 'Snap Account 1',
          snap: {
            id: 'snap-id',
            name: 'snap-name',
          },
        },
        methods: [
          'personal_sign',
          'eth_signTransaction',
          'eth_signTypedData_v1',
          'eth_signTypedData_v3',
          'eth_signTypedData_v4',
        ],
        options: {},
        hidden: false,
        pinned: false,
        active: false,
        type: 'eip155:eoa',
      },
      {
        id: '694225f4-d30b-4e77-a900-c8bbce735b42',
        metadata: {
          name: 'Test Account 4',
          keyring: {
            type: 'Custody test',
          },
        },
        options: {},
        methods: [
          'personal_sign',
          'eth_signTransaction',
          'eth_signTypedData_v1',
          'eth_signTypedData_v3',
          'eth_signTypedData_v4',
        ],
        type: 'eip155:eoa',
        address: '0xca8f1F0245530118D0cf14a06b01Daf8f76Cf281',
        balance: '0x0',
        pinned: false,
        hidden: false,
        active: false,
      },
    ];
    expect(
      selectors.getUpdatedAndSortedAccounts(pinnedAccountState),
    ).toStrictEqual(expectedResult);
  });
});

describe('#getKeyringSnapAccounts', () => {
  it('returns an empty array if no keyring snap accounts exist', () => {
    const state = {
      metamask: {
        internalAccounts: {
          accounts: {
            1: {
              address: '0x123456789',
              metadata: {
                name: 'Account 1',
                keyring: {
                  type: 'HD Key Tree',
                },
              },
            },
            2: {
              address: '0x987654321',
              metadata: {
                name: 'Account 2',
                keyring: {
                  type: 'Simple Key Pair',
                },
              },
            },
          },
        },
      },
    };

    expect(selectors.getKeyringSnapAccounts(state)).toStrictEqual([]);
  });

  it('returns an array of keyring snap accounts', () => {
    const state = {
      metamask: {
        internalAccounts: {
          accounts: {
            'mock-id-1': {
              address: '0x123456789',
              metadata: {
                name: 'Account 1',
                keyring: {
                  type: 'Ledger',
                },
              },
            },
            'mock-id-2': {
              address: '0x987654321',
              metadata: {
                name: 'Account 2',
                keyring: {
                  type: 'Snap Keyring',
                },
              },
            },
            'mock-id-3': {
              address: '0xabcdef123',
              metadata: {
                name: 'Account 3',
                keyring: {
                  type: 'Snap Keyring',
                },
              },
            },
          },
        },
      },
    };

    expect(selectors.getKeyringSnapAccounts(state)).toStrictEqual([
      {
        address: '0x987654321',
        metadata: {
          name: 'Account 2',
          keyring: {
            type: 'Snap Keyring',
          },
        },
      },
      {
        address: '0xabcdef123',
        metadata: {
          name: 'Account 3',
          keyring: {
            type: 'Snap Keyring',
          },
        },
      },
    ]);
  });
});
describe('#getConnectedSitesListWithNetworkInfo', () => {
  it('returns the sites list with network information', () => {
    const sitesList = {
      site1: {
        id: 'site1',
      },
      site2: {
        id: 'site2',
      },
    };

    const domains = {
      site1: 'network1',
      site2: 'network2',
    };

    const networks = [
      {
        id: 'network1',
        chainId: '0x1',
        name: 'Network 1',
        rpcEndpoints: [
          {
            networkClientId: 'network1',
          },
        ],
      },
      {
        id: 'network2',
        chainId: '0x38',
        name: 'Network 2',
        rpcEndpoints: [
          {
            networkClientId: 'network2',
          },
        ],
      },
    ];

    const expectedSitesList = {
      site1: {
        id: 'site1',
        networkIconUrl: './images/eth_logo.svg',
        networkName: 'Network 1',
      },
      site2: {
        id: 'site2',
        networkIconUrl: './images/bnb.svg',
        networkName: 'Network 2',
      },
    };

    const result = selectors.getConnectedSitesListWithNetworkInfo.resultFunc(
      sitesList,
      domains,
      networks,
    );

    expect(result).toStrictEqual(expectedSitesList);
  });
});
describe('#getConnectedSitesList', () => {
  it('returns an empty object if there are no connected addresses', () => {
    const connectedSubjectsForAllAddresses = {};
    const internalAccounts = [];
    const connectedAddresses = [];

    const result = selectors.getConnectedSitesList.resultFunc(
      connectedSubjectsForAllAddresses,
      internalAccounts,
      connectedAddresses,
    );

    expect(result).toStrictEqual({});
  });

  it('returns the correct sites list with addresses and name mappings', () => {
    const connectedSubjectsForAllAddresses = {
      '0x123': [
        { origin: 'site1', name: 'Site 1' },
        { origin: 'site2', name: 'Site 2' },
      ],
      '0x456': [
        { origin: 'site1', name: 'Site 1' },
        { origin: 'site3', name: 'Site 3' },
      ],
    };

    const mockInternalAccount1 = createMockInternalAccount({
      address: '0x123',
      name: 'John Doe',
    });
    const mockInternalAccount2 = createMockInternalAccount({
      address: '0x456',
      name: 'Jane Smith',
    });

    const internalAccounts = [mockInternalAccount1, mockInternalAccount2];

    const connectedAddresses = ['0x123', '0x456'];

    const result = selectors.getConnectedSitesList.resultFunc(
      connectedSubjectsForAllAddresses,
      internalAccounts,
      connectedAddresses,
    );

    expect(result).toStrictEqual({
      site1: {
        origin: 'site1',
        addresses: ['0x123', '0x456'],
        addressToNameMap: {
          '0x123': 'John Doe',
          '0x456': 'Jane Smith',
        },
        name: 'Site 1',
      },
      site2: {
        origin: 'site2',
        addresses: ['0x123'],
        addressToNameMap: {
          '0x123': 'John Doe',
        },
        name: 'Site 2',
      },
      site3: {
        origin: 'site3',
        addresses: ['0x456'],
        addressToNameMap: {
          '0x456': 'Jane Smith',
        },
        name: 'Site 3',
      },
    });
  });
});<|MERGE_RESOLUTION|>--- conflicted
+++ resolved
@@ -737,17 +737,11 @@
           "chainId": "0xaa36a7",
           "id": "sepolia",
           "nickname": "Sepolia",
-<<<<<<< HEAD
-          "providerType": "sepolia",
-          "removable": false,
-          "rpcUrl": "https://sepolia.infura.io/v3/undefined",
-=======
           "rpcPrefs": {
             "blockExplorerUrl": "https://localhost/blockExplorer/0xaa36a7",
             "imageUrl": undefined,
           },
           "rpcUrl": "https://localhost/rpc/0xaa36a7",
->>>>>>> ad7a5462
           "ticker": "SepoliaETH",
         }
       `);
