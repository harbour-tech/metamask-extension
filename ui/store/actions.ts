--- conflicted
+++ resolved
@@ -43,10 +43,7 @@
 import { KeyringTypes } from '@metamask/keyring-controller';
 import type { NotificationServicesController } from '@metamask/notification-services-controller';
 import { Patch } from 'immer';
-<<<<<<< HEAD
-=======
 import { HandlerType } from '@metamask/snaps-utils';
->>>>>>> 6173a139
 import switchDirection from '../../shared/lib/switch-direction';
 import {
   ENVIRONMENT_TYPE_NOTIFICATION,
@@ -5520,8 +5517,6 @@
 }
 
 /**
-<<<<<<< HEAD
-=======
  * Delete all of current user's accounts data from user storage.
  *
  * This function sends a request to the background script to sync accounts data and update the state accordingly.
@@ -5550,7 +5545,6 @@
 }
 
 /**
->>>>>>> 6173a139
  * Marks MetaMask notifications as read.
  *
  * This function sends a request to the background script to mark the specified notifications as read.
@@ -5874,8 +5868,6 @@
   }
 
   return newState;
-<<<<<<< HEAD
-=======
 }
 
 export async function sendMultichainTransaction(
@@ -5895,5 +5887,4 @@
       },
     },
   });
->>>>>>> 6173a139
 }