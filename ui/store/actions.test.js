import sinon from 'sinon';
import configureStore from 'redux-mock-store';
import thunk from 'redux-thunk';
import { EthAccountType } from '@metamask/keyring-api';
import { TransactionStatus } from '@metamask/transaction-controller';
import { NotificationServicesController } from '@metamask/notification-services-controller';
// TODO: Remove restricted import
// eslint-disable-next-line import/no-restricted-paths
import enLocale from '../../app/_locales/en/messages.json';
// TODO: Remove restricted import
// eslint-disable-next-line import/no-restricted-paths
import MetaMaskController from '../../app/scripts/metamask-controller';
import { HardwareDeviceNames } from '../../shared/constants/hardware-wallets';
import { GAS_LIMITS } from '../../shared/constants/gas';
import { ORIGIN_METAMASK } from '../../shared/constants/app';
import { MetaMetricsNetworkEventSource } from '../../shared/constants/metametrics';
import { ETH_EOA_METHODS } from '../../shared/constants/eth-methods';
import { mockNetworkState } from '../../test/stub/networks';
import { CHAIN_IDS } from '../../shared/constants/network';
import * as actions from './actions';
import * as actionConstants from './actionConstants';
import { setBackgroundConnection } from './background-connection';

const { TRIGGER_TYPES } = NotificationServicesController.Constants;

const middleware = [thunk];
const defaultState = {
  metamask: {
    currentLocale: 'test',
    networkConfigurationsByChainId: {
      [CHAIN_IDS.MAINNET]: {
        chainId: CHAIN_IDS.MAINNET,
        rpcEndpoints: [{}],
      },
    },
    accounts: {
      '0xFirstAddress': {
        balance: '0x0',
      },
    },
    ...mockNetworkState({ chainId: CHAIN_IDS.MAINNET }),
    internalAccounts: {
      accounts: {
        'cf8dace4-9439-4bd4-b3a8-88c821c8fcb3': {
          address: '0xFirstAddress',
          id: 'cf8dace4-9439-4bd4-b3a8-88c821c8fcb3',
          metadata: {
            name: 'Test Account',
            keyring: {
              type: 'HD Key Tree',
            },
          },
          options: {},
          methods: ETH_EOA_METHODS,
          type: EthAccountType.Eoa,
        },
      },
      selectedAccount: 'cf8dace4-9439-4bd4-b3a8-88c821c8fcb3',
    },
  },
};
const mockStore = (state = defaultState) => configureStore(middleware)(state);

describe('Actions', () => {
  let background;

  const currentChainId = '0x5';

  beforeEach(async () => {
    background = sinon.createStubInstance(MetaMaskController, {
      getState: sinon.stub().callsFake((cb) => cb(null, [])),
    });

    background.signMessage = sinon.stub();
    background.signPersonalMessage = sinon.stub();
    background.signTypedMessage = sinon.stub();
    background.abortTransactionSigning = sinon.stub();
    background.toggleExternalServices = sinon.stub();
    background.getStatePatches = sinon.stub().callsFake((cb) => cb(null, []));
  });

  describe('#tryUnlockMetamask', () => {
    afterEach(() => {
      sinon.restore();
    });

    it('calls submitPassword', async () => {
      const store = mockStore();

      const submitPassword = background.submitPassword.callsFake((_, cb) =>
        cb(),
      );

      setBackgroundConnection(background);

      const expectedActions = [
        { type: 'SHOW_LOADING_INDICATION', payload: undefined },
        { type: 'UNLOCK_IN_PROGRESS' },
        { type: 'UNLOCK_SUCCEEDED', value: undefined },
        { type: 'HIDE_LOADING_INDICATION' },
      ];

      await store.dispatch(actions.tryUnlockMetamask());

      expect(submitPassword.callCount).toStrictEqual(1);

      expect(store.getActions()).toStrictEqual(expectedActions);
    });

    it('errors on submitPassword will fail', async () => {
      const store = mockStore();

      background.submitPassword.callsFake((_, cb) => cb(new Error('error')));

      setBackgroundConnection(background);

      const expectedActions = [
        { type: 'SHOW_LOADING_INDICATION', payload: undefined },
        { type: 'UNLOCK_IN_PROGRESS' },
        { type: 'UNLOCK_FAILED', value: 'error' },
        { type: 'HIDE_LOADING_INDICATION' },
      ];

      await expect(
        store.dispatch(actions.tryUnlockMetamask('test')),
      ).rejects.toThrow('error');

      expect(store.getActions()).toStrictEqual(expectedActions);
    });
  });

  describe('#createNewVaultAndRestore', () => {
    afterEach(() => {
      sinon.restore();
    });

    it('calls createNewVaultAndRestore', async () => {
      const store = mockStore();

      const createNewVaultAndRestore =
        background.createNewVaultAndRestore.callsFake((_, __, cb) => cb());

      background.unMarkPasswordForgotten.callsFake((cb) => cb());

      setBackgroundConnection(background);

      await store.dispatch(
        actions.createNewVaultAndRestore('password', 'test'),
      );
      expect(createNewVaultAndRestore.callCount).toStrictEqual(1);
    });

    it('calls the expected actions', async () => {
      const store = mockStore();

      background.createNewVaultAndRestore.callsFake((_, __, cb) => cb());
      background.unMarkPasswordForgotten.callsFake((cb) => cb());

      setBackgroundConnection(background);

      const expectedActions = [
        { type: 'SHOW_LOADING_INDICATION', payload: undefined },
        { type: 'SHOW_ACCOUNTS_PAGE' },
        { type: 'HIDE_LOADING_INDICATION' },
      ];

      await store.dispatch(
        actions.createNewVaultAndRestore('password', 'test'),
      );

      expect(store.getActions()).toStrictEqual(expectedActions);
    });

    it('errors when callback in createNewVaultAndRestore throws', async () => {
      const store = mockStore();

      background.createNewVaultAndRestore.callsFake((_, __, cb) =>
        cb(new Error('error')),
      );

      setBackgroundConnection(background);

      const expectedActions = [
        { type: 'SHOW_LOADING_INDICATION', payload: undefined },
        { type: 'DISPLAY_WARNING', payload: 'error' },
        { type: 'HIDE_LOADING_INDICATION' },
      ];

      await expect(
        store.dispatch(actions.createNewVaultAndRestore('password', 'test')),
      ).rejects.toThrow('error');

      expect(store.getActions()).toStrictEqual(expectedActions);
    });
  });

  describe('#requestRevealSeedWords', () => {
    afterEach(() => {
      sinon.restore();
    });

    it('calls verifyPassword in background', async () => {
      const store = mockStore();

      const verifyPassword = background.verifyPassword.callsFake((_, cb) =>
        cb(),
      );
      const getSeedPhrase = background.getSeedPhrase.callsFake((_, cb) =>
        cb(null, Array.from(Buffer.from('test').values())),
      );

      setBackgroundConnection(background);

      await store.dispatch(actions.requestRevealSeedWords());
      expect(verifyPassword.callCount).toStrictEqual(1);
      expect(getSeedPhrase.callCount).toStrictEqual(1);
    });

    it('displays warning error message then callback in background errors', async () => {
      const store = mockStore();

      background.verifyPassword.callsFake((_, cb) => cb());
      background.getSeedPhrase.callsFake((_, cb) => {
        cb(new Error('error'));
      });

      setBackgroundConnection(background);

      const expectedActions = [
        { type: 'SHOW_LOADING_INDICATION', payload: undefined },
        { type: 'HIDE_LOADING_INDICATION' },
      ];

      await expect(
        store.dispatch(actions.requestRevealSeedWords()),
      ).rejects.toThrow('error');

      expect(store.getActions()).toStrictEqual(expectedActions);
    });
  });

  describe('#removeAccount', () => {
    afterEach(() => {
      sinon.restore();
    });

    it('calls removeAccount in background and expect actions to show account', async () => {
      const store = mockStore();

      const removeAccount = background.removeAccount.callsFake((_, cb) => cb());

      setBackgroundConnection(background);

      const expectedActions = [
        'SHOW_LOADING_INDICATION',
        'HIDE_LOADING_INDICATION',
        'SHOW_ACCOUNTS_PAGE',
      ];

      await store.dispatch(
        actions.removeAccount('0xe18035bf8712672935fdb4e5e431b1a0183d2dfc'),
      );
      expect(removeAccount.callCount).toStrictEqual(1);
      const actionTypes = store.getActions().map((action) => action.type);
      expect(actionTypes).toStrictEqual(expectedActions);
    });

    it('displays warning error message when removeAccount callback errors', async () => {
      const store = mockStore();

      background.removeAccount.callsFake((_, cb) => {
        cb(new Error('error'));
      });

      setBackgroundConnection(background);

      const expectedActions = [
        { type: 'SHOW_LOADING_INDICATION', payload: undefined },
        { type: 'DISPLAY_WARNING', payload: 'error' },
        { type: 'HIDE_LOADING_INDICATION' },
      ];

      await expect(
        store.dispatch(
          actions.removeAccount('0xe18035bf8712672935fdb4e5e431b1a0183d2dfc'),
        ),
      ).rejects.toThrow('error');

      expect(store.getActions()).toStrictEqual(expectedActions);
    });
  });

  describe('#resetAccount', () => {
    afterEach(() => {
      sinon.restore();
    });

    it('resets account', async () => {
      const store = mockStore();

      const resetAccount = background.resetAccount.callsFake((cb) => cb());

      setBackgroundConnection(background);

      const expectedActions = [
        { type: 'SHOW_LOADING_INDICATION', payload: undefined },
        { type: 'HIDE_LOADING_INDICATION' },
        { type: 'SHOW_ACCOUNTS_PAGE' },
      ];

      await store.dispatch(actions.resetAccount());
      expect(resetAccount.callCount).toStrictEqual(1);
      expect(store.getActions()).toStrictEqual(expectedActions);
    });

    it('throws if resetAccount throws', async () => {
      const store = mockStore();

      background.resetAccount.callsFake((cb) => {
        cb(new Error('error'));
      });

      setBackgroundConnection(background);

      const expectedActions = [
        { type: 'SHOW_LOADING_INDICATION', payload: undefined },
        { type: 'HIDE_LOADING_INDICATION' },
        { type: 'DISPLAY_WARNING', payload: 'error' },
      ];

      await expect(store.dispatch(actions.resetAccount())).rejects.toThrow(
        'error',
      );

      expect(store.getActions()).toStrictEqual(expectedActions);
    });
  });

  describe('#importNewAccount', () => {
    afterEach(() => {
      sinon.restore();
    });

    it('calls importAccountWithStrategies in background', async () => {
      const store = mockStore();

      const importAccountWithStrategy =
        background.importAccountWithStrategy.callsFake((_, __, cb) => {
          cb();
        });

      setBackgroundConnection(background);

      await store.dispatch(
        actions.importNewAccount(
          'Private Key',
          ['c87509a1c067bbde78beb793e6fa76530b6382a4c0241e5e4a9ec0a0f44dc0d3'],
          '',
        ),
      );
      expect(importAccountWithStrategy.callCount).toStrictEqual(1);
    });

    it('displays warning error message when importAccount in background callback errors', async () => {
      const store = mockStore();

      background.importAccountWithStrategy.callsFake((_, __, cb) =>
        cb(new Error('error')),
      );

      setBackgroundConnection(background);

      const expectedActions = [
        {
          type: 'SHOW_LOADING_INDICATION',
          payload: undefined,
        },
        { type: 'HIDE_LOADING_INDICATION' },
      ];

      await expect(store.dispatch(actions.importNewAccount())).rejects.toThrow(
        'error',
      );

      expect(store.getActions()).toStrictEqual(expectedActions);
    });
  });

  describe('#addNewAccount', () => {
    it('adds a new account', async () => {
      const store = mockStore({
        metamask: { ...defaultState.metamask },
      });

      const addNewAccount = background.addNewAccount.callsFake((_, cb) =>
        cb(null, {
          addedAccountAddress: '0x123',
        }),
      );

      setBackgroundConnection(background);

      await store.dispatch(actions.addNewAccount(1));
      expect(addNewAccount.callCount).toStrictEqual(1);
    });

    it('displays warning error message when addNewAccount in background callback errors', async () => {
      const store = mockStore();

      background.addNewAccount.callsFake((_, cb) => {
        cb(new Error('error'));
      });

      setBackgroundConnection(background);

      const expectedActions = [
        { type: 'SHOW_LOADING_INDICATION', payload: undefined },
        { type: 'DISPLAY_WARNING', payload: 'error' },
        { type: 'HIDE_LOADING_INDICATION' },
      ];

      await expect(store.dispatch(actions.addNewAccount(1))).rejects.toThrow(
        'error',
      );

      expect(store.getActions()).toStrictEqual(expectedActions);
    });
  });

  describe('#checkHardwareStatus', () => {
    afterEach(() => {
      sinon.restore();
    });

    it('calls checkHardwareStatus in background', async () => {
      const store = mockStore();

      const checkHardwareStatus = background.checkHardwareStatus.callsFake(
        (_, __, cb) => {
          cb();
        },
      );

      setBackgroundConnection(background);

      await store.dispatch(
        actions.checkHardwareStatus(
          HardwareDeviceNames.ledger,
          `m/44'/60'/0'/0`,
        ),
      );
      expect(checkHardwareStatus.callCount).toStrictEqual(1);
    });

    it('shows loading indicator and displays error', async () => {
      const store = mockStore();

      background.checkHardwareStatus.callsFake((_, __, cb) =>
        cb(new Error('error')),
      );

      setBackgroundConnection(background);

      const expectedActions = [
        { type: 'SHOW_LOADING_INDICATION', payload: undefined },
        { type: 'DISPLAY_WARNING', payload: 'error' },
        { type: 'HIDE_LOADING_INDICATION' },
      ];

      await expect(
        store.dispatch(actions.checkHardwareStatus()),
      ).rejects.toThrow('error');

      expect(store.getActions()).toStrictEqual(expectedActions);
    });
  });

  describe('#forgetDevice', () => {
    afterEach(() => {
      sinon.restore();
    });

    it('calls forgetDevice in background', async () => {
      const store = mockStore();

      const forgetDevice = background.forgetDevice.callsFake((_, cb) => cb());

      setBackgroundConnection(background);

      await store.dispatch(actions.forgetDevice(HardwareDeviceNames.ledger));
      expect(forgetDevice.callCount).toStrictEqual(1);
    });

    it('shows loading indicator and displays error', async () => {
      const store = mockStore();

      background.forgetDevice.callsFake((_, cb) => cb(new Error('error')));

      setBackgroundConnection(background);

      const expectedActions = [
        { type: 'SHOW_LOADING_INDICATION', payload: undefined },
        { type: 'DISPLAY_WARNING', payload: 'error' },
        { type: 'HIDE_LOADING_INDICATION' },
      ];

      await expect(store.dispatch(actions.forgetDevice())).rejects.toThrow(
        'error',
      );

      expect(store.getActions()).toStrictEqual(expectedActions);
    });
  });

  describe('#connectHardware', () => {
    afterEach(() => {
      sinon.restore();
    });

    it('calls connectHardware in background', async () => {
      const store = mockStore();

      const connectHardware = background.connectHardware.callsFake(
        (_, __, ___, cb) => cb(),
      );

      setBackgroundConnection(background);

      await store.dispatch(
        actions.connectHardware(
          HardwareDeviceNames.ledger,
          0,
          `m/44'/60'/0'/0`,
        ),
      );
      expect(connectHardware.callCount).toStrictEqual(1);
    });

    it('shows loading indicator and displays error', async () => {
      const store = mockStore();

      background.connectHardware.callsFake((_, __, ___, cb) =>
        cb(new Error('error')),
      );

      setBackgroundConnection(background);

      const expectedActions = [
        {
          type: 'SHOW_LOADING_INDICATION',
          payload: 'Looking for your Ledger...',
        },
        { type: 'DISPLAY_WARNING', payload: 'error' },
        { type: 'HIDE_LOADING_INDICATION' },
      ];

      await expect(
        store.dispatch(actions.connectHardware(HardwareDeviceNames.ledger)),
      ).rejects.toThrow('error');

      expect(store.getActions()).toStrictEqual(expectedActions);
    });
  });

  describe('#unlockHardwareWalletAccount', () => {
    afterEach(() => {
      sinon.restore();
    });

    it('calls unlockHardwareWalletAccount in background', async () => {
      const store = mockStore();
      const unlockHardwareWalletAccount =
        background.unlockHardwareWalletAccount.callsFake(
          (_, __, ___, ____, cb) => cb(),
        );

      setBackgroundConnection(background);

      await store.dispatch(
        actions.unlockHardwareWalletAccounts(
          [0],
          HardwareDeviceNames.ledger,
          `m/44'/60'/0'/0`,
          '',
        ),
      );
      expect(unlockHardwareWalletAccount.callCount).toStrictEqual(1);
    });

    it('shows loading indicator and displays error', async () => {
      const store = mockStore();

      background.unlockHardwareWalletAccount.callsFake((_, __, ___, ____, cb) =>
        cb(new Error('error')),
      );

      setBackgroundConnection(background);

      const expectedActions = [
        { type: 'SHOW_LOADING_INDICATION', payload: undefined },
        { type: 'DISPLAY_WARNING', payload: 'error' },
        { type: 'HIDE_LOADING_INDICATION' },
      ];

      await expect(
        store.dispatch(actions.unlockHardwareWalletAccounts([null])),
      ).rejects.toThrow('error');

      expect(store.getActions()).toStrictEqual(expectedActions);
    });
  });

  describe('#setCurrentCurrency', () => {
    afterEach(() => {
      sinon.restore();
    });

    it('calls setCurrentCurrency', async () => {
      const store = mockStore();
      background.setCurrentCurrency = sinon.stub().callsFake((_, cb) => cb());
      setBackgroundConnection(background);

      await store.dispatch(actions.setCurrentCurrency('jpy'));
      expect(background.setCurrentCurrency.callCount).toStrictEqual(1);
    });

    it('throws if setCurrentCurrency throws', async () => {
      const store = mockStore();
      background.setCurrentCurrency = sinon
        .stub()
        .callsFake((_, cb) => cb(new Error('error')));
      setBackgroundConnection(background);

      const expectedActions = [
        { type: 'SHOW_LOADING_INDICATION', payload: undefined },
        { type: 'DISPLAY_WARNING', payload: 'error' },
        { type: 'HIDE_LOADING_INDICATION' },
      ];

      await store.dispatch(actions.setCurrentCurrency());
      expect(store.getActions()).toStrictEqual(expectedActions);
    });
  });

  describe('#updateTransaction', () => {
    const txParams = {
      from: '0x1',
      gas: GAS_LIMITS.SIMPLE,
      gasPrice: '0x3b9aca00',
      to: '0x2',
      value: '0x0',
    };

    const txData = {
      id: '1',
      status: TransactionStatus.unapproved,
      chainId: currentChainId,
      txParams,
    };

    afterEach(() => {
      sinon.restore();
    });

    it('updates transaction', async () => {
      const store = mockStore();

      const updateTransactionStub = sinon.stub().callsFake((_, cb) => cb());

      background.getApi.returns({
        updateTransaction: updateTransactionStub,
        getStatePatches: sinon.stub().callsFake((cb) => cb(null, [])),
      });

      setBackgroundConnection(background.getApi());

      await store.dispatch(actions.updateTransaction(txData));

      const resultantActions = store.getActions();
      expect(updateTransactionStub.callCount).toStrictEqual(1);
      expect(resultantActions[1]).toStrictEqual({
        type: 'UPDATE_TRANSACTION_PARAMS',
        id: txData.id,
        value: txParams,
      });
    });

    it('rejects with error message', async () => {
      const store = mockStore();

      background.getApi.returns({
        updateTransaction: (_, callback) => {
          callback(new Error('error'));
        },
        getStatePatches: sinon.stub().callsFake((cb) => cb(null, [])),
      });

      setBackgroundConnection(background.getApi());

      const expectedActions = [
        { type: 'SHOW_LOADING_INDICATION', payload: undefined },
        {
          type: 'UPDATE_TRANSACTION_PARAMS',
          id: '1',
          value: {
            from: '0x1',
            gas: GAS_LIMITS.SIMPLE,
            gasPrice: '0x3b9aca00',
            to: '0x2',
            value: '0x0',
          },
        },
        { type: 'HIDE_LOADING_INDICATION' },
        { type: 'GO_HOME' },
      ];

      await expect(
        store.dispatch(actions.updateTransaction(txData)),
      ).rejects.toThrow('error');

      expect(store.getActions()).toStrictEqual(expectedActions);
    });
  });

  describe('#lockMetamask', () => {
    afterEach(() => {
      sinon.restore();
    });

    it('calls setLocked', async () => {
      const store = mockStore();

      const backgroundSetLocked = background.setLocked.callsFake((cb) => cb());

      setBackgroundConnection(background);

      await store.dispatch(actions.lockMetamask());
      expect(backgroundSetLocked.callCount).toStrictEqual(1);
    });

    it('returns display warning error with value when setLocked in background callback errors', async () => {
      const store = mockStore();

      background.setLocked.callsFake((cb) => {
        cb(new Error('error'));
      });

      setBackgroundConnection(background);

      const expectedActions = [
        { type: 'SHOW_LOADING_INDICATION', payload: undefined },
        { type: 'DISPLAY_WARNING', payload: 'error' },
        { type: 'HIDE_LOADING_INDICATION' },
        { type: 'LOCK_METAMASK' },
      ];

      await store.dispatch(actions.lockMetamask());

      expect(store.getActions()).toStrictEqual(expectedActions);
    });
  });

  describe('#setSelectedAccount', () => {
    afterEach(() => {
      sinon.restore();
    });

    it('#setSelectedAccount', async () => {
      const store = mockStore({
        activeTab: {},
        metamask: {
          alertEnabledness: {},
          internalAccounts: {
            accounts: {
              'mock-id': {
                address: '0x123',
                id: 'mock-id',
                metadata: {
                  name: 'Test Account',
                  keyring: {
                    type: 'HD Key Tree',
                  },
                },
                options: {},
                methods: [
                  'personal_sign',
                  'eth_signTransaction',
                  'eth_signTypedData_v1',
                  'eth_signTypedData_v3',
                  'eth_signTypedData_v4',
                ],
                type: 'eip155:eoa',
              },
            },
            selectedAccount: 'mock-id',
          },
        },
      });

      const setSelectedInternalAccountSpy = sinon
        .stub()
        .callsFake((_, cb) => cb());

      background.getApi.returns({
        setSelectedInternalAccount: setSelectedInternalAccountSpy,
      });

      setBackgroundConnection(background.getApi());

      await store.dispatch(actions.setSelectedAccount('0x123'));
      expect(setSelectedInternalAccountSpy.callCount).toStrictEqual(1);
      expect(setSelectedInternalAccountSpy.calledWith('mock-id')).toBe(true);
    });

    it('displays warning if setSelectedAccount throws', async () => {
      const store = mockStore({
        activeTab: {},
        metamask: {
          alertEnabledness: {},
          internalAccounts: {
            accounts: {
              'mock-id': {
                address: '0x123',
                id: 'mock-id',
                metadata: {
                  name: 'Test Account',
                  keyring: {
                    type: 'HD Key Tree',
                  },
                },
                options: {},
                methods: [
                  'personal_sign',
                  'eth_signTransaction',
                  'eth_signTypedData_v1',
                  'eth_signTypedData_v3',
                  'eth_signTypedData_v4',
                ],
                type: 'eip155:eoa',
              },
            },
            selectedAccount: 'mock-id',
          },
        },
      });

      const setSelectedInternalAccountSpy = sinon
        .stub()
        .callsFake((_, cb) => cb(new Error('error')));

      background.getApi.returns({
        setSelectedInternalAccount: setSelectedInternalAccountSpy,
      });

      setBackgroundConnection(background.getApi());

      const expectedActions = [
        { type: 'SHOW_LOADING_INDICATION', payload: undefined },
        { type: 'DISPLAY_WARNING', payload: 'error' },
        { type: 'HIDE_LOADING_INDICATION' },
      ];

      await store.dispatch(actions.setSelectedAccount('0x123'));
      expect(store.getActions()).toStrictEqual(expectedActions);
    });
  });

  describe('#addToken', () => {
    afterEach(() => {
      sinon.restore();
    });

    it('calls addToken in background', async () => {
      const store = mockStore();

      const addTokenStub = sinon
        .stub()
        .callsFake((_, __, ___, ____, cb) => cb());

      background.getApi.returns({
        addToken: addTokenStub,
        getStatePatches: sinon.stub().callsFake((cb) => cb(null, [])),
      });

      setBackgroundConnection(background.getApi());

      await store.dispatch(
        actions.addToken({
          address: '0x514910771af9ca656af840dff83e8264ecf986ca',
          symbol: 'LINK',
          decimals: 18,
          networkClientId: 'networkClientId1',
        }),
      );
      expect(addTokenStub.callCount).toStrictEqual(1);
    });

    it('expected actions', async () => {
      const store = mockStore();

      const tokenDetails = {
        address: 'tokenAddress',
        symbol: 'token',
        decimal: 18,
      };

      const addTokenStub = sinon
        .stub()
        .callsFake((_, cb) => cb(null, tokenDetails));

      background.getApi.returns({
        addToken: addTokenStub,
        getStatePatches: sinon.stub().callsFake((cb) => cb(null, [])),
      });

      setBackgroundConnection(background.getApi());

      const expectedActions = [
        { type: 'SHOW_LOADING_INDICATION', payload: undefined },
        { type: 'HIDE_LOADING_INDICATION' },
      ];

      await store.dispatch(
        actions.addToken({
          address: '0x514910771af9ca656af840dff83e8264ecf986ca',
          symbol: 'LINK',
          decimals: 18,
          networkClientId: 'networkClientId1',
        }),
      );

      expect(store.getActions()).toStrictEqual(expectedActions);
    });
  });

  describe('#ignoreTokens', () => {
    afterEach(() => {
      sinon.restore();
    });

    it('calls ignoreTokens in background', async () => {
      const store = mockStore();

      const ignoreTokensStub = sinon.stub().callsFake((_, cb) => cb());

      background.getApi.returns({
        ignoreTokens: ignoreTokensStub,
        getStatePatches: sinon.stub().callsFake((cb) => cb(null, [])),
      });

      setBackgroundConnection(background.getApi());

      await store.dispatch(
        actions.ignoreTokens({ tokensToIgnore: '0x0000001' }),
      );
      expect(ignoreTokensStub.callCount).toStrictEqual(1);
    });

    it('should display warning when ignoreTokens in background fails', async () => {
      const store = mockStore();

      background.getApi.returns({
        ignoreTokens: sinon.stub().callsFake((_, cb) => cb(new Error('error'))),
        getStatePatches: sinon.stub().callsFake((cb) => cb(null, [])),
      });

      setBackgroundConnection(background.getApi());

      const expectedActions = [
        { type: 'SHOW_LOADING_INDICATION', payload: undefined },
        { type: 'DISPLAY_WARNING', payload: 'error' },
        { type: 'HIDE_LOADING_INDICATION' },
      ];

      await store.dispatch(
        actions.ignoreTokens({ tokensToIgnore: '0x0000001' }),
      );

      expect(store.getActions()).toStrictEqual(expectedActions);
    });
  });

  describe('#setActiveNetwork', () => {
    afterEach(() => {
      sinon.restore();
    });

    it('calls setActiveNetwork in the background with the correct arguments', async () => {
      const store = mockStore();

      const setCurrentNetworkStub = sinon.stub().callsFake((_, cb) => cb());

      background.getApi.returns({
        setActiveNetwork: setCurrentNetworkStub,
      });
      setBackgroundConnection(background.getApi());

      await store.dispatch(actions.setActiveNetwork('networkConfigurationId'));
      expect(
        setCurrentNetworkStub.calledOnceWith('networkConfigurationId'),
      ).toBe(true);
    });

    it('displays warning when setActiveNetwork throws', async () => {
      const store = mockStore();

      const setCurrentNetworkStub = sinon
        .stub()
        .callsFake((_, cb) => cb(new Error('error')));

      background.getApi.returns({
        setActiveNetwork: setCurrentNetworkStub,
      });
      setBackgroundConnection(background.getApi());

      const expectedActions = [
        {
          type: 'DISPLAY_WARNING',
          payload: 'Had a problem changing networks!',
        },
      ];

      await store.dispatch(actions.setActiveNetwork());
      expect(store.getActions()).toStrictEqual(expectedActions);
    });
  });

  describe('updateNetwork', () => {
    afterEach(() => {
      sinon.restore();
    });

    it('calls updateNetwork in the background with the correct arguments', async () => {
      const store = mockStore();

      const updateNetworkStub = sinon.stub().callsFake((_, cb) => cb());

      background.getApi.returns({
        updateNetwork: updateNetworkStub,
      });
      setBackgroundConnection(background.getApi());

      const networkConfiguration = {
        rpcUrl: 'newRpc',
        chainId: '0x',
        nativeCurrency: 'ETH',
        name: 'nickname',
        rpcEndpoints: [{ blockExplorerUrl: 'etherscan.io' }],
      };

      await store.dispatch(
        actions.updateNetwork(networkConfiguration, {
          source: MetaMetricsNetworkEventSource.CustomNetworkForm,
        }),
      );

      expect(
        updateNetworkStub.calledOnceWith(
          '0x',
          {
            rpcUrl: 'newRpc',
            chainId: '0x',
            nativeCurrency: 'ETH',
            name: 'nickname',
            rpcEndpoints: [{ blockExplorerUrl: 'etherscan.io' }],
          },
          { source: MetaMetricsNetworkEventSource.CustomNetworkForm },
        ),
      ).toBe(true);
    });

    it('updateNetwork has empty object for default options', async () => {
      const store = mockStore();

      const updateNetworkStub = sinon.stub().callsFake((_, cb) => cb());

      background.getApi.returns({
        updateNetwork: updateNetworkStub,
      });
      setBackgroundConnection(background.getApi());

      const networkConfiguration = {
        id: 'networkConfigurationId',
        rpcUrl: 'newRpc',
        chainId: '0x',
        ticker: 'ETH',
        nickname: 'nickname',
        rpcPrefs: { blockExplorerUrl: 'etherscan.io' },
      };

      await store.dispatch(
        actions.updateNetwork(networkConfiguration, undefined),
      );

      expect(
        updateNetworkStub.calledOnceWith(
          '0x',
          {
            id: 'networkConfigurationId',
            rpcUrl: 'newRpc',
            chainId: '0x',
            ticker: 'ETH',
            nickname: 'nickname',
            rpcPrefs: { blockExplorerUrl: 'etherscan.io' },
          },
          {},
        ),
      ).toBe(true);
    });
  });

  describe('#requestUserApproval', () => {
    afterEach(() => {
      sinon.restore();
    });

    it('calls requestUserApproval in the background with the correct arguments', async () => {
      const store = mockStore();

      const requestUserApprovalStub = sinon.stub().callsFake((_, cb) => cb());

      background.getApi.returns({
        requestUserApproval: requestUserApprovalStub,
      });
      setBackgroundConnection(background.getApi());

      const networkConfiguration = {
        rpcUrl: 'newRpc',
        chainId: '0x',
        ticker: 'ETH',
        nickname: 'nickname',
        rpcPrefs: { blockExplorerUrl: 'etherscan.io' },
      };

      await store.dispatch(
        actions.requestUserApproval({
          origin: ORIGIN_METAMASK,
          type: 'test',
          requestData: networkConfiguration,
        }),
      );

      expect(
        requestUserApprovalStub.calledOnceWith({
          origin: ORIGIN_METAMASK,
          type: 'test',
          requestData: networkConfiguration,
        }),
      ).toBe(true);
    });
  });

  describe('removeNetwork', () => {
    afterEach(() => {
      sinon.restore();
    });

    it('calls removeNetwork in the background with the correct arguments', async () => {
      const store = mockStore();

      const removeNetworkStub = sinon.stub().callsFake((_, cb) => cb());

      background.getApi.returns({
        removeNetwork: removeNetworkStub,
      });
      setBackgroundConnection(background.getApi());

      await store.dispatch(actions.removeNetwork('testNetworkConfigurationId'));

      expect(
        removeNetworkStub.calledOnceWith('testNetworkConfigurationId'),
      ).toBe(true);
    });
  });

  describe('#setSelectedNetworkConfigurationId', () => {
    it('sets appState.networkConfigurationId to provided value', async () => {
      const store = mockStore();

      const networkConfigurationId = 'testNetworkConfigurationId';

      store.dispatch(
        actions.setSelectedNetworkConfigurationId(networkConfigurationId),
      );

      const resultantActions = store.getActions();

      expect(resultantActions[0]).toStrictEqual({
        type: 'SET_SELECTED_NETWORK_CONFIGURATION_ID',
        payload: networkConfigurationId,
      });
    });
  });

  describe('#setNewNetworkAdded', () => {
    it('sets appState.setNewNetworkAdded to provided value', async () => {
      const store = mockStore();

      const newNetworkAddedDetails = {
        networkConfigurationId: 'testNetworkConfigurationId',
        nickname: 'test-chain',
      };

      store.dispatch(actions.setNewNetworkAdded(newNetworkAddedDetails));

      const resultantActions = store.getActions();

      expect(resultantActions[0]).toStrictEqual({
        type: 'SET_NEW_NETWORK_ADDED',
        payload: newNetworkAddedDetails,
      });
    });
  });

  describe('#setEditedNetwork', () => {
    it('sets appState.setEditedNetwork to provided value', async () => {
      const store = mockStore();

      const newNetworkAddedDetails = {
        nickname: 'test-chain',
        networkConfigurationId: 'testNetworkConfigurationId',
        editCompleted: true,
      };

      store.dispatch(actions.setEditedNetwork(newNetworkAddedDetails));

      const resultantActions = store.getActions();

      expect(resultantActions[0]).toStrictEqual({
        type: 'SET_EDIT_NETWORK',
        payload: newNetworkAddedDetails,
      });
    });
  });

  describe('#addToAddressBook', () => {
    it('calls setAddressBook', async () => {
      const store = mockStore();

      const setAddressBookStub = sinon
        .stub()
        .callsFake((_, __, ___, ____, cb) => cb());

      background.getApi.returns({
        setAddressBook: setAddressBookStub,
        getStatePatches: sinon.stub().callsFake((cb) => cb(null, [])),
      });

      setBackgroundConnection(background.getApi());

      await store.dispatch(actions.addToAddressBook('0x0000'));
      expect(setAddressBookStub.callCount).toStrictEqual(1);
      sinon.restore();
    });
  });

  describe('#exportAccount', () => {
    afterEach(() => {
      sinon.restore();
    });

    it('returns expected actions for successful action', async () => {
      const store = mockStore();

      const testPrivKey = 'a-test-priv-key';

      const verifyPasswordStub = sinon.stub().callsFake((_, cb) => cb());

      const exportAccountStub = sinon
        .stub()
        .callsFake((_, _2, cb) => cb(null, testPrivKey));

      background.getApi.returns({
        verifyPassword: verifyPasswordStub,
        exportAccount: exportAccountStub,
      });

      setBackgroundConnection(background.getApi());

      const expectedActions = [
        { type: 'SHOW_LOADING_INDICATION', payload: undefined },
        { type: 'HIDE_LOADING_INDICATION' },
      ];

      await store.dispatch(
        actions.exportAccount(
          'a-test-password',
          '0xAddress',
          jest.fn(),
          jest.fn(),
        ),
      );

      expect(verifyPasswordStub.callCount).toStrictEqual(1);
      expect(exportAccountStub.callCount).toStrictEqual(1);
      expect(store.getActions()).toStrictEqual(expectedActions);
    });

    it('returns action errors when first func callback errors', async () => {
      const store = mockStore();

      const verifyPasswordStub = sinon
        .stub()
        .callsFake((_, cb) => cb(new Error('error')));

      background.getApi.returns({
        verifyPassword: verifyPasswordStub,
      });

      setBackgroundConnection(background.getApi());

      const expectedActions = [
        { type: 'SHOW_LOADING_INDICATION', payload: undefined },
        { type: 'HIDE_LOADING_INDICATION' },
        { type: 'DISPLAY_WARNING', payload: 'Incorrect Password.' },
      ];

      await expect(
        store.dispatch(actions.exportAccount('a-test-password', '0xAddress')),
      ).rejects.toThrow('error');

      expect(store.getActions()).toStrictEqual(expectedActions);
    });

    it('returns action errors when second func callback errors', async () => {
      const store = mockStore();

      const verifyPasswordStub = sinon.stub().callsFake((_, cb) => cb());

      const exportAccountStub = sinon
        .stub()
        .callsFake((_, _2, cb) => cb(new Error('error')));

      background.getApi.returns({
        verifyPassword: verifyPasswordStub,
        exportAccount: exportAccountStub,
      });

      setBackgroundConnection(background.getApi());

      const expectedActions = [
        { type: 'SHOW_LOADING_INDICATION', payload: undefined },
        { type: 'HIDE_LOADING_INDICATION' },
        {
          type: 'DISPLAY_WARNING',
          payload: 'Had a problem exporting the account.',
        },
      ];

      await expect(
        store.dispatch(actions.exportAccount('a-test-password', '0xAddress')),
      ).rejects.toThrow('error');

      expect(store.getActions()).toStrictEqual(expectedActions);
    });
  });

  describe('#setAccountLabel', () => {
    afterEach(() => {
      sinon.restore();
    });

    it('calls setAccountLabel', async () => {
      const store = mockStore();

      const setAccountLabelStub = sinon.stub().callsFake((_, __, cb) => cb());

      background.getApi.returns({
        setAccountLabel: setAccountLabelStub,
      });

      setBackgroundConnection(background.getApi());

      await store.dispatch(
        actions.setAccountLabel(
          '0x0dcd5d886577d5081b0c52e242ef29e70be3e7bc',
          'test',
        ),
      );
      expect(setAccountLabelStub.callCount).toStrictEqual(1);
    });

    it('returns action errors when func callback errors', async () => {
      const store = mockStore();

      background.getApi.returns({
        setAccountLabel: sinon
          .stub()
          .callsFake((_, __, cb) => cb(new Error('error'))),
      });

      setBackgroundConnection(background.getApi());

      const expectedActions = [
        { type: 'SHOW_LOADING_INDICATION', payload: undefined },
        { type: 'HIDE_LOADING_INDICATION' },
        { type: 'DISPLAY_WARNING', payload: 'error' },
      ];

      await expect(
        store.dispatch(
          actions.setAccountLabel(
            '0x0dcd5d886577d5081b0c52e242ef29e70be3e7bc',
            'test',
          ),
        ),
      ).rejects.toThrow('error');

      expect(store.getActions()).toStrictEqual(expectedActions);
    });
  });

  describe('#setFeatureFlag', () => {
    afterEach(() => {
      sinon.restore();
    });

    it('calls setFeatureFlag in the background', async () => {
      const store = mockStore();

      const setFeatureFlagStub = sinon.stub().callsFake((_, __, cb) => cb());

      background.getApi.returns({
        setFeatureFlag: setFeatureFlagStub,
      });

      setBackgroundConnection(background.getApi());

      await store.dispatch(actions.setFeatureFlag());
      expect(setFeatureFlagStub.callCount).toStrictEqual(1);
    });

    it('errors when setFeatureFlag in background throws', async () => {
      const store = mockStore();

      background.getApi.returns({
        setFeatureFlag: sinon
          .stub()
          .callsFake((_, __, cb) => cb(new Error('error'))),
      });

      setBackgroundConnection(background.getApi());

      const expectedActions = [
        { type: 'SHOW_LOADING_INDICATION', payload: undefined },
        { type: 'HIDE_LOADING_INDICATION' },
        { type: 'DISPLAY_WARNING', payload: 'error' },
      ];

      await expect(store.dispatch(actions.setFeatureFlag())).rejects.toThrow(
        'error',
      );

      expect(store.getActions()).toStrictEqual(expectedActions);
    });
  });

  describe('#setCompletedOnboarding', () => {
    afterEach(() => {
      sinon.restore();
    });

    it('completes onboarding', async () => {
      const store = mockStore();
      const completeOnboardingStub = sinon.stub().callsFake((cb) => cb());

      background.getApi.returns({
        completeOnboarding: completeOnboardingStub,
      });

      setBackgroundConnection(background.getApi());

      await store.dispatch(actions.setCompletedOnboarding());
      expect(completeOnboardingStub.callCount).toStrictEqual(1);
    });

    it('errors when setCompletedOnboarding in background throws', async () => {
      const store = mockStore();

      background.getApi.returns({
        completeOnboarding: sinon
          .stub()
          .callsFake((cb) => cb(new Error('error'))),
      });

      setBackgroundConnection(background.getApi());

      const expectedActions = [
        { type: 'SHOW_LOADING_INDICATION', payload: undefined },
        { type: 'DISPLAY_WARNING', payload: 'error' },
        { type: 'HIDE_LOADING_INDICATION' },
      ];

      await expect(
        store.dispatch(actions.setCompletedOnboarding()),
      ).rejects.toThrow('error');

      expect(store.getActions()).toStrictEqual(expectedActions);
    });
  });

  describe('#setServiceWorkerKeepAlivePreference', () => {
    afterEach(() => {
      sinon.restore();
    });

    it('sends a value to background', async () => {
      const store = mockStore();
      const setServiceWorkerKeepAlivePreferenceStub = sinon
        .stub()
        .callsFake((_, cb) => cb());

      setBackgroundConnection({
        setServiceWorkerKeepAlivePreference:
          setServiceWorkerKeepAlivePreferenceStub,
      });

      await store.dispatch(actions.setServiceWorkerKeepAlivePreference(true));
      expect(setServiceWorkerKeepAlivePreferenceStub.callCount).toStrictEqual(
        1,
      );
      expect(setServiceWorkerKeepAlivePreferenceStub.calledWith(true)).toBe(
        true,
      );
    });

    it('errors when setServiceWorkerKeepAlivePreference in background throws', async () => {
      const store = mockStore();
      const setServiceWorkerKeepAlivePreferenceStub = sinon
        .stub()
        .callsFake((_, cb) => {
          cb(new Error('error'));
        });

      setBackgroundConnection({
        setServiceWorkerKeepAlivePreference:
          setServiceWorkerKeepAlivePreferenceStub,
      });

      const expectedActions = [
        { type: 'SHOW_LOADING_INDICATION', payload: undefined },
        { type: 'DISPLAY_WARNING', payload: 'error' },
        { type: 'HIDE_LOADING_INDICATION' },
      ];

      await store.dispatch(actions.setServiceWorkerKeepAlivePreference(false));
      expect(store.getActions()).toStrictEqual(expectedActions);
    });
  });

  describe('#setParticipateInMetaMetrics', () => {
    it('sets participateInMetaMetrics to true', async () => {
      const store = mockStore();
      const setParticipateInMetaMetricsStub = jest.fn((_, cb) => cb());

      background.getApi.returns({
        setParticipateInMetaMetrics: setParticipateInMetaMetricsStub,
      });

      setBackgroundConnection(background.getApi());

      await store.dispatch(actions.setParticipateInMetaMetrics(true));
      expect(setParticipateInMetaMetricsStub).toHaveBeenCalledWith(
        true,
        expect.anything(),
      );
    });
  });

  describe('#setUseBlockie', () => {
    afterEach(() => {
      sinon.restore();
    });

    it('calls setUseBlockie in background', async () => {
      const store = mockStore();
      const setUseBlockieStub = sinon.stub().callsFake((_, cb) => cb());
      setBackgroundConnection({ setUseBlockie: setUseBlockieStub });

      await store.dispatch(actions.setUseBlockie());
      expect(setUseBlockieStub.callCount).toStrictEqual(1);
    });

    it('errors when setUseBlockie in background throws', async () => {
      const store = mockStore();
      const setUseBlockieStub = sinon.stub().callsFake((_, cb) => {
        cb(new Error('error'));
      });

      setBackgroundConnection({ setUseBlockie: setUseBlockieStub });

      const expectedActions = [
        { type: 'SHOW_LOADING_INDICATION', payload: undefined },
        { type: 'HIDE_LOADING_INDICATION' },
        { type: 'DISPLAY_WARNING', payload: 'error' },
      ];

      await store.dispatch(actions.setUseBlockie());
      expect(store.getActions()).toStrictEqual(expectedActions);
    });
  });

  describe('#setUsePhishDetect', () => {
    afterEach(() => {
      sinon.restore();
    });

    it('calls setUsePhishDetect in background', () => {
      const store = mockStore();
      const setUsePhishDetectStub = sinon.stub().callsFake((_, cb) => cb());
      setBackgroundConnection({
        setUsePhishDetect: setUsePhishDetectStub,
      });

      store.dispatch(actions.setUsePhishDetect());
      expect(setUsePhishDetectStub.callCount).toStrictEqual(1);
    });

    it('errors when setUsePhishDetect in background throws', () => {
      const store = mockStore();
      const setUsePhishDetectStub = sinon.stub().callsFake((_, cb) => {
        cb(new Error('error'));
      });

      setBackgroundConnection({
        setUsePhishDetect: setUsePhishDetectStub,
      });

      const expectedActions = [
        { type: 'SHOW_LOADING_INDICATION', payload: undefined },
        { type: 'HIDE_LOADING_INDICATION' },
        { type: 'DISPLAY_WARNING', payload: 'error' },
      ];

      store.dispatch(actions.setUsePhishDetect());
      expect(store.getActions()).toStrictEqual(expectedActions);
    });
  });

  describe('#setUseMultiAccountBalanceChecker', () => {
    afterEach(() => {
      sinon.restore();
    });

    it('calls setUseMultiAccountBalanceChecker in background', () => {
      const store = mockStore();
      const setUseMultiAccountBalanceCheckerStub = sinon
        .stub()
        .callsFake((_, cb) => cb());
      setBackgroundConnection({
        setUseMultiAccountBalanceChecker: setUseMultiAccountBalanceCheckerStub,
      });

      store.dispatch(actions.setUseMultiAccountBalanceChecker());
      expect(setUseMultiAccountBalanceCheckerStub.callCount).toStrictEqual(1);
    });

    it('errors when setUseMultiAccountBalanceChecker in background throws', () => {
      const store = mockStore();
      const setUseMultiAccountBalanceCheckerStub = sinon
        .stub()
        .callsFake((_, cb) => {
          cb(new Error('error'));
        });

      setBackgroundConnection({
        setUseMultiAccountBalanceChecker: setUseMultiAccountBalanceCheckerStub,
      });

      const expectedActions = [
        { type: 'SHOW_LOADING_INDICATION', payload: undefined },
        { type: 'HIDE_LOADING_INDICATION' },
        { type: 'DISPLAY_WARNING', payload: 'error' },
      ];

      store.dispatch(actions.setUseMultiAccountBalanceChecker());
      expect(store.getActions()).toStrictEqual(expectedActions);
    });
  });

  describe('#setUse4ByteResolution', () => {
    afterEach(() => {
      sinon.restore();
    });

    it('calls setUse4ByteResolution in background', async () => {
      const store = mockStore();
      const setUse4ByteResolutionStub = sinon.stub().callsFake((_, cb) => cb());
      setBackgroundConnection({
        setUse4ByteResolution: setUse4ByteResolutionStub,
      });

      await store.dispatch(actions.setUse4ByteResolution());
      expect(setUse4ByteResolutionStub.callCount).toStrictEqual(1);
    });

    it('errors when setUse4ByteResolution in background throws', async () => {
      const store = mockStore();
      const setUse4ByteResolutionStub = sinon.stub().callsFake((_, cb) => {
        cb(new Error('error'));
      });

      setBackgroundConnection({
        setUse4ByteResolution: setUse4ByteResolutionStub,
      });

      const expectedActions = [
        { type: 'SHOW_LOADING_INDICATION', payload: undefined },
        { type: 'DISPLAY_WARNING', payload: 'error' },
        { type: 'HIDE_LOADING_INDICATION' },
      ];

      await store.dispatch(actions.setUse4ByteResolution());
      expect(store.getActions()).toStrictEqual(expectedActions);
    });
  });

  describe('#setUseSafeChainsListValidation', () => {
    afterEach(() => {
      sinon.restore();
    });

    it('calls setUseSafeChainsListValidation in background', () => {
      const store = mockStore();
      const setUseSafeChainsListValidationStub = sinon
        .stub()
        .callsFake((_, cb) => cb());
      setBackgroundConnection({
        setUseSafeChainsListValidation: setUseSafeChainsListValidationStub,
      });

      store.dispatch(actions.setUseSafeChainsListValidation());
      expect(setUseSafeChainsListValidationStub.callCount).toStrictEqual(1);
    });

    it('errors when setUseSafeChainsListValidation in background throws', () => {
      const store = mockStore();
      const setUseSafeChainsListValidationStub = sinon
        .stub()
        .callsFake((_, cb) => {
          cb(new Error('error'));
        });

      setBackgroundConnection({
        setUseSafeChainsListValidation: setUseSafeChainsListValidationStub,
      });

      const expectedActions = [
        { type: 'SHOW_LOADING_INDICATION', payload: undefined },
        { type: 'HIDE_LOADING_INDICATION' },
        { type: 'DISPLAY_WARNING', payload: 'error' },
      ];

      store.dispatch(actions.setUseSafeChainsListValidation());
      expect(store.getActions()).toStrictEqual(expectedActions);
    });
  });

  describe('#updateCurrentLocale', () => {
    beforeEach(() => {
      sinon.stub(window, 'fetch').resolves({
        json: async () => enLocale,
      });
    });

    afterEach(() => {
      sinon.restore();
    });

    it('calls expected actions', async () => {
      const store = mockStore();
      const setCurrentLocaleStub = sinon.stub().callsFake((_, cb) => cb());
      setBackgroundConnection({
        setCurrentLocale: setCurrentLocaleStub,
      });

      const expectedActions = [
        { type: 'SHOW_LOADING_INDICATION', payload: undefined },
        {
          type: 'SET_CURRENT_LOCALE',
          payload: { locale: 'test', messages: enLocale },
        },
        { type: 'HIDE_LOADING_INDICATION' },
      ];

      await store.dispatch(actions.updateCurrentLocale('test'));
      expect(setCurrentLocaleStub.callCount).toStrictEqual(1);
      expect(store.getActions()).toStrictEqual(expectedActions);
    });

    it('errors when setCurrentLocale throws', async () => {
      const store = mockStore();
      const setCurrentLocaleStub = sinon
        .stub()
        .callsFake((_, cb) => cb(new Error('error')));
      setBackgroundConnection({
        setCurrentLocale: setCurrentLocaleStub,
      });

      const expectedActions = [
        { type: 'SHOW_LOADING_INDICATION', payload: undefined },
        { type: 'DISPLAY_WARNING', payload: 'error' },
        { type: 'HIDE_LOADING_INDICATION' },
      ];

      await store.dispatch(actions.updateCurrentLocale('test'));

      expect(store.getActions()).toStrictEqual(expectedActions);
    });
  });

  describe('#markPasswordForgotten', () => {
    afterEach(() => {
      sinon.restore();
    });

    it('calls markPasswordForgotten', async () => {
      const store = mockStore();

      background.markPasswordForgotten.callsFake((cb) => cb());

      setBackgroundConnection(background);

      await store.dispatch(actions.markPasswordForgotten());

      expect(background.markPasswordForgotten.callCount).toStrictEqual(1);
    });

    it('errors when markPasswordForgotten throws', async () => {
      const store = mockStore();

      background.markPasswordForgotten.callsFake((cb) =>
        cb(new Error('error')),
      );

      setBackgroundConnection(background);

      const expectedActions = [{ type: 'HIDE_LOADING_INDICATION' }];

      await expect(
        store.dispatch(actions.markPasswordForgotten('test')),
      ).rejects.toThrow('error');

      expect(store.getActions()).toStrictEqual(expectedActions);
    });
  });

  describe('#unMarkPasswordForgotten', () => {
    it('calls unMarkPasswordForgotten', async () => {
      const store = mockStore();

      background.unMarkPasswordForgotten.callsFake((cb) => cb());

      setBackgroundConnection(background);

      store.dispatch(actions.unMarkPasswordForgotten());

      expect(background.unMarkPasswordForgotten.callCount).toStrictEqual(1);
    });
  });

  describe('#displayWarning', () => {
    it('sets appState.warning to provided value', async () => {
      const store = mockStore();

      const warningText = 'This is a sample warning message';

      store.dispatch(actions.displayWarning(warningText));

      const resultantActions = store.getActions();

      expect(resultantActions[0]).toStrictEqual({
        type: 'DISPLAY_WARNING',
        payload: warningText,
      });
    });
  });

  describe('#cancelTx', () => {
    it('creates COMPLETED_TX with the cancelled transaction ID', async () => {
      const store = mockStore();

      background.getApi.returns({
        rejectPendingApproval: sinon.stub().callsFake((_1, _2, cb) => {
          cb();
        }),
        getStatePatches: sinon.stub().callsFake((cb) => cb(null, [])),
      });

      setBackgroundConnection(background.getApi());

      const txId = 1457634084250832;

      await store.dispatch(actions.cancelTx({ id: txId }));
      const resultantActions = store.getActions();
      const expectedAction = resultantActions.find(
        (action) => action.type === 'COMPLETED_TX',
      );

      expect(expectedAction.value.id).toStrictEqual(txId);
    });
  });

  describe('abortTransactionSigning', () => {
    it('submits request to background', async () => {
      const transactionIdMock = '123-456';
      const store = mockStore();

      setBackgroundConnection(background);

      store.dispatch(actions.abortTransactionSigning(transactionIdMock));

      expect(background.abortTransactionSigning.callCount).toStrictEqual(1);
      expect(background.abortTransactionSigning.getCall(0).args).toStrictEqual([
        transactionIdMock,
        expect.any(Function),
      ]);
    });
  });

  describe('#createCancelTransaction', () => {
    it('shows TRANSACTION_ALREADY_CONFIRMED modal if createCancelTransaction throws with an error', async () => {
      const store = mockStore();

      const createCancelTransactionStub = sinon
        .stub()
        .callsFake((_1, _2, _3, cb) =>
          cb(new Error('Previous transaction is already confirmed')),
        );
      setBackgroundConnection({
        createCancelTransaction: createCancelTransactionStub,
      });

      const txId = '123-456';

      try {
        await store.dispatch(actions.createCancelTransaction(txId));
      } catch (error) {
        /* eslint-disable-next-line jest/no-conditional-expect */
        expect(error.message).toBe('Previous transaction is already confirmed');
      }

      const resultantActions = store.getActions();
      const expectedAction = resultantActions.find(
        (action) => action.type === actionConstants.MODAL_OPEN,
      );

      expect(expectedAction.payload.name).toBe('TRANSACTION_ALREADY_CONFIRMED');
      expect(expectedAction.payload.originalTransactionId).toBe(txId);
    });
  });

  describe('#removeAndIgnoreNft', () => {
    afterEach(() => {
      sinon.restore();
    });

    it('should throw when no address found', async () => {
      const store = mockStore();

      await expect(
        store.dispatch(actions.removeAndIgnoreNft(undefined, '55')),
      ).rejects.toThrow('MetaMask - Cannot ignore NFT without address');
    });

    it('should throw when no tokenId found', async () => {
      const store = mockStore();

      await expect(
        store.dispatch(actions.removeAndIgnoreNft('Oxtest', undefined)),
      ).rejects.toThrow('MetaMask - Cannot ignore NFT without tokenID');
    });

    it('should throw when removeAndIgnoreNft throws an error', async () => {
      const store = mockStore();
      const error = new Error('remove nft fake error');
      background.removeAndIgnoreNft = sinon.stub().throws(error);

      setBackgroundConnection(background);

      await expect(
        store.dispatch(actions.removeAndIgnoreNft('Oxtest', '6')),
      ).rejects.toThrow(error);
    });
  });

  describe('#performSignIn', () => {
    afterEach(() => {
      sinon.restore();
    });

    it('calls performSignIn in the background', async () => {
      const store = mockStore();

      const performSignInStub = sinon.stub().callsFake((cb) => cb());

      background.getApi.returns({
        performSignIn: performSignInStub,
      });
      setBackgroundConnection(background.getApi());

      await store.dispatch(actions.performSignIn());
      expect(performSignInStub.calledOnceWith()).toBe(true);
    });
  });

  describe('#performSignOut', () => {
    afterEach(() => {
      sinon.restore();
    });

    it('calls performSignOut in the background', async () => {
      const store = mockStore();

      const performSignOutStub = sinon.stub().callsFake((cb) => cb());

      background.getApi.returns({
        performSignOut: performSignOutStub,
      });
      setBackgroundConnection(background.getApi());

      await store.dispatch(actions.performSignOut());
      expect(performSignOutStub.calledOnceWith()).toBe(true);
    });
  });

  describe('#enableProfileSyncing', () => {
    afterEach(() => {
      sinon.restore();
    });

    it('calls enableProfileSyncing in the background', async () => {
      const store = mockStore();

      const enableProfileSyncingStub = sinon.stub().callsFake((cb) => cb());

      background.getApi.returns({
        enableProfileSyncing: enableProfileSyncingStub,
      });
      setBackgroundConnection(background.getApi());

      await store.dispatch(actions.enableProfileSyncing());
      expect(enableProfileSyncingStub.calledOnceWith()).toBe(true);
    });
  });

  describe('#disableProfileSyncing', () => {
    afterEach(() => {
      sinon.restore();
    });

    it('calls disableProfileSyncing in the background', async () => {
      const store = mockStore();

      const disableProfileSyncingStub = sinon.stub().callsFake((cb) => cb());

      background.getApi.returns({
        disableProfileSyncing: disableProfileSyncingStub,
      });
      setBackgroundConnection(background.getApi());

      await store.dispatch(actions.disableProfileSyncing());
      expect(disableProfileSyncingStub.calledOnceWith()).toBe(true);
    });
  });

  describe('#createOnChainTriggers', () => {
    afterEach(() => {
      sinon.restore();
    });

    it('calls createOnChainTriggers in the background', async () => {
      const store = mockStore();

      const createOnChainTriggersStub = sinon.stub().callsFake((cb) => cb());

      background.getApi.returns({
        createOnChainTriggers: createOnChainTriggersStub,
      });
      setBackgroundConnection(background.getApi());

      await store.dispatch(actions.createOnChainTriggers());
      expect(createOnChainTriggersStub.calledOnceWith()).toBe(true);
    });

    it('handles errors when createOnChainTriggers fails', async () => {
      const store = mockStore();
      const error = new Error('Failed to create on-chain triggers');

      const createOnChainTriggersStub = sinon
        .stub()
        .callsFake((cb) => cb(error));

      background.getApi.returns({
        createOnChainTriggers: createOnChainTriggersStub,
      });
      setBackgroundConnection(background.getApi());

      await expect(
        store.dispatch(actions.createOnChainTriggers()),
      ).rejects.toThrow(error);

      const expectedAnswer = [];

      expect(store.getActions()).toStrictEqual(
        expect.arrayContaining(expectedAnswer),
      );
    });
  });

  describe('#deleteOnChainTriggersByAccount', () => {
    afterEach(() => {
      sinon.restore();
    });

    it('calls deleteOnChainTriggersByAccount in the background', async () => {
      const store = mockStore();
      const accounts = ['0x123', '0x456'];

      const deleteOnChainTriggersByAccountStub = sinon
        .stub()
        .callsFake((_, cb) => cb());

      background.getApi.returns({
        deleteOnChainTriggersByAccount: deleteOnChainTriggersByAccountStub,
      });
      setBackgroundConnection(background.getApi());

      await store.dispatch(actions.deleteOnChainTriggersByAccount(accounts));
      expect(deleteOnChainTriggersByAccountStub.calledOnceWith(accounts)).toBe(
        true,
      );
    });

    it('handles errors when deleteOnChainTriggersByAccount fails', async () => {
      const store = mockStore();
      const accounts = ['0x123', '0x456'];
      const error = new Error('Failed to delete on-chain triggers');

      const deleteOnChainTriggersByAccountStub = sinon
        .stub()
        .callsFake((_, cb) => cb(error));

      background.getApi.returns({
        deleteOnChainTriggersByAccount: deleteOnChainTriggersByAccountStub,
      });
      setBackgroundConnection(background.getApi());

      await expect(
        store.dispatch(actions.deleteOnChainTriggersByAccount(accounts)),
      ).rejects.toThrow(error);
    });
  });

  describe('#updateOnChainTriggersByAccount', () => {
    afterEach(() => {
      sinon.restore();
    });

    it('calls updateOnChainTriggersByAccount in the background with correct parameters', async () => {
      const store = mockStore();
      const accountIds = ['0x789', '0xabc'];

      const updateOnChainTriggersByAccountStub = sinon
        .stub()
        .callsFake((_, cb) => cb());

      background.getApi.returns({
        updateOnChainTriggersByAccount: updateOnChainTriggersByAccountStub,
      });
      setBackgroundConnection(background.getApi());

      await store.dispatch(actions.updateOnChainTriggersByAccount(accountIds));
      expect(
        updateOnChainTriggersByAccountStub.calledOnceWith(accountIds),
      ).toBe(true);
    });

    it('handles errors when updateOnChainTriggersByAccount fails', async () => {
      const store = mockStore();
      const accountIds = ['0x789', '0xabc'];
      const error = new Error('Failed to update on-chain triggers');

      const updateOnChainTriggersByAccountStub = sinon
        .stub()
        .callsFake((_, cb) => cb(error));

      background.getApi.returns({
        updateOnChainTriggersByAccount: updateOnChainTriggersByAccountStub,
      });
      setBackgroundConnection(background.getApi());

      await expect(
        store.dispatch(actions.updateOnChainTriggersByAccount(accountIds)),
      ).rejects.toThrow(error);
    });
  });

  describe('#fetchAndUpdateMetamaskNotifications', () => {
    afterEach(() => {
      sinon.restore();
    });

    it('calls fetchAndUpdateMetamaskNotifications in the background with correct parameters', async () => {
      const store = mockStore();

      const fetchAndUpdateMetamaskNotificationsStub = sinon
        .stub()
        .callsFake((cb) => cb());
      const forceUpdateMetamaskStateStub = sinon.stub().callsFake((cb) => cb());

      background.getApi.returns({
        fetchAndUpdateMetamaskNotifications:
          fetchAndUpdateMetamaskNotificationsStub,
        forceUpdateMetamaskState: forceUpdateMetamaskStateStub,
      });
      setBackgroundConnection(background.getApi());

      await store.dispatch(actions.fetchAndUpdateMetamaskNotifications());
      expect(fetchAndUpdateMetamaskNotificationsStub.calledOnceWith()).toBe(
        true,
      );
    });

    it('handles errors when fetchAndUpdateMetamaskNotifications fails', async () => {
      const store = mockStore();
      const error = new Error('Failed to update on-chain triggers');

      const fetchAndUpdateMetamaskNotificationsStub = sinon
        .stub()
        .callsFake((cb) => cb(error));
      const forceUpdateMetamaskStateStub = sinon
        .stub()
        .callsFake((cb) => cb(error));

      background.getApi.returns({
        fetchAndUpdateMetamaskNotifications:
          fetchAndUpdateMetamaskNotificationsStub,
        forceUpdateMetamaskState: forceUpdateMetamaskStateStub,
      });
      setBackgroundConnection(background.getApi());

      await expect(
        store.dispatch(actions.fetchAndUpdateMetamaskNotifications()),
      ).rejects.toThrow(error);
    });
  });

  describe('#markMetamaskNotificationsAsRead', () => {
    afterEach(() => {
      sinon.restore();
    });

    it('calls markMetamaskNotificationsAsRead in the background with correct parameters', async () => {
      const store = mockStore();
      const notifications = [
        {
          id: 'notif1',
          type: TRIGGER_TYPES.ERC20_SENT,
          isRead: true,
        },
        {
          id: 'notif2',
          type: TRIGGER_TYPES.ERC20_SENT,
          isRead: false,
        },
        {
          id: 'notif3',
          type: TRIGGER_TYPES.ERC20_SENT,
          isRead: false,
        },
      ];

      const markMetamaskNotificationsAsReadStub = sinon
        .stub()
        .callsFake((_, cb) => cb());

      background.getApi.returns({
        markMetamaskNotificationsAsRead: markMetamaskNotificationsAsReadStub,
      });
      setBackgroundConnection(background.getApi());

      await store.dispatch(
        actions.markMetamaskNotificationsAsRead(notifications.map((n) => n.id)),
      );
      expect(
        markMetamaskNotificationsAsReadStub.calledOnceWith(
          notifications.map((n) => n.id),
        ),
      ).toBe(true);
    });

    it('handles errors when markMetamaskNotificationsAsRead fails', async () => {
      const store = mockStore();
      const notifications = [
        {
          id: 'notif1',
          type: 'FeatureAnnouncement',
          isRead: true,
        },
        {
          id: 'notif2',
          type: 'OnChain',
          isRead: true,
        },
      ];
      const error = new Error('Failed to mark notifications as read');

      const markMetamaskNotificationsAsReadStub = sinon
        .stub()
        .callsFake((_, cb) => cb(error));

      background.getApi.returns({
        markMetamaskNotificationsAsRead: markMetamaskNotificationsAsReadStub,
      });
      setBackgroundConnection(background.getApi());

      await expect(
        store.dispatch(
          actions.markMetamaskNotificationsAsRead(
            notifications.map((n) => n.id),
          ),
        ),
      ).rejects.toThrow(error);
    });
  });

  describe('#setFeatureAnnouncementsEnabled', () => {
    afterEach(() => {
      sinon.restore();
    });

    it('calls setFeatureAnnouncementsEnabled in the background with correct parameters', async () => {
      const store = mockStore();
      const state = true;

      const setFeatureAnnouncementsEnabledStub = sinon
        .stub()
        .callsFake((_, cb) => cb());

      background.getApi.returns({
        setFeatureAnnouncementsEnabled: setFeatureAnnouncementsEnabledStub,
      });
      setBackgroundConnection(background.getApi());

      await store.dispatch(actions.setFeatureAnnouncementsEnabled(state));
      expect(setFeatureAnnouncementsEnabledStub.calledOnceWith(state)).toBe(
        true,
      );
    });

    it('handles errors when setFeatureAnnouncementsEnabled fails', async () => {
      const store = mockStore();
      const state = false;
      const error = new Error(
        'Failed to set feature announcements enabled state',
      );

      const setFeatureAnnouncementsEnabledStub = sinon
        .stub()
        .callsFake((_, cb) => cb(error));

      background.getApi.returns({
        setFeatureAnnouncementsEnabled: setFeatureAnnouncementsEnabledStub,
      });
      setBackgroundConnection(background.getApi());

      await expect(
        store.dispatch(actions.setFeatureAnnouncementsEnabled(state)),
      ).rejects.toThrow(error);
    });
  });

  describe('#checkAccountsPresence', () => {
    afterEach(() => {
      sinon.restore();
    });

    it('dispatches CHECK_ACCOUNTS_PRESENCE with correct payload when successful', async () => {
      const store = mockStore();
      const accounts = ['0x123', '0x456'];

      const checkAccountsPresenceStub = sinon.stub().callsFake((_, cb) => cb());

      setBackgroundConnection({
        checkAccountsPresence: checkAccountsPresenceStub,
      });
      await store.dispatch(actions.checkAccountsPresence(accounts));
      expect(checkAccountsPresenceStub.calledOnceWith(accounts)).toBe(true);
    });

    it('throws and logs error when checkAccountsPresence encounters an error', async () => {
      const store = mockStore();
      const accounts = ['0x123', '0x456'];
      const error = new Error('Failed to check accounts presence');

      const checkAccountsPresenceStub = sinon
        .stub()
        .callsFake((_, cb) => cb(error));

      setBackgroundConnection({
        checkAccountsPresence: checkAccountsPresenceStub,
      });

      const expectedActions = [];

      await expect(
        store.dispatch(actions.checkAccountsPresence(accounts)),
      ).rejects.toThrow('Failed to check accounts presence');
      expect(store.getActions()).toStrictEqual(expectedActions);
    });
  });

  describe('showConfirmTurnOffProfileSyncing', () => {
    it('should dispatch showModal with the correct payload', async () => {
      const store = mockStore();

      await store.dispatch(actions.showConfirmTurnOffProfileSyncing());

      const expectedActions = [
        {
          payload: {
            name: 'CONFIRM_TURN_OFF_PROFILE_SYNCING',
          },
          type: 'UI_MODAL_OPEN',
        },
      ];

      await expect(store.getActions()).toStrictEqual(expectedActions);
    });
  });

  describe('#toggleExternalServices', () => {
    it('calls toggleExternalServices', async () => {
      const store = mockStore();

      setBackgroundConnection(background);

      store.dispatch(actions.toggleExternalServices(true));

      // expect it to have been called once, with true as the value
      expect(background.toggleExternalServices.callCount).toStrictEqual(1);
      expect(background.toggleExternalServices.getCall(0).args).toStrictEqual([
        true,
        expect.any(Function),
      ]);
    });
  });

  describe('#showConfirmTurnOnMetamaskNotifications', () => {
    it('should dispatch showModal with the correct payload', async () => {
      const store = mockStore();

      await store.dispatch(actions.showConfirmTurnOnMetamaskNotifications());

      const expectedActions = [
        {
          payload: {
            name: 'TURN_ON_METAMASK_NOTIFICATIONS',
          },
          type: 'UI_MODAL_OPEN',
        },
      ];

      expect(store.getActions()).toStrictEqual(expectedActions);
    });
  });
<<<<<<< HEAD
=======

  describe('#createMetaMetricsDataDeletionTask', () => {
    afterEach(() => {
      sinon.restore();
    });

    it('calls createMetaMetricsDataDeletionTask in background', async () => {
      const createMetaMetricsDataDeletionTaskStub = sinon
        .stub()
        .callsFake((cb) => cb());
      background.getApi.returns({
        createMetaMetricsDataDeletionTask:
          createMetaMetricsDataDeletionTaskStub,
      });

      setBackgroundConnection(background.getApi());

      await actions.createMetaMetricsDataDeletionTask();
      expect(createMetaMetricsDataDeletionTaskStub.callCount).toStrictEqual(1);
    });
  });
  describe('#updateDataDeletionTaskStatus', () => {
    afterEach(() => {
      sinon.restore();
    });

    it('calls updateDataDeletionTaskStatus in background', async () => {
      const updateDataDeletionTaskStatusStub = sinon
        .stub()
        .callsFake((cb) => cb());
      background.getApi.returns({
        updateDataDeletionTaskStatus: updateDataDeletionTaskStatusStub,
      });

      setBackgroundConnection(background.getApi());

      await actions.updateDataDeletionTaskStatus();
      expect(updateDataDeletionTaskStatusStub.callCount).toStrictEqual(1);
    });
  });

  describe('syncInternalAccountsWithUserStorage', () => {
    afterEach(() => {
      sinon.restore();
    });

    it('calls syncInternalAccountsWithUserStorage in the background', async () => {
      const store = mockStore();

      const syncInternalAccountsWithUserStorageStub = sinon
        .stub()
        .callsFake((cb) => cb());

      background.getApi.returns({
        syncInternalAccountsWithUserStorage:
          syncInternalAccountsWithUserStorageStub,
      });
      setBackgroundConnection(background.getApi());

      await store.dispatch(actions.syncInternalAccountsWithUserStorage());
      expect(syncInternalAccountsWithUserStorageStub.calledOnceWith()).toBe(
        true,
      );
    });
  });
>>>>>>> ad7a5462
});<|MERGE_RESOLUTION|>--- conflicted
+++ resolved
@@ -2465,8 +2465,6 @@
       expect(store.getActions()).toStrictEqual(expectedActions);
     });
   });
-<<<<<<< HEAD
-=======
 
   describe('#createMetaMetricsDataDeletionTask', () => {
     afterEach(() => {
@@ -2532,5 +2530,4 @@
       );
     });
   });
->>>>>>> ad7a5462
 });