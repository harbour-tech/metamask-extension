import { BrowserRuntimePostMessageStream } from '@metamask/post-message-stream';
import { ProxySnapExecutor } from '@metamask/snaps-execution-environments';
import { isObject } from '@metamask/utils';
import {
  OFFSCREEN_LEDGER_INIT_TIMEOUT,
  OffscreenCommunicationEvents,
  OffscreenCommunicationTarget,
} from '../../shared/constants/offscreen-communication';

import initLedger from './ledger';
import initTrezor from './trezor';
import initLattice from './lattice';

/**
 * Initialize a post message stream with the parent window that is initialized
 * in the metamask-controller (background/serivce worker) process. This will be
 * utilized by snaps for communication with snaps running in the offscreen
 * document.
 */
function initializePostMessageStream() {
  const parentStream = new BrowserRuntimePostMessageStream({
    name: 'child',
    target: 'parent',
  });

  ProxySnapExecutor.initialize(parentStream, './snaps/index.html');
}

/**
 * Initialize the ledger, trezor, and lattice keyring connections, and the
 * post message stream for the Snaps environment.
 */
async function init(): Promise<void> {
  initializePostMessageStream();
  initTrezor();
  initLattice();

  try {
    const ledgerInitTimeout = new Promise((_, reject) => {
      setTimeout(() => {
        reject(new Error('Ledger initialization timed out'));
      }, OFFSCREEN_LEDGER_INIT_TIMEOUT);
    });
    await Promise.race([initLedger(), ledgerInitTimeout]);
  } catch (error) {
    console.error('Ledger initialization failed:', error);
  }
}

<<<<<<< HEAD
chrome.runtime.sendMessage({
  target: OffscreenCommunicationTarget.extensionMain,
  isBooted: true,

  // This message is being sent from the Offscreen Document to the Service Worker.
  // The Service Worker has no way to query `navigator.webdriver`, so we send it here.
  webdriverPresent: navigator.webdriver === true,
=======
init().then(() => {
  if (process.env.IN_TEST) {
    chrome.runtime.onMessage.addListener((message) => {
      if (
        message &&
        isObject(message) &&
        message.event ===
          OffscreenCommunicationEvents.metamaskBackgroundReady &&
        message.target === OffscreenCommunicationTarget.extension
      ) {
        window.document?.documentElement?.classList?.add('controller-loaded');
      }
    });
  }

  chrome.runtime.sendMessage({
    target: OffscreenCommunicationTarget.extensionMain,
    isBooted: true,

    // This message is being sent from the Offscreen Document to the Service Worker.
    // The Service Worker has no way to query `navigator.webdriver`, so we send it here.
    webdriverPresent: navigator.webdriver === true,
  });
>>>>>>> ad7a5462
});<|MERGE_RESOLUTION|>--- conflicted
+++ resolved
@@ -47,15 +47,6 @@
   }
 }
 
-<<<<<<< HEAD
-chrome.runtime.sendMessage({
-  target: OffscreenCommunicationTarget.extensionMain,
-  isBooted: true,
-
-  // This message is being sent from the Offscreen Document to the Service Worker.
-  // The Service Worker has no way to query `navigator.webdriver`, so we send it here.
-  webdriverPresent: navigator.webdriver === true,
-=======
 init().then(() => {
   if (process.env.IN_TEST) {
     chrome.runtime.onMessage.addListener((message) => {
@@ -79,5 +70,4 @@
     // The Service Worker has no way to query `navigator.webdriver`, so we send it here.
     webdriverPresent: navigator.webdriver === true,
   });
->>>>>>> ad7a5462
 });