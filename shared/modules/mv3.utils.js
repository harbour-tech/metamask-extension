--- conflicted
+++ resolved
@@ -1,8 +1,5 @@
-<<<<<<< HEAD
 /* eslint-disable import/unambiguous -- Not an external module and not of concern */
 
-=======
->>>>>>> 535c139b
 const runtimeManifest =
   global.chrome?.runtime.getManifest() || global.browser?.runtime.getManifest();
 
@@ -13,18 +10,12 @@
  * unavailable. That's why we have a fallback using the ENABLE_MV3 constant. The fallback is also
  * used in unit tests.
  */
-<<<<<<< HEAD
-const isManifestV3 = runtimeManifest
-  ? runtimeManifest.manifest_version === 3
-  : process.env.ENABLE_MV3 === 'true' || // Tests on Node.js processes
-=======
 export const isManifestV3 = runtimeManifest
   ? runtimeManifest.manifest_version === 3
   : // Our build system sets this as a boolean, but in a Node.js context (e.g. unit tests) it will
     // always be a string
     process.env.ENABLE_MV3 === true ||
     process.env.ENABLE_MV3 === 'true' ||
->>>>>>> 535c139b
     process.env.ENABLE_MV3 === undefined;
 
 /**
@@ -32,11 +23,7 @@
  * This is only available in when the manifest is version 3, and only in chromium
  * versions 109 and higher. As of June 7, 2024, it is not available in firefox.
  */
-<<<<<<< HEAD
 const isOffscreenAvailable = Boolean(global.chrome?.offscreen);
-=======
-export const isOffscreenAvailable = Boolean(global.chrome?.offscreen);
->>>>>>> 535c139b
 
 /**
  * A boolean indicating whether the current extension's manifest is version 3
@@ -44,7 +31,8 @@
  * happen to users on MetaMask versions 11.16.7 and higher, who are using a
  * chromium browser with a version below 109.
  */
-const isMv3ButOffscreenDocIsMissing = isManifestV3 && !isOffscreenAvailable;
+export const isMv3ButOffscreenDocIsMissing =
+  isManifestV3 && !isOffscreenAvailable;
 
 module.exports = {
   isManifestV3,
