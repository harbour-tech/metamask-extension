--- conflicted
+++ resolved
@@ -257,15 +257,9 @@
       if (details.standard) {
         return {
           assetType:
-<<<<<<< HEAD
-            details.standard === TOKEN_STANDARDS.ERC20
-              ? ASSET_TYPES.TOKEN
-              : ASSET_TYPES.NFT,
-=======
             details.standard === TokenStandard.ERC20
               ? AssetType.token
               : AssetType.NFT,
->>>>>>> 90d2ca07
           tokenStandard: details.standard,
         };
       }
