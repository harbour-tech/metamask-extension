--- conflicted
+++ resolved
@@ -122,8 +122,6 @@
       width: '100%',
     },
   },
-<<<<<<< HEAD
-=======
   ///: BEGIN:ONLY_INCLUDE_IN(blockaid)
   23: {
     id: 23,
@@ -134,7 +132,6 @@
     },
   },
   ///: END:ONLY_INCLUDE_IN
->>>>>>> 1099a376
 };
 
 export const getTranslatedUINotifications = (t, locale) => {
@@ -345,8 +342,6 @@
           )
         : '',
     },
-<<<<<<< HEAD
-=======
     ///: BEGIN:ONLY_INCLUDE_IN(blockaid)
     23: {
       ...UI_NOTIFICATIONS[23],
@@ -364,6 +359,5 @@
         : '',
     },
     ///: END:ONLY_INCLUDE_IN
->>>>>>> 1099a376
   };
 };