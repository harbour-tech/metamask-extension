--- conflicted
+++ resolved
@@ -231,14 +231,11 @@
 type SentryObject = Sentry & {
   getMetaMetricsEnabled: () => Promise<boolean>;
 };
-<<<<<<< HEAD
-=======
 
 type HttpProvider = {
   host: string;
   timeout: number;
 };
->>>>>>> f3548885
 
 type StateHooks = {
   getCleanAppState?: () => Promise<any>;
@@ -264,11 +261,8 @@
 
   var chrome: Chrome;
 
-<<<<<<< HEAD
-=======
   var ethereumProvider: HttpProvider;
 
->>>>>>> f3548885
   var stateHooks: StateHooks;
 
   namespace jest {
